#include "gtk/lf_mforms.h"

#include "lf_wizard.h"
#include "lf_utilities.h"
#include <mforms/mforms.h>
#include <gtkmm.h>
#include <stdio.h>
#include <sys/wait.h>
#include "program.h"
#include "gtk_helpers.h"
#include "base/string_utilities.h"
#include "base/threading.h"
#include "base/log.h"
#include <gdk/gdkx.h>
#include <iostream>
DEFAULT_LOG_DOMAIN("main")

#if defined(HAVE_GNOME_KEYRING) || defined(HAVE_OLD_GNOME_KEYRING)
extern "C" {
// gnome-keyring has been deprecated in favor of libsecret
// More informations can be found here  https://mail.gnome.org/archives/commits-list/2013-October/msg08876.html
// Below defines will turn off deprecations and allow build with never Gnome until we will not move to libsecret.
  #define GNOME_KEYRING_DEPRECATED
  #define GNOME_KEYRING_DEPRECATED_FOR(x)
  #include <gnome-keyring.h>
};
#endif
#include <X11/Xlib.h>

using base::strfmt;

//==============================================================================
// We need recursive mutex to lock gtk main loop. For that we supply enter/leave
// callbacks to glib via gdk_threads_set_lock_functions(). Out lock/unlock
// functions operate on static rec mutex.
static base::RecMutex custom_gdk_rec_mutex;
#pragma GCC diagnostic push
#pragma GCC diagnostic ignored "-Wdeprecated-declarations"
static void custom_gdk_threads_enter()
{
  custom_gdk_rec_mutex.lock();
}

static void custom_gdk_threads_leave()
{
  custom_gdk_rec_mutex.unlock();
}

inline void init_gdk_thread_callbacks()
{
  gdk_threads_set_lock_functions(G_CALLBACK(&custom_gdk_threads_enter), G_CALLBACK(&custom_gdk_threads_leave));
}
#pragma GCC diagnostic pop
//==============================================================================

extern  void lf_record_grid_init();

int main(int argc, char **argv)
{



  if (!getenv("MWB_DATA_DIR"))
  {
    std::string script_name = argv[0];
    std::string termination = "-bin";
    
    if (base::ends_with(script_name, termination))
      script_name = base::left(script_name, script_name.length() - termination.length());
    
    std::cout << "To start MySQL Workbench, use " << script_name << " instead of " << argv[0] << std::endl;
    exit(1);
  }

#ifdef ENABLE_DEBUG
  if (getenv("DEBUG_CRITICAL"))
    g_log_set_always_fatal((GLogLevelFlags)(G_LOG_LEVEL_CRITICAL|G_LOG_LEVEL_ERROR));
#endif

  init_gdk_thread_callbacks(); // This call MUST be before g_threads_init is called
  base::threading_init();

#pragma GCC diagnostic push
#pragma GCC diagnostic ignored "-Wdeprecated-declarations"
  if (getenv("WB_ADD_LOCKS"))
      gdk_threads_init();
#pragma GCC diagnostic pop

  // process cmdline options
  std::string user_data_dir = std::string(g_get_home_dir()).append("/.mysql/workbench");
  base::Logger log(user_data_dir, getenv("MWB_LOG_TO_STDERR")!=NULL);

  #if defined(HAVE_GNOME_KEYRING) || defined(HAVE_OLD_GNOME_KEYRING)
  if (getenv("WB_NO_GNOME_KEYRING"))
    log_info("WB_NO_GNOME_KEYRING environment variable has been set. Stored passwords will be lost once quit.\n");
  else
  {
    if (!gnome_keyring_is_available())
    {
      setenv("WB_NO_GNOME_KEYRING", "1", 1);
      log_error("Can't communicate with gnome-keyring, it's probably not running. Stored passwords will be lost once quit.\n");
    }
  }
  #endif

  wb::WBOptions wboptions;
  wboptions.user_data_dir = user_data_dir;


  wboptions.basedir = getenv("MWB_DATA_DIR");
  wboptions.plugin_search_path = getenv("MWB_PLUGIN_DIR");
  wboptions.struct_search_path = wboptions.basedir + "/grt";
  wboptions.module_search_path = getenv("MWB_MODULE_DIR");

  g_set_application_name("MySQL Workbench");

  int retval = 0;
  if (!wboptions.parse_args(argv, argc, &retval))
    return retval;

  if (getenv("WB_VERBOSE"))
    wboptions.verbose = true;

  mforms::gtk::init(getenv("WB_FORCE_SYSTEM_COLORS") != NULL);
  mforms::gtk::WizardImpl::set_icon_path(wboptions.basedir+"/images");
  {
    lf_record_grid_init();
  }

#pragma GCC diagnostic push
#pragma GCC diagnostic ignored "-Wdeprecated-declarations"
  if (getenv("WB_ADD_LOCKS"))
    gdk_threads_enter();
#pragma GCC diagnostic pop

  Gtk::Main app(argc, argv);

<<<<<<< HEAD
//  Gtk::CssProvider::get_default()->load_from_path(wboptions.basedir+"/workbench.rc");
=======
  // Workbench doesn't support any other language than English, 
  // force text/window directon to be Left To Right.
  gtk_widget_set_default_direction(GTK_TEXT_DIR_LTR);
>>>>>>> bbebbdc9

  if (getenv("XSYNC"))
  {
    g_message("Enabling XSynchronize()");
    XSynchronize(GDK_DISPLAY_XDISPLAY(gdk_display_get_default()), 1);
  }

  Program program(wboptions);
  
  mforms::gtk::check();
  
  for (;;)
  {
    try
    {
      app.run();
      break;
    }
    catch (const std::exception &exc)
    {
      g_warning("ERROR: unhandled exception %s", exc.what());

      Gtk::MessageDialog dlg(strfmt("<b>Unhandled Exception</b>\nAn unhandled exception has occurred (%s).\nInternal state may be inconsystent, please save your work to a temporary file and restart Workbench.\nPlease report this with details on how to repeat at http://bugs.mysql.com", exc.what()),
                             true, Gtk::MESSAGE_ERROR, Gtk::BUTTONS_OK, true);
      dlg.set_title(_("Error"));

      dlg.set_transient_for(*get_mainwindow());
      dlg.run();
    }
    catch (const Glib::Exception &exc)
    {
      g_warning("ERROR: unhandled exception %s", exc.what().c_str());

      Gtk::MessageDialog dlg(strfmt("<b>Unhandled Exception</b>\nAn unhandled exception has occurred (%s).\nInternal state may be inconsystent, please save your work to a temporary file and restart Workbench.\nPlease report this with details on how to repeat at http://bugs.mysql.com", exc.what().c_str()),
                             true, Gtk::MESSAGE_ERROR, Gtk::BUTTONS_OK, true);
      dlg.set_title(_("Error"));
      dlg.set_transient_for(*get_mainwindow());
      dlg.run();
    }
    catch (...)
    {
      g_warning("ERROR: unhandled exception");

      Gtk::MessageDialog dlg(strfmt("<b>Unhandled Exception</b>\nAn unhandled exception has occurred.\nInternal state may be inconsystent, please save your work to a temporary file and restart Workbench.\nPlease report this with details on how to repeat at http://bugs.mysql.com"),
                             true, Gtk::MESSAGE_ERROR, Gtk::BUTTONS_OK, true);
      dlg.set_title(_("Error"));

      dlg.set_transient_for(*get_mainwindow());
      dlg.run();
    }
  }

  program.shutdown();
#pragma GCC diagnostic push
#pragma GCC diagnostic ignored "-Wdeprecated-declarations"
  if (getenv("WB_ADD_LOCKS"))
    gdk_threads_leave();
#pragma GCC diagnostic pop

  return 0;
}








#ifdef ENABLE_DEBUG
#ifdef __GNUC__

#ifndef _GNU_SOURCE
#define _GNU_SOURCE
#endif
#include <dlfcn.h>
#include <cxxabi.h>
#include <sys/time.h>

static struct timeval start_time;
static int trace_depth= 0;
static FILE *trace_file= 0;
bool trace_on= true;

extern "C" {

// instrumentation code for tracing function calls. must compile with -finstrument-functions
void __cyg_profile_func_enter(void *func_address, void *call_site) __attribute__((no_instrument_function));
void __cyg_profile_func_exit(void *func_address, void *call_site) __attribute__((no_instrument_function));
static char *resolve_function(void *addr) __attribute__((no_instrument_function));

static char *resolve_function(void *addr)
{
  Dl_info info;
  int s;

  dladdr(addr, &info);

  return __cxxabiv1::__cxa_demangle(info.dli_sname, NULL, NULL, &s);
}

void __cyg_profile_func_enter(void *func_address, void *call_site)
{
  if (!trace_file)
  {
    gettimeofday(&start_time, NULL);
    trace_file= fopen("trace.txt", "w+");
  }
  
  if (trace_on)
  {
    char *s= resolve_function(func_address);
    struct timeval t;
    gettimeofday(&t, NULL);
    

    ++trace_depth;

    fprintf(trace_file ?: stdout, "TRACE:%.4f:%*senter %s\n",
            (t.tv_sec + t.tv_usec / 1000000.0) - (start_time.tv_sec + start_time.tv_usec / 1000000.0),
            trace_depth, "", s);
    free(s);
  }
}


void __cyg_profile_func_exit(void *func_address, void *call_site)
{
  if (trace_on)
  {
    char *s= resolve_function(func_address);
    struct timeval t;
    gettimeofday(&t, NULL);

    fprintf(trace_file ?: stdout, "TRACE:%.4f:%*sleave %s\n",
            (t.tv_sec + t.tv_usec / 1000000.0) - (start_time.tv_sec + start_time.tv_usec / 1000000.0),
            trace_depth, "", s);

    --trace_depth;

    free(s);
  }
}

};

#endif
#endif // ENABLE_DEBUG<|MERGE_RESOLUTION|>--- conflicted
+++ resolved
@@ -135,13 +135,10 @@
 
   Gtk::Main app(argc, argv);
 
-<<<<<<< HEAD
 //  Gtk::CssProvider::get_default()->load_from_path(wboptions.basedir+"/workbench.rc");
-=======
   // Workbench doesn't support any other language than English, 
   // force text/window directon to be Left To Right.
   gtk_widget_set_default_direction(GTK_TEXT_DIR_LTR);
->>>>>>> bbebbdc9
 
   if (getenv("XSYNC"))
   {
