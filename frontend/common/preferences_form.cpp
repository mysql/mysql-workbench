/*
 * Copyright (c) 2007, 2017, Oracle and/or its affiliates. All rights reserved.
 *
 * This program is free software; you can redistribute it and/or
 * modify it under the terms of the GNU General Public License as
 * published by the Free Software Foundation; version 2 of the
 * License.
 *
 * This program is distributed in the hope that it will be useful,
 * but WITHOUT ANY WARRANTY; without even the implied warranty of
 * MERCHANTABILITY or FITNESS FOR A PARTICULAR PURPOSE. See the
 * GNU General Public License for more details.
 *
 * You should have received a copy of the GNU General Public License
 * along with this program; if not, write to the Free Software
 * Foundation, Inc., 51 Franklin St, Fifth Floor, Boston, MA
 * 02110-1301  USA
 */

#include "base/ui_form.h"
#include "base/string_utilities.h"
#include "base/util_functions.h"
#include "base/log.h"

#include "mforms/widgets.h"
#include "mforms/sectionbox.h"
#include "mforms/textbox.h"
#include "mforms/panel.h"
#include "mforms/radiobutton.h"
#include "mforms/scrollpanel.h"

#include "grt.h"

#include "grts/structs.h"
#include "grts/structs.app.h"
#include "grts/structs.workbench.physical.h"

#include "grt/editor_base.h"

#include "workbench/wb_context.h"
#include "workbench/wb_context_ui.h"

#include "preferences_form.h"

#include "grtdb/db_helpers.h"
#include "snippet_popover.h"

#include "grtpp_notifications.h"

#if defined(_WIN32) || defined(__APPLE__)
#define HAVE_BUNDLED_MYSQLDUMP
#endif

DEFAULT_LOG_DOMAIN("Preferences")

using namespace base;
using namespace mforms;

#include "base/drawing.h"

struct LangFontSet {
  const char *name;

  // TODO: there are a few fonts missing here.
  const char *object_title_font;
  const char *object_section_font;
  const char *object_item_font;
  const char *layer_title_font;
  const char *note_font;
};

static LangFontSet font_sets[] = {{
                                    "Default (Western)", DEFAULT_FONT_FAMILY " Bold 12", DEFAULT_FONT_FAMILY " Bold 11",
                                    DEFAULT_FONT_FAMILY " 11", DEFAULT_FONT_FAMILY " 11", DEFAULT_FONT_FAMILY " 11",
                                  },
#ifdef _WIN32
                                  {"Japanese", "Arial Unicode MS Bold 12", "Arial Unicode MS Bold 11",
                                   "Arial Unicode MS 11", "Arial Unicode MS 11", "Arial Unicode MS 11"},
                                  {"Korean", "Arial Unicode MS Bold 12", "Arial Unicode MS Bold 11",
                                   "Arial Unicode MS 11", "Arial Unicode MS 11", "Arial Unicode MS 11"},
                                  {"Simplified Chinese", "Arial Unicode MS Bold 12", "Arial Unicode MS Bold 11",
                                   "Arial Unicode MS 11", "Arial Unicode MS 11", "Arial Unicode MS 11"},
                                  {"Cyrillic", DEFAULT_FONT_FAMILY " Bold 12", DEFAULT_FONT_FAMILY " Bold 11",
                                   DEFAULT_FONT_FAMILY " 11", DEFAULT_FONT_FAMILY " 11", DEFAULT_FONT_FAMILY " 11"},
#elif defined(__APPLE__)
                                  {"Japanese", "Osaka Bold 12", "Osaka Bold 11", "Osaka 11", "Osaka 11", "Osaka 11"},
                                  {"Korean", "AppleGothic Bold 12", "AppleGothic Bold 11", "AppleGothic 11",
                                   "AppleGothic 11", "AppleGothic 11"},
                                  {"Simplified Chinese", "SimHei Bold 12", "SimHei Bold 11", "SimHei 11", "SimHei 11",
                                   "SimHei 11"},
                                  {"Cyrillic", DEFAULT_FONT_FAMILY " Bold 12", DEFAULT_FONT_FAMILY " Bold 11",
                                   DEFAULT_FONT_FAMILY " 11", DEFAULT_FONT_FAMILY " 11", DEFAULT_FONT_FAMILY " 11"},
#else
                                  {"Japanese", "VL Gothic Bold 12", "VL Gothic Bold 11", "VL Gothic 11", "VL Gothic 11",
                                   "VL Gothic 11"},
                                  {"Korean", "WenQuanYi Zen Hei Bold 12", "WenQuanYi Zen Hei Bold 11",
                                   "WenQuanYi Zen Hei 11", "WenQuanYi Zen Hei 11", "WenQuanYi Zen Hei 11"},
                                  {"Simplified Chinese", "WenQuanYi Zen Hei Bold 12", "WenQuanYi Zen Hei Bold 11",
                                   "WenQuanYi Zen Hei 11", "WenQuanYi Zen Hei 11", "WenQuanYi Zen Hei 11"},
                                  {"Cyrillic", DEFAULT_FONT_FAMILY " Bold 12", DEFAULT_FONT_FAMILY " Bold 11",
                                   DEFAULT_FONT_FAMILY " 11", DEFAULT_FONT_FAMILY " 11", DEFAULT_FONT_FAMILY " 11"},
#endif
                                  {NULL, NULL, NULL, NULL, NULL, NULL}};

const std::string VALID_VERSION_TOOLTIP =
  _("Specify default target MySQL version in format MAJOR.MINOR or MAJOR.MINOR.RELEASE");
const std::string INVALID_VERSION_TOOLTIP =
  _("This is not valid version of MySQL.\nSpecify default target MySQL version in format MAJOR.MINOR or "
    "MAJOR.MINOR.RELEASE");

static mforms::Label *new_label(const std::string &text, bool right_align = false, bool help = false) {
  mforms::Label *label = mforms::manage(new mforms::Label());
  label->set_text(text);
  if (right_align)
    label->set_text_align(mforms::MiddleRight);
  if (help) {
    label->set_style(mforms::SmallHelpTextStyle);
    label->set_wrap_text(true);
    label->set_size(50, -1);
  }

  return label;
}

// ------------------------------------------------------------------------------------------------

class OptionTable : public mforms::Panel {
  PreferencesForm *_owner;
  mforms::Table _table;
  int _rows;
  bool _help_column;

public:
  OptionTable(PreferencesForm *owner, const std::string &title, bool help_column)
    : mforms::Panel(mforms::TitledBoxPanel), _owner(owner), _rows(0), _help_column(help_column) {
    set_title(title);

    add(&_table);

    _table.set_padding(8);
    _table.set_row_spacing(12);
    _table.set_column_spacing(8);

    _table.set_column_count(_help_column ? 3 : 2);
  }

  void add_option(mforms::View *control, const std::string &caption, const std::string &help) {
    _table.set_row_count(++_rows);

#ifdef _WIN32
    bool right_aligned = false;
#else
    bool right_aligned = true;
#endif

    mforms::Label *label = new_label(caption, right_aligned);
    _table.add(label, 0, 1, _rows - 1, _rows, mforms::HFillFlag);
    label->set_size(170, -1);
    _table.add(control, 1, 2, _rows - 1, _rows, mforms::HFillFlag | mforms::HExpandFlag);
    control->set_size(150, -1);
    label = new_label(help, false, true);
    label->set_size(200, -1);
    _table.add(label, 2, 3, _rows - 1, _rows, mforms::VFillFlag | mforms::HFillFlag | mforms::HExpandFlag);
  }

  mforms::TextEntry *add_entry_option(const std::string &option, const std::string &caption,
                                      const std::string &tooltip) {
    _table.set_row_count(++_rows);

    mforms::TextEntry *entry = _owner->new_entry_option(option, false);
    entry->set_tooltip(tooltip);
    entry->set_size(50, -1);

#ifdef _WIN32
    bool right_aligned = false;
#else
    bool right_aligned = true;
#endif

    mforms::Label *label = new_label(caption, right_aligned);

    _table.add(label, 0, 1, _rows - 1, _rows, mforms::HFillFlag);
    _table.add(entry, 1, 2, _rows - 1, _rows,
               _help_column ? mforms::HFillFlag : mforms::HFillFlag | mforms::HExpandFlag);
    if (_help_column) {
      label = new_label(tooltip, false, true);
      label->set_size(200, -1);
      _table.add(label, 2, 3, _rows - 1, _rows, mforms::VFillFlag | mforms::HFillFlag | mforms::HExpandFlag);
    }
    return entry;
  }

  mforms::CheckBox *add_checkbox_option(const std::string &option, const std::string &caption,
                                        const std::string &tooltip) {
    _table.set_row_count(++_rows);

    mforms::CheckBox *cb = _owner->new_checkbox_option(option);
    cb->set_text(caption);
    cb->set_tooltip(tooltip);

    _table.add(cb, 0, 3, _rows - 1, _rows, mforms::HFillFlag);

    return cb;
  }
};

// ------------------------------------------------------------------------------------------------

static void force_checkbox_on_toggle(mforms::CheckBox *value, mforms::CheckBox *target, bool same_value,
                                     bool disable_on_active) {
  if (value->get_active()) {
    target->set_active(!same_value);
    target->set_enabled(!disable_on_active);
  } else {
    //    target->set_active(same_value);
    target->set_enabled(disable_on_active);
  }
}

//----------------- PreferencesForm ----------------------------------------------------------------

PreferencesForm::PreferencesForm(const workbench_physical_ModelRef &model)
  : Form(NULL, mforms::FormResizable),
    _switcher(mforms::TreeNoHeader | mforms::TreeSidebar),
    _hbox(true),
    _top_box(false),
    _bottom_box(true),
    _tabview(mforms::TabViewTabless),
    _button_box(true),
    _font_list(mforms::TreeFlatList) {
  _model = model;

  set_name("preferences");

  if (!model.is_valid())
    set_title(_("Workbench Preferences"));
  else
    set_title(_("Model Options"));

#ifdef _WIN32
  set_back_color(base::Color::get_application_color_as_string(base::AppColorMainBackground, false));
#endif

  _switcher.add_column(mforms::StringColumnType, "", 150);
  _switcher.end_columns();
  _switcher.signal_changed()->connect(std::bind(&PreferencesForm::switch_page, this));

  _switcher.set_size(150, -1);
  _hbox.add(&_switcher, false, true);

  _top_box.set_padding(12);
  _top_box.set_spacing(8);

  _top_box.add(&_tabview, true, true);

  _top_box.add(&_bottom_box, false, true);

  _bottom_box.add_end(&_button_box, false, true);
  _button_box.set_spacing(8);
  _button_box.set_homogeneous(true);

  scoped_connect(_ok_button.signal_clicked(), std::bind(&PreferencesForm::ok_clicked, this));
  scoped_connect(_cancel_button.signal_clicked(), std::bind(&PreferencesForm::cancel_clicked, this));

  _cancel_button.set_text(_("Cancel"));
  _cancel_button.enable_internal_padding(true);

  _ok_button.set_text(_("OK"));
  _ok_button.enable_internal_padding(true);

  mforms::Utilities::add_end_ok_cancel_buttons(&_button_box, &_ok_button, &_cancel_button);

  if (_model.is_valid()) {
    _use_global.set_text(_("Use defaults from global settings"));
#ifdef _WIN32
    if (base::Color::get_active_scheme() == ColorSchemeStandardWin7)
      _use_global.set_front_color("#FFFFFF");
    else
      _use_global.set_front_color("#000000");
#endif
    _bottom_box.add(&_use_global, true, true);
    scoped_connect(_use_global.signal_clicked(), std::bind(&PreferencesForm::toggle_use_global, this));
  }

  mforms::TreeNodeRef node;

  if (!_model.is_valid()) {
    add_page(NULL, _("General Editors"), create_general_editor_page());

    node = add_page(NULL, _("SQL Editor"), create_sqlide_page());
    add_page(node, _("Query Editor"), create_editor_page());
    add_page(node, _("Object Editors"), create_object_editor_page());
    add_page(node, _("SQL Execution"), create_query_page());
    node->expand();

    add_page(NULL, _("Administration"), create_admin_page());
  }

  if (_model.is_valid())
    node = NULL;
  else
    node = add_page(NULL, _("Modeling"), create_model_page());
  add_page(node, _("Defaults"), create_model_defaults_page());
  add_page(node, _("MySQL"), create_mysql_page());
  add_page(node, _("Diagram"), create_diagram_page());
  if (!_model.is_valid()) {
    add_page(node, _("Appearance"), create_appearance_page());
    node->expand();
  }

  if (!_model.is_valid()) {
#ifdef _WIN32
    add_page(NULL, _("Fonts & Colors"), create_fonts_and_colors_page());
#else
    // Fonts only for now in Mac/Linux
    add_page(NULL, _("Fonts"), create_fonts_and_colors_page());
#endif
    add_page(NULL, _("Others"), create_others_page());
  }

  _hbox.add(&_top_box, true, true);
  set_content(&_hbox);

  grt::DictRef info(true);
  if (!_model.is_valid())
    info.set("options", wb::WBContextUI::get()->get_wb()->get_wb_options());
  else {
    info.set("model-options", wb::WBContextUI::get()->get_model_options(_model.id()));
    info.set("model", model);
  }
  grt::GRTNotificationCenter::get()->send_grt("GRNPreferencesDidCreate", grt::ObjectRef(), info);

  _switcher.select_node(_switcher.node_at_row(0));

  set_size(800, 600);
  center();

  show_values();
}

//--------------------------------------------------------------------------------------------------

PreferencesForm::~PreferencesForm() {
  for (std::list<Option *>::iterator iter = _options.begin(); iter != _options.end(); ++iter)
    delete *iter;
}

//--------------------------------------------------------------------------------------------------

mforms::TreeNodeRef PreferencesForm::add_page(mforms::TreeNodeRef parent, const std::string &title,
                                              mforms::View *view) {
  mforms::TreeNodeRef node = parent ? parent->add_child() : _switcher.add_node();
  node->set_string(0, title);

  mforms::ScrollPanel *scroll = mforms::manage(new mforms::ScrollPanel());
  scroll->set_autohide_scrollers(true);
  scroll->set_visible_scrollers(true, false);
  scroll->add(view);
  _tabview.add_page(scroll, title);

  return node;
}

//--------------------------------------------------------------------------------------------------

bool PreferencesForm::versionIsValid(const std::string &text) {
  size_t dots_count = 0;
  for (size_t i = 0; i < text.size(); i++) {
    if (!(isdigit(text[i]) || text[i] == '.'))
      return false;
    if (text[i] == '.')
      dots_count++;
  }

  if (hasPrefix(text, ".") || hasSuffix(text, ".") || dots_count < 1 || dots_count > 2)
    return false;

  GrtVersionRef version = bec::parse_version(text);
  if (!version.is_valid() || version->majorNumber() < 5 || version->majorNumber() > 10 || version->minorNumber() > 20)
    return false;

  return true;
}

void PreferencesForm::version_changed() {
  if (versionIsValid(version_entry->get_string_value())) {
    version_entry->set_back_color("#FFFFFF");
    version_entry->set_tooltip(VALID_VERSION_TOOLTIP);
  } else {
    version_entry->set_back_color("#FF5E5E");
    version_entry->set_tooltip(INVALID_VERSION_TOOLTIP);
  }
}

//--------------------------------------------------------------------------------------------------

void PreferencesForm::switch_page() {
  int row = _switcher.get_selected_row();
  if (row >= 0)
    _tabview.set_active_tab(row);
}

//--------------------------------------------------------------------------------------------------

void PreferencesForm::show() {
  grt::DictRef info(true);
  if (!_model.is_valid())
    info.set("options", wb::WBContextUI::get()->get_wb()->get_wb_options());
  else {
    info.set("model-options", wb::WBContextUI::get()->get_model_options(_model.id()));
    info.set("model", _model);
  }
  grt::GRTNotificationCenter::get()->send_grt("GRNPreferencesWillOpen", grt::ObjectRef(), info);

  if (run_modal(&_ok_button, &_cancel_button))
    info.set("saved", grt::IntegerRef(1));
  else
    info.set("saved", grt::IntegerRef(0));

  grt::GRTNotificationCenter::get()->send_grt("GRNPreferencesDidClose", grt::ObjectRef(), info);
}

void PreferencesForm::show_values() {
  for (std::list<Option *>::const_iterator iter = _options.begin(); iter != _options.end(); ++iter)
    (*iter)->show_value();

  if (!_model.is_valid()) {
    show_colors_and_fonts();
  }

  if (_model.is_valid()) {
    std::string value;
    wb::WBContextUI::get()->get_wb_options_value(_model.id(), "useglobal", value);
    if (value == "1") {
      _use_global.set_active(true);
      _tabview.set_enabled(false);
    }
  }
}

void PreferencesForm::update_values() {
  grt::AutoUndo undo(!_model.is_valid());

  if (_model.is_valid()) {
    wb::WBContextUI::get()->set_wb_options_value(_model.id(), "useglobal", _use_global.get_active() ? "1" : "0");
  }

  if (!_model.is_valid() || !_use_global.get_active()) {
    for (std::list<Option *>::const_iterator iter = _options.begin(); iter != _options.end(); ++iter) {
      (*iter)->update_value();
    }
  }

  if (!_model.is_valid())
    update_colors_and_fonts();

  undo.end(_("Change Options"));
}

grt::DictRef PreferencesForm::get_options(bool global) {
  if (!_model.is_valid() || global)
    return wb::WBContextUI::get()->get_wb()->get_wb_options();
  else
    return wb::WBContextUI::get()->get_model_options(_model.id());
}

void PreferencesForm::show_entry_option(const std::string &option_name, mforms::TextEntry *entry, bool numeric) {
  std::string value;

  wb::WBContextUI::get()->get_wb_options_value(_model.is_valid() ? _model.id() : "", option_name, value);
  entry->set_value(value);
}

void PreferencesForm::update_entry_option(const std::string &option_name, mforms::TextEntry *entry, bool numeric) {
  if (numeric)
    wb::WBContextUI::get()->set_wb_options_value(_model.is_valid() ? _model.id() : "", option_name,
                                                 entry->get_string_value(), grt::IntegerType);
  else
    wb::WBContextUI::get()->set_wb_options_value(_model.is_valid() ? _model.id() : "", option_name,
                                                 entry->get_string_value(), grt::StringType);
}

void PreferencesForm::show_path_option(const std::string &option_name, mforms::FsObjectSelector *entry) {
  std::string value;

  wb::WBContextUI::get()->get_wb_options_value(_model.is_valid() ? _model.id() : "", option_name, value);
  entry->set_filename(value);
}

void PreferencesForm::update_path_option(const std::string &option_name, mforms::FsObjectSelector *entry) {
  wb::WBContextUI::get()->set_wb_options_value(_model.is_valid() ? _model.id() : "", option_name, entry->get_filename(),
                                               grt::StringType);
}

void PreferencesForm::update_entry_option_numeric(const std::string &option_name, mforms::TextEntry *entry,
                                                  int minrange, int maxrange) {
  long value = base::atoi<long>(entry->get_string_value(), 0l);
  if (value < minrange)
    value = minrange;
  else if (value > maxrange)
    value = maxrange;

  wb::WBContextUI::get()->set_wb_options_value(_model.is_valid() ? _model.id() : "", option_name,
                                               strfmt("%li", (long)value));
}

void PreferencesForm::show_checkbox_option(const std::string &option_name, mforms::CheckBox *checkbox) {
  std::string value;

  wb::WBContextUI::get()->get_wb_options_value(_model.is_valid() ? _model.id() : "", option_name, value);

  checkbox->set_active(base::atoi<int>(value, 0) != 0);
}

void PreferencesForm::update_checkbox_option(const std::string &option_name, mforms::CheckBox *checkbox) {
  std::string value = checkbox->get_active() ? "1" : "0";
  wb::WBContextUI::get()->set_wb_options_value(_model.is_valid() ? _model.id() : "", option_name, value,
                                               grt::IntegerType);

#ifdef _WIN32
  // On Windows we have to write the following value also to the registry as our options are not
  // available yet when we need that value.
  if (option_name == "DisableSingleInstance")
    set_value_to_registry(HKEY_CURRENT_USER, "Software\\Oracle\\MySQL Workbench", "DisableSingleInstance",
                          value.c_str());
#endif
}

void PreferencesForm::show_selector_option(const std::string &option_name, mforms::Selector *selector,
                                           const std::vector<std::string> &choices) {
  std::string value;
  wb::WBContextUI::get()->get_wb_options_value(_model.is_valid() ? _model.id() : "", option_name, value);
  selector->set_selected((int)(std::find(choices.begin(), choices.end(), value) - choices.begin()));
}

void PreferencesForm::update_selector_option(const std::string &option_name, mforms::Selector *selector,
                                             const std::vector<std::string> &choices, const std::string &default_value,
                                             bool as_number) {
  if (as_number) {
    if (selector->get_selected_index() < 0)
      wb::WBContextUI::get()->set_wb_options_value(_model.is_valid() ? _model.id() : "", option_name, default_value,
                                                   grt::IntegerType);
    else
      wb::WBContextUI::get()->set_wb_options_value(_model.is_valid() ? _model.id() : "", option_name,
                                                   choices[selector->get_selected_index()], grt::IntegerType);
  } else {
    if (selector->get_selected_index() < 0)
      wb::WBContextUI::get()->set_wb_options_value(_model.is_valid() ? _model.id() : "", option_name, default_value);
    else
      wb::WBContextUI::get()->set_wb_options_value(_model.is_valid() ? _model.id() : "", option_name,
                                                   choices[selector->get_selected_index()]);
  }

  if (option_name == "ColorScheme") {
    base::Color::set_active_scheme((base::ColorScheme)selector->get_selected_index());
    NotificationCenter::get()->send("GNColorsChanged", NULL);
  }
}

mforms::TextEntry *PreferencesForm::new_entry_option(const std::string &option_name, bool numeric) {
  Option *option = new Option();
  mforms::TextEntry *entry = new mforms::TextEntry();

  option->view = mforms::manage(entry);
  option->show_value = std::bind(&PreferencesForm::show_entry_option, this, option_name, entry, numeric);
  option->update_value = std::bind(&PreferencesForm::update_entry_option, this, option_name, entry, numeric);
  _options.push_back(option);

  return entry;
}

mforms::FsObjectSelector *PreferencesForm::new_path_option(const std::string &option_name, bool file) {
  Option *option = new Option();
  mforms::FsObjectSelector *entry = new mforms::FsObjectSelector();

  entry->initialize("", file ? mforms::OpenFile : mforms::OpenDirectory, "");

  option->view = mforms::manage(entry);
  option->show_value = std::bind(&PreferencesForm::show_path_option, this, option_name, entry);
  option->update_value = std::bind(&PreferencesForm::update_path_option, this, option_name, entry);
  _options.push_back(option);

  return entry;
}

mforms::TextEntry *PreferencesForm::new_numeric_entry_option(const std::string &option_name, int minrange,
                                                             int maxrange) {
  Option *option = new Option();
  mforms::TextEntry *entry = new mforms::TextEntry();

  option->view = mforms::manage(entry);
  option->show_value = std::bind(&PreferencesForm::show_entry_option, this, option_name, entry, true);
  option->update_value =
    std::bind(&PreferencesForm::update_entry_option_numeric, this, option_name, entry, minrange, maxrange);
  _options.push_back(option);

  return entry;
}

mforms::CheckBox *PreferencesForm::new_checkbox_option(const std::string &option_name) {
  Option *option = new Option();
  mforms::CheckBox *checkbox = new mforms::CheckBox();

  option->view = mforms::manage(checkbox);
  option->show_value = std::bind(&PreferencesForm::show_checkbox_option, this, option_name, checkbox);
  option->update_value = std::bind(&PreferencesForm::update_checkbox_option, this, option_name, checkbox);
  _options.push_back(option);

  return checkbox;
}

mforms::Selector *PreferencesForm::new_selector_option(const std::string &option_name, std::string choices_string,
                                                       bool as_number) {
  Option *option = new Option();
  mforms::Selector *selector = new mforms::Selector();

  if (choices_string.empty())
    wb::WBContextUI::get()->get_wb_options_value(_model.is_valid() ? _model.id() : "", "@" + option_name + "/Items",
                                                 choices_string);

  std::vector<std::string> choices, parts = base::split(choices_string, ",");

  for (std::vector<std::string>::const_iterator iter = parts.begin(); iter != parts.end(); ++iter) {
    std::vector<std::string> tmp = base::split(*iter, ":", 1);
    if (tmp.size() == 1) {
      selector->add_item(*iter);
      choices.push_back(*iter);
    } else {
      selector->add_item(tmp[0]);
      choices.push_back(tmp[1]);
    }
  }

  option->view = mforms::manage(selector);
  option->show_value = std::bind(&PreferencesForm::show_selector_option, this, option_name, selector, choices);
  option->update_value = std::bind(&PreferencesForm::update_selector_option, this, option_name, selector, choices,
                                   choices.empty() ? "" : choices[0], as_number);
  _options.push_back(option);

  return selector;
}

//--------------------------------------------------------------------------------------------------

void PreferencesForm::ok_clicked() {
  update_values();

  mforms::Form::show(false);
}

//--------------------------------------------------------------------------------------------------

void PreferencesForm::cancel_clicked() {
  mforms::Form::show(false);
}

//--------------------------------------------------------------------------------------------------

mforms::View *PreferencesForm::create_admin_page() {
  mforms::Box *box = mforms::manage(new mforms::Box(false));
  box->set_spacing(8);

  {
    mforms::Panel *frame = mforms::manage(new mforms::Panel(mforms::TitledBoxPanel));
    frame->set_title(_("Data Export and Import"));

    mforms::Table *table = mforms::manage(new mforms::Table());

    table->set_padding(8);
    table->set_row_spacing(12);
    table->set_column_spacing(8);

    table->set_row_count(3);
    table->set_column_count(3);

    frame->add(table);

    mforms::FsObjectSelector *pathsel;
    table->add(new_label(_("Path to mysqldump Tool:"), true), 0, 1, 0, 1, mforms::HFillFlag);
    pathsel = new_path_option("mysqldump", true);
    pathsel->get_entry()->set_tooltip(
      _("Specifiy the full path to the mysqldump tool, which is needed for the Workbench Administrator.\nIt usually "
        "comes bundled with the MySQL server and/or client packages."));
    table->add(pathsel, 1, 2, 0, 1, mforms::HFillFlag | mforms::HExpandFlag | mforms::VFillFlag);
#ifdef HAVE_BUNDLED_MYSQLDUMP
    table->add(new_label(_("Leave blank to use bundled version."), false, true), 2, 3, 0, 1,
               mforms::HFillFlag | mforms::HExpandFlag | mforms::VFillFlag);
#else
    table->add(new_label(_("Full path to the mysqldump tool\nif it's not in your PATH."), false, true), 2, 3, 0, 1,
               mforms::HFillFlag | mforms::HExpandFlag | mforms::VFillFlag);
#endif
    table->add(new_label(_("Path to mysql Tool:"), true), 0, 1, 1, 2, mforms::HFillFlag);
    pathsel = new_path_option("mysqlclient", true);
    pathsel->get_entry()->set_tooltip(
      _("Specifiy the full path to the mysql command line client tool, which is needed for the Workbench "
        "Administrator.\nIt usually comes bundled with the MySQL server and/or client packages."));
    table->add(pathsel, 1, 2, 1, 2, mforms::HFillFlag | mforms::HExpandFlag | mforms::VFillFlag);
#ifdef HAVE_BUNDLED_MYSQLDUMP
    table->add(new_label(_("Leave blank to use bundled version."), false, true), 2, 3, 1, 2,
               mforms::HFillFlag | mforms::HExpandFlag | mforms::VFillFlag);
#else
    table->add(new_label(_("Full path to the mysql tool\nif it's not in your PATH."), false, true), 2, 3, 1, 2,
               mforms::HFillFlag | mforms::HExpandFlag | mforms::VFillFlag);
#endif

    table->add(new_label(_("Export Directory Path:"), true), 0, 1, 2, 3, mforms::HFillFlag);
    pathsel = new_path_option("dumpdirectory", false);
    pathsel->get_entry()->set_tooltip(
      _("Specifiy the full path to the directory where dump files should be placed by default."));
    table->add(pathsel, 1, 2, 2, 3, mforms::HFillFlag | mforms::HExpandFlag | mforms::VFillFlag);
    table->add(new_label(_("Location where dump files should be placed by default."), false, true), 2, 3, 2, 3,
               mforms::HFillFlag | mforms::HExpandFlag | mforms::VFillFlag);

    box->add(frame, false);
  }

  return box;
}

mforms::View *PreferencesForm::create_sqlide_page() {
  // General options for the SQL Editor

  mforms::Box *box = mforms::manage(new mforms::Box(false));
  box->set_spacing(8);

  {
    OptionTable *table = mforms::manage(new OptionTable(this, _("SQL Editor"), true));
    {
      mforms::CheckBox *save_workspace, *discard_unsaved;

      save_workspace =
        table->add_checkbox_option("workbench:SaveSQLWorkspaceOnClose", _("Save snapshot of open editors on close"),
                                   _("A snapshot of all open scripts is saved when the SQL Editor is closed. Next time "
                                     "it is opened to the same connection that state is restored. Unsaved files will "
                                     "remain unsaved, but their contents will be preserved."));

      {
        static const char *auto_save_intervals =
          "disable:0,5 seconds:5,10 seconds:10,15 seconds:15,30 seconds:30,1 minute:60,5 minutes:300,10 minutes:600,20 "
          "minutes:1200";
        mforms::Selector *sel = new_selector_option("workbench:AutoSaveSQLEditorInterval", auto_save_intervals, true);

        table->add_option(sel, _("Auto-save scripts interval:"),
                          _("Interval to perform auto-saving of all open script tabs. The scripts will be restored "
                            "from the last auto-saved version if Workbench unexpectedly quits."));
      }

      discard_unsaved = table->add_checkbox_option(
        "DbSqlEditor:DiscardUnsavedQueryTabs", _("Create new tabs as Query tabs instead of File"),
        _("Unsaved Query tabs do not get a close confirmation, unlike File tabs.\nHowever, once saved, such tabs will "
          "also get unsaved change confirmations.\n"
          "If Snapshot saving is enabled, query tabs are always autosaved to temporary files when the connection is "
          "closed."));
      save_workspace->signal_clicked()->connect(
        std::bind(force_checkbox_on_toggle, save_workspace, discard_unsaved, true, true));
      (*save_workspace->signal_clicked())();

      table->add_checkbox_option("DbSqlEditor:SchemaTreeRestoreState",
                                 _("Restore expanded state of the active schema objects"),
                                 _("Re-expand (and reload) group nodes that were previously expanded in the active "
                                   "schema when the editor was last closed."));
    }
    box->add(table, false, true);
  }

  {
    mforms::Panel *frame = mforms::manage(new mforms::Panel(mforms::TitledBoxPanel));
    frame->set_title(_("Sidebar"));
    box->add(frame, false);

    mforms::Box *vbox = mforms::manage(new mforms::Box(false));
    vbox->set_padding(8);
    vbox->set_spacing(8);
    frame->add(vbox);

    {
      mforms::CheckBox *check = new_checkbox_option("DbSqlEditor:ShowSchemaTreeSchemaContents");
      check->set_text(_("Show Schema Contents in Schema Tree"));
      check->set_tooltip(
        _("Whether to show schema contents (tables, views and routine names) in "
          "schema tree."));
      vbox->add(check, false);
    }

    {
      mforms::CheckBox *check = new_checkbox_option("DbSqlEditor:ShowMetadataSchemata");
      check->set_text(_("Show Metadata and Internal Schemas"));
      check->set_tooltip(
        _("Whether to show internal schemas in the schema tree "
          "(eg INFORMATION_SCHEMA, mysql and schemas starting with '.')."));
      vbox->add(check, false);
    }

    {
      mforms::CheckBox *check = new_checkbox_option("DbSqlEditor:SidebarModeCombined");
      check->set_text(_("Combine Management Tools and Schema Tree"));
      check->set_tooltip(
        _("Check this if you want to display the management tools and the "
          "schema list in the same tab page in the sidebar. Uncheck it to have them in separate tab pages."));
      vbox->add(check, false);
    }
  }

  {
    OptionTable *otable = new OptionTable(this, _("MySQL Session"), true);
    mforms::TextEntry *entry;

    entry =
      otable->add_entry_option("DbSqlEditor:KeepAliveInterval", _("DBMS connection keep-alive interval (in seconds):"),
                               _("Time interval between sending keep-alive messages to DBMS. "
                                 "Set to 0 to not send keep-alive messages."));
    entry->set_size(100, -1);

    entry = otable->add_entry_option("DbSqlEditor:ReadTimeOut", _("DBMS connection read time out (in seconds):"),
                                     _("Max time the a query can take to return data from the DBMS"));

    entry = otable->add_entry_option("DbSqlEditor:ConnectionTimeOut", _("DBMS connection time out (in seconds):"),
                                     _("Maximum time to wait before a connection attempt is aborted."));
    box->add(otable, false, true);
  }

  {
    OptionTable *otable = new OptionTable(this, _("Other"), true);

    {
      mforms::TextEntry *entry = new_entry_option("workbench:InternalSchema", false);
      entry->set_max_length(100);
      entry->set_size(100, -1);

      otable->add_option(
        entry, _("Internal Workbench Schema:"),
        _("This schema will be used by MySQL Workbench to store information required for certain operations."));
    }

    {
      otable->add_checkbox_option("DbSqlEditor:SafeUpdates",
                                  _("Safe Updates (rejects UPDATEs and DELETEs with no restrictions)"),
                                  _("Enables the SQL_SAFE_UPDATES option for the session. "
                                    "If enabled, MySQL aborts UPDATE or DELETE statements "
                                    "that do not use a key in the WHERE clause or a LIMIT clause. "
                                    "This makes it possible to catch UPDATE or DELETE statements "
                                    "where keys are not used properly and that would probably change "
                                    "or delete a large number of rows. "
                                    "Changing this option requires a reconnection (Query -> Reconnect to Server)"));
    }

    box->add(otable, false, true);
  }
  return box;
}

mforms::View *PreferencesForm::create_general_editor_page() {
  mforms::Box *box = mforms::manage(new mforms::Box(false));
  box->set_spacing(8);

  {
    mforms::Panel *frame = mforms::manage(new mforms::Panel(mforms::TitledBoxPanel));
    frame->set_title(_("SQL Parsing in Code Editors"));
    box->add(frame, false);

    mforms::Box *vbox = mforms::manage(new mforms::Box(false));
    vbox->set_padding(8);
    vbox->set_spacing(8);
    frame->add(vbox);

    {
      mforms::Box *tbox = mforms::manage(new mforms::Box(true));
      tbox->set_spacing(4);
      vbox->add(tbox, false);

      tbox->add(new_label(_("Default SQL_MODE for syntax checker:"), true), false, false);
      mforms::TextEntry *entry = new_entry_option("SqlMode", false);
      entry->set_tooltip(
        _("Value of SQL_MODE DBMS session variable customizes the rules and restrictions for SQL syntax and semantics. "
          "See MySQL Server reference for details.\n"
          "This globally defined parameter determines initial value for same named parameter in each newly created "
          "model. "
          "Model scoped same named parameter in its turn affects SQL parsing within the model, and defines the value "
          "of SQL_MODE session variable when connecting to DBMS.\n"
          "Note: Empty value for this parameter will cause Workbench to treat SQL_MODE as empty string when parsing "
          "SQL within the model, but will leave DBMS session variable at its default value.\n"
          "To force Workbench to reset SQL_MODE session variable as well, this parameter needs to be set to a "
          "whitespace symbol."));
      tbox->add(entry, true, true);
    }

    {
      mforms::CheckBox *check = new_checkbox_option("SqlIdentifiersCS");
      check->set_text(_("SQL Identifiers are Case Sensitive"));
      check->set_tooltip(_("Whether to treat identifiers separately if their names differ only in letter case."));
      vbox->add(check, false);
    }

    {
      mforms::Box *tbox = mforms::manage(new mforms::Box(true));
      tbox->set_spacing(4);
      vbox->add(tbox, false);

      tbox->add(new_label(_("Non-Standard SQL Delimiter:"), true), false, false);
      mforms::TextEntry *entry = new_entry_option("SqlDelimiter", false);
      entry->set_size(50, -1);
      entry->set_tooltip(
        _("SQL statement delimiter different from the normally used one (ie, shouldn't be ;). Change this only if the "
          "delimiter you normally use, specially in stored routines, happens to be the current setting."));
      tbox->add(entry, false, false);
    }
  }

  {
    OptionTable *table;

    table = mforms::manage(new OptionTable(this, _("Indentation"), true));
    box->add(table, false, true);
    table->add_checkbox_option("Editor:TabIndentSpaces", _("Tab key inserts spaces instead of tabs"),
                               "Check if you want the tab key to indent using the configured amount of spaces.");

    table->add_entry_option("Editor:IndentWidth", "Indent width:",
                            "How many spaces to insert when indenting with the tab key.");
    table->add_entry_option("Editor:TabWidth", "Tab width:", "How many spaces wide are tab characters.");
  }
  return box;
}

//--------------------------------------------------------------------------------------------------

mforms::View *PreferencesForm::create_editor_page() {
  mforms::Box *box = mforms::manage(new mforms::Box(false));
  box->set_spacing(8);

  {
    mforms::Panel *frame = mforms::manage(new mforms::Panel(mforms::TitledBoxPanel));
    frame->set_title(_("Productivity"));
    box->add(frame, false);

    mforms::Box *vbox = mforms::manage(new mforms::Box(false));
    vbox->set_padding(8);
    vbox->set_spacing(8);
    frame->add(vbox);

    // Code completion settings.
    {
      mforms::Box *subsettings_box = mforms::manage(new mforms::Box(false));
      subsettings_box->set_padding(40, 0, 0, 0);
      subsettings_box->set_spacing(8);
      {
        mforms::CheckBox *check = new_checkbox_option("DbSqlEditor:CodeCompletionEnabled");
        scoped_connect(check->signal_clicked(),
                       std::bind(&PreferencesForm::code_completion_changed, this, check, subsettings_box));

        check->set_text(_("Enable Code Completion in Editors"));
        check->set_tooltip(
          _("If enabled SQL editors display a code completion list when pressing "
            "the defined hotkey"));
        vbox->add(check, false);
      }

      {
        mforms::CheckBox *auto_start_check = new_checkbox_option("DbSqlEditor:AutoStartCodeCompletion");
        auto_start_check->set_text(_("Automatically Start Code Completion"));
        auto_start_check->set_tooltip(
          _("Available only if code completion is enabled. By activating "
            "this option code completion will be started automatically when you type something and wait "
            "a moment"));
        subsettings_box->add(auto_start_check, false);

        mforms::CheckBox *upper_case_check = new_checkbox_option("DbSqlEditor:CodeCompletionUpperCaseKeywords");
        upper_case_check->set_text(_("Use UPPERCASE keywords on completion"));
        upper_case_check->set_tooltip(
          _("Normally keywords are shown and inserted as they come from the "
            "code editor configuration file. With this swich they are always upper-cased instead."));
        subsettings_box->add(upper_case_check, false);

        // Set initial enabled state of sub settings depending on whether code completion is enabled.
        std::string value;
        wb::WBContextUI::get()->get_wb_options_value(_model.is_valid() ? _model.id() : "",
                                                     "DbSqlEditor:CodeCompletionEnabled", value);
        subsettings_box->set_enabled(base::atoi<int>(value, 0) != 0);

        vbox->add(subsettings_box, false);
      }
    }

    {
      mforms::Box *tbox = mforms::manage(new mforms::Box(true));
      tbox->set_spacing(4);
      vbox->add(tbox, false);

      tbox->add(new_label(_("Comment type to use for comment shortcut:"), true), false, false);

      std::string comment_types = "--:--,#:#";
      mforms::Selector *selector = new_selector_option("DbSqlEditor:SQLCommentTypeForHotkey", comment_types, false);
      selector->set_size(150, -1);
      selector->set_tooltip(
        _("Default comment type for SQL Query editor, to be used when the comment shortcut is used."));
      tbox->add(selector, false, false);
    }

    {
      mforms::Table *table = mforms::manage(new mforms::Table());
      table->set_row_count(2);
      table->set_column_count(2);
      table->set_column_spacing(4);
      table->set_row_spacing(4);
      vbox->add(table, false);

      table->add(new_label(_("Max syntax error count:"), true), 0, 1, 0, 1, mforms::HFillFlag);
      mforms::TextEntry *entry = new_entry_option("SqlEditor::SyntaxCheck::MaxErrCount", false);
      entry->set_size(50, -1);
      entry->set_tooltip(
        _("Maximum number of errors for syntax checking.\n"
          "Syntax errors aren't highlighted beyond this threshold.\n"
          "Set to 0 to show all errors."));
      table->add(entry, 1, 2, 0, 1, mforms::HFillFlag);

      table->add(new_label(_("Max number of result sets:"), true), 0, 1, 1, 2, mforms::HFillFlag);
      entry = new_entry_option("DbSqlEditor::MaxResultsets", false);
      entry->set_size(50, -1);
      entry->set_tooltip(_("Maximum number of result sets that can be opened for a single editor."));
      table->add(entry, 1, 2, 1, 2, mforms::HFillFlag);
    }
  }

  {
    OptionTable *table;

    table = mforms::manage(new OptionTable(this, _("SQL Beautifier"), true));
    box->add(table, false, true);
    { table->add_checkbox_option("DbSqlEditor:Reformatter:UpcaseKeywords", _("Change keywords to UPPER CASE"), ""); }
  }

  return box;
}

//--------------------------------------------------------------------------------------------------

mforms::View *PreferencesForm::create_object_editor_page() {
  mforms::Box *box = mforms::manage(new mforms::Box(false));
  box->set_spacing(8);

  {
    mforms::Panel *frame = mforms::manage(new mforms::Panel(mforms::TitledBoxPanel));
    frame->set_title(_("Online DDL"));
    box->add(frame, false);

    mforms::Box *vbox = mforms::manage(new mforms::Box(false));
    vbox->set_padding(8);
    vbox->set_spacing(8);
    frame->add(vbox);

    {
      mforms::Box *line_box = mforms::manage(new mforms::Box(true));
      line_box->set_spacing(4);
      vbox->add(line_box, false);

      mforms::Label *label = new_label(_("Default algorithm for ALTER table:"), true);
      label->set_size(180, -1);
      line_box->add(label, false, true);

      std::string algorithms = "Default:DEFAULT,In place:INPLACE,Copy:COPY";
      mforms::Selector *selector = new_selector_option("DbSqlEditor:OnlineDDLAlgorithm", algorithms, false);
      selector->set_size(150, -1);
      selector->set_tooltip(
        _("If the currently connected server supports online DDL then use the selected "
          "algorithm as default. This setting can also be adjusted for each alter operation."));
      line_box->add(selector, false, false);
    }
    {
      mforms::Box *line_box = mforms::manage(new mforms::Box(true));
      line_box->set_spacing(4);
      vbox->add(line_box, false);

      mforms::Label *label = new_label(_("Default lock for ALTER table:"), true);
      label->set_size(180, -1);
      line_box->add(label, false, true);

      std::string locks = "Default:DEFAULT,None:NONE,Shared:SHARED,Exclusive:EXCLUSIVE";
      mforms::Selector *selector = new_selector_option("DbSqlEditor:OnlineDDLLock", locks, false);
      selector->set_size(150, -1);
      selector->set_tooltip(
        _("If the currently connected server supports online DDL then use the selected "
          "lock as default. This setting can also be adjusted for each alter operation."));
      line_box->add(selector, false, false);
    }
  }

  {
    mforms::Panel *frame = mforms::manage(new mforms::Panel(mforms::TitledBoxPanel));
    frame->set_title(_("Views"));
    box->add(frame, false);

    mforms::Box *vbox = mforms::manage(new mforms::Box(false));
    vbox->set_padding(8);
    vbox->set_spacing(8);
    frame->add(vbox);

    {
      mforms::CheckBox *check = new_checkbox_option("DbSqlEditor:ReformatViewDDL");
      check->set_text(_("Reformat DDL for Views"));
      check->set_tooltip(
        _("Whether to automatically reformat View DDL returned by the server. The MySQL server does not store the "
          "formatting information for View definitions."));
      vbox->add(check, false);
    }
  }

  return box;
}

//--------------------------------------------------------------------------------------------------

mforms::View *PreferencesForm::create_query_page() {
  // Options specific for the query/script execution aspect of the SQL Editor

  mforms::Box *box = mforms::manage(new mforms::Box(false));
  box->set_spacing(8);

  {
    mforms::Panel *frame = mforms::manage(new mforms::Panel(mforms::TitledBoxPanel));
    frame->set_title(_("General"));
    box->add(frame, false);

    mforms::Box *vbox = mforms::manage(new mforms::Box(false));
    vbox->set_padding(8);
    vbox->set_spacing(8);
    frame->add(vbox);

    {
      mforms::Box *tbox = mforms::manage(new mforms::Box(true));
      tbox->set_spacing(4);
      vbox->add(tbox, false);

      tbox->add(new_label(_("Max. query length to store in history (in bytes):"), true), false, false);
      mforms::TextEntry *entry = new_entry_option("DbSqlEditor:MaxQuerySizeToHistory", false);
      entry->set_size(50, -1);
      entry->set_tooltip(
        _("Queries beyond specified size will not be saved in the history when executed.\n"
          "Set to 0 to save any executed query or script"));
      tbox->add(entry, false, false);
    }

    {
      mforms::CheckBox *check = new_checkbox_option("DbSqlEditor:ContinueOnError");
      check->set_text(_("Continue SQL script execution on errors (by default)"));
      check->set_tooltip(_("Whether to continue skipping failed SQL statements when running a script."));
      vbox->add(check, false);
    }

    {
<<<<<<< HEAD
      mforms::CheckBox *check= new_checkbox_option("DbSqlEditor:AutocommitMode");
      check->set_text(_("New connections use auto commit mode"));
      check->set_tooltip(_("Sets the default autocommit mode for connections.\nWhen enabled, each statement will be committed immediately."
                           "\nNOTE: all query tabs in the same connection share the same transaction. "
                           "To have independent transactions, you must open a new connection."));
=======
      mforms::CheckBox *check = new_checkbox_option("DbSqlEditor:AutocommitMode");
      check->set_text(_("Leave autocommit mode enabled by default"));
      check->set_tooltip(
        _("Toggles the default autocommit mode for connections.\nWhen enabled, each statement will be committed "
          "immediately."
          "\nNOTE: all query tabs in the same connection share the same transaction. "
          "To have independent transactions, you must open a new connection."));
>>>>>>> 14c8002f
      vbox->add(check, false);
    }

    {
      mforms::Box *tbox = mforms::manage(new mforms::Box(true));
      tbox->set_spacing(4);
      vbox->add(tbox, false);

      tbox->add(new_label(_("Progress status update interval (in milliseconds):"), true), false, false);
      mforms::TextEntry *entry = new_entry_option("DbSqlEditor:ProgressStatusUpdateInterval", false);
      entry->set_size(50, -1);
      entry->set_tooltip(_("Time interval between UI updates when running SQL script."));
      tbox->add(entry, false, false);
    }
  }

  {
    mforms::Panel *frame = mforms::manage(new mforms::Panel(mforms::TitledBoxPanel));
    frame->set_title(_("SELECT Query Results"));
    box->add(frame, false);

    mforms::Box *vbox = mforms::manage(new mforms::Box(false));
    vbox->set_padding(8);
    vbox->set_spacing(8);
    frame->add(vbox);

    {
      mforms::CheckBox *check = new_checkbox_option("SqlEditor:LimitRows");
      check->set_text(_("Limit Rows"));
      check->set_tooltip(
        _("Whether every select query to be implicitly adjusted to limit result set to specified number of rows by "
          "appending the LIMIT keyword to the query.\n"
          "If enabled it's still possible to load entire result set by pressing \"Fetch All\" button."));
      vbox->add(check, false);
    }

    {
      mforms::Box *tbox = mforms::manage(new mforms::Box(true));
      tbox->set_spacing(4);
      vbox->add(tbox, false);

      tbox->add(new_label(_("Limit Rows Count:"), true), false, false);
      mforms::TextEntry *entry = new_entry_option("SqlEditor:LimitRowsCount", false);
      entry->set_size(50, -1);
      entry->set_tooltip(
        _("Every select query to be implicitly adjusted to limit result set to specified number of rows."));
      tbox->add(entry, false, false);
    }

    {
      mforms::Box *tbox = mforms::manage(new mforms::Box(true));
      tbox->set_spacing(4);
      vbox->add(tbox, false);

      tbox->add(new_label(_("Max. Field Value Length to Display (in bytes):"), true), false, false);
      mforms::TextEntry *entry = new_entry_option("Recordset:FieldValueTruncationThreshold", false);
      entry->set_size(50, -1);
      entry->set_tooltip(
        _("Symbols beyond specified threashold will be truncated when showing in the grid. Doesn't affect editing "
          "field values.\n"
          "Set to -1 to disable truncation."));
      tbox->add(entry, false, false);
    }

    {
      mforms::CheckBox *check = new_checkbox_option("DbSqlEditor:MySQL:TreatBinaryAsText");
      check->set_text(_("Treat BINARY/VARBINARY as nonbinary character string"));
      check->set_tooltip(
        _("Whether to treat binary byte strings as nonbinary character strings.\n"
          "Binary byte string values do not appear in results grid and are marked as a BLOB values that are supposed "
          "to be viewed/edited by means of BLOB editor.\n"
          "Nonbinary character string values are shown right in results grid and can be edited with either cell's "
          "in-place editor or BLOB editor.\n"
          "Warning: Since binary byte strings tend to contain zero-bytes in their values, turning this option on may "
          "lead to data truncation when viewing/editing.\n"
          "Note: Application restart is needed to get new option value in affect."));
      vbox->add(check, false);
    }

    {
      mforms::CheckBox *check = new_checkbox_option("DbSqlEditor:IsDataChangesCommitWizardEnabled");
      check->set_text(_("Confirm Data Changes"));
      check->set_tooltip(_("Whether to show a dialog confirming changes to be made to a table recordset."));
      vbox->add(check, false);
    }

    {
      mforms::CheckBox *check = new_checkbox_option("SqlEditor:PreserveRowFilter");
      check->set_text(_("Preserve Row Filter"));
      check->set_tooltip(_("If set, keep row filter active on result set changes. Otherwise the filter is reset."));
      vbox->add(check, false);
    }

    /*{
     mforms::CheckBox *check= new_checkbox_option("DbSqlEditor:IsLiveObjectAlterationWizardEnabled");
     check->set_text(_("Enable Live Object Alteration Wizard"));
     check->set_tooltip(_(
     "Whether to use wizard providing more control over applying changes to live database object."));
     vbox->add(check, false);
     }*/
  }
  return box;
}

//--------------------------------------------------------------------------------------------------

/**
 * Triggered when the user switches the code completion enabled state. We use this to adjust the enabled
 * state for dependent sub options.
 */
void PreferencesForm::code_completion_changed(mforms::CheckBox *cc_box, mforms::Box *subsettings_box) {
  subsettings_box->set_enabled(cc_box->get_active());
}

//--------------------------------------------------------------------------------------------------

mforms::View *PreferencesForm::create_model_page() {
  mforms::Box *top_box = mforms::manage(new mforms::Box(false));
  top_box->set_spacing(8);

  OptionTable *table;

  table = mforms::manage(new OptionTable(this, _("EER Modeler"), true));
  top_box->add(table, false, true);
  {
    table->add_checkbox_option("workbench.AutoReopenLastModel", _("Automatically reopen previous model at start"), "");

#ifndef __APPLE__
    table->add_checkbox_option("workbench:ForceSWRendering",
                               _("Force use of software based rendering for EER diagrams"),
                               _("Enable this option if you have drawing problems in Workbench modeling. You must "
                                 "restart Workbench for the option to take effect."));
#endif

    {
      mforms::TextEntry *entry = new_numeric_entry_option("workbench:UndoEntries", 1, 500);
      entry->set_max_length(5);
      entry->set_size(100, -1);

      table->add_option(entry, _("Model undo history size:"),
                        _("Allowed values are from 1 up. Note: using high values (> 100) will increase memory usage "
                          "and slow down operation."));
    }

    {
      static const char *auto_save_intervals =
        "disable:0,10 seconds:10,15 seconds:15,30 seconds:30,1 minute:60,5 minutes:300,10 minutes:600,20 minutes:1200";
      mforms::Selector *sel = new_selector_option("workbench:AutoSaveModelInterval", auto_save_intervals, true);

      table->add_option(sel, _("Auto-save model interval:"),
                        _("Interval to perform auto-saving of the open model. The model will be restored from the last "
                          "auto-saved version if Workbench unexpectedly quits."));
    }
  }
  return top_box;
}

mforms::View *PreferencesForm::create_others_page() {
  Box *content = manage(new Box(false));
  content->set_spacing(8);

  {
    mforms::Panel *frame= mforms::manage(new mforms::Panel(mforms::TitledBoxPanel));
    frame->set_title(_("Home Screen"));
    content->add(frame, false, true);

    mforms::Box *vbox= mforms::manage(new mforms::Box(false));
    vbox->set_padding(8);
    vbox->set_spacing(8);
    frame->add(vbox);

    mforms::CheckBox *check= new_checkbox_option("HomeScreen:HeadingMessage");
    check->set_text(_("Show Welcome Message on Connections Screen"));
    check->set_tooltip("");
    vbox->add(check, true);
  }

  OptionTable *timeouts_table;

  timeouts_table = mforms::manage(new OptionTable(this, _("Timeouts"), true));
  content->add(timeouts_table, false, true);
  {
    // SSH keepalive
    {
      mforms::TextEntry *entry = new_numeric_entry_option("sshkeepalive", 0, 500);
      entry->set_max_length(5);
      entry->set_size(50, -1);

      entry->set_tooltip(
        _("The interval in seconds without sending any data over the connection, a \"keep alive\" packet will be sent. "
          "This option will apply to both SSH tunnel connections and remote management via SSH."));

      timeouts_table->add_option(entry, _("SSH KeepAlive:"),
                                 _("SSH keep-alive interval in seconds. Use 0 to disable."));
    }

    // SSH timeout
    {
      mforms::TextEntry *entry = new_numeric_entry_option("sshtimeout", 0, 500);
      entry->set_max_length(5);
      entry->set_size(50, -1);
      entry->set_tooltip(_("Determines how long the process waits for a result."));

      timeouts_table->add_option(entry, _("SSH Timeout:"),
                                 _("SSH timeout in seconds. Used only in Online Backup/Restore"));
    }

    // migration connection timeout
    {
      mforms::TextEntry *entry = new_numeric_entry_option("Migration:ConnectionTimeOut", 0, 3600);
      entry->set_max_length(5);
      entry->set_size(50, -1);
      entry->set_tooltip(_("The interval in seconds before connection is aborted."));

      timeouts_table->add_option(entry, _("Migration Connection Timeout:"),
                                 _("Maximum time to wait before a connection is aborted."));
    }
  }

#ifdef _WIN32
  OptionTable *table = mforms::manage(new OptionTable(this, _("Others"), true));
  content->add(table, false, true);
  {
    table->add_checkbox_option(
      "DisableSingleInstance", _("Allow more than one instance of MySQL Workbench to run"),
      _("By default only one instance of MySQL Workbench can run at the same time. This is more resource friendly "
        "and necessary as multiple instances share the same files (settings etc.). Change at your own risk."));
  }
#endif


  {
    mforms::Panel *frame = mforms::manage(new mforms::Panel(mforms::TitledBoxPanel));

    mforms::Table *ssh_table = mforms::manage(new mforms::Table());

    ssh_table->set_padding(8);
    ssh_table->set_row_spacing(12);
    ssh_table->set_column_spacing(8);

    ssh_table->set_row_count(1);
    ssh_table->set_column_count(3);
    frame->add(ssh_table);
    {
      mforms::FsObjectSelector *pathsel;
      ssh_table->add(new_label(_("Path to SSH config file:"), true), 0, 1, 0, 1, mforms::HFillFlag);
      pathsel = new_path_option("pathtosshconfig", true);
      pathsel->get_entry()->set_tooltip(_("Specifiy the full path to the SSH config file."));
      ssh_table->add(pathsel, 1, 2, 0, 1, mforms::HFillFlag | mforms::HExpandFlag | mforms::VFillFlag);
    }

    content->add(frame, false);
  }

  createLogLevelSelectionPulldown(content);

  return content;
}

void PreferencesForm::createLogLevelSelectionPulldown(mforms::Box *content) {
  OptionTable *logTable = mforms::manage(new OptionTable(this, _("Logs"), true));
  content->add(logTable, false, true);

  // put together comma-separated list of all loglevels (i.e: "none,error,warning,info,debug1,...")
  std::string logLevels;
  {
    logLevels.reserve(10);

    for (std::size_t i = 0; i < base::Logger::logLevelCount; i++)
      logLevels += base::Logger::logLevelName(i) + ',';

    if (logLevels.size() > 0)
      logLevels.resize(logLevels.size() - 1);
  }

  // add dropdown (combo) box
  mforms::Selector *selector = new_selector_option("workbench.logger:LogLevel", logLevels, false);
  selector->set_tooltip(
    _("Log level determines how serious a message has to be before it gets logged.  For example, an error is more "
      "serious than a warning, a warning is more serious than an info, etc.  So if log level is set to error, "
      "anything less serious (warning, info, etc) will not be logged.  If log level is set to warning, both warning "
      "and error will still be logged, but info and anything lower will not.  None disables all logging."));
  logTable->add_option(selector, _("Log Level"), _("Sets the \"chattyness\" of logs. Choices further down the list "
                                                   "produce more output than the ones that preceed them."));

  // callback: on user selection, set log level
  selector->signal_changed()->connect([selector]() {
    bool ok = base::Logger::active_level(selector->get_string_value());

    if (ok)
      logError("Logger set to level '%s' in Preferences menu\n", base::Logger::active_level().c_str());

    assert(ok);
  });
}

mforms::View *PreferencesForm::create_model_defaults_page() {
  mforms::Box *box = mforms::manage(new mforms::Box(false));
  box->set_spacing(8);

  {
    mforms::Panel *frame = mforms::manage(new mforms::Panel(mforms::TitledBoxPanel));
    frame->set_title(_("Column Defaults"));

    mforms::Table *table = mforms::manage(new mforms::Table());

    table->set_padding(12);
    table->set_column_spacing(4);
    table->set_row_spacing(8);

    table->set_column_count(4);
    table->set_row_count(2);

    frame->add(table);

    mforms::TextEntry *entry;

    table->add(new_label(_("PK Column Name:"), true), 0, 1, 0, 1, mforms::HFillFlag);
    entry = new_entry_option("PkColumnNameTemplate", false);
    entry->set_tooltip(
      _("Substitutions:\n"
        "%table% - name of the table\n"
        "May be used as %table|upper%, %table|lower%, %table|capitalize%, %table|uncapitalize%"));
    table->add(entry, 1, 2, 0, 1, mforms::HFillFlag | mforms::HExpandFlag);

    table->add(new_label(_("PK Column Type:"), true), 2, 3, 0, 1, mforms::HFillFlag);
    entry = new_entry_option("DefaultPkColumnType", false);
    entry->set_tooltip(
      _("Default type for use in newly added primary key columns.\nSpecify a column type name or a user defined "
        "type.\nFlags such as UNSIGNED are not accepted."));
    table->add(entry, 3, 4, 0, 1, mforms::HFillFlag | mforms::HExpandFlag);

    table->add(new_label(_("Column Name:"), true), 0, 1, 1, 2, mforms::HFillFlag);
    entry = new_entry_option("ColumnNameTemplate", false);
    entry->set_tooltip(
      _("Substitutions:\n"
        "%table% - name of the table"));
    table->add(entry, 1, 2, 1, 2, mforms::HFillFlag | mforms::HExpandFlag);

    table->add(new_label(_("Column Type:"), true), 2, 3, 1, 2, mforms::HFillFlag);
    entry = new_entry_option("DefaultColumnType", false);
    entry->set_tooltip(
      _("Default type for use in newly added columns.\nSpecify a column type name or a user defined type.\nFlags such "
        "as UNSIGNED are not accepted."));
    table->add(entry, 3, 4, 1, 2, mforms::HFillFlag | mforms::HExpandFlag);

    box->add(frame, false);
  }

  {
    mforms::Panel *frame = mforms::manage(new mforms::Panel(mforms::TitledBoxPanel));
    frame->set_title(_("Foreign Key/Relationship Defaults"));

    mforms::Table *table = mforms::manage(new mforms::Table());

    table->set_padding(8);

    frame->add(table);

    table->set_row_spacing(8);
    table->set_column_spacing(8);
    table->set_row_count(3);
    table->set_column_count(4);

    mforms::TextEntry *entry;

    table->add(new_label(_("FK Name:"), true), 0, 1, 0, 1, mforms::HFillFlag);
    entry = new_entry_option("FKNameTemplate", false);

#define SUBS_HELP                                                    \
  _("Substitutions:\n"                                               \
    "%table%, %stable% - name of the source table\n"                 \
    "%dtable% - name of the destination table (where FK is added)\n" \
    "%column%, %scolumn% - name of the source column\n"              \
    "%dcolumn% - name of the destination column\n"                   \
    "May be used as %table|upper%, %table|lower%, %table|capitalize% or %table|uncapitalize%")

    entry->set_tooltip(SUBS_HELP);
    table->add(entry, 1, 2, 0, 1, mforms::HFillFlag | mforms::HExpandFlag);

    table->add(new_label(_("Column Name:"), true), 2, 3, 0, 1, mforms::HFillFlag);
    entry = new_entry_option("FKColumnNameTemplate", false);
    entry->set_tooltip(SUBS_HELP);
    table->add(entry, 3, 4, 0, 1, mforms::HFillFlag | mforms::HExpandFlag);

    table->add(new_label(_("ON UPDATE:"), true), 0, 1, 1, 2, mforms::HFillFlag);
    table->add(new_selector_option("db.ForeignKey:updateRule"), 1, 2, 1, 2, mforms::HFillFlag | mforms::HExpandFlag);

    table->add(new_label(_("ON DELETE:"), true), 2, 3, 1, 2, mforms::HFillFlag);
    table->add(new_selector_option("db.ForeignKey:deleteRule"), 3, 4, 1, 2, mforms::HFillFlag | mforms::HExpandFlag);

    table->add(new_label(_("Associative Table Name:"), true), 0, 1, 2, 3, mforms::HFillFlag);
    entry = new_entry_option("AuxTableTemplate", false);
    entry->set_tooltip(
      _("Substitutions:\n"
        "%stable% - name of the source table\n"
        "%dtable% - name of the destination table"));
    table->add(entry, 1, 2, 2, 3, mforms::HFillFlag | mforms::HExpandFlag);

    table->add(new_label(_("for n:m relationships")), 2, 4, 2, 3, mforms::HFillFlag);

    box->add(frame, false);
  }

  return box;
}

static void show_target_version(const workbench_physical_ModelRef &model, mforms::TextEntry *entry) {
  if (*model->catalog()->version()->releaseNumber() < 0)
    entry->set_value(base::strfmt("%li.%li", (long)*model->catalog()->version()->majorNumber(),
                                  (long)*model->catalog()->version()->minorNumber()));
  else
    entry->set_value(base::strfmt("%li.%li.%li", (long)*model->catalog()->version()->majorNumber(),
                                  (long)*model->catalog()->version()->minorNumber(),
                                  (long)*model->catalog()->version()->releaseNumber()));
}

static void update_target_version(workbench_physical_ModelRef model, mforms::TextEntry *entry) {
  GrtVersionRef version = bec::parse_version(entry->get_string_value());
  model->catalog()->version(version);
  version->owner(model);
}

mforms::View *PreferencesForm::create_mysql_page() {
  mforms::Box *box = mforms::manage(new mforms::Box(false));
  box->set_spacing(8);

  {
    mforms::Panel *frame = mforms::manage(new mforms::Panel(mforms::TitledBoxPanel));
    frame->set_title(_("Model"));

    mforms::Table *table = mforms::manage(new mforms::Table());

    table->set_padding(8);

    frame->add(table);
    table->set_row_count(2);
    table->set_column_count(2);

    if (!_model.is_valid()) {
      table->add(new_label(_("Default Target MySQL Version:"), true), 0, 1, 0, 1, 0);
      version_entry = new_entry_option("DefaultTargetMySQLVersion", false);
      version_entry->set_tooltip(VALID_VERSION_TOOLTIP);
      version_entry->signal_changed()->connect(std::bind(&PreferencesForm::version_changed, this));
      table->add(version_entry, 1, 2, 0, 1, mforms::HExpandFlag | mforms::HFillFlag);
    } else {
      // if editing model options, display the catalog version
      Option *option = new Option();
      mforms::TextEntry *entry = new mforms::TextEntry();

      option->view = mforms::manage(entry);
      option->show_value = std::bind(show_target_version, _model, entry);
      option->update_value = std::bind(update_target_version, _model, entry);

      option->view = mforms::manage(entry);
      option->show_value = std::bind(show_target_version, _model, entry);
      option->update_value = std::bind(update_target_version, _model, entry);
      _options.push_back(option);

      table->add(new_label(_("Target MySQL Version:"), true), 0, 1, 0, 1, 0);
      table->add(entry, 1, 2, 0, 1, mforms::HExpandFlag | mforms::HFillFlag);
    }
    box->add(frame, false);
  }

  {
    mforms::Panel *frame = mforms::manage(new mforms::Panel(mforms::TitledBoxPanel));
    frame->set_title(_("Model Table Defaults"));

    mforms::Box *tbox = mforms::manage(new mforms::Box(true));

    tbox->set_padding(8);

    frame->add(tbox);

    tbox->add(new_label(_("Default Storage Engine:"), true), false, false);
    tbox->add(new_selector_option("db.mysql.Table:tableEngine"), true, true);

    box->add(frame, false);
  }

  {
    mforms::Panel *frame = mforms::manage(new mforms::Panel(mforms::TitledBoxPanel));
    frame->set_title(_("Forward Engineering and Synchronization"));

    mforms::Box *tbox = mforms::manage(new mforms::Box(true));
    mforms::TextEntry *entry;
    tbox->set_padding(8);

    frame->add(tbox);
    tbox->add(new_label(_("SQL_MODE to be used in generated scripts:"), true), false, false);
    tbox->add(entry = new_entry_option("SqlGenerator.Mysql:SQL_MODE", false), true, true);
    entry->set_tooltip(_("The default value of TRADITIONAL is recommended."));

    box->add(frame, false);
  }

  return box;
}

mforms::View *PreferencesForm::create_diagram_page() {
  mforms::Box *box = mforms::manage(new mforms::Box(false));
  box->set_spacing(8);

  {
    mforms::Panel *frame = mforms::manage(new mforms::Panel(mforms::TitledBoxPanel));
    frame->set_title(_("All Objects"));

    mforms::Box *vbox = mforms::manage(new mforms::Box(false));

    vbox->set_padding(8);
    vbox->set_spacing(8);

    frame->add(vbox);

    mforms::CheckBox *check;

    check = new_checkbox_option("workbench.physical.ObjectFigure:Expanded");
    check->set_text(_("Expand New Objects"));
    check->set_tooltip(_("Set the initial state of newly created objects to expanded (or collapsed)"));
    vbox->add(check, false);

    check = new_checkbox_option("SynchronizeObjectColors");
    check->set_text(_("Propagate Object Color Changes to All Diagrams"));
    check->set_tooltip(
      _("If an object figure's color is changed, all figures in all diagrams that represent the same object are also "
        "updated"));
    vbox->add(check, false);

    box->add(frame, false);
  }

  {
    mforms::Panel *frame = mforms::manage(new mforms::Panel(mforms::TitledBoxPanel));
    frame->set_title(_("Tables"));

    mforms::Box *vbox = mforms::manage(new mforms::Box(false));

    vbox->set_padding(8);
    vbox->set_spacing(8);

    frame->add(vbox);

    mforms::CheckBox *check;

    check = new_checkbox_option("workbench.physical.TableFigure:ShowColumnTypes");
    check->set_text(_("Show Column Types"));
    check->set_tooltip(_("Show the column types along their names in table figures"));
    vbox->add(check, false);

    check = new_checkbox_option("workbench.physical.TableFigure:ShowSchemaName");
    check->set_text(_("Show Schema Name"));
    check->set_tooltip(_("Show owning schema name in the table titlebar figures"));
    vbox->add(check, false);

    {
      mforms::Box *hbox = mforms::manage(new mforms::Box(true));
      mforms::TextEntry *entry = new_entry_option("workbench.physical.TableFigure:MaxColumnTypeLength", true);

      hbox->set_spacing(4);

      // label->set_size(200, -1);
      entry->set_max_length(5);
      entry->set_size(50, -1);

      hbox->add(new_label(_("Max. Length of ENUMs and SETs to Display:"), true), false, false);
      hbox->add(entry, false);

      vbox->add(hbox, false);
    }

    check = new_checkbox_option("workbench.physical.TableFigure:ShowColumnFlags");
    check->set_text(_("Show Column Flags"));
    check->set_tooltip(_("Show column flags such as NOT NULL or UNSIGNED along their names in table figures"));
    vbox->add(check, false);

    {
      mforms::Box *hbox = mforms::manage(new mforms::Box(true));
      mforms::TextEntry *entry = new_entry_option("workbench.physical.TableFigure:MaxColumnsDisplayed", true);
      mforms::Label *descr = mforms::manage(new mforms::Label());

      hbox->set_spacing(4);

      // label->set_size(200, -1);
      entry->set_max_length(5);
      entry->set_size(50, -1);
      descr->set_text(_("Larger tables will be truncated."));
      descr->set_style(mforms::SmallHelpTextStyle);

      hbox->add(new_label(_("Max. Number of Columns to Display:"), true), false, false);
      hbox->add(entry, false);
      hbox->add(descr, true, true);

      vbox->add(hbox, false);
    }

    box->add(frame, false);
  }

  {
    mforms::Panel *frame = mforms::manage(new mforms::Panel(mforms::TitledBoxPanel));
    frame->set_title(_("Routines"));

    mforms::Box *hbox = mforms::manage(new mforms::Box(true));

    hbox->set_padding(8);
    hbox->set_spacing(4);

    frame->add(hbox);

    mforms::TextEntry *entry;

    hbox->add(new_label(_("Trim Routine Names Longer Than")), false);

    entry = new_entry_option("workbench.physical.RoutineGroupFigure:MaxRoutineNameLength", true);
    entry->set_size(60, -1);
    entry->set_max_length(3);
    hbox->add(entry, false);

    hbox->add(new_label(_("characters")), false);

    box->add(frame, false);
  }

  {
    mforms::Panel *frame = mforms::manage(new mforms::Panel(mforms::TitledBoxPanel));
    frame->set_title(_("Relationships/Connections"));

    mforms::Box *vbox = mforms::manage(new mforms::Box(false));

    vbox->set_padding(8);
    vbox->set_spacing(8);

    frame->add(vbox);

    mforms::CheckBox *check;

    check = new_checkbox_option("workbench.physical.Diagram:DrawLineCrossings");
    check->set_text(_("Draw Line Crossings (slow in large diagrams)"));
    vbox->add(check, false);

    check = new_checkbox_option("workbench.physical.Connection:ShowCaptions");
    check->set_text(_("Show Captions"));
    vbox->add(check, false);

    check = new_checkbox_option("workbench.physical.Connection:CenterCaptions");
    check->set_text(_("Center Captions Over Line"));
    vbox->add(check, false);

    box->add(frame, false);
  }

  return box;
}

static void show_text_option(grt::DictRef options, const std::string &option_name, mforms::TextBox *text) {
  text->set_value(options.get_string(option_name));
}

static void update_text_option(grt::DictRef options, const std::string &option_name, mforms::TextBox *text) {
  options.gset(option_name, text->get_string_value());
}

void PreferencesForm::change_font_option(const std::string &option, const std::string &value) {
  std::vector<std::string>::const_iterator it;
  if ((it = std::find(_font_options.begin(), _font_options.end(), option)) != _font_options.end()) {
    int i = (int)(it - _font_options.begin());
    _font_list.node_at_row(i)->set_string(1, value);
  }
}

void PreferencesForm::font_preset_changed() {
  int i = _font_preset.get_selected_index();

  if (i >= 0) {
    wb::WBContextUI::get()->set_wb_options_value(_model.is_valid() ? _model.id() : "",
                                                 "workbench.physical.FontSet:Name", font_sets[i].name);

    change_font_option("workbench.physical.TableFigure:TitleFont", font_sets[i].object_title_font);
    change_font_option("workbench.physical.TableFigure:SectionFont", font_sets[i].object_section_font);
    change_font_option("workbench.physical.TableFigure:ItemsFont", font_sets[i].object_item_font);
    change_font_option("workbench.physical.ViewFigure:TitleFont", font_sets[i].object_title_font);
    change_font_option("workbench.physical.RoutineGroupFigure:TitleFont", font_sets[i].object_title_font);
    change_font_option("workbench.physical.RoutineGroupFigure:ItemsFont", font_sets[i].object_item_font);
    change_font_option("workbench.physical.Connection:CaptionFont", font_sets[i].object_item_font);
    change_font_option("workbench.physical.Layer:TitleFont", font_sets[i].object_item_font);
    change_font_option("workbench.model.NoteFigure:TextFont", font_sets[i].object_item_font);
  }
}

mforms::View *PreferencesForm::create_appearance_page() {
  mforms::Box *box = mforms::manage(new mforms::Box(false));
  box->set_spacing(8);

  {
    mforms::Panel *frame = mforms::manage(new mforms::Panel(mforms::TitledBoxPanel));
    frame->set_title(_("Color Presets"));

    mforms::Table *table = mforms::manage(new mforms::Table());

    table->set_padding(8);
    table->set_row_spacing(4);
    table->set_column_spacing(4);
    table->set_row_count(2);
    table->set_column_count(2);

    frame->add(table);

    mforms::TextBox *text;

    table->add(new_label(_("Colors available when creating tables, views etc")), 0, 1, 0, 1, mforms::HFillFlag);
    text = mforms::manage(new mforms::TextBox(mforms::VerticalScrollBar));
    text->set_size(200, 100);
    table->add(text, 0, 1, 1, 2, mforms::FillAndExpand);

    Option *option = new Option();
    _options.push_back(option);
    option->view = text;
    option->show_value = std::bind(show_text_option, get_options(), "workbench.model.ObjectFigure:ColorList", text);
    option->update_value = std::bind(update_text_option, get_options(), "workbench.model.ObjectFigure:ColorList", text);

    table->add(new_label(_("Colors available when creating layers, notes etc")), 1, 2, 0, 1, mforms::HFillFlag);
    text = mforms::manage(new mforms::TextBox(mforms::VerticalScrollBar));
    text->set_size(200, 100);
    table->add(text, 1, 2, 1, 2, mforms::FillAndExpand);

    option = new Option();
    _options.push_back(option);
    option->view = text;
    option->show_value = std::bind(&show_text_option, get_options(), "workbench.model.Figure:ColorList", text);
    option->update_value = std::bind(&update_text_option, get_options(), "workbench.model.Figure:ColorList", text);

    box->add(frame, false);
  }

  {
    mforms::Panel *frame = mforms::manage(new mforms::Panel(mforms::TitledBoxPanel));
    frame->set_title(_("Fonts"));

    mforms::Box *content = mforms::manage(new mforms::Box(false));
    content->set_padding(5);
    frame->add(content);

    mforms::Box *hbox = mforms::manage(new mforms::Box(true));
    content->add(hbox, false, true);
    hbox->set_spacing(12);
    hbox->set_padding(12);

    _font_preset.signal_changed()->connect(std::bind(&PreferencesForm::font_preset_changed, this));

    std::string font_name;
    wb::WBContextUI::get()->get_wb_options_value(_model.is_valid() ? _model.id() : "",
                                                 "workbench.physical.FontSet:Name", font_name);

    for (size_t i = 0; font_sets[i].name; i++) {
      // skip font options that are not modeling specific
      if (base::hasPrefix(font_sets[i].name, "workbench.general") ||
          base::hasPrefix(font_sets[i].name, "workbench.scripting"))
        continue;
      _font_preset.add_item(font_sets[i].name);
      if (font_sets[i].name == font_name)
        _font_preset.set_selected((int)i);
    }
    hbox->add(mforms::manage(new mforms::Label("Configure Fonts For:")), false, true);
    hbox->add(&_font_preset, true, true);

    _font_list.add_column(mforms::StringColumnType, _("Location"), 150, false);
    _font_list.add_column(mforms::StringColumnType, _("Font"), 150, true);
    _font_list.end_columns();

    content->add(&_font_list, true, true);
    box->add(frame, true, true);
  }

  return box;
}

/**
 * Theming and colors page.
 */
mforms::View *PreferencesForm::create_fonts_and_colors_page() {
  Box *content = manage(new Box(false));
  content->set_spacing(8);

  {
    OptionTable *table = new OptionTable(this, _("Fonts"), true);

    table->add_option(new_entry_option("workbench.general.Editor:Font", false), _("SQL Editor:"),
                      _("Global font for SQL text editors"));

    table->add_option(new_entry_option("workbench.general.Resultset:Font", false), _("Resultset Grid:"),
                      _("Resultset grid in SQL Editor"));

    table->add_option(new_entry_option("workbench.scripting.ScriptingShell:Font", false), _("Scripting Shell:"),
                      _("Scripting Shell output area"));

    table->add_option(new_entry_option("workbench.scripting.ScriptingEditor:Font", false), _("Script Editor:"),
                      _("Code editors in scripting shell"));

    content->add(table, true, true);
  }

#ifdef _WIN32
  {
    mforms::Panel *frame = mforms::manage(new mforms::Panel(mforms::TitledBoxPanel));
    frame->set_title(_("Color Scheme"));
    mforms::Box *hbox = mforms::manage(new mforms::Box(true));
    hbox->add(new_label(_("Select your scheme:")), false, false);
    mforms::Selector *selector = new_selector_option("ColorScheme", "", true);
    selector->set_size(250, -1);
    hbox->add(selector, true, false);
    hbox->add(new_label(_("The scheme that determines the core colors."), false, true), true, false);

    frame->add(hbox);
    content->add(frame, false, true);
  }
#endif

  return content;
}

static std::string separate_camel_word(const std::string &word) {
  std::string result;

  for (std::string::const_iterator c = word.begin(); c != word.end(); ++c) {
    if (!result.empty() && *c >= 'A' && *c <= 'Z')
      result.append(" ");
    result.append(1, *c);
  }

  return result;
}

void PreferencesForm::show_colors_and_fonts() {
  std::vector<std::string> options = wb::WBContextUI::get()->get_wb_options_keys("");

  _font_options.clear();
  _font_list.clear();

  for (std::vector<std::string>::const_iterator iter = options.begin(); iter != options.end(); ++iter) {
    if (base::hasPrefix(*iter, "workbench.general") || base::hasPrefix(*iter, "workbench.scripting"))
      continue;

    if (base::hasSuffix(*iter, "Font") && base::hasPrefix(*iter, "workbench.")) {
      std::string::size_type pos = iter->find(':');

      if (pos != std::string::npos) {
        try {
          std::string part = iter->substr(pos + 1);
          std::string figure = base::split(iter->substr(0, pos), ".")[2];
          std::string caption;

          part = part.substr(0, part.length() - 4);

          // substitute some figure names
          figure = base::replaceString(figure, "NoteFigure", "TextFigure");

          caption = separate_camel_word(figure) + " " + part;

          mforms::TreeNodeRef node = _font_list.add_node();
          std::string value;
          wb::WBContextUI::get()->get_wb_options_value("", *iter, value);
          node->set_string(0, caption);
          node->set_string(1, value);

          _font_options.push_back(*iter);
        } catch (...) {
        }
      }
    }
  }
}

//--------------------------------------------------------------------------------------------------

void PreferencesForm::update_colors_and_fonts() {
  for (int c = _font_list.count(), i = 0; i < c; i++) {
    std::string value = _font_list.root_node()->get_child(i)->get_string(1);

    wb::WBContextUI::get()->set_wb_options_value("", _font_options[i], value);
  }
}

//--------------------------------------------------------------------------------------------------

void PreferencesForm::toggle_use_global() {
  _tabview.set_enabled(!_use_global.get_active());
}

//--------------------------------------------------------------------------------------------------

static struct RegisterNotifDocs_preferences_form {
  RegisterNotifDocs_preferences_form() {
    base::NotificationCenter::get()->register_notification(
      "GRNPreferencesDidCreate", "preferences", "Sent when the Preferences window is created.", "",
      "options - the options dictionary being edited\n"
      "or\n"
      "model-options - the model specific options dictionary being changed\n"
      "model-id - the object id of the model for which the options are being changed");

    base::NotificationCenter::get()->register_notification(
      "GRNPreferencesWillOpen", "preferences", "Sent when Preferences window is about to be shown on screen.", "",
      "options - the options dictionary being edited\n"
      "or\n"
      "model-options - the model specific options dictionary being changed\n"
      "model-id - the object id of the model for which the options are being changed");

    base::NotificationCenter::get()->register_notification(
      "GRNPreferencesDidClose", "preferences", "Sent after Preferences window was closed.", "",
      "saved - 1 if the user chose to save the options changed or 0 if changes were cancelled\n"
      "options - the options dictionary being edited\n"
      "or\n"
      "model-options - the model specific options dictionary being changed\n"
      "model-id - the object id of the model for which the options are being changed\n");
  }
} initdocs_preferences_form;<|MERGE_RESOLUTION|>--- conflicted
+++ resolved
@@ -1146,21 +1146,11 @@
     }
 
     {
-<<<<<<< HEAD
       mforms::CheckBox *check= new_checkbox_option("DbSqlEditor:AutocommitMode");
       check->set_text(_("New connections use auto commit mode"));
       check->set_tooltip(_("Sets the default autocommit mode for connections.\nWhen enabled, each statement will be committed immediately."
                            "\nNOTE: all query tabs in the same connection share the same transaction. "
                            "To have independent transactions, you must open a new connection."));
-=======
-      mforms::CheckBox *check = new_checkbox_option("DbSqlEditor:AutocommitMode");
-      check->set_text(_("Leave autocommit mode enabled by default"));
-      check->set_tooltip(
-        _("Toggles the default autocommit mode for connections.\nWhen enabled, each statement will be committed "
-          "immediately."
-          "\nNOTE: all query tabs in the same connection share the same transaction. "
-          "To have independent transactions, you must open a new connection."));
->>>>>>> 14c8002f
       vbox->add(check, false);
     }
 
