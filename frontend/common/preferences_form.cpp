--- conflicted
+++ resolved
@@ -1379,18 +1379,6 @@
       entry->set_tooltip(_(
         "Determines how long the process waits for a result."));
 
-<<<<<<< HEAD
-    timeouts_table->add_option(entry, _("Fabric Connection Timeout:"),
-        _("Maximum time to wait before a connection\nattempt is aborted."));
-
-    entry = new_numeric_entry_option("Migration:ConnectionTimeOut", 0, 3600);
-    entry->set_max_length(5);
-    entry->set_size(50, -1);
-    entry->set_tooltip(_("The interval in seconds before connection is aborted."));
-
-    timeouts_table->add_option(entry, _("Migration Connection Timeout:"),
-        _("Maximum time to wait before a connection is aborted."));
-=======
       timeouts_table->add_option(entry, _("SSH Timeout:"),
         _("SSH timeout in seconds.\nUsed only in Online Backup/Restore"));
     }
@@ -1407,7 +1395,17 @@
       timeouts_table->add_option(entry, _("Fabric Connection Timeout:"),
         _("Maximum time to wait before a connection\nattempt is aborted."));
     }
->>>>>>> d449bdbc
+
+    // migration connection timeout
+    {
+      mforms::TextEntry *entry = new_numeric_entry_option("Migration:ConnectionTimeOut", 0, 3600);
+      entry->set_max_length(5);
+      entry->set_size(50, -1);
+      entry->set_tooltip(_("The interval in seconds before connection is aborted."));
+
+      timeouts_table->add_option(entry, _("Migration Connection Timeout:"),
+        _("Maximum time to wait before a connection is aborted."));
+    }
 
   }
 
