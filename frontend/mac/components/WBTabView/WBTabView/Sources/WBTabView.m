/*
 * Copyright (c) 2009, 2017, Oracle and/or its affiliates. All rights reserved.
 *
 * This program is free software; you can redistribute it and/or
 * modify it under the terms of the GNU General Public License as
 * published by the Free Software Foundation; version 2 of the
 * License.
 *
 * This program is distributed in the hope that it will be useful,
 * but WITHOUT ANY WARRANTY; without even the implied warranty of
 * MERCHANTABILITY or FITNESS FOR A PARTICULAR PURPOSE. See the
 * GNU General Public License for more details.
 *
 * You should have received a copy of the GNU General Public License
 * along with this program; if not, write to the Free Software
 * Foundation, Inc., 51 Franklin St, Fifth Floor, Boston, MA
 * 02110-1301  USA
 */

/*!
 @class
 WBTabView

 @abstract
 WBTabView implements a customized look for tab views, while trying to be semantically compatible with NSTabView.
 WBTabView is the base class of several customized classes each implementing a different look.

 @discussion
 An WBTabView inherits from NSTabView. The method -doCustomize does the following:

 1. Adds a tabless NSTabView as subview inside self, and moves any existing tab view item to it.
 2. Creates a view mTabRowView in which it draws its customized tabs.

 The custom tabs are build with a hierarchy of core animation layers.
 */

#import "WBTabView.h"
#import "ResponderLayer.h"
#import "WBTabItem.h"
#import "CGColorUtilities.h"

#import <Quartz/Quartz.h>

// Import the runtime stuff that enable swizzling.
#import <objc/objc-class.h>

#define TAB_ITEM_SPACING (3)
#define TAB_ITEM_SMALL_SPACING (0)

// TODO: there's certainly no need for this "neat" hacking. Get rid of it.

// Unspeakably neat Obj-C swizzling!
// We want to call the tabView's delegate to notify it that the NSTabViewItem has changed its label.
// Since a normal NSTabViewItem in Cocoa does not provide any callack to its delegate, we need to do that ourselves.
// We do it by:
// 1. Implementing a "better" version of the method -setLabel: with the name -alternateSetLabel:
// 2. Later, we exchange the new and rhe original methods. See method_exchangeImplementations().
@interface NSTabViewItem (WBTabView_swizzling_additions)
- (void)alternateSetLabel: (NSString*)newLabel;
@end

@implementation NSTabViewItem (WBTabView_swizzling_additions)
- (void)alternateSetLabel: (NSString*)newLabel;
{
  // Calling the same method self does not lead to an infinite recursion, because the
  // method name -alternateSetLabel: now "points" to the original -setLabel:
  // Unspeakably neat, no!?
  [self alternateSetLabel: newLabel];

  if ([self.tabView.superview respondsToSelector: @selector(updateLabelForTabViewItem:)])
    // Then call the tabview's delegate to notify.
    [(WBTabView*)self.tabView.superview updateLabelForTabViewItem: self.identifier];
}
@end

@interface WBRightClickThroughView : NSView
@end

@implementation WBRightClickThroughView

- (void)rightMouseDown: (NSEvent*)event;
{ [self.superview rightMouseDown: event]; }

@end

@implementation WBTabView

- (void)drawRect: (NSRect)rect {
  [[NSColor colorWithDeviceWhite:232 / 255.0 alpha:1.0] set];
  NSRectFill(rect);
}

- (BOOL)isFlipped;
{ return NO; }

- (CGFloat)tabAreaHeight;
{ return 26.0; }

- (NSSize)contentSize;
{
  NSSize size = NSZeroSize;

  if (mTabView != nil) {
    size = mTabView.contentRect.size;
  }

  return size;
}

- (CGColorRef)tabRowActiveBackgroundColorCreate;
{
  // Defines the tab background color
  return WB_CGColorCreateCalibratedRGB(0.46, 0.46, 0.46, 1);
}

- (CGColorRef)tabRowInactiveBackgroundColorCreate;
{
  // Defines the tab background color when the app is inactive
  return WB_CGColorCreateCalibratedRGB(0.7, 0.7, 0.7, 1);
}

- (WBTabItem*)tabItemWithIdentifier: (id)identifier label: (NSString*)label;
{
  WBTabItem* item = [WBTabItem tabItemWithIdentifier: identifier
                                               label: label
                                           direction:mTabDirection
                                           placement:mTabPlacement
                                                size:mTabSize
                                             hasIcon: (mTabSize == WBTabSizeLarge)
                                            canClose: (mTabSize == WBTabSizeLarge)];

  return item;
}

//- (void) setAllowsTabReordering: (BOOL) yn;
//{
//	mAllowsTabReordering = yn;
//}

- (void)updateDraggerPosition {
  if (mDragger) {
    CGFloat rowWidth = self.frame.size.width;

    CGRect r;

    r = mDragger.frame;
    r.origin.x = rowWidth - mDragger.frame.size.width;
    mDragger.frame = r;

    //    [self addCursorRect: NSRectFromCGRect(r) cursor: [NSCursor resizeUpDownCursor]];
  }
}

- (void)updateTabArrowPositions: (BOOL)show;
{
  CGFloat rowWidth = self.frame.size.width;

  if (show) {
    CGRect r = mLeftArrow.frame;
    if (mEnablAnimations && (r.origin.x < 0)) {
      [NSAnimationContext currentContext].duration = .15;
    }
    r.origin.x = 0;
    mLeftArrow.frame = r;

    r = mTabMenu.frame;
    if (mDragger)
      r.origin.x = rowWidth - mTabMenu.frame.size.width - mDragger.frame.size.width;
    else
      r.origin.x = rowWidth - mTabMenu.frame.size.width;
    mTabMenu.frame = r;

    r = mRightArrow.frame;
    if (mDragger)
      r.origin.x = rowWidth - mRightArrow.frame.size.width - mTabMenu.frame.size.width - mDragger.frame.size.width;
    else
      r.origin.x = rowWidth - mRightArrow.frame.size.width - mTabMenu.frame.size.width;
    mRightArrow.frame = r;

    //    [mLeftArrow setShadowOpacity: 0.3];
    //    [mRightArrow setShadowOpacity: 0.3];
  } else {
    // Hide the arrows.
    CGRect r = mLeftArrow.frame;
    if (mEnablAnimations && (r.origin.x == 0)) {
      [NSAnimationContext currentContext].duration = .15;
    }
    r.origin.x = -r.size.width;
    mLeftArrow.frame = r;

    r = mTabMenu.frame;
    r.origin.x = rowWidth;
    mTabMenu.frame = r;

    r = mRightArrow.frame;
    r.origin.x = rowWidth;
    mRightArrow.frame = r;

    //    [mLeftArrow setShadowOpacity: 0];
    //    [mRightArrow setShadowOpacity: 0];
  }

  [mLeftArrow setEnabled: show && (mLastSelectedTabIndex > 0)];
  [mRightArrow setEnabled: show && (mLastSelectedTabIndex < (NSInteger)mTabItems.count - 1)];
}

// Called after setup
- (void)setEnableAnimations;
{ mEnablAnimations = YES; }

#pragma mark Private API called from public API

- (void)layoutTabItemsDisregardingTabItem: (WBTabItem*)tabItemToDisregard;
{
  NSInteger oldOffset = mTabScrollOffset;

  // Compute the vertical position of the tabs.
  CGFloat tabHeightHalf = ([mTabItems.lastObject frame].size.height / 2);
  CGFloat horizon; // The horizon is a line in the vertical middle of the tab, that cuts the tab in half.
  if (mTabPlacement == WBTabPlacementTop) {
    // Tabs along the upper edge of tab view.
    if (mTabDirection == WBTabDirectionUp) {
      // Tabs sticking up from the tab view.
      horizon = 0;
    } else {
      // Tabs hanging down from the ceiling pointing towards the tabview,
      // like those hanging from the window's toolbar.
      horizon = mTabRowLayer.frame.size.height;
    }
  } else {
    // Tabs along the lower edge of tab view.
    if (mTabDirection == WBTabDirectionUp) {
      horizon = 0;
      NSAssert(NO, @"Strange tab configuration.");
    } else {
      horizon = mTabRowLayer.frame.size.height;
    }
  }
  CGFloat tabBottom = horizon - tabHeightHalf;

  // Iterate over all tabs, compute the horizontal postition for each tab.
  CGFloat rowWidth = self.frame.size.width;
  NSMutableArray* leftEdges = [NSMutableArray array];
  CGFloat totalWidth = TAB_ITEM_SPACING;
  for (WBTabItem* item in mTabItems) {
    //    [item updateAppearance];
    [leftEdges addObject: @((float)totalWidth)];
    totalWidth += item.frame.size.width + (mTabSize == WBTabSizeLarge ? TAB_ITEM_SPACING : TAB_ITEM_SMALL_SPACING);
  }

  CGFloat leftEdge;
  CGFloat rightEdge;
  BOOL overflow = (totalWidth > rowWidth);
  if (overflow) {
    // There are too many tabs to fit on the tab row.
    leftEdge = CGRectGetMaxX(mLeftArrow.frame);
    rightEdge = mRightArrow.frame.origin.x;
  } else {
    // All tabs to fit on the tab row.
    mTabScrollOffset = 0;
    leftEdge = 0;
    rightEdge = rowWidth;
  }

  leftEdge += TAB_ITEM_SPACING;
  rightEdge -= TAB_ITEM_SPACING;

  // Apply the scroll offset to tab left edges.
  NSMutableArray* offsetLeftEdges = [NSMutableArray array];
  {
    NSUInteger i, c = leftEdges.count;
    for (i = 0; i < c; i++) {
      float tabLeftX = [leftEdges[i] floatValue];
      tabLeftX += mTabScrollOffset;
      [offsetLeftEdges addObject: @(tabLeftX)];
    }
  }

  // Adjust the scroll offset if there is still unused space to the right of the tabs.
  {
    CGFloat lastTabRightEdge = [offsetLeftEdges.lastObject floatValue] + [mTabItems.lastObject frame].size.width;
    if (lastTabRightEdge < rightEdge) {
      mTabScrollOffset += (rightEdge - lastTabRightEdge);
      mTabScrollOffset = MIN(mTabScrollOffset, 0);
      offsetLeftEdges = [NSMutableArray array];
      NSUInteger i, c = leftEdges.count;
      for (i = 0; i < c; i++) {
        float tabLeftX = [leftEdges[i] floatValue];
        tabLeftX += mTabScrollOffset;
        [offsetLeftEdges addObject: @(tabLeftX)];
      }
    }
  }

  // Adjust the scroll offset if the selected tab is not fully visible.
  if ((mLastSelectedTabIndex != NSNotFound) && (mLastSelectedTabIndex < (NSInteger)mTabItems.count)) {
    WBTabItem* item = mTabItems[mLastSelectedTabIndex];
    float tabLeftX = [offsetLeftEdges[mLastSelectedTabIndex] floatValue];
    float tabRightX = tabLeftX + item.frame.size.width;
    if (tabLeftX < leftEdge) {
      mTabScrollOffset -= (tabLeftX - leftEdge);
    } else if (tabRightX > rightEdge) {
      mTabScrollOffset -= (tabRightX - rightEdge);
    }
  }

  // Apply the new scroll offset to tab left edges.
  offsetLeftEdges = [NSMutableArray array];
  {
    NSUInteger i, c = leftEdges.count;
    for (i = 0; i < c; i++) {
      float tabLeftX = [leftEdges[i] floatValue];
      tabLeftX += mTabScrollOffset;
      [offsetLeftEdges addObject: @(tabLeftX)];
    }
  }

  if (mEnablAnimations && (oldOffset != mTabScrollOffset)) {
    [NSAnimationContext currentContext].duration = .15;
  } else {
    [NSAnimationContext currentContext].duration = 0;
  }

  [self updateDraggerPosition];

  // Show or hide arrows.
  [self updateTabArrowPositions:overflow];

  // Position the actual tab layers.
  NSUInteger i, c = mTabItems.count;
  for (i = 0; i < c; i++) {
    WBTabItem* item = mTabItems[i];
    CGRect itemFrame = item.frame;
    if (item != tabItemToDisregard) {
      CGRect r = CGRectMake([offsetLeftEdges[i] floatValue], tabBottom, itemFrame.size.width, itemFrame.size.height);
      item.frame = r;
    }
  }
}

// Delayed call after TabView is resized.
- (void)layoutTabItemsQuickly;
{
  [NSAnimationContext currentContext].duration = 0.0;
  [self layoutTabItemsDisregardingTabItem: nil];
}

- (void)insertTabItemWithIdentifier: (id)identifier label: (NSString*)label atIndex: (NSUInteger)index {
  WBTabItem* item = [self tabItemWithIdentifier: identifier label: label];
  if (mTabPlacement == WBTabPlacementTop) {
    item.autoresizingMask = (kCALayerMaxXMargin | kCALayerMinYMargin);
  } else {
    item.autoresizingMask = (kCALayerMaxXMargin | kCALayerMaxYMargin);
  }

  item.delegate = self;

  if (mTabItems == nil) {
    mTabItems = [NSMutableArray new];
  }
  if (index == NSUIntegerMax) {
    [mTabItems addObject: item];
    [mTabRowLayer addSublayer: item];
  } else {
    [mTabItems insertObject: item atIndex: index];
    [mTabRowLayer insertSublayer: item atIndex: (unsigned)index];
  }
}

- (void)removeTabViewWithIdentifier: (id)identifier;
{
  for (WBTabItem* item in mTabItems) {
    if ([item.identifier isEqual: identifier]) {
      [NSAnimationContext currentContext].duration = 0.0;

      NSInteger index = [mTabItems indexOfObject: item];
      [item removeFromSuperlayer];
      [mTabItems removeObject: item];

      if (mSelectedTab == item) {
        mSelectedTab = nil;
        WBTabItem* newTab = nil;
        if (index == (NSInteger)mTabItems.count) {
          newTab = mTabItems.lastObject;
        } else {
          newTab = mTabItems[index];
        }

        [self selectTabViewItemWithIdentifier: newTab.identifier];
      }

      for (NSTabViewItem* tabViewItem in mTabView.tabViewItems) {
        if (tabViewItem.identifier == identifier) {
          [mTabView removeTabViewItem: tabViewItem];
        }
      }

      break;
    }
  }
}

#pragma mark Overriding public NSTabView API

- (void)addTabViewItem: (NSTabViewItem*)tabViewItem;
{
  if (mTabView != nil) {
    [mTabView addTabViewItem: tabViewItem];

    id identifier = tabViewItem.identifier;
    NSString* label = tabViewItem.label;
    [self insertTabItemWithIdentifier: identifier label: label atIndex: NSUIntegerMax];
    [self layoutTabItemsDisregardingTabItem: nil];

    if (mDoneCustomizing) {
      if ([self.delegate respondsToSelector: @selector(tabViewDidChangeNumberOfTabViewItems:)]) {
        [self.delegate tabViewDidChangeNumberOfTabViewItems: self];
      }
    }

    if (mTabItems.count == 1) {
      [self selectLastTabViewItem: self];
    }
  } else {
    [super addTabViewItem: tabViewItem];
  }
}

- (void)removeTabViewItem: (NSTabViewItem*)tabViewItem;
{
  if (mTabView != nil) {
    id identifier = tabViewItem.identifier;
    [self removeTabViewWithIdentifier: identifier];

    [NSAnimationContext currentContext].duration = (mEnablAnimations ? 0.15 : 0.0);
    [self layoutTabItemsDisregardingTabItem: nil];

    if (mDoneCustomizing) {
      if ([self.delegate respondsToSelector: @selector(tabViewDidChangeNumberOfTabViewItems:)]) {
        [self.delegate tabViewDidChangeNumberOfTabViewItems: self];
      }
    }
  } else if (mDoneCustomizing) {
    [super removeTabViewItem: tabViewItem];
  }
}

- (NSArray*)tabViewItems;
{
  if (mTabView != nil)
    return mTabView.tabViewItems;
  else
    return super.tabViewItems;
}

- (NSTabViewItem*)tabViewItemAtIndex: (NSInteger)index;
{
  if (mTabView != nil)
    return [mTabView tabViewItemAtIndex: index];
  else
    return [super tabViewItemAtIndex: index];
}

- (NSInteger)indexOfTabViewItemWithIdentifier: (id)identifier;
{
  if (mTabView != nil)
    return [mTabView indexOfTabViewItemWithIdentifier: identifier];
  else
    return [super indexOfTabViewItemWithIdentifier: identifier];
}

- (NSInteger)indexOfTabViewItem: (NSTabViewItem*)tabViewItem;
{ return [self indexOfTabViewItemWithIdentifier: tabViewItem.identifier]; }

- (void)selectTabViewItemWithIdentifier: (id)identifier;
{
  if (mTabView != nil) {
    NSTabViewItem* tabViewItem = nil;
    for (NSTabViewItem* item in mTabView.tabViewItems) {
      if ([item.identifier isEqual: identifier]) {
        tabViewItem = item;
        break;
      }
    }

    if (tabViewItem != nil) {
      for (WBTabItem* item in mTabItems) {
        if ([item.identifier isEqual: identifier]) {
          BOOL shouldSelect = YES;
          if (mDoneCustomizing) {
            if ([self.delegate respondsToSelector: @selector(tabView: shouldSelectTabViewItem:)]) {
              shouldSelect = [self.delegate tabView: self shouldSelectTabViewItem: tabViewItem];
            }
          }
          if (shouldSelect) {
            if (mDoneCustomizing) {
              if ([self.delegate respondsToSelector: @selector(tabView:willSelectTabViewItem:)]) {
                [self.delegate tabView: self willSelectTabViewItem: tabViewItem];
              }
            }

            id old = mSelectedTab;
            id new = item;
            mSelectedTab = new;
            [old setState: NSOffState];
            [new setState: NSOnState];
            mLastSelectedTabIndex = [mTabItems indexOfObject: new];
            [self layoutTabItemsDisregardingTabItem: nil];

            [mTabView selectTabViewItemWithIdentifier: identifier];

            if (mDoneCustomizing) {
              if ([self.delegate respondsToSelector: @selector(tabView:didSelectTabViewItem:)]) {
                [self.delegate tabView: self didSelectTabViewItem: tabViewItem];
              }
            }
          }
          break;
        }
      }
    }
  } else {
    [super selectTabViewItemWithIdentifier: identifier];
  }
}

- (void)selectFirstTabViewItem: (id)sender;
{
  if ((mTabView != nil) && (mTabItems.count > 0)) {
    id identifier = [mTabItems[0] identifier];
    [self selectTabViewItemWithIdentifier: identifier];
  } else {
    [super selectFirstTabViewItem: sender];
  }
}

- (void)selectLastTabViewItem: (id)sender;
{
  if (mTabView != nil) {
    id identifier = [mTabItems.lastObject identifier];
    [self selectTabViewItemWithIdentifier: identifier];
  } else {
    [super selectLastTabViewItem: sender];
  }
}

- (NSTabViewItem*)selectedTabViewItem;
{
  if (mTabView != nil)
    return mTabView.selectedTabViewItem;
  else
    return super.selectedTabViewItem;
}

- (NSInteger)numberOfTabViewItems;
{
  if (mTabView != nil)
    return mTabView.numberOfTabViewItems;
  else
    return super.numberOfTabViewItems;
}

- (NSRect)contentRect {
  if (mTabView != nil)
    return mTabView.contentRect;
  else
    return super.contentRect;
}

- (void)selectNextTabViewItem: (id)sender;
{
  NSTabViewItem* item = self.selectedTabViewItem;
  NSInteger index = [self indexOfTabViewItem: item];
  index++;
  if (index < (NSInteger)mTabItems.count) {
    id identifier = [mTabItems[index] identifier];
    [self selectTabViewItemWithIdentifier: identifier];
  }
}

- (void)selectPreviousTabViewItem: (id)sender;
{
  NSTabViewItem* item = self.selectedTabViewItem;
  NSInteger index = [self indexOfTabViewItem: item];
  index--;
  if (index >= 0) {
    id identifier = [mTabItems[index] identifier];
    [self selectTabViewItemWithIdentifier: identifier];
  }
}

- (void)insertTabViewItem: (NSTabViewItem*)tabViewItem atIndex: (NSInteger)index;
{
  if (mTabView != nil) {
    [mTabView insertTabViewItem: tabViewItem atIndex: index];

    id identifier = tabViewItem.identifier;
    NSString* label = tabViewItem.label;
    [self insertTabItemWithIdentifier: identifier label: label atIndex: index];
    [self layoutTabItemsDisregardingTabItem: nil];

    if (mDoneCustomizing) {
      if ([self.delegate respondsToSelector: @selector(tabViewDidChangeNumberOfTabViewItems:)]) {
        [self.delegate tabViewDidChangeNumberOfTabViewItems: self];
      }
    }

    if (mTabItems.count == 1) {
      [self selectLastTabViewItem: self];
    }
  } else {
    [super insertTabViewItem: tabViewItem atIndex: index];
  }
}

#pragma mark -

- (void)setFrame: (NSRect)frame;
{
  super.frame = frame;

  [self performSelector: @selector(layoutTabItemsQuickly) withObject: nil afterDelay:0];
}

#pragma mark TabItemDelegateProtocol methods

- (void)selectTab: (WBTabItem*)sender;
{
  [NSAnimationContext currentContext].duration = 0.0;
  [self selectTabViewItemWithIdentifier: sender.identifier];
}

- (void)closeTab: (WBTabItem*)sender;
{
  if (mDoneCustomizing) {
    if ([self.delegate respondsToSelector: @selector(tabView:willCloseTabViewItem:)]) {
      for (NSTabViewItem* item in mTabView.tabViewItems) {
        if ([item.identifier isEqual: sender.identifier]) {
          if (![(id<WBTabViewDelegateProtocol>)self.delegate tabView: self willCloseTabViewItem: item]) {
            return;
          }
        }
      }
    }
  }

  for (NSTabViewItem* item in mTabView.tabViewItems) {
    if (item.identifier == sender.identifier) {
      [self removeTabViewItem: item];
      break;
    }
  }
}

- (CGRect)tabItem: (WBTabItem*)sender draggedToFrame: (CGRect)r;
{
  if (r.origin.x < TAB_ITEM_SPACING) {
    r.origin.x = TAB_ITEM_SPACING;
  }

  NSMutableSet* tabsToDisregard = [NSMutableSet set];
  [tabsToDisregard addObject: sender];
  BOOL didMoveOne;
  do {
    didMoveOne = NO;
    NSUInteger ix = [mTabItems indexOfObject: sender];
    NSUInteger i, c = mTabItems.count;
    for (i = 0; i < c; i++) {
      WBTabItem* peer = mTabItems[i];
      if (![tabsToDisregard containsObject:peer]) {
        CGRect peerFrame = peer.frame;
        CGFloat peerMid = CGRectGetMinX(peerFrame) + (peerFrame.size.width / 2);
        if (i > ix) {
          if (CGRectGetMaxX(r) > peerMid) {
            [mTabItems removeObject:peer];
            [mTabItems insertObject:peer atIndex: ix];
            didMoveOne = YES;
            [tabsToDisregard addObject:peer];
            break;
          }
        } else {
          if (CGRectGetMinX(r) < peerMid) {
            [mTabItems removeObject:peer];
            [mTabItems insertObject:peer atIndex: ix];
            didMoveOne = YES;
            [tabsToDisregard addObject:peer];
            break;
          }
        }
      }
    }
  } while (didMoveOne);

  [NSAnimationContext currentContext].duration = (mEnablAnimations ? 0.1 : 0.0);
  [self layoutTabItemsDisregardingTabItem: sender];

  return r;
}

#pragma mark User interaction

<<<<<<< HEAD


=======
>>>>>>> 5c6ce2f5
- (void)mouseDown: (NSEvent*)event;
{
  NSAssert((mMouseDownLayer == nil), @"mMouseDownLayer was not nil.");

  if ((event.modifierFlags & NSControlKeyMask) != 0) {
    [self rightMouseDown: event];
  } else {
<<<<<<< HEAD
    NSPoint loc = [mTabRowView convertPoint: event.locationInWindow
                                   fromView: nil];
=======
    NSPoint loc = [mTabRowView convertPoint: event.locationInWindow fromView: nil];
>>>>>>> 5c6ce2f5
    CGPoint cgp = NSPointToCGPoint(loc);
    mMouseDownLayer = [mTabRowLayer mouseDownAtPoint: cgp];

    if (event.clickCount > 1) {
      // This was a double click.
<<<<<<< HEAD
        SEL selector = NSSelectorFromString(@"tabViewItemDidReceiveDoubleClick:");
        if ([self.delegate respondsToSelector: selector])
          [(id)self.delegate tryToPerform: selector with: self.selectedTabViewItem];
=======
      SEL selector = NSSelectorFromString(@"tabViewItemDidReceiveDoubleClick:");
      if ([self.delegate respondsToSelector: selector]) {
        #pragma clang diagnostic ignored "-Warc-performSelector-leaks"
        [self.delegate performSelector: selector withObject: self.selectedTabViewItem];
      }
>>>>>>> 5c6ce2f5
    }

    if (mMouseDownLayer == nil) {
      [self.nextResponder mouseDown: event];
    }
  }
}

- (void)mouseDragged: (NSEvent*)event;
{
  //	if ( mAllowsTabReordering && (mMouseDownLayer != nil) ) {
  if (mMouseDownLayer != nil) {
    NSPoint loc = [mTabRowView convertPoint: event.locationInWindow fromView: nil];
    CGPoint cgp = NSPointToCGPoint(loc);
    cgp = [mTabRowLayer convertPoint: cgp toLayer:mMouseDownLayer];
    [mMouseDownLayer mouseDraggedToPoint: cgp];
  } else {
    [self.nextResponder mouseDragged: event];
  }
}

- (void)mouseUp: (NSEvent*)event;
{
  if (mMouseDownLayer != nil) {
    [mMouseDownLayer mouseUp];
    mMouseDownLayer = nil;

    [self layoutTabItemsDisregardingTabItem: nil];
  } else {
    [self.nextResponder mouseUp: event];
  }
}

- (NSMenu*)menuForEvent: (NSEvent*)theEvent;
{
  NSMenu* menu = nil;

  SEL selector = NSSelectorFromString(@"tabView:menuForIdentifier:");
  if ([self.delegate respondsToSelector: selector]) {
<<<<<<< HEAD
    NSPoint loc = [mTabRowView convertPoint: theEvent.locationInWindow
                                   fromView: nil];
    CGPoint cgp = NSPointToCGPoint(loc);
    ResponderLayer* item = [mTabRowLayer responderLayerAtPoint: cgp];
    if ([item isKindOfClass: [WBTabItem class]]) {
      menu = ((NSMenu* (*)(id, SEL, NSTabView*, id))[(id)self.delegate methodForSelector: selector])(self.delegate, selector, self, ((WBTabItem*)item).identifier);
=======
    NSPoint loc = [mTabRowView convertPoint: theEvent.locationInWindow fromView: nil];
    CGPoint cgp = NSPointToCGPoint(loc);
    ResponderLayer* item = [mTabRowLayer responderLayerAtPoint: cgp];
    if ([item isKindOfClass:[WBTabItem class]]) {
      menu = [self.delegate performSelector: selector
                                 withObject: self
                                 withObject: ((WBTabItem*)item).identifier];
>>>>>>> 5c6ce2f5
    }
  }

  return menu;
}

// Called when user clicks arrows in tab row to switch tabs.
- (void)tabViewArrowAction: (id)sender;
{
  NSInteger selectedIndex = mLastSelectedTabIndex;
  if (sender == mLeftArrow) {
    selectedIndex--;
  } else if (sender == mRightArrow) {
    selectedIndex++;
  }

  selectedIndex = MAX(selectedIndex, 0);
  selectedIndex = MIN(selectedIndex, (NSInteger)mTabItems.count - 1);
  id selectedTabIdentifier = [mTabItems[selectedIndex] identifier];
  [NSAnimationContext currentContext].duration = 0.0;
  [self selectTabViewItemWithIdentifier: selectedTabIdentifier];
}

// Called when user picks an item in the tab context menu.
- (void)selectTabViewMenu: (id)sender;
{
  id identifier = [sender representedObject];
  [self selectTabViewItemWithIdentifier: identifier];
}

- (void)tabViewMenuAction: (id)sender;
{
  NSMenu* menu = [[NSMenu alloc] initWithTitle: @"Tabs"];
  for (NSTabViewItem* item in self.tabViewItems) {
    NSMenuItem* menuItem = [menu addItemWithTitle: item.label action: @selector(selectTabViewMenu:) keyEquivalent: @""];
    menuItem.target = self;
    menuItem.representedObject = item.identifier;
    menuItem.state = ([mSelectedTab.identifier isEqual: item.identifier] ? NSOnState : NSOffState);
  }

  NSEvent* theEvent = NSApp.currentEvent;
  NSPoint location = NSPointFromCGPoint(mTabMenu.frame.origin);
  location = [mTabRowView convertPoint: location toView: nil];
  NSEvent* newEvent = [NSEvent mouseEventWithType: theEvent.type
                                         location: location
                                    modifierFlags: theEvent.modifierFlags
                                        timestamp: theEvent.timestamp
                                     windowNumber: theEvent.windowNumber
                                          context: theEvent.context
                                      eventNumber: theEvent.eventNumber
                                       clickCount: theEvent.clickCount
                                         pressure: theEvent.pressure];
  [NSMenu popUpContextMenu:menu withEvent: newEvent forView: self];

  // We want every mouse-down event to be balanced by a mouse-up event.
  // Selecting from the pop-up menu will not cause a mouse-up event, so we
  // insert a -mouseUp: into the event stream.
  [self performSelector: @selector(mouseUp:) withObject: nil afterDelay:0];
}

- (void)tabViewDraggerAction: (id)sender {
  if ([self.delegate conformsToProtocol: @protocol(WBTabViewDelegateProtocol)])
    [(id<WBTabViewDelegateProtocol>)self.delegate tabViewDraggerClicked: self];
}

- (void)tabViewDragged: (id)sender atPoint: (CGPoint)point {
  if ([self.delegate conformsToProtocol: @protocol(WBTabViewDelegateProtocol)])
    [(id<WBTabViewDelegateProtocol>)self.delegate tabView: self draggedHandleAtOffset: NSPointFromCGPoint(point)];
}

#pragma mark -

- (void)handleWindowDidBecomeMain: (id)aNotification;
{
  mEnabled = YES;
  [NSAnimationContext currentContext].duration = 0;

  for (WBTabItem* item in mTabItems) {
    [item setEnabled: YES];
  }

  CGColorRef tabRowBackgroundColor = [self tabRowActiveBackgroundColorCreate];
  if (tabRowBackgroundColor != nil) {
    mTabRowLayer.backgroundColor = tabRowBackgroundColor;
    mLeftArrow.backgroundColor = tabRowBackgroundColor;
    mRightArrow.backgroundColor = tabRowBackgroundColor;
    mTabMenu.backgroundColor = tabRowBackgroundColor;
    mDragger.backgroundColor = tabRowBackgroundColor;
  }
  CGColorRelease(tabRowBackgroundColor);
}

- (void)handleWindowDidResignMain: (id)aNotification;
{
  mEnabled = NO;
  [NSAnimationContext currentContext].duration = 0;

  for (WBTabItem* item in mTabItems) {
    [item setEnabled: NO];
  }

  CGColorRef tabRowBackgroundColor = [self tabRowInactiveBackgroundColorCreate];
  if (tabRowBackgroundColor != nil) {
    mTabRowLayer.backgroundColor = tabRowBackgroundColor;
    mLeftArrow.backgroundColor = tabRowBackgroundColor;
    mRightArrow.backgroundColor = tabRowBackgroundColor;
    mTabMenu.backgroundColor = tabRowBackgroundColor;
    mDragger.backgroundColor = tabRowBackgroundColor;
  }
  CGColorRelease(tabRowBackgroundColor);
}

#pragma mark Setup

- (void)updateLabelForTabViewItem: (id)identifier;
{
  for (NSTabViewItem* item in self.tabViewItems) {
    if (item.identifier == identifier) {
      NSString* label = item.label;
      for (WBTabItem* customTab in mTabItems) {
        if ([customTab.identifier isEqual: identifier]) {
          [customTab setLabel: label];
        }
      }
      break;
    }
  }
  [self layoutTabItemsDisregardingTabItem: nil];
}

- (void)setIcon: (NSImage*)icon forTabViewItem: (id)identifier {
  for (NSTabViewItem* item in self.tabViewItems) {
    if ([item.identifier isEqual: identifier]) {
      for (WBTabItem* customTab in mTabItems) {
        if ([customTab.identifier isEqual: identifier]) {
          [customTab setIconImage: icon];
        }
      }
      break;
    }
  }
  [self layoutTabItemsDisregardingTabItem: nil];
}

- (float)contentPadding;
{ return 0; }

- (void)makeInitialSwap;
{
  self.tabViewType = NSNoTabsNoBorder;

  // Create the NSTabView to hold the actual views.
  {
    NSRect newFrame = self.frame;
    newFrame.origin.x += 7;
    newFrame.size.width -= 14;
    newFrame.size.height -= 16;
    if (mTabPlacement == WBTabPlacementTop) {
      newFrame.origin.y += 10;
    } else {
      newFrame.origin.y += 6;
    }
    self.frame = newFrame;
  }

  // Set up the NSTabView that will contain and display the actual content.
  NSRect contentFrame = self.bounds;
  contentFrame.size.height -= self.tabAreaHeight;
  if (mTabPlacement == WBTabPlacementBottom) {
    contentFrame.origin.y = self.tabAreaHeight;
  }

  float contentPadding = [self contentPadding];
  contentFrame.origin.x += contentPadding;
  contentFrame.size.width -= 2 * contentPadding;
  contentFrame.size.height -= contentPadding;

  NSTabView* theContainerTabView = [[NSTabView alloc] initWithFrame: contentFrame];
  theContainerTabView.tabViewType = NSNoTabsNoBorder;
  theContainerTabView.autoresizingMask = (NSViewWidthSizable | NSViewHeightSizable);

  // Set up the view that will contain the custom tabs.
  NSRect tabRowFrame = self.bounds;
  tabRowFrame.size.height = self.tabAreaHeight;
  if (mTabPlacement == WBTabPlacementTop) {
    tabRowFrame.origin.y = contentFrame.size.height;
  }

  mTabRowView = [[WBRightClickThroughView alloc] initWithFrame: tabRowFrame];
  if (mTabPlacement == WBTabPlacementTop) {
    mTabRowView.autoresizingMask = (NSViewWidthSizable | NSViewMinYMargin);
  } else {
    mTabRowView.autoresizingMask = (NSViewWidthSizable | NSViewMaxYMargin);
  }

  [self setAutoresizesSubviews:YES];

  NSArray* tabViewItems = self.tabViewItems;
  for (NSTabViewItem* item in tabViewItems) {
    [theContainerTabView addTabViewItem: item];
  }

  mTabView = theContainerTabView;

  [self addSubview:mTabRowView];
  mTabRowLayer = [ResponderLayer layer];
  CGColorRef tabRowBackgroundColor = [self tabRowActiveBackgroundColorCreate];
  if (tabRowBackgroundColor != nil) {
    mTabRowLayer.backgroundColor = tabRowBackgroundColor;
  }
  CGColorRelease(tabRowBackgroundColor);
  mTabRowLayer.zPosition = -5;

  [mTabRowView setWantsLayer:YES];
  mTabRowView.layer = mTabRowLayer;

  [self addSubview:mTabView];
}

// Create layer to cast a shadow from the top of the view.
- (CALayer*)shadowLayer;
{
  CALayer* shadowLayer = [CALayer layer];

  CGColorRef bc = WB_CGColorCreateCalibratedRGB(0.5, 0.5, 0.5, 1);
  shadowLayer.backgroundColor = bc;
  CGColorRelease(bc);

  shadowLayer.borderWidth = 1;
  CGColorRef c = WB_CGColorCreateCalibratedRGB(0.3, 0.3, 0.3, 0.7);
  shadowLayer.borderColor = c;
  CGColorRelease(c);

  shadowLayer.shadowOpacity = 0.3;
  shadowLayer.shadowOffset = CGSizeMake(0, -1);
  CGRect r = mTabRowLayer.frame;
  if (mTabPlacement == WBTabPlacementTop) {
    r.origin.y = r.size.height - 1;
    shadowLayer.autoresizingMask = (kCALayerWidthSizable | kCALayerMinYMargin);
  } else {
    r.origin.y = self.tabAreaHeight;

    shadowLayer.autoresizingMask = (kCALayerWidthSizable | kCALayerMaxYMargin);
  }
  r.size.height = 10;
  r.origin.x = -10;
  r.size.width += 20;
  shadowLayer.frame = r;
  shadowLayer.zPosition = -1.01; // Just below an active tab (which is at -1.0).

  return shadowLayer;
}

- (WBTabMenuLayer*)tabMenuLayer;
{
  WBTabMenuLayer* baseLayer = [WBTabMenuLayer layer];

  // Make layer to hold the arrow icon.
  CALayer* iconLayer = [CALayer layer];
  NSBundle* bundle = [NSBundle bundleForClass:WBTabView.class];
  mTabMenuIconImage = [bundle imageForResource: @"TabMenuIcon"];
  CGRect r = CGRectZero;
  r.size = NSSizeToCGSize(mTabMenuIconImage.size);
  r.size.height = mTabRowView.frame.size.height;
  iconLayer.frame = r;
  iconLayer.contents = mTabMenuIconImage;

  // Set up the base layer and add the icon layer to it.
  r.origin.x = -r.size.width;
  r.size.height -= 1;
  baseLayer.frame = r;
  [baseLayer addSublayer: iconLayer];

  baseLayer.autoresizingMask = kCALayerMinXMargin;

  // Just below the shadow (which is at -1.01)
  baseLayer.zPosition = -1.02;

  return baseLayer;
}

- (WBTabDraggerLayer*)draggerLayer;
{
  WBTabDraggerLayer* baseLayer = [WBTabDraggerLayer layer];

  // Make layer to hold the arrow icon.
  CALayer* iconLayer = [CALayer layer];
  NSBundle* bundle = [NSBundle bundleForClass:WBTabView.class];
  mDraggerIconImage = [bundle imageForResource: @"TabDragIcon"];
  CGRect r = CGRectZero;
  r.size = NSSizeToCGSize(mDraggerIconImage.size);
  r.size.height = mTabRowView.frame.size.height;
  iconLayer.frame = r;
  iconLayer.contents = mDraggerIconImage;
  iconLayer.contentsGravity = kCAGravityCenter;

  // Set up the base layer and add the icon layer to it
  r.origin.x = -r.size.width - 2;
  baseLayer.frame = r;
  [baseLayer addSublayer: iconLayer];
  baseLayer.autoresizingMask = kCALayerMinXMargin;

  // Just above the shadow (which is at -1.01)
  baseLayer.zPosition = 1.00;

  return baseLayer;
}

- (WBTabArrow*)leftArrowLayer;
{
  WBTabArrow* baseLayer = [WBTabArrow layer];

  // Make layer to hold the arrow icon.
  CALayer* iconLayer = [CALayer layer];
  NSBundle* bundle = [NSBundle bundleForClass:WBTabView.class];
  mLeftArrowIconImage = [bundle imageForResource: @"LeftArrowIcon"];
  CGRect r = CGRectZero;
  r.size = NSSizeToCGSize(mLeftArrowIconImage.size);
  r.size.height = mTabRowView.frame.size.height;
  iconLayer.frame = r;
  iconLayer.contents = mLeftArrowIconImage;

  // Set up the base layer and add the icon layer to it.
  r.origin.x = -r.size.width;
  r.size.height -= 1;
  baseLayer.frame = r;
  [baseLayer addSublayer: iconLayer];

  // Drop shadow. Opacity set in -setEnabled:
  baseLayer.shadowOffset = CGSizeMake(0, 0);

  // Just below the shadow (which is at -1.01)
  baseLayer.zPosition = -1.02;

  return baseLayer;
}

- (WBTabArrow*)rightArrowLayer;
{
  WBTabArrow* baseLayer = [WBTabArrow layer];

  // Make layer to hold the arrow icon.
  CALayer* iconLayer = [CALayer layer];
  NSBundle* bundle = [NSBundle bundleForClass:WBTabView.class];
  mRightArrowIconImage = [bundle imageForResource: @"RightArrowIcon"];
  CGRect r = CGRectZero;
  r.size = NSSizeToCGSize(mRightArrowIconImage.size);
  r.size.height = mTabRowView.frame.size.height;
  iconLayer.frame = r;
  iconLayer.contents = mRightArrowIconImage;

  // Set up the base layer and add the icon layer to it.
  r.origin.x = 10000;
  r.size.height -= 1;
  baseLayer.frame = r;
  [baseLayer addSublayer: iconLayer];

  // Drop shadow. Opacity set in -setEnabled:
  baseLayer.shadowOffset = CGSizeMake(0, 0);

  baseLayer.autoresizingMask = kCALayerMinXMargin;

  // Just below the shadow (which is at -1.01)
  baseLayer.zPosition = -1.02;

  return baseLayer;
}

- (CALayer*)lineLayer;
{
  // Create a line between non-selected tabs and the tabviewcontants.
  CALayer* lineLayer = [CALayer layer];
  ;

  lineLayer.borderWidth = 1;
  CGColorRef c = WB_CGColorCreateCalibratedRGB(0.3, 0.3, 0.3, 0.7);
  lineLayer.borderColor = c;
  CGColorRelease(c);

  CGRect r = CGRectZero;
  r.origin.x = 0;
  if (mTabDirection == WBTabDirectionUp) {
    r.origin.y = 0;
    lineLayer.autoresizingMask = (kCALayerWidthSizable | kCALayerMaxYMargin);
  } else {
    r.origin.y = mTabRowLayer.frame.size.height - 1;
    lineLayer.autoresizingMask = (kCALayerWidthSizable | kCALayerMinYMargin);
  }

  r.size.width = mTabRowLayer.frame.size.width;
  r.size.height = 1;
  lineLayer.frame = r;

  lineLayer.zPosition = -2;
  [mTabRowLayer addSublayer: lineLayer];

  return lineLayer;
}

- (void)createTabRow;
{
  // Create left and right arrows, and tab menu icon.
  CGColorRef tabRowBackgroundColor = [self tabRowActiveBackgroundColorCreate];

  mLeftArrow = [self leftArrowLayer];
  mLeftArrow.backgroundColor = tabRowBackgroundColor;
  [mTabRowLayer addSublayer:mLeftArrow];
  mLeftArrow.delegate = self;

  mRightArrow = [self rightArrowLayer];
  mRightArrow.backgroundColor = tabRowBackgroundColor;
  [mTabRowLayer addSublayer:mRightArrow];
  mRightArrow.delegate = self;

  mTabMenu = [self tabMenuLayer];
  mTabMenu.backgroundColor = tabRowBackgroundColor;
  [mTabRowLayer addSublayer:mTabMenu];
  mTabMenu.delegate = self;

  CGColorRelease(tabRowBackgroundColor);

  // Populate with tabs.
  {
    NSArray* tabViewItems = mTabView.tabViewItems;
    for (NSTabViewItem* item in tabViewItems) {
      id identifier = item.identifier;
      NSString* label = item.label;
      [self insertTabItemWithIdentifier: identifier label: label atIndex: NSUIntegerMax];
    }

    [self layoutTabItemsDisregardingTabItem: nil];
  }
}

- (void)createDragger {
  mDragger = [self draggerLayer];
  mDragger.backgroundColor = mTabMenu.backgroundColor;
  [mTabRowLayer addSublayer:mDragger];
  mDragger.delegate = self;

  [self layoutTabItemsDisregardingTabItem: nil];
}

- (void)doCustomize;
{
  if (!mDoneCustomizing) {
    if (mTabPlacement == WBTabPlacementUndefined) {
      NSLog(@"* Tab placement undefined. Using WBTabPlacementTop.");
      mTabPlacement = WBTabPlacementTop;
    }

    if (mTabDirection == WBTabDirectionUndefined) {
      NSLog(@"* Tab direction undefined. Using WBTabDirectionUp.");
      mTabDirection = WBTabDirectionUp;
    }

    if (mTabSize == WBTabSizeUndefined) {
      NSLog(@"* Tab size undefined. Using WBTabSizeLarge.");
      mTabSize = WBTabSizeLarge;
    }

    mLastSelectedTabIndex = NSNotFound;

    // Remember which tab was selected in IB.
    NSTabViewItem* selectedTabViewItem = self.selectedTabViewItem;
    id selectedTabIdentifier = selectedTabViewItem.identifier;

    // Create the new tab view layer hierarchy.
    [self makeInitialSwap];

    // Create our own custom tabs.
    [self createTabRow];

    // Select the tab that was selected in IB.
    if ((selectedTabIdentifier == nil) && (mTabItems.count > 0)) {
      selectedTabIdentifier = [mTabItems[0] identifier];
    }
    [self selectTabViewItemWithIdentifier: selectedTabIdentifier];

    // Set up notifications.
    NSNotificationCenter* dc = [NSNotificationCenter defaultCenter];
    [dc addObserver: self
           selector: @selector(handleWindowDidBecomeMain:)
               name: NSWindowDidBecomeMainNotification
             object: self.window];
    [dc addObserver: self
           selector: @selector(handleWindowDidResignMain:)
               name: NSWindowDidResignMainNotification
             object: self.window];

    [self layoutTabItemsDisregardingTabItem: nil];
    [self performSelector: @selector(layoutTabItemsDisregardingTabItem:) withObject: nil afterDelay:0];

    mDoneCustomizing = YES;

    // Code can add tabs programatically right after loading the nib, so we
    // delay the call to enable animations until next event loop.
    [self performSelector: @selector(setEnableAnimations) withObject: nil afterDelay:0];
  }
}

- (void)setColorActiveSelected: (CGColorRef)colorActiveSelected
        colorActiveNotSelected: (CGColorRef)colorActiveNotSelected
        colorNotActiveSelected: (CGColorRef)colorNotActiveSelected
     colorNotActiveNotSelected: (CGColorRef)colorNotActiveNotSelected {
  CGColorRelease(mColorActiveSelected);
  mColorActiveSelected = CGColorRetain(colorActiveSelected);

  CGColorRelease(mColorActiveNotSelected);
  mColorActiveNotSelected = CGColorRetain(colorActiveNotSelected);

  CGColorRelease(mColorNotActiveSelected);
  mColorNotActiveSelected = CGColorRetain(colorNotActiveSelected);

  CGColorRelease(mColorNotActiveNotSelected);
  mColorNotActiveNotSelected = CGColorRetain(colorNotActiveNotSelected);
}

#pragma mark Create and Destroy

+ (void)load;
{
  // Substitute -setLabel: method for NSTabVIewItem so that it notifies us so we
  // can update the corresponding custom tab.
  Method originalMethod = class_getInstanceMethod([NSTabViewItem class], @selector(setLabel:));
  Method alternateMethod = class_getInstanceMethod([NSTabViewItem class], @selector(alternateSetLabel:));
  method_exchangeImplementations(originalMethod, alternateMethod);
}

- (void)awakeFromNib;
{ [self doCustomize]; }

- (void)dealloc {
  NSNotificationCenter* dc = [NSNotificationCenter defaultCenter];
  [dc removeObserver: self];

  [NSObject cancelPreviousPerformRequestsWithTarget: self];

  CGColorRelease(mColorActiveSelected);
  CGColorRelease(mColorActiveNotSelected);
  CGColorRelease(mColorNotActiveSelected);
  CGColorRelease(mColorNotActiveNotSelected);
}

- (BOOL)mouseDownCanMoveWindow {
  return NO;
}

@end
<|MERGE_RESOLUTION|>--- conflicted
+++ resolved
@@ -699,11 +699,6 @@
 
 #pragma mark User interaction
 
-<<<<<<< HEAD
-
-
-=======
->>>>>>> 5c6ce2f5
 - (void)mouseDown: (NSEvent*)event;
 {
   NSAssert((mMouseDownLayer == nil), @"mMouseDownLayer was not nil.");
@@ -711,28 +706,17 @@
   if ((event.modifierFlags & NSControlKeyMask) != 0) {
     [self rightMouseDown: event];
   } else {
-<<<<<<< HEAD
-    NSPoint loc = [mTabRowView convertPoint: event.locationInWindow
-                                   fromView: nil];
-=======
     NSPoint loc = [mTabRowView convertPoint: event.locationInWindow fromView: nil];
->>>>>>> 5c6ce2f5
     CGPoint cgp = NSPointToCGPoint(loc);
     mMouseDownLayer = [mTabRowLayer mouseDownAtPoint: cgp];
 
     if (event.clickCount > 1) {
       // This was a double click.
-<<<<<<< HEAD
-        SEL selector = NSSelectorFromString(@"tabViewItemDidReceiveDoubleClick:");
-        if ([self.delegate respondsToSelector: selector])
-          [(id)self.delegate tryToPerform: selector with: self.selectedTabViewItem];
-=======
       SEL selector = NSSelectorFromString(@"tabViewItemDidReceiveDoubleClick:");
       if ([self.delegate respondsToSelector: selector]) {
         #pragma clang diagnostic ignored "-Warc-performSelector-leaks"
         [self.delegate performSelector: selector withObject: self.selectedTabViewItem];
       }
->>>>>>> 5c6ce2f5
     }
 
     if (mMouseDownLayer == nil) {
@@ -772,14 +756,6 @@
 
   SEL selector = NSSelectorFromString(@"tabView:menuForIdentifier:");
   if ([self.delegate respondsToSelector: selector]) {
-<<<<<<< HEAD
-    NSPoint loc = [mTabRowView convertPoint: theEvent.locationInWindow
-                                   fromView: nil];
-    CGPoint cgp = NSPointToCGPoint(loc);
-    ResponderLayer* item = [mTabRowLayer responderLayerAtPoint: cgp];
-    if ([item isKindOfClass: [WBTabItem class]]) {
-      menu = ((NSMenu* (*)(id, SEL, NSTabView*, id))[(id)self.delegate methodForSelector: selector])(self.delegate, selector, self, ((WBTabItem*)item).identifier);
-=======
     NSPoint loc = [mTabRowView convertPoint: theEvent.locationInWindow fromView: nil];
     CGPoint cgp = NSPointToCGPoint(loc);
     ResponderLayer* item = [mTabRowLayer responderLayerAtPoint: cgp];
@@ -787,7 +763,6 @@
       menu = [self.delegate performSelector: selector
                                  withObject: self
                                  withObject: ((WBTabItem*)item).identifier];
->>>>>>> 5c6ce2f5
     }
   }
 
