/* 
 * Copyright (c) 2009, 2016, Oracle and/or its affiliates. All rights reserved.
 * 
 *  This program is free software; you can redistribute it and/or modify
 *  it under the terms of the GNU General Public License as published by
 *  the Free Software Foundation; version 2 of the License.
 *
 *  This program is distributed in the hope that it will be useful,
 *  but WITHOUT ANY WARRANTY; without even the implied warranty of
 *  MERCHANTABILITY or FITNESS FOR A PARTICULAR PURPOSE.  See the
 *  GNU General Public License for more details.
 *
 *  You should have received a copy of the GNU General Public License
 *  along with this program; if not, write to the Free Software
 *  Foundation, Inc., 59 Temple Place, Suite 330, Boston, MA  02111-1307  USA
 */

#include "base/string_utilities.h"

#include "workbench/wb_context.h"

#import "WBMainController.h"
#import "MainWindowController.h"
#import "MCppUtilities.h"

// for _NSGetArg*
#include <crt_externs.h>

#import "WBPluginPanel.h"
#import "WBPluginEditorBase.h"
#import "WBPluginWindowBase.h"
#import "WBPluginWindowController.h"

#import "WBModelDiagramPanel.h"

#include "workbench/wb_context_ui.h"
#include "model/wb_context_model.h"
#include "grtui/gui_plugin_base.h"

#import "WBExceptions.h"

#import "WBSQLQueryUI.h"

#import "WBMenuManager.h"
#import "WBDiagramSizeController.h"
#import "WBModelDiagramPanel.h"

#import "ScintillaView.h"

#include "mforms/toolbar.h"
#import "MFCodeEditor.h"

#include "workbench/wb_module.h"
#include "base/log.h"

#include "wb_command_ui.h"

static GThread *mainthread= 0;

DEFAULT_LOG_DOMAIN("Workbench")

@interface WBMainController()
{
  wb::WBContextUI *_wbui;
  wb::WBContext *_wb;
  wb::WBOptions *_options;
  std::map<std::string, FormPanelFactory> _formPanelFactories;

  NSMutableArray *_editorWindows;

  BOOL _initFinished;
  BOOL _showingUnhandledException;

  MainWindowController *mainController;
  NSMutableArray *pageSetupNibObjects;

  IBOutlet NSPanel *pageSetup;
  IBOutlet NSPopUpButton *paperSize;
  IBOutlet NSTextField *paperSizeLabel;
  IBOutlet NSButton *landscapeButton;
  IBOutlet NSButton *portraitButton;
}

@end

@implementation WBMainController

static std::string showFileDialog(const std::string &type, const std::string &title, const std::string &extensions)
{   
  NSMutableArray *fileTypes= [NSMutableArray array];
  std::vector<std::string> exts(base::split(extensions,","));
   
  for (std::vector<std::string>::const_iterator iter= exts.begin();
       iter != exts.end(); ++iter)
  {   
    if (iter->find('|') != std::string::npos)
    {
      std::string ext= iter->substr(iter->find('|')+1);
      ext= base::replaceString(ext, "*.", "");
      [fileTypes addObject:@(ext.c_str())];
    }
    else
      [fileTypes addObject:@(iter->c_str())];
  }  
  
  if (type == "open")
  {
    NSOpenPanel *panel= [NSOpenPanel openPanel];

    [panel setTitle: @(title.c_str())];
    [panel setAllowedFileTypes: fileTypes];
    
    if ([panel runModal] == NSFileHandlingPanelOKButton)
      return [panel.URL.path UTF8String];
  }
  else if (type == "save")
  {
    NSSavePanel *panel= [NSSavePanel savePanel];
    
    [panel setTitle:@(title.c_str())];
    
    [panel setAllowedFileTypes:fileTypes];

    if ([panel runModal] == NSFileHandlingPanelOKButton)
      return [panel.URL.path UTF8String];
  }
  
  return "";
}

- (IBAction)inputDialogClose:(id)sender
{
  [NSApp stopModalWithCode: [sender tag]];
}

static void windowShowStatusText(const std::string &text, MainWindowController *controller)
{
  NSString *string= [[NSString alloc] initWithUTF8String:text.c_str()];

  // setStatusText must release the param
  if ([NSThread isMainThread])
    controller.statusText = string;
  else
    [controller performSelectorOnMainThread: @selector(setStatusText:)
                                 withObject: string
                              waitUntilDone: NO];
}


static NativeHandle windowOpenPlugin(bec::GRTManager *grtm,
                                     grt::Module *ownerModule, const std::string &shlib, const std::string &class_name,
                                     const grt::BaseListRef &args, bec::GUIPluginFlags flags, MainWindowController *controller)
{
  std::string path= ownerModule->path();
  
  // Check if this is a bundle plugin or a plain dylib plugin
  if (g_str_has_suffix(shlib.c_str(), ".mwbplugin"))
  {
    NSBundle *pluginBundle;
    NSString *bundlePath;
    
    // For bundled plugins, we load it, find the requested class and instantiate it.
    
    // determine the path for the plugin bundle by stripping Contents/Framework/dylibname 
    bundlePath= [[[[NSString stringWithCPPString:path] stringByDeletingLastPathComponent] stringByDeletingLastPathComponent] stringByDeletingLastPathComponent];
    
    NSLog(@"opening plugin bundle %@ ([%s initWithModule:grtManager:arguments:...])", bundlePath, class_name.c_str());
    
    pluginBundle= [NSBundle bundleWithPath: bundlePath];
    if (!pluginBundle)
    {
      NSLog(@"plugin bundle %@ for plugin %s could not be loaded", bundlePath, path.c_str());
      NSRunAlertPanel(NSLocalizedString(@"Error Opening Plugin", @"plugin open error"),
                      NSLocalizedString(@"The plugin %s could not be loaded.", @"plugin open error"),
                      nil, nil, nil, shlib.c_str());
      return 0;
    }
<<<<<<< HEAD

=======
>>>>>>> 0e0e9f7e
    Class pclass= [pluginBundle classNamed:@(class_name.c_str())];
    if (!pclass)
    {
      NSLog(@"plugin class %s was not found in bundle %@", class_name.c_str(), bundlePath);
      
      NSRunAlertPanel(NSLocalizedString(@"Error Opening Plugin", @"plugin open error"),
                      @"The plugin %s does not contain the published object %s",
                      nil, nil, nil, shlib.c_str(), class_name.c_str());
      return 0;
    }
    
    if ((flags & bec::StandaloneWindowFlag))
    {
      // create a window for the panel further down
    }
    else if (!(flags & bec::ForceNewWindowFlag))
    {
      // Check if there is already a panel with an editor for this plugin type.
      id existingPanel = [controller findPanelForPluginType: [pclass class]];
      if (existingPanel != nil)
      {
        // check if it can be closed
        if ([existingPanel respondsToSelector:@selector(willClose)] &&
            ![existingPanel willClose])
        {
          flags= (bec::GUIPluginFlags)(flags | bec::ForceNewWindowFlag);
        }
        else
        {
          // drop the old plugin->handle mapping
          grtm->get_plugin_manager()->forget_gui_plugin_handle((__bridge NativeHandle)existingPanel);
          
          if ([existingPanel respondsToSelector: @selector(pluginEditor)])
          {
            id editor= [existingPanel pluginEditor];
            
            if ([editor respondsToSelector: @selector(reinitWithArguments:)])
            {
              id oldIdentifier = [editor identifier];
              
              [controller closeBottomPanelWithIdentifier: oldIdentifier];
              [editor reinitWithArguments: args];
              [controller addBottomPanel: existingPanel];
            }
          }
          return (__bridge NativeHandle)existingPanel;
        }
      }
    }
    
    // Instantiate and initialize the plugin.
    id plugin = [[pclass alloc] initWithModule: ownerModule grtManager: grtm arguments: args];
      
    if ([plugin isKindOfClass: [WBPluginEditorBase class]])
    {      
      if ((flags & bec::StandaloneWindowFlag))
      {
        WBPluginWindowController *editor = [[WBPluginWindowController alloc] initWithPlugin: plugin];
        
        [controller.owner->_editorWindows addObject: editor];
        
        return (__bridge NativeHandle)editor;
      }
      else
      {
        WBPluginPanel *panel = [[WBPluginPanel alloc] initWithPlugin: plugin];
        [controller addBottomPanel: panel];
      
        return (__bridge NativeHandle)panel;
      }
    }
    else if ([plugin isKindOfClass: WBPluginWindowBase.class])
    {
      [plugin showModal];
      return nil;
    }
    else
    {
      NSLog(@"Plugin %@ is of unknown type", plugin);
      return nil;
    }
  }
  else
  {
    NSLog(@"open_plugin() called for an unknown plugin type");
    return 0;
  }
}

static void windowShowPlugin(NativeHandle handle, MainWindowController *controller)
{
  id plugin= (__bridge id)handle;
  
  if ([plugin respondsToSelector: @selector(setHidden:)])
    [plugin setHidden: NO];
  else if ([plugin respondsToSelector:@selector(topView)])
    [controller reopenEditor: plugin];
}

static void windowHidePlugin(NativeHandle handle, MainWindowController *controller)
{
  id plugin = (__bridge id)handle;

  if ([plugin respondsToSelector: @selector(setHidden:)])
    [plugin setHidden: YES];
}

static void windowPerformCommand(const std::string &command, MainWindowController *controller, WBMainController *main)
{  
  if (command == "reset_layout")
    [controller resetWindowLayout];
  else if (command == "overview.mysql_model")
    [controller showMySQLOverview:nil];
  else if (command == "diagram_size")
    [main showDiagramProperties:nil];
  else if (command == "wb.page_setup")
    [main showPageSetup:nil];
  else
    [controller forwardCommandToPanels: command];
}

static mdc::CanvasView* windowCreateView(const model_DiagramRef &diagram, MainWindowController *controller)
{  
  return [controller createView: diagram.id().c_str() name: diagram->name().c_str()];
}

static void windowDestroyView(mdc::CanvasView *view, MainWindowController *controller)
{
  [controller destroyView: view];
}


static void windowSwitchedView(mdc::CanvasView *cview, MainWindowController *controller)
{
  [controller switchToDiagramWithIdentifier: cview->get_tag().c_str()];
}

static void windowCreateMainFormView(const std::string &type, boost::shared_ptr<bec::UIForm> form,
                                     WBMainController *main, MainWindowController *controller)
{
  if (main->_formPanelFactories.find(type) == main->_formPanelFactories.end())
  {
    throw std::logic_error("Form type " + type + " not supported by frontend");
  }
  else
  {
    WBBasePanel *panel = main->_formPanelFactories[type](controller, form);
    
    [controller addTopPanelAndSwitch: panel];
  }
}

static void windowDestroyMainFormView(bec::UIForm *form, MainWindowController *controller)
{
}

static void windowToolChanged(mdc::CanvasView *canvas, MainWindowController *controller)
{
  if ([[controller selectedMainPanel] isKindOfClass: [WBModelDiagramPanel class]])
  {
    [(WBModelDiagramPanel*)[controller selectedMainPanel] canvasToolChanged:canvas];
  }
}

static void windowRefreshGui(wb::RefreshType type, const std::string &arg1, NativeHandle arg2, MainWindowController *controller)
{
  [controller refreshGUI: type argument1: arg1 argument2: arg2];
}

static void windowLockGui(bool lock, MainWindowController *controller)
{
  [controller blockGUI: lock];
}


static bool quitApplication(MainWindowController *controller)
{
  if (![controller closeAllPanels])
    return false;

  [NSApp terminate: nil];

  return true;
}


- (void)applicationWillTerminate: (NSNotification *)aNotification
{
  log_info("Shutting down Workbench\n");

  [NSObject cancelPreviousPerformRequestsWithTarget: self];
  [[NSNotificationCenter defaultCenter] removeObserver: self];

  
  _wbui->get_wb()->finalize();
  delete _wbui;

  log_info("Workbench shutdown done\n");
}

static void call_copy(wb::WBContextUI *wbui)
{
  if (![[[NSApp keyWindow] firstResponder] tryToPerform:@selector(copy:) with:nil])
    if (wbui->get_active_form() && wbui->get_active_form()->can_copy())
      wbui->get_active_form()->copy();    
}

static void call_cut(wb::WBContextUI *wbui)
{
  if (![[[NSApp keyWindow] firstResponder] tryToPerform:@selector(cut:) with:nil])
    if (wbui->get_active_form() && wbui->get_active_form()->can_cut())
      wbui->get_active_form()->cut();
}

static void call_paste(wb::WBContextUI *wbui)
{
  if (![[[NSApp keyWindow] firstResponder] tryToPerform: @selector(paste:) with:nil])
    if (wbui->get_active_form() && wbui->get_active_form()->can_paste())
      wbui->get_active_form()->paste();
}

static void call_select_all(wb::WBContextUI *wbui)
{
  if (![[[NSApp keyWindow] firstResponder] tryToPerform: @selector(selectAll:) with:nil])
    if (wbui->get_active_form())
      wbui->get_active_form()->select_all();
}

static void call_delete(wb::WBContextUI *wbui)
{
  id responder= [[NSApp keyWindow] firstResponder];

  if (![responder tryToPerform: @selector(delete:) with: nil])
    if (![responder tryToPerform: @selector(deleteBackward:) with:nil])
      if (wbui->get_active_form())
        wbui->get_active_form()->delete_selection();
}

//--------------------------------------------------------------------------------------------------

static bool validate_copy(wb::WBContextUI *wbui)
{
  if ([[[NSApp keyWindow] firstResponder] respondsToSelector: @selector(selectedRange)])
  {
    NSRange textRange = [(id)[[NSApp keyWindow] firstResponder] selectedRange];
    return textRange.length > 0;
  }
  if (/*[[[NSApp keyWindow] firstResponder] isKindOfClass: [NSTableView class]]
      &&*/ [[[NSApp keyWindow] firstResponder] respondsToSelector: @selector(copy:)])
    return true; //[[(NSTableView*)[[NSApp keyWindow] firstResponder] selectedRowIndexes] count] > 0;
  
  return (wbui->get_active_form() && wbui->get_active_form()->can_copy());
}

//--------------------------------------------------------------------------------------------------

static bool validate_cut(wb::WBContextUI *wbui)
{
  if ([[[NSApp keyWindow] firstResponder] respondsToSelector: @selector(selectedRange)])
  {
    NSRange textRange = [(id)[[NSApp keyWindow] firstResponder] selectedRange];
    if (textRange.length > 0)
    {
      if ([[[NSApp keyWindow] firstResponder] respondsToSelector: @selector(isEditable)])
        return [(id)[[NSApp keyWindow] firstResponder] isEditable];
      return true;
    }
    return false;
  }
  else if ([[[NSApp keyWindow] firstResponder] respondsToSelector: @selector(cut:)])
    return true;
  
  return (wbui->get_active_form() && wbui->get_active_form()->can_cut());
}

//--------------------------------------------------------------------------------------------------

static bool validate_paste(wb::WBContextUI *wbui)
{
  if ([[[NSApp keyWindow] firstResponder] respondsToSelector: @selector(isEditable)])
  {
    // Two conditions must be met if target can be considered as pastable.
    // 1) The target is editable.
    BOOL isEditable = [(id)[[NSApp keyWindow] firstResponder] isEditable];
    
    // 2) The pasteboard contains text.
    NSArray* supportedTypes = @[NSStringPboardType];
    NSString *bestType = [[NSPasteboard generalPasteboard] availableTypeFromArray: supportedTypes];

    return isEditable && (bestType != nil);
  }
  else if ([[[NSApp keyWindow] firstResponder] respondsToSelector: @selector(paste:)])
    return true;
  
  return (wbui->get_active_form() && wbui->get_active_form()->can_paste());
}

//--------------------------------------------------------------------------------------------------

static bool validate_select_all(wb::WBContextUI *wbui)
{
  if ([[[NSApp keyWindow] firstResponder] respondsToSelector: @selector(isSelectable)])
    return [(id)[[NSApp keyWindow] firstResponder] isSelectable];

  return (wbui->get_active_form());
}

//--------------------------------------------------------------------------------------------------

static bool validate_delete(wb::WBContextUI *wbui)
{
  NSResponder* responder = [[NSApp keyWindow] firstResponder];
  if ([responder respondsToSelector: @selector(canDeleteItem:)])
    return [responder performSelector: @selector(canDeleteItem:) withObject: nil];
  
  if ([responder respondsToSelector: @selector(selectedRange)])
  {
    NSRange textRange = [(id)[[NSApp keyWindow] firstResponder] selectedRange];
    return textRange.length > 0;
  }

  return (wbui->get_active_form() && wbui->get_active_form()->can_delete());
}

//--------------------------------------------------------------------------------------------------

// XXX deprecated, remove it eventually
static void call_closetab_old(MainWindowController *controller)
{
  if (controller.window.isKeyWindow)
  {
    id activePanel = controller.activePanel;
    bec::UIForm *form = [activePanel formBE];
    if (form && form->get_form_context_name() == "home")
      return;
    
    if (![activePanel respondsToSelector: @selector(closeActiveEditorTab)]
        || ![activePanel closeActiveEditorTab])
      [controller closePanel: activePanel];
  }
}

static void call_close_tab(MainWindowController *controller)
{
  if (controller.window.isKeyWindow)
  {
    id activePanel = controller.activePanel;
    bec::UIForm *form = [activePanel formBE];
    if (form && form->get_form_context_name() == "home")
      return;
    
    [controller closePanel: activePanel];
  }
}

static void call_close_editor(MainWindowController *controller)
{
  if (controller.window.isKeyWindow)
  {
    id activePanel = controller.activePanel;
    bec::UIForm *form = [activePanel formBE];
    if (form && form->get_form_context_name() == "home")
      return;

    [activePanel closeActiveEditorTab];
  }
}

//--------------------------------------------------------------------------------------------------

static bool validate_closetab_old(MainWindowController *controller)
{  
  WBBasePanel *activePanel = controller.activePanel;
  bec::UIForm *form = activePanel.formBE;
  if (form && form->get_form_context_name() == "home")
    return false;
  
  // find where this belongs to
  return activePanel != nil && controller.window.isKeyWindow;
}

static bool validate_close_tab(MainWindowController *controller)
{  
  WBBasePanel *activePanel = controller.activePanel;
  bec::UIForm *form = [activePanel formBE];
  if (form && form->get_form_context_name() == "home")
    return false;
  return activePanel != nil && controller.window.isKeyWindow;
}

static bool validate_close_editor(MainWindowController *controller)
{  
  WBBasePanel *activePanel = controller.activePanel;
  bec::UIForm *form = [activePanel formBE];
  if (form && form->get_form_context_name() == "home")
    return false;
  
  return activePanel != nil && controller.window.isKeyWindow && [activePanel respondsToSelector: @selector(closeActiveEditorTab)];
}

//--------------------------------------------------------------------------------------------------

static void call_toggle_fullscreen(MainWindowController *controller)
{
  [controller.window toggleFullScreen: controller.window];
}

//--------------------------------------------------------------------------------------------------

static bool validate_toggle_fullscreen(MainWindowController *controller)
{
  return NSAppKitVersionNumber > NSAppKitVersionNumber10_6;
}

//--------------------------------------------------------------------------------------------------

static bool validate_find_replace()
{
  id firstResponder = [[NSApp keyWindow] firstResponder];
  if ([firstResponder isKindOfClass: [ScintillaView class]] || [firstResponder isKindOfClass: [NSTextView class]] ||
      [firstResponder isKindOfClass: [SCIContentView class]])
    return true;
  return false;
}

//--------------------------------------------------------------------------------------------------

static void call_find_replace(bool do_replace)
{
  if (validate_find_replace())
  {
    id firstResponder = [[NSApp keyWindow] firstResponder];
    if ([firstResponder isKindOfClass: [SCIContentView class]])
    {
      while (firstResponder && ![firstResponder isKindOfClass: [ScintillaView class]])
        firstResponder = [firstResponder superview];
    }
    if ([firstResponder isKindOfClass: [MFCodeEditor class]])
      [firstResponder showFindPanel: do_replace];
  }
  else
    NSBeep();
}

//--------------------------------------------------------------------------------------------------

static void call_find(MainWindowController *controller)
{
  id firstResponder = [[NSApp keyWindow] firstResponder];
  if ([firstResponder isKindOfClass: [SCIContentView class]])
  {
    while (firstResponder && ![firstResponder isKindOfClass: [ScintillaView class]])
      firstResponder = [firstResponder superview];
  }
  if ([firstResponder isKindOfClass: [MFCodeEditor class]])
    [firstResponder showFindPanel: NO];
  else
    [controller performSearchObject: nil];
}

static bool validate_find(MainWindowController *controller)
{
  bec::UIForm *form = controller.context->get_active_main_form();
  if (form && form->get_toolbar() && form->get_toolbar()->find_item("find"))
    return true;
  return validate_find_replace();
}

//--------------------------------------------------------------------------------------------------

static void call_undo(MainWindowController *controller)
{
  wb::WBContextUI *wbui = controller.context;
  id firstResponder = [[NSApp keyWindow] firstResponder];

  if ([firstResponder respondsToSelector: @selector(undo:)])
    [firstResponder tryToPerform: @selector(undo:) with:nil];
  else if ([firstResponder isKindOfClass: [NSTextView class]])
    return [[firstResponder undoManager] undo];
  else
    if (wbui->get_active_main_form())
      wbui->get_active_main_form()->undo();
}

static bool validate_undo(MainWindowController *controller)
{
  wb::WBContextUI *wbui = controller.context;
  id firstResponder = [[NSApp keyWindow] firstResponder];

  if ([firstResponder respondsToSelector: @selector(canUndo)])
    return [firstResponder canUndo];
  else if ([firstResponder isKindOfClass: [NSTextView class]])
    return [[firstResponder undoManager] canUndo];
  else if ([firstResponder isKindOfClass: [SCIContentView class]])
    return true;
  else
    if (wbui->get_active_main_form())
      return wbui->get_active_main_form()->can_undo();
  return false;
}

static void call_redo(MainWindowController *controller)
{
  wb::WBContextUI *wbui = controller.context;
  id firstResponder = [[NSApp keyWindow] firstResponder];
  
  if ([firstResponder respondsToSelector: @selector(redo:)])
    [firstResponder tryToPerform: @selector(redo:) with:nil];
  else if ([firstResponder isKindOfClass: [NSTextView class]])
    return [[firstResponder undoManager] redo];
  else
    if (wbui->get_active_main_form())
      wbui->get_active_main_form()->redo();
}

static bool validate_redo(MainWindowController *controller)
{
  wb::WBContextUI *wbui = controller.context;
  id firstResponder = [[NSApp keyWindow] firstResponder];
  
  if ([firstResponder respondsToSelector: @selector(canRedo)])
    return [firstResponder canRedo];
  else if ([firstResponder isKindOfClass: [NSTextView class]])
    return [[firstResponder undoManager] canRedo];
  else if ([firstResponder isKindOfClass: [SCIContentView class]])
    return true;
  else
    if (wbui->get_active_main_form())
      return wbui->get_active_main_form()->can_redo();
  return false;
}

- (void)textSelectionChanged: (NSNotification*)notification
{ 
  id firstResponder= [[NSApp keyWindow] firstResponder];

  if ([notification object] == firstResponder ||
      ([firstResponder respondsToSelector:@selector(superview)] &&
       [notification object] == [firstResponder superview]))
  { 
    // refresh edit menu
    wb::WBContextUI *wbui = mainController.context;
    wbui->get_command_ui()->revalidate_edit_menu_items();
  }
}

//--------------------------------------------------------------------------------------------------

- (void)registerCommandsWithBackend
{
  std::list<std::string> commands;
  
  commands.push_back("overview.mysql_model");
  commands.push_back("diagram_size");
  //  commands.push_back("view_model_navigator");
  //  commands.push_back("view_catalog");
  //  commands.push_back("view_layers");
  //  commands.push_back("view_user_datatypes");
  //  commands.push_back("view_object_properties");
  //  commands.push_back("view_object_description");
  //  commands.push_back("view_undo_history");
//  commands.push_back("reset_layout");
  commands.push_back("wb.page_setup");
  //  commands.push_back("help_index");
  //  commands.push_back("help_version_check");

  commands.push_back("wb.toggleSidebar");
  commands.push_back("wb.toggleSecondarySidebar");
  commands.push_back("wb.toggleOutputArea");
  
  commands.push_back("wb.next_tab");
  commands.push_back("wb.back_tab");
  commands.push_back("wb.next_query_tab");
  commands.push_back("wb.back_query_tab");

  _wbui->get_command_ui()->add_frontend_commands(commands);

  _wbui->get_command_ui()->add_builtin_command("closetab", boost::bind(call_closetab_old, mainController),
                                               boost::bind(validate_closetab_old, mainController));
  _wbui->get_command_ui()->add_builtin_command("close_tab", boost::bind(call_close_tab, mainController),
                                               boost::bind(validate_close_tab, mainController));
  _wbui->get_command_ui()->add_builtin_command("close_editor", boost::bind(call_close_editor, mainController),
                                               boost::bind(validate_close_editor, mainController));

  _wbui->get_command_ui()->add_builtin_command("toggle_fullscreen", boost::bind(call_toggle_fullscreen, mainController),
                                               boost::bind(validate_toggle_fullscreen, mainController));

  _wbui->get_command_ui()->add_builtin_command("find", boost::bind(call_find, mainController),
                                               boost::bind(validate_find, mainController));
  _wbui->get_command_ui()->add_builtin_command("find_replace", boost::bind(call_find_replace, true),
                                               boost::bind(validate_find_replace));

  _wbui->get_command_ui()->add_builtin_command("undo", boost::bind(call_undo, mainController),
                                               boost::bind(validate_undo, mainController));
  _wbui->get_command_ui()->add_builtin_command("redo", boost::bind(call_redo, mainController),
                                               boost::bind(validate_redo, mainController));
  _wbui->get_command_ui()->add_builtin_command("copy", boost::bind(call_copy, _wbui),
                                               boost::bind(validate_copy, _wbui));
  _wbui->get_command_ui()->add_builtin_command("cut", boost::bind(call_cut, _wbui), 
                                               boost::bind(validate_cut, _wbui));
  _wbui->get_command_ui()->add_builtin_command("paste", boost::bind(call_paste, _wbui), 
                                               boost::bind(validate_paste, _wbui));
  _wbui->get_command_ui()->add_builtin_command("delete", boost::bind(call_delete, _wbui),
                                               boost::bind(validate_delete, _wbui));
  _wbui->get_command_ui()->add_builtin_command("selectAll", boost::bind(call_select_all, _wbui), 
                                               boost::bind(validate_select_all, _wbui));
}

static void flush_main_thread()
{
  // flush stuff that could be called with performSelectorOnMainThread:
  [[NSRunLoop currentRunLoop] acceptInputForMode:NSModalPanelRunLoopMode beforeDate:[NSDate date]];
}


- (BOOL)application:(NSApplication *)theApplication openFile:(NSString *)filename
{
  std::string path = [filename fileSystemRepresentation];
  if (_initFinished)
  {
    if (_wb->open_file_by_extension(path, true))
      return YES;
  }
  else
  {
    _options->open_at_startup= path;
    return YES;
  }
  return NO;
}


- (void)applicationDidFinishLaunching:(NSNotification*)notification
{
  _wb->get_ui()->init_finish(_options);

  _initFinished= YES;
  [[NSNotificationCenter defaultCenter] addObserver: self
                                           selector: @selector(windowDidBecomeKey:)
                                               name: NSWindowDidBecomeKeyNotification
                                             object: nil];
}


#include "mforms/../cocoa/MFMenuBar.h"

- (void)windowDidBecomeKey: (NSNotification*)notification
{
  if (notification.object != mainController.window)
  {
    cf_swap_edit_menu();
  }
  else
  {
    cf_unswap_edit_menu();
    bec::UIForm *form = _wb->get_active_main_form();
    if (form && form->get_menubar())
      form->get_menubar()->validate();
  }
}

- (void)applicationDidBecomeActive: (NSNotification*)notification
{
  base::NotificationInfo info;
  base::NotificationCenter::get()->send("GNApplicationActivated", NULL, info);
}

static NSString *applicationSupportFolder()
{
  NSArray *res= NSSearchPathForDirectoriesInDomains(NSApplicationSupportDirectory, NSUserDomainMask, YES);

  if ([res count] > 0)
    return res[0];
  return @"/tmp/";
}


- (void)setupBackend
{
  mainthread= g_thread_self();

  try
  {
    bec::GRTManager *grtm;
    
    // Setup backend stuff
    _wbui = new wb::WBContextUI(false);
    _wb = _wbui->get_wb();
    
    grtm = _wb->get_grt_manager();
    grtm->get_dispatcher()->set_main_thread_flush_and_wait(flush_main_thread);
    
    mainController.wBContext = _wbui;
    mainController.owner = self;
    
    // Define a set of methods which backend can call to interact with user and frontend
    wb::WBFrontendCallbacks wbcallbacks;
    
    // Assign those callback methods
    wbcallbacks.show_file_dialog= boost::bind(showFileDialog, _1, _2, _3);
    wbcallbacks.show_status_text= boost::bind(windowShowStatusText, _1, mainController);
    wbcallbacks.open_editor= boost::bind(windowOpenPlugin, _1, _2, _3, _4, _5, _6, mainController);
    wbcallbacks.show_editor= boost::bind(windowShowPlugin, _1, mainController);
    wbcallbacks.hide_editor= boost::bind(windowHidePlugin, _1, mainController);
    wbcallbacks.perform_command= boost::bind(windowPerformCommand, _1, mainController, self);
    wbcallbacks.create_diagram= boost::bind(windowCreateView, _1, mainController);
    wbcallbacks.destroy_view= boost::bind(windowDestroyView, _1, mainController);
    wbcallbacks.switched_view= boost::bind(windowSwitchedView, _1, mainController);
    wbcallbacks.create_main_form_view= boost::bind(windowCreateMainFormView, _1, _2, self, mainController);
    wbcallbacks.destroy_main_form_view= boost::bind(windowDestroyMainFormView, _1, mainController);
    wbcallbacks.tool_changed= boost::bind(windowToolChanged, _1, mainController);
    wbcallbacks.refresh_gui= boost::bind(windowRefreshGui, _1, _2, _3, mainController);
    wbcallbacks.lock_gui= boost::bind(windowLockGui, _1, mainController);
    wbcallbacks.quit_application= boost::bind(quitApplication, mainController);
      
    // Add shipped python module search path to PYTHONPATH.
    {
      char *path = getenv("PYTHONPATH");
      if (path)
      {
        path = g_strdup_printf("PYTHONPATH=%s:%s", path, _options->library_search_path.c_str());
        putenv(path);  // path should not be freed
      }
      else
      {
        path = g_strdup_printf("PYTHONPATH=%s", _options->library_search_path.c_str());
        putenv(path); // path should not be freed
      }
    }

    _wbui->init(&wbcallbacks, _options);
    
    _wb->flush_idle_tasks();
  }
  catch (std::exception &exc)
  {
    MShowCPPException(exc);
  }
}

//--------------------------------------------------------------------------------------------------

/**
 * Instantiates the option class for the backend and parses the command line.
 */
- (void)setupOptionsAndParseCommandline
{
  _options= new wb::WBOptions();
  
  _options->basedir = [[[NSBundle mainBundle] resourcePath] fileSystemRepresentation];
  _options->struct_search_path = _options->basedir + "/grt";
  _options->plugin_search_path = std::string([[[NSBundle mainBundle] builtInPlugInsPath] fileSystemRepresentation]);
  _options->module_search_path = std::string([[[NSBundle mainBundle] builtInPlugInsPath] fileSystemRepresentation]) + ":" + std::string([[[NSBundle mainBundle] resourcePath] fileSystemRepresentation]) + "/plugins";
  _options->library_search_path = std::string([[[NSBundle mainBundle] resourcePath] fileSystemRepresentation]) + "/libraries";
  _options->cdbc_driver_search_path = std::string([[[NSBundle mainBundle] privateFrameworksPath] fileSystemRepresentation]);
  _options->user_data_dir= [[applicationSupportFolder() stringByAppendingString: @"/MySQL/Workbench"] fileSystemRepresentation];

  int argc= *_NSGetArgc();
  char **argv= *_NSGetArgv();
  
  int rc = 0;
  if (!_options->parse_args(argv, argc, &rc))
  {
    log_info("Exiting with rc %i after parsing arguments\n", rc);
    exit(rc);
  }

  // no dock icon when the app will quit when finished running script 
  if (_options->quit_when_done)
    [NSApp setActivationPolicy: NSApplicationActivationPolicyAccessory];
}

//--------------------------------------------------------------------------------------------------

extern "C" {
  extern void mforms_cocoa_init();
  extern void mforms_cocoa_check();
};

static void init_mforms()
{
  log_debug("Initializing mforms\n");

  extern void cf_tabview_init();
  extern void cf_record_grid_init();
  static BOOL inited = NO;
  
  if (!inited)
  {
    inited= YES;
  
    mforms_cocoa_init();
    cf_tabview_init();
    cf_record_grid_init();
  }
}

- (instancetype)init
{
  self = [super init];
  if (self != nil)
  {
    [[NSNotificationCenter defaultCenter] addObserver: self
                                             selector: @selector(textSelectionChanged:)
                                                 name: NSTextViewDidChangeSelectionNotification
                                               object: nil];
    
    _editorWindows = [NSMutableArray array];
  }
  return self;
}

- (void)registerFormPanelFactory: (FormPanelFactory)fac forFormType: (const std::string&)type
{
  _formPanelFactories[type] = fac;
}

- (void)awakeFromNib
{
  // Since we use this controller to load multiple xibs the awakeFromNib function is called each time of such a load
  // (include the own loading). We can use the mainWindow as indicator (which is set up here).
  // TODO: refactor out classes with own xib files into own controller classes and use them here instead.
  if (mainController == nil)
  {
    // Prepare the logger to be ready as first part.
    base::Logger([[applicationSupportFolder() stringByAppendingString: @"/MySQL/Workbench"] fileSystemRepresentation]);
    log_info("Starting up Workbench\n");

    [self setupOptionsAndParseCommandline];

    init_mforms();
    
    NSApplication.sharedApplication.delegate = self;
    
    // Setup delegate to log symbolic stack traces on exceptions.
    [[NSExceptionHandler defaultExceptionHandler] setExceptionHandlingMask: NSLogUncaughtExceptionMask | NSLogUncaughtSystemExceptionMask | NSLogUncaughtRuntimeErrorMask | NSLogTopLevelExceptionMask | NSLogOtherExceptionMask];
    [[NSExceptionHandler defaultExceptionHandler] setDelegate: [WBExceptionHandlerDelegate new]];
    
    mainController = [MainWindowController new];

    [self setupBackend];
    
    NSTimer *timer= [NSTimer scheduledTimerWithTimeInterval:0.5 target:self selector:@selector(idleTasks:)
                                                   userInfo:nil repeats:YES];
    [[NSRunLoop mainRunLoop] addTimer:timer forMode:NSModalPanelRunLoopMode];
    
    NSToolbar *toolbar = mainController.window.toolbar;
    [toolbar setShowsBaselineSeparator: NO];
    
    [self registerCommandsWithBackend];
    
    setupSQLQueryUI(self, mainController, _wbui);
    
    // don't show the main window if we'll quit after running a script
    if ((_options->quit_when_done && !_options->run_at_startup.empty()))
      [mainController.window orderOut: nil];
    else
      [mainController showWindow: nil];

    // do the final setup for after the window is shown
    [mainController setupReady];

    mforms_cocoa_check();
    
    //XXX hack to work-around problem with opening object editors
    {
      NSString *pluginsPath= [[NSBundle mainBundle] builtInPlugInsPath];
      NSDirectoryEnumerator *dirEnum = [[NSFileManager defaultManager] enumeratorAtPath:pluginsPath];
      NSString *file;
      
      while ((file = [dirEnum nextObject])) {
        if ([[file pathExtension] isEqualToString: @"mwbplugin"]) {
          NSString *path= [pluginsPath stringByAppendingPathComponent:file];
          
          NSBundle *bundle= [NSBundle bundleWithPath:path];
          [bundle load];
        }
      }
    }
  }
}


- (void)flushIdleTasks:(id)arg
{
  if (!_showingUnhandledException)
  {
    _showingUnhandledException = YES;
    try
    {
      _wb->flush_idle_tasks();
    }
    catch (const std::exception &exc)
    {
      NSRunAlertPanel(@"Unhandled Exception", @"An unhandled exception has occurred: %s",
                      @"OK", nil, nil, exc.what());
    }
    _showingUnhandledException = NO;
  }
}


- (void)idleTasks:(NSTimer*)timer
{
  static NSArray *modes= nil;
  if (!modes) 
    modes= @[NSDefaultRunLoopMode, NSModalPanelRunLoopMode];
  
  // if we call flush_idle_tasks() directly here, we could get blocked by a plugin with a
  // modal loop. In that case, the timer would not get fired again until the modal loop
  // terminates, which is a problem. So we defer the execution to after this method returns.
  [[NSRunLoop currentRunLoop] performSelector:@selector(flushIdleTasks:) target:self
                                     argument:self order:0 modes:modes];
}


- (void)requestRefresh
{
  @autoreleasepool {
    [self performSelector: @selector(idleTasks:)
               withObject: nil
               afterDelay: 0];
  }
}


- (IBAction)menuItemClicked:(id)sender
{
  // identifiers from the App menu. These are set in the nib
#define APP_MENU_ABOUT 100
#define APP_MENU_PREFERENCES 101
#define APP_MENU_QUIT 102

  // special handling for some Application menu items
  switch ([sender tag])
  {
    case APP_MENU_ABOUT:
      _wbui->get_command_ui()->activate_command("builtin:show_about");
      break;
      
    case APP_MENU_PREFERENCES:
      _wbui->get_command_ui()->activate_command("plugin:wb.form.showOptions");
      break;
      
    case APP_MENU_QUIT:
      quitApplication(mainController);
      break;
  }
}

- (IBAction)showDiagramProperties:(id)sender
{
  WBDiagramSizeController *controller= [[WBDiagramSizeController alloc] initWithWBContext:_wbui];
  
  [controller showModal];
}


- (IBAction)buttonClicked:(id)sender
{
  if ([sender tag] == 10)
  {
    [NSApp stopModalWithCode: NSOKButton];
    [pageSetup orderOut: nil];
  }
  else if ([sender tag] == 11)
  {
    [NSApp stopModalWithCode: NSCancelButton];  
    [pageSetup orderOut: nil];
  }
  else if (sender == landscapeButton)
  {
    [landscapeButton setState: NSOnState];
    [portraitButton setState: NSOffState];
  }
  else if (sender == portraitButton)
  {
    [landscapeButton setState: NSOffState];
    [portraitButton setState: NSOnState];
  }  
}


- (void)selectCollectionItem:(id)sender
{
  if (sender == paperSize)
  {
    [paperSizeLabel setStringValue: [[paperSize selectedItem] representedObject]];
    [paperSizeLabel sizeToFit];
  }
}


- (void)showPageSetup: (id)sender
{
  log_debug("Showing page setup dialog\n");

  app_PageSettingsRef settings(_wbui->get_page_settings());
  
  if (!settings.is_valid())
    return;
  
  if (!pageSetup)
  {
    NSMutableArray *temp;
    if (![NSBundle.mainBundle loadNibNamed: @"PageSetup" owner: self topLevelObjects: &temp])
      return;

    pageSetupNibObjects = temp;
    
    if ([[NSFileManager defaultManager] fileExistsAtPath: @"/System/Library/PrivateFrameworks/PrintingPrivate.framework/Versions/A/Plugins/PrintingCocoaPDEs.bundle/Contents/Resources/Landscape.tiff"])
    {
      [landscapeButton setImage: [[NSImage alloc] initWithContentsOfFile: @"/System/Library/PrivateFrameworks/PrintingPrivate.framework/Versions/A/Plugins/PrintingCocoaPDEs.bundle/Contents/Resources/Landscape.tiff"]];
      [portraitButton setImage: [[NSImage alloc] initWithContentsOfFile: @"/System/Library/PrivateFrameworks/PrintingPrivate.framework/Versions/A/Plugins/PrintingCocoaPDEs.bundle/Contents/Resources/Portrait.tiff"]];
    }
    else
    {
      [landscapeButton setImage: [[NSImage alloc] initWithContentsOfFile: @"/System/Library/Frameworks/Carbon.framework/Versions/A/Frameworks/Print.framework/Versions/A/Plugins/PrintingCocoaPDEs.bundle/Contents/Resources/Landscape.tiff"]];
      [portraitButton setImage: [[NSImage alloc] initWithContentsOfFile: @"/System/Library/Frameworks/Carbon.framework/Versions/A/Frameworks/Print.framework/Versions/A/Plugins/PrintingCocoaPDEs.bundle/Contents/Resources/Portrait.tiff"]];
    }
  }
  
  std::list<wb::WBPaperSize> paper_sizes= _wbui->get_paper_sizes(false);
  
  [paperSize removeAllItems];
  for (std::list<wb::WBPaperSize>::const_iterator iter= paper_sizes.begin(); iter != paper_sizes.end(); 
       ++iter)
  {
    [paperSize addItemWithTitle: [NSString stringWithCPPString: iter->name]];
    [[paperSize itemAtIndex: [paperSize numberOfItems]-1] 
     setRepresentedObject: [NSString stringWithCPPString: iter->description]];
  }
  if (settings->paperType().is_valid())
  {
    [paperSize selectItemWithTitle: [NSString stringWithCPPString: *settings->paperType()->name()]];
    [self selectCollectionItem: paperSize];
  }
  if (settings->orientation() == "landscape")
  {
    [landscapeButton setState: NSOnState];
    [portraitButton setState: NSOffState];
  }
  else
  {
    [landscapeButton setState: NSOffState];
    [portraitButton setState: NSOnState];
  }
  
  if ([NSApp runModalForWindow: pageSetup] == NSOKButton)
  {
    log_debug("Page settings accepted. Updating model...\n");
    std::string type= [[paperSize titleOfSelectedItem] UTF8String];
    app_PaperTypeRef paperType(grt::find_named_object_in_list(_wb->get_root()->options()->paperTypes(), 
                                                              type));
    std::string orientation;
    
    if (paperType != settings->paperType())
      settings->paperType(paperType);
    if ([landscapeButton state] == NSOnState)
      orientation= "landscape";
    else
      orientation= "portrait";
    if (orientation != *settings->orientation())
      settings->orientation(orientation);
    
    _wb->get_model_context()->update_page_settings();
  }

  log_debug("Page setup dialog done\n");
}

@end<|MERGE_RESOLUTION|>--- conflicted
+++ resolved
@@ -175,10 +175,7 @@
                       nil, nil, nil, shlib.c_str());
       return 0;
     }
-<<<<<<< HEAD
-
-=======
->>>>>>> 0e0e9f7e
+
     Class pclass= [pluginBundle classNamed:@(class_name.c_str())];
     if (!pclass)
     {
