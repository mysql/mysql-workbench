--- conflicted
+++ resolved
@@ -445,16 +445,9 @@
   NSResponder *responder = NSApp.keyWindow.firstResponder;
   SEL selector = NSSelectorFromString(@"canDeleteItem:");
   if ([responder respondsToSelector: selector])
-<<<<<<< HEAD
     return ((BOOL (*)(id, SEL, id))[responder methodForSelector: selector])(responder, selector, nil);
   
-  if ([responder respondsToSelector: @selector(selectedRange)])
-  {
-=======
-    return [responder performSelector:selector withObject: nil];
-
   if ([responder respondsToSelector: @selector(selectedRange)]) {
->>>>>>> 14c8002f
     NSRange textRange = [(id)NSApp.keyWindow.firstResponder selectedRange];
     return textRange.length > 0;
   }
@@ -592,14 +585,9 @@
 static void call_undo(MainWindowController *controller) {
   id firstResponder = NSApp.keyWindow.firstResponder;
 
-<<<<<<< HEAD
   SEL selector = NSSelectorFromString(@"undo:");
   if ([firstResponder respondsToSelector: selector])
     [firstResponder tryToPerform: selector with: nil];
-=======
-  if ([firstResponder respondsToSelector: @selector(undo:)])
-    [firstResponder tryToPerform: @selector(undo:) with: nil];
->>>>>>> 14c8002f
   else if ([firstResponder isKindOfClass: [NSTextView class]])
     return [[firstResponder undoManager] undo];
   else if (wb::WBContextUI::get()->get_active_main_form())
@@ -623,14 +611,9 @@
 static void call_redo(MainWindowController *controller) {
   id firstResponder = NSApp.keyWindow.firstResponder;
 
-<<<<<<< HEAD
   SEL selector = NSSelectorFromString(@"redo:");
   if ([firstResponder respondsToSelector: selector])
     [firstResponder tryToPerform: selector with: nil];
-=======
-  if ([firstResponder respondsToSelector: @selector(redo:)])
-    [firstResponder tryToPerform: @selector(redo:) with: nil];
->>>>>>> 14c8002f
   else if ([firstResponder isKindOfClass: [NSTextView class]])
     return [[firstResponder undoManager] redo];
   else if (wb::WBContextUI::get()->get_active_main_form())
