/*
 * Copyright (c) 2009, 2017, Oracle and/or its affiliates. All rights reserved.
 *
 *  This program is free software; you can redistribute it and/or modify
 *  it under the terms of the GNU General Public License as published by
 *  the Free Software Foundation; version 2 of the License.
 *
 *  This program is distributed in the hope that it will be useful,
 *  but WITHOUT ANY WARRANTY; without even the implied warranty of
 *  MERCHANTABILITY or FITNESS FOR A PARTICULAR PURPOSE.  See the
 *  GNU General Public License for more details.
 *
 *  You should have received a copy of the GNU General Public License
 *  along with this program; if not, write to the Free Software
 *  Foundation, Inc., 59 Temple Place, Suite 330, Boston, MA  02111-1307  USA
 */

#include "base/string_utilities.h"

#include "workbench/wb_context.h"

#import "WBMainController.h"
#import "MainWindowController.h"
#import "MCppUtilities.h"

// for _NSGetArg*
#include <crt_externs.h>

#import "WBPluginPanel.h"
#import "WBPluginEditorBase.h"
#import "WBPluginWindowBase.h"
#import "WBPluginWindowController.h"

#import "WBModelDiagramPanel.h"

#include "workbench/wb_context_ui.h"
#include "model/wb_context_model.h"
#include "grtui/gui_plugin_base.h"

#import "WBSQLQueryUI.h"

#import "WBMenuManager.h"
#import "WBDiagramSizeController.h"
#import "WBModelDiagramPanel.h"

#import "ScintillaView.h"

#include "mforms/toolbar.h"
#import "MFCodeEditor.h"

#include "workbench/wb_module.h"
#include "base/log.h"
#include "base/file_utilities.h"

#include "wb_command_ui.h"

static GThread *mainthread = 0;

DEFAULT_LOG_DOMAIN("Workbench")

@interface WBMainController () {
  wb::WBContext *_wb;
  wb::WBOptions *_options;
  std::map<std::string, FormPanelFactory> _formPanelFactories;

  NSMutableArray *_editorWindows;

  BOOL _initFinished;
  BOOL _showingUnhandledException;

  // Define a set of methods which backend can call to interact with user and frontend
  wb::WBFrontendCallbacks wbcallbacks;

  MainWindowController *mainController;
  NSMutableArray *pageSetupNibObjects;

  IBOutlet NSPanel *pageSetup;
  IBOutlet NSPopUpButton *paperSize;
  IBOutlet NSTextField *paperSizeLabel;
  IBOutlet NSButton *landscapeButton;
  IBOutlet NSButton *portraitButton;
  // We need to keep extra reference, so it's not released too early.
  std::shared_ptr<wb::WBContextUI> _wbContext;
}

@end

@implementation WBMainController

static std::string showFileDialog(const std::string &type, const std::string &title, const std::string &extensions) {
  NSMutableArray *fileTypes = [NSMutableArray array];
  std::vector<std::string> exts(base::split(extensions, ","));

  for (std::vector<std::string>::const_iterator iter = exts.begin(); iter != exts.end(); ++iter) {
    if (iter->find('|') != std::string::npos) {
      std::string ext = iter->substr(iter->find('|') + 1);
      ext = base::replaceString(ext, "*.", "");
      [fileTypes addObject:@(ext.c_str())];
    } else
      [fileTypes addObject:@(iter->c_str())];
  }

  if (type == "open") {
    NSOpenPanel *panel = [NSOpenPanel openPanel];

    panel.title = @(title.c_str());
    panel.allowedFileTypes = fileTypes;

    if ([panel runModal] == NSFileHandlingPanelOKButton)
      return (panel.URL.path).UTF8String;
  } else if (type == "save") {
    NSSavePanel *panel = [NSSavePanel savePanel];

    panel.title = @(title.c_str());

    panel.allowedFileTypes = fileTypes;

    if ([panel runModal] == NSFileHandlingPanelOKButton)
      return (panel.URL.path).UTF8String;
  }

  return "";
}

- (IBAction)inputDialogClose:(id)sender {
  [NSApp stopModalWithCode: [sender tag]];
}

static void windowShowStatusText(const std::string &text, MainWindowController *controller) {
  NSString *string = @(text.c_str());

  // setStatusText must release the param
  if ([NSThread isMainThread])
    controller.statusText = string;
  else
    [controller performSelectorOnMainThread: @selector(setStatusText:) withObject: string waitUntilDone: NO];
}

static NativeHandle windowOpenPlugin(grt::Module *ownerModule, const std::string &shlib, const std::string &class_name,
                                     const grt::BaseListRef &args, bec::GUIPluginFlags flags,
                                     MainWindowController *controller) {
  std::string path = ownerModule->path();

  // Check if this is a bundle plugin or a plain dylib plugin
  if (g_str_has_suffix(shlib.c_str(), ".mwbplugin")) {
    NSBundle *pluginBundle;
    NSString *bundlePath;

    // For bundled plugins, we load it, find the requested class and instantiate it.

    // determine the path for the plugin bundle by stripping Contents/Framework/dylibname
    bundlePath = [NSString stringWithCPPString: path]
      .stringByDeletingLastPathComponent.stringByDeletingLastPathComponent.stringByDeletingLastPathComponent;

    logDebug("Opening plugin bundle %s\n", shlib.c_str());

    pluginBundle = [NSBundle bundleWithPath: bundlePath];
    if (pluginBundle == nil) {
      logError("Plugin bundle %s could not be found\n", bundlePath.UTF8String);
      NSAlert *alert = [NSAlert new];
      alert.messageText = @"Missing Plugin";
      alert.informativeText = [NSString stringWithFormat: @"The plugin %s could not be found.", shlib.c_str()];
      alert.alertStyle = NSCriticalAlertStyle;
      [alert addButtonWithTitle: @"Close"];
      [alert runModal];

      return 0;
    }

    if (!pluginBundle.isLoaded) {
      NSError *error = nil;
      [pluginBundle loadAndReturnError: &error];
      if (error != nil) {
        NSString *s = [NSString stringWithFormat: @"%@", error];
        logError("Error loading bundle: %s\n", s.UTF8String);

        NSAlert *alert = [NSAlert new];
        alert.messageText = @"Error Loading Plugin";
        alert.informativeText = [NSString stringWithFormat: @"The plugin %s could not be loaded. See log file for details", shlib.c_str()];
        alert.alertStyle = NSCriticalAlertStyle;
        [alert addButtonWithTitle: @"Close"];
        [alert runModal];

        return 0;
      }
    }

    Class pclass = [pluginBundle classNamed: @(class_name.c_str())];
    if (!pclass) {
      logError("Plugin class %s was not found in bundle %s\n", class_name.c_str(), bundlePath.UTF8String);

      NSAlert *alert = [NSAlert new];
      alert.messageText = @"Error Opening Plugin";
      alert.informativeText = [NSString
        stringWithFormat: @"The plugin %s does not contain the published object %s", shlib.c_str(), class_name.c_str()];
      alert.alertStyle = NSCriticalAlertStyle;
      [alert addButtonWithTitle: @"Close"];
      [alert runModal];

      return 0;
    }

    if ((flags & bec::StandaloneWindowFlag)) {
      // create a window for the panel further down
    } else if (!(flags & bec::ForceNewWindowFlag)) {
      // Check if there is already a panel with an editor for this plugin type.
      id existingPanel = [controller findPanelForPluginType: [pclass class]];
      if (existingPanel != nil) {
        // check if it can be closed
        if ([existingPanel respondsToSelector: @selector(willClose)] && ![existingPanel willClose]) {
          flags = (bec::GUIPluginFlags)(flags | bec::ForceNewWindowFlag);
        } else {
          // drop the old plugin->handle mapping
          bec::GRTManager::get()->get_plugin_manager()->forget_gui_plugin_handle((__bridge NativeHandle)existingPanel);

          if ([existingPanel respondsToSelector: @selector(pluginEditor)]) {
            id editor = [existingPanel pluginEditor];

            if ([editor respondsToSelector: @selector(reinitWithArguments:)]) {
              id oldIdentifier = [editor identifier];

              [controller closeBottomPanelWithIdentifier: oldIdentifier];
              [editor reinitWithArguments: args];
              [controller addBottomPanel: existingPanel];
            }
          }
          return (__bridge NativeHandle)existingPanel;
        }
      }
    }

    // Instantiate and initialize the plugin.
    id plugin = [[pclass alloc] initWithModule: ownerModule arguments:args];

    if ([plugin isKindOfClass: [WBPluginEditorBase class]]) {
      if ((flags & bec::StandaloneWindowFlag)) {
        WBPluginWindowController *editor = [[WBPluginWindowController alloc] initWithPlugin: plugin];

        [controller.owner->_editorWindows addObject: editor];

        return (__bridge NativeHandle)editor;
      } else {
        WBPluginPanel *panel = [[WBPluginPanel alloc] initWithPlugin: plugin];
        [controller addBottomPanel: panel];

        return (__bridge NativeHandle)panel;
      }
    } else if ([plugin isKindOfClass: WBPluginWindowBase.class]) {
      [plugin showModal];
      return nil;
    } else {
      logWarning("Plugin %s is of unknown type\n", [[plugin className] UTF8String]);
      return nil;
    }
  } else {
    logWarning("open_plugin() called for an unknown plugin type\n");
    return 0;
  }
}

static void windowShowPlugin(NativeHandle handle, MainWindowController *controller) {
  id plugin = (__bridge id)handle;

  if ([plugin respondsToSelector: @selector(setHidden:)])
    [plugin setHidden: NO];
  else if ([plugin respondsToSelector: @selector(topView)])
    [controller reopenEditor: plugin];
}

static void windowHidePlugin(NativeHandle handle, MainWindowController *controller) {
  id plugin = (__bridge id)handle;

  if ([plugin respondsToSelector: @selector(setHidden:)])
    [plugin setHidden: YES];
}

static void windowPerformCommand(const std::string &command, MainWindowController *controller, WBMainController *main) {
  if (command == "reset_layout")
    [controller resetWindowLayout];
  else if (command == "overview.mysql_model")
    [controller showMySQLOverview: nil];
  else if (command == "diagram_size")
    [main showDiagramProperties: nil];
  else if (command == "wb.page_setup")
    [main showPageSetup: nil];
  else
    [controller forwardCommandToPanels: command];
}

static mdc::CanvasView *windowCreateView(const model_DiagramRef &diagram, MainWindowController *controller) {
  return [controller createView: diagram.id().c_str() name: diagram->name().c_str()];
}

static void windowDestroyView(mdc::CanvasView *view, MainWindowController *controller) {
  [controller destroyView:view];
}

static void windowSwitchedView(mdc::CanvasView *cview, MainWindowController *controller) {
  [controller switchToDiagramWithIdentifier: cview->get_tag().c_str()];
}

static void windowCreateMainFormView(const std::string &type, std::shared_ptr<bec::UIForm> form, WBMainController *main,
                                     MainWindowController *controller) {
  if (main->_formPanelFactories.find(type) == main->_formPanelFactories.end()) {
    throw std::logic_error("Form type " + type + " not supported by frontend");
  } else {
    WBBasePanel *panel = main->_formPanelFactories[type](controller, form);

    [controller addTopPanelAndSwitch: panel];
  }
}

static void windowDestroyMainFormView(bec::UIForm *form, MainWindowController *controller) {
}

static void windowToolChanged(mdc::CanvasView *canvas, MainWindowController *controller) {
  if ([controller.selectedMainPanel isKindOfClass: [WBModelDiagramPanel class]]) {
    [(WBModelDiagramPanel *)controller.selectedMainPanel canvasToolChanged: canvas];
  }
}

static void windowRefreshGui(wb::RefreshType type, const std::string &arg1, NativeHandle arg2,
                             MainWindowController *controller) {
  [controller refreshGUI: type argument1: arg1 argument2: arg2];
}

static void windowLockGui(bool lock, MainWindowController *controller) {
  [controller blockGUI: lock];
}

static bool quitApplication(MainWindowController *controller) {
  if (!controller.closeAllPanels)
    return false;

  [NSApp terminate: nil];

  return true;
}

- (void)applicationWillTerminate:(NSNotification *)aNotification {
  logInfo("Shutting down Workbench\n");

  [NSObject cancelPreviousPerformRequestsWithTarget: self];
  [[NSNotificationCenter defaultCenter] removeObserver: self];

  wb::WBContextUI::get()->get_wb()->finalize();
  logInfo("Workbench shutdown done\n");
}

static void call_copy() {
  if (![NSApp.keyWindow.firstResponder tryToPerform: @selector(copy:) with: nil])
    if (wb::WBContextUI::get()->get_active_form() && wb::WBContextUI::get()->get_active_form()->can_copy())
      wb::WBContextUI::get()->get_active_form()->copy();
}

static void call_cut() {
  if (![NSApp.keyWindow.firstResponder tryToPerform: @selector(cut:) with: nil])
    if (wb::WBContextUI::get()->get_active_form() && wb::WBContextUI::get()->get_active_form()->can_cut())
      wb::WBContextUI::get()->get_active_form()->cut();
}

static void call_paste() {
  if (![NSApp.keyWindow.firstResponder tryToPerform: @selector(paste:) with: nil])
    if (wb::WBContextUI::get()->get_active_form() && wb::WBContextUI::get()->get_active_form()->can_paste())
      wb::WBContextUI::get()->get_active_form()->paste();
}

static void call_select_all() {
  if (![NSApp.keyWindow.firstResponder tryToPerform: @selector(selectAll:) with: nil])
    if (wb::WBContextUI::get()->get_active_form())
      wb::WBContextUI::get()->get_active_form()->select_all();
}

static void call_delete() {
  id responder = NSApp.keyWindow.firstResponder;

  if (![responder tryToPerform: @selector(delete:) with: nil])
    if (![responder tryToPerform: @selector(deleteBackward:) with: nil])
      if (wb::WBContextUI::get()->get_active_form())
        wb::WBContextUI::get()->get_active_form()->delete_selection();
}

//--------------------------------------------------------------------------------------------------

static bool validate_copy() {
  if ([NSApp.keyWindow.firstResponder respondsToSelector: @selector(selectedRange)]) {
    NSRange textRange = [(id)NSApp.keyWindow.firstResponder selectedRange];
    return textRange.length > 0;
  }
  if (/*[[[NSApp keyWindow] firstResponder] isKindOfClass: [NSTableView class]]
      &&*/ [NSApp.keyWindow.firstResponder respondsToSelector: @selector(copy:)])
    return true; //[[(NSTableView*)[[NSApp keyWindow] firstResponder] selectedRowIndexes] count] > 0;

  return (wb::WBContextUI::get()->get_active_form() && wb::WBContextUI::get()->get_active_form()->can_copy());
}

//--------------------------------------------------------------------------------------------------

static bool validate_cut() {
  if ([NSApp.keyWindow.firstResponder respondsToSelector: @selector(selectedRange)]) {
    NSRange textRange = [(id)NSApp.keyWindow.firstResponder selectedRange];
    if (textRange.length > 0) {
      if ([NSApp.keyWindow.firstResponder respondsToSelector: @selector(isEditable)])
        return [(id)NSApp.keyWindow.firstResponder isEditable];
      return true;
    }
    return false;
  } else if ([NSApp.keyWindow.firstResponder respondsToSelector: @selector(cut:)])
    return true;

  return (wb::WBContextUI::get()->get_active_form() && wb::WBContextUI::get()->get_active_form()->can_cut());
}

//--------------------------------------------------------------------------------------------------

static bool validate_paste() {
  if ([NSApp.keyWindow.firstResponder respondsToSelector: @selector(isEditable)]) {
    // Two conditions must be met if target can be considered as pastable.
    // 1) The target is editable.
    BOOL isEditable = [(id)NSApp.keyWindow.firstResponder isEditable];

    // 2) The pasteboard contains text.
    NSArray *supportedTypes = @[ NSStringPboardType ];
    NSString *bestType = [[NSPasteboard generalPasteboard] availableTypeFromArray: supportedTypes];

    return isEditable && (bestType != nil);
  } else if ([NSApp.keyWindow.firstResponder respondsToSelector: @selector(paste:)])
    return true;

  return (wb::WBContextUI::get()->get_active_form() && wb::WBContextUI::get()->get_active_form()->can_paste());
}

//--------------------------------------------------------------------------------------------------

static bool validate_select_all() {
  if ([NSApp.keyWindow.firstResponder respondsToSelector: @selector(isSelectable)])
    return [(id)NSApp.keyWindow.firstResponder isSelectable];

  return (wb::WBContextUI::get()->get_active_form());
}

//--------------------------------------------------------------------------------------------------

static bool validate_delete() {
  NSResponder *responder = NSApp.keyWindow.firstResponder;
  SEL selector = NSSelectorFromString(@"canDeleteItem:");
  if ([responder respondsToSelector: selector])
<<<<<<< HEAD
    return ((BOOL (*)(id, SEL, id))[responder methodForSelector: selector])(responder, selector, nil);
  
=======
    #pragma clang diagnostic ignored "-Warc-performSelector-leaks"
    return [responder performSelector: selector withObject: nil];

>>>>>>> 5c6ce2f5
  if ([responder respondsToSelector: @selector(selectedRange)]) {
    NSRange textRange = [(id)NSApp.keyWindow.firstResponder selectedRange];
    return textRange.length > 0;
  }

  return (wb::WBContextUI::get()->get_active_form() && wb::WBContextUI::get()->get_active_form()->can_delete());
}

//--------------------------------------------------------------------------------------------------

// XXX deprecated, remove it eventually
static void call_closetab_old(MainWindowController *controller) {
  if (controller.window.isKeyWindow) {
    id activePanel = controller.activePanel;
    bec::UIForm *form = [activePanel formBE];
    if (form && form->get_form_context_name() == "home")
      return;

    if (![activePanel respondsToSelector: @selector(closeActiveEditorTab)] || ![activePanel closeActiveEditorTab])
      [controller closePanel: activePanel];
  }
}

static void call_close_tab(MainWindowController *controller) {
  if (controller.window.isKeyWindow) {
    id activePanel = controller.activePanel;
    bec::UIForm *form = [activePanel formBE];
    if (form && form->get_form_context_name() == "home")
      return;

    [controller closePanel: activePanel];
  }
}

static void call_close_editor(MainWindowController *controller) {
  if (controller.window.isKeyWindow) {
    id activePanel = controller.activePanel;
    bec::UIForm *form = [activePanel formBE];
    if (form && form->get_form_context_name() == "home")
      return;

    [activePanel closeActiveEditorTab];
  }
}

//--------------------------------------------------------------------------------------------------

static bool validate_closetab_old(MainWindowController *controller) {
  WBBasePanel *activePanel = controller.activePanel;
  bec::UIForm *form = activePanel.formBE;
  if (form && form->get_form_context_name() == "home")
    return false;

  // find where this belongs to
  return activePanel != nil && controller.window.isKeyWindow;
}

static bool validate_close_tab(MainWindowController *controller) {
  WBBasePanel *activePanel = controller.activePanel;
  bec::UIForm *form = activePanel.formBE;
  if (form && form->get_form_context_name() == "home")
    return false;
  return activePanel != nil && controller.window.isKeyWindow;
}

static bool validate_close_editor(MainWindowController *controller) {
  WBBasePanel *activePanel = controller.activePanel;
  bec::UIForm *form = activePanel.formBE;
  if (form && form->get_form_context_name() == "home")
    return false;

  return activePanel != nil && controller.window.isKeyWindow &&
         [activePanel respondsToSelector: @selector(closeActiveEditorTab)];
}

//--------------------------------------------------------------------------------------------------

static void call_toggle_fullscreen(MainWindowController *controller) {
  [controller.window toggleFullScreen: controller.window];
}

//--------------------------------------------------------------------------------------------------

static bool validate_toggle_fullscreen(MainWindowController *controller) {
  return NSAppKitVersionNumber > NSAppKitVersionNumber10_6;
}

//--------------------------------------------------------------------------------------------------

static bool validate_find_replace() {
  id firstResponder = NSApp.keyWindow.firstResponder;
  if ([firstResponder isKindOfClass: [ScintillaView class]] || [firstResponder isKindOfClass: [NSTextView class]] ||
      [firstResponder isKindOfClass: [SCIContentView class]])
    return true;
  return false;
}

//--------------------------------------------------------------------------------------------------

static void call_find_replace(bool do_replace) {
  if (validate_find_replace()) {
    id firstResponder = NSApp.keyWindow.firstResponder;
    if ([firstResponder isKindOfClass: [SCIContentView class]]) {
      while (firstResponder && ![firstResponder isKindOfClass: [ScintillaView class]])
        firstResponder = [firstResponder superview];
    }
    if ([firstResponder isKindOfClass: [MFCodeEditor class]])
      [firstResponder showFindPanel: do_replace];
  } else
    NSBeep();
}

//--------------------------------------------------------------------------------------------------

static void call_find(MainWindowController *controller) {
  id firstResponder = NSApp.keyWindow.firstResponder;
  if ([firstResponder isKindOfClass: [SCIContentView class]]) {
    while (firstResponder && ![firstResponder isKindOfClass: [ScintillaView class]])
      firstResponder = [firstResponder superview];
  }
  if ([firstResponder isKindOfClass: [MFCodeEditor class]])
    [firstResponder showFindPanel:NO];
  else
    [controller performSearchObject: nil];
}

static bool validate_find(MainWindowController *controller) {
  bec::UIForm *form = wb::WBContextUI::get()->get_active_main_form();
  if (form && form->get_toolbar() && form->get_toolbar()->find_item("find"))
    return true;
  return validate_find_replace();
}

//--------------------------------------------------------------------------------------------------

static void call_undo(MainWindowController *controller) {
  id firstResponder = NSApp.keyWindow.firstResponder;

  SEL selector = NSSelectorFromString(@"undo:");
  if ([firstResponder respondsToSelector: selector])
    [firstResponder tryToPerform: selector with: nil];
  else if ([firstResponder isKindOfClass: [NSTextView class]])
    return [[firstResponder undoManager] undo];
  else if (wb::WBContextUI::get()->get_active_main_form())
    wb::WBContextUI::get()->get_active_main_form()->undo();
}

static bool validate_undo(MainWindowController *controller) {
  id firstResponder = NSApp.keyWindow.firstResponder;

  if ([firstResponder respondsToSelector: @selector(canUndo)])
    return [firstResponder canUndo];
  else if ([firstResponder isKindOfClass: [NSTextView class]])
    return [firstResponder undoManager].canUndo;
  else if ([firstResponder isKindOfClass: [SCIContentView class]])
    return true;
  else if (wb::WBContextUI::get()->get_active_main_form())
    return wb::WBContextUI::get()->get_active_main_form()->can_undo();
  return false;
}

static void call_redo(MainWindowController *controller) {
  id firstResponder = NSApp.keyWindow.firstResponder;

  SEL selector = NSSelectorFromString(@"redo:");
  if ([firstResponder respondsToSelector: selector])
    [firstResponder tryToPerform: selector with: nil];
  else if ([firstResponder isKindOfClass: [NSTextView class]])
    return [[firstResponder undoManager] redo];
  else if (wb::WBContextUI::get()->get_active_main_form())
    wb::WBContextUI::get()->get_active_main_form()->redo();
}

static bool validate_redo(MainWindowController *controller) {
  id firstResponder = NSApp.keyWindow.firstResponder;

  if ([firstResponder respondsToSelector: @selector(canRedo)])
    return [firstResponder canRedo];
  else if ([firstResponder isKindOfClass: [NSTextView class]])
    return [firstResponder undoManager].canRedo;
  else if ([firstResponder isKindOfClass: [SCIContentView class]])
    return true;
  else if (wb::WBContextUI::get()->get_active_main_form())
    return wb::WBContextUI::get()->get_active_main_form()->can_redo();
  return false;
}

- (void)textSelectionChanged:(NSNotification *)notification {
  id firstResponder = NSApp.keyWindow.firstResponder;

  if (notification.object == firstResponder ||
      ([firstResponder respondsToSelector: @selector(superview)] && notification.object == [firstResponder superview])) {
    // refresh edit menu
    wb::WBContextUI::get()->get_command_ui()->revalidate_edit_menu_items();
  }
}

//--------------------------------------------------------------------------------------------------

- (void)registerCommandsWithBackend {
  std::list<std::string> commands;

  commands.push_back("overview.mysql_model");
  commands.push_back("diagram_size");
  //  commands.push_back("view_model_navigator");
  //  commands.push_back("view_catalog");
  //  commands.push_back("view_layers");
  //  commands.push_back("view_user_datatypes");
  //  commands.push_back("view_object_properties");
  //  commands.push_back("view_object_description");
  //  commands.push_back("view_undo_history");
  //  commands.push_back("reset_layout");
  commands.push_back("wb.page_setup");
  //  commands.push_back("help_index");
  //  commands.push_back("help_version_check");

  commands.push_back("wb.toggleSidebar");
  commands.push_back("wb.toggleSecondarySidebar");
  commands.push_back("wb.toggleOutputArea");

  commands.push_back("wb.next_tab");
  commands.push_back("wb.back_tab");
  commands.push_back("wb.next_query_tab");
  commands.push_back("wb.back_query_tab");

  wb::WBContextUI::get()->get_command_ui()->add_frontend_commands(commands);

  wb::WBContextUI::get()->get_command_ui()->add_builtin_command(
    "closetab", std::bind(call_closetab_old, mainController), std::bind(validate_closetab_old, mainController));
  wb::WBContextUI::get()->get_command_ui()->add_builtin_command("close_tab", std::bind(call_close_tab, mainController),
                                                                std::bind(validate_close_tab, mainController));
  wb::WBContextUI::get()->get_command_ui()->add_builtin_command(
    "close_editor", std::bind(call_close_editor, mainController), std::bind(validate_close_editor, mainController));

  wb::WBContextUI::get()->get_command_ui()->add_builtin_command("toggle_fullscreen",
                                                                std::bind(call_toggle_fullscreen, mainController),
                                                                std::bind(validate_toggle_fullscreen, mainController));

  wb::WBContextUI::get()->get_command_ui()->add_builtin_command("find", std::bind(call_find, mainController),
                                                                std::bind(validate_find, mainController));
  wb::WBContextUI::get()->get_command_ui()->add_builtin_command("find_replace", std::bind(call_find_replace, true),
                                                                std::bind(validate_find_replace));

  wb::WBContextUI::get()->get_command_ui()->add_builtin_command("undo", std::bind(call_undo, mainController),
                                                                std::bind(validate_undo, mainController));
  wb::WBContextUI::get()->get_command_ui()->add_builtin_command("redo", std::bind(call_redo, mainController),
                                                                std::bind(validate_redo, mainController));
  wb::WBContextUI::get()->get_command_ui()->add_builtin_command("copy", std::bind(call_copy), std::bind(validate_copy));
  wb::WBContextUI::get()->get_command_ui()->add_builtin_command("cut", std::bind(call_cut), std::bind(validate_cut));
  wb::WBContextUI::get()->get_command_ui()->add_builtin_command("paste", std::bind(call_paste),
                                                                std::bind(validate_paste));
  wb::WBContextUI::get()->get_command_ui()->add_builtin_command("delete", std::bind(call_delete),
                                                                std::bind(validate_delete));
  wb::WBContextUI::get()->get_command_ui()->add_builtin_command("selectAll", std::bind(call_select_all),
                                                                std::bind(validate_select_all));
}

static void flush_main_thread() {
  // flush stuff that could be called with performSelectorOnMainThread:
  [[NSRunLoop currentRunLoop] acceptInputForMode:NSModalPanelRunLoopMode beforeDate: [NSDate date]];
}

- (BOOL)application:(NSApplication *)theApplication openFile:(NSString *)filename {
  std::string path = filename.fileSystemRepresentation;
  if (_initFinished) {
    if (_wb->open_file_by_extension(path, true))
      return YES;
  } else {
    _options->open_at_startup = path;
    return YES;
  }
  return NO;
}

- (void)applicationDidFinishLaunching:(NSNotification *)notification {
  wb::WBContextUI::get()->init_finish(_options);

  _initFinished = YES;
  [[NSNotificationCenter defaultCenter] addObserver: self
                                           selector: @selector(windowDidBecomeKey:)
                                               name:NSWindowDidBecomeKeyNotification
                                             object: nil];
}

#include "mforms/../cocoa/MFMenuBar.h"

- (void)windowDidBecomeKey:(NSNotification *)notification {
  if (notification.object != mainController.window) {
    cf_swap_edit_menu();
  } else {
    cf_unswap_edit_menu();
    bec::UIForm *form = _wb->get_active_main_form();
    if (form && form->get_menubar())
      form->get_menubar()->validate();
  }
}

- (void)applicationDidBecomeActive:(NSNotification *)notification {
  base::NotificationInfo info;
  base::NotificationCenter::get()->send("GNApplicationActivated", NULL, info);
}

static NSString *applicationSupportFolder() {
  NSArray *res = NSSearchPathForDirectoriesInDomains(NSApplicationSupportDirectory, NSUserDomainMask, YES);

  if (res.count > 0)
    return res[0];
  return @"/tmp/";
}

- (void)setupBackend {
  mainthread = g_thread_self();

  try {
    // Setup backend stuff
    _wb = wb::WBContextUI::get()->get_wb();

    bec::GRTManager::get()->get_dispatcher()->set_main_thread_flush_and_wait(flush_main_thread);

    mainController.owner = self;
    [mainController setup];

    // Assign those callback methods
    wbcallbacks.show_file_dialog =
      std::bind(showFileDialog, std::placeholders::_1, std::placeholders::_2, std::placeholders::_3);
    wbcallbacks.show_status_text = std::bind(windowShowStatusText, std::placeholders::_1, mainController);
    wbcallbacks.open_editor =
      std::bind(windowOpenPlugin, std::placeholders::_1, std::placeholders::_2, std::placeholders::_3,
                std::placeholders::_4, std::placeholders::_5, mainController);
    wbcallbacks.show_editor = std::bind(windowShowPlugin, std::placeholders::_1, mainController);
    wbcallbacks.hide_editor = std::bind(windowHidePlugin, std::placeholders::_1, mainController);
    wbcallbacks.perform_command = std::bind(windowPerformCommand, std::placeholders::_1, mainController, self);
    wbcallbacks.create_diagram = std::bind(windowCreateView, std::placeholders::_1, mainController);
    wbcallbacks.destroy_view = std::bind(windowDestroyView, std::placeholders::_1, mainController);
    wbcallbacks.switched_view = std::bind(windowSwitchedView, std::placeholders::_1, mainController);
    wbcallbacks.create_main_form_view =
      std::bind(windowCreateMainFormView, std::placeholders::_1, std::placeholders::_2, self, mainController);
    wbcallbacks.destroy_main_form_view = std::bind(windowDestroyMainFormView, std::placeholders::_1, mainController);
    wbcallbacks.tool_changed = std::bind(windowToolChanged, std::placeholders::_1, mainController);
    wbcallbacks.refresh_gui =
      std::bind(windowRefreshGui, std::placeholders::_1, std::placeholders::_2, std::placeholders::_3, mainController);
    wbcallbacks.lock_gui = std::bind(windowLockGui, std::placeholders::_1, mainController);
    wbcallbacks.quit_application = std::bind(quitApplication, mainController);

    // Add shipped python module search path to PYTHONPATH.
    {
      char *path = getenv("PYTHONPATH");
      if (path) {
        path = g_strdup_printf("PYTHONPATH=%s:%s", path, _options->library_search_path.c_str());
        putenv(path); // path should not be freed
      } else {
        path = g_strdup_printf("PYTHONPATH=%s", _options->library_search_path.c_str());
        putenv(path); // path should not be freed
      }
    }

    wb::WBContextUI::get()->init(&wbcallbacks, _options);

    _wb->flush_idle_tasks();
  } catch (std::exception &exc) {
    MShowCPPException(exc);
  }
}

//--------------------------------------------------------------------------------------------------

/**
 * Instantiates the option class for the backend and parses the command line.
 */
- (void)setupOptionsAndParseCommandline {
  int argc = *_NSGetArgc();
  char **argv = *_NSGetArgv();
  _options = new wb::WBOptions(argv[0]);

  _options->basedir = [NSBundle mainBundle].resourcePath.fileSystemRepresentation;
  _options->struct_search_path = _options->basedir + "/grt";
  _options->plugin_search_path = std::string([NSBundle mainBundle].builtInPlugInsPath.fileSystemRepresentation);
  _options->module_search_path = std::string([NSBundle mainBundle].builtInPlugInsPath.fileSystemRepresentation) + ":" +
                                 std::string([NSBundle mainBundle].resourcePath.fileSystemRepresentation) + "/plugins";
  _options->library_search_path =
    std::string([NSBundle mainBundle].resourcePath.fileSystemRepresentation) + "/libraries";
  _options->cdbc_driver_search_path = std::string([NSBundle mainBundle].privateFrameworksPath.fileSystemRepresentation);

  try {
    int rc = 0;
    if (!_options->programOptions->parse(std::vector<std::string>(argv + 1, argv + argc), rc)) {
      logInfo("Exiting with rc %i after parsing arguments\n", rc);
      exit(rc);
    }
    _options->analyzeCommandLineArguments();
  } catch (std::exception &exc) {
    logInfo("Exiting with error message: %s\n", exc.what());
    exit(1);
  }

  if (!_options->user_data_dir.empty()) {
    _options->user_data_dir =
      [NSString stringWithCPPString:_options->user_data_dir].stringByExpandingTildeInPath.UTF8String;
    if (!base::is_directory(_options->user_data_dir)) {
      try {
        if (!base::copyDirectoryRecursive(
              [applicationSupportFolder() stringByAppendingString:@"/MySQL/Workbench"].fileSystemRepresentation,
              _options->user_data_dir)) {
          logError("Unable to prepare new config directory: %s\n", _options->user_data_dir.c_str());
          exit(1);
        }
      } catch (std::exception &exc) {
        logError("There was a problem preparing new config directory. The error was: %s\n", exc.what());
        exit(1);
      }
    }
  } else
    _options->user_data_dir =
      [applicationSupportFolder() stringByAppendingString:@"/MySQL/Workbench"].fileSystemRepresentation;

  // no dock icon when the app will quit when finished running script
  if (_options->quit_when_done)
    [NSApp setActivationPolicy:NSApplicationActivationPolicyAccessory];
}

//--------------------------------------------------------------------------------------------------

extern "C" {
extern void mforms_cocoa_init();
extern void mforms_cocoa_check();
};

static void init_mforms() {
  logDebug("Initializing mforms\n");

  extern void cf_record_grid_init();
  static BOOL inited = NO;

  if (!inited) {
    inited = YES;

    mforms_cocoa_init();
    cf_record_grid_init();
  }
}

- (instancetype)init {
  self = [super init];
  if (self != nil) {
    [[NSNotificationCenter defaultCenter] addObserver: self
                                             selector: @selector(textSelectionChanged:)
                                                 name:NSTextViewDidChangeSelectionNotification
                                               object: nil];

    _editorWindows = [NSMutableArray array];
  }
  return self;
}

- (void)registerFormPanelFactory:(FormPanelFactory)fac forFormType:(const std::string &)type {
  _formPanelFactories[type] = fac;
}

- (void)awakeFromNib {
  // Since we use this controller to load multiple xibs the awakeFromNib function is called each time of such a load
  // (include the own loading). We can use the mainWindow as indicator (which is set up here).
  // TODO: refactor out classes with own xib files into own controller classes and use them here instead.
  if (mainController == nil) {
    // Prepare the logger to be ready as first part.
    base::Logger([applicationSupportFolder() stringByAppendingString:@"/MySQL/Workbench"].fileSystemRepresentation);
    logInfo("Starting up Workbench\n");

    [self setupOptionsAndParseCommandline];

    init_mforms();

    NSApplication.sharedApplication.delegate = self;

    mainController = [MainWindowController new];

    [self setupBackend];

    NSTimer *timer =
      [NSTimer scheduledTimerWithTimeInterval: 0.5 target: self selector: @selector(idleTasks:) userInfo: nil repeats:YES];
    [[NSRunLoop mainRunLoop] addTimer: timer forMode:NSModalPanelRunLoopMode];

    NSToolbar *toolbar = mainController.window.toolbar;
    [toolbar setShowsBaselineSeparator:NO];

    [self registerCommandsWithBackend];

    setupSQLQueryUI(self, mainController);

    // don't show the main window if we'll quit after running a script
    if ((_options->quit_when_done && !_options->run_at_startup.empty()))
      [mainController.window orderOut: nil];
    else
      [mainController showWindow: nil];

    // do the final setup for after the window is shown
    [mainController setupReady];

    mforms_cocoa_check();

    // XXX hack to work-around problem with opening object editors
    {
      NSString *pluginsPath = [NSBundle mainBundle].builtInPlugInsPath;
      NSDirectoryEnumerator *dirEnum = [[NSFileManager defaultManager] enumeratorAtPath:pluginsPath];
      NSString *file;

      while ((file = [dirEnum nextObject])) {
        if ([file.pathExtension isEqualToString:@"mwbplugin"]) {
          NSString *path = [pluginsPath stringByAppendingPathComponent:file];

          NSBundle *bundle = [NSBundle bundleWithPath:path];
          [bundle load];
        }
      }
    }
    _wbContext = wb::WBContextUI::get();
  }
}

- (void)flushIdleTasks:(id)arg {
  if (!_showingUnhandledException) {
    _showingUnhandledException = YES;
    try {
      _wb->flush_idle_tasks();
    } catch (const std::exception &exc) {
      NSAlert *alert = [NSAlert new];
      alert.messageText = @"Unhandled Exception";
      alert.informativeText = [NSString stringWithFormat:@"An unhandled exception has occurred: %s", exc.what()];
      alert.alertStyle = NSCriticalAlertStyle;
      [alert addButtonWithTitle:@"Close"];
      [alert runModal];
    }
    _showingUnhandledException = NO;
  }
}

- (void)idleTasks:(NSTimer *)timer {
  static NSArray *modes = nil;
  if (!modes)
    modes = @[ NSDefaultRunLoopMode, NSModalPanelRunLoopMode ];

  // if we call flush_idle_tasks() directly here, we could get blocked by a plugin with a
  // modal loop. In that case, the timer would not get fired again until the modal loop
  // terminates, which is a problem. So we defer the execution to after this method returns.
  [[NSRunLoop currentRunLoop] performSelector: @selector(flushIdleTasks:)
                                       target: self
                                     argument: self
                                        order: 0 modes: modes];
}

- (void)requestRefresh {
  @autoreleasepool {
    [self performSelector: @selector(idleTasks:) withObject: nil afterDelay:0];
  }
}

- (IBAction)menuItemClicked:(id)sender {
// identifiers from the App menu. These are set in the nib
#define APP_MENU_ABOUT 100
#define APP_MENU_PREFERENCES 101
#define APP_MENU_QUIT 102

  // special handling for some Application menu items
  switch ([sender tag]) {
    case APP_MENU_ABOUT:
      wb::WBContextUI::get()->get_command_ui()->activate_command("builtin:show_about");
      break;

    case APP_MENU_PREFERENCES:
      wb::WBContextUI::get()->get_command_ui()->activate_command("plugin:wb.form.showOptions");
      break;

    case APP_MENU_QUIT:
      quitApplication(mainController);
      break;
  }
}

- (IBAction)showDiagramProperties:(id)sender {
  WBDiagramSizeController *controller = [[WBDiagramSizeController alloc] init];

  [controller showModal];
}

- (IBAction)buttonClicked:(id)sender {
  if ([sender tag] == 10) {
    [NSApp stopModalWithCode:NSModalResponseOK];
    [pageSetup orderOut: nil];
  } else if ([sender tag] == 11) {
    [NSApp stopModalWithCode:NSModalResponseCancel];
    [pageSetup orderOut: nil];
  } else if (sender == landscapeButton) {
    landscapeButton.state = NSOnState;
    portraitButton.state = NSOffState;
  } else if (sender == portraitButton) {
    landscapeButton.state = NSOffState;
    portraitButton.state = NSOnState;
  }
}

- (void)selectCollectionItem:(id)sender {
  if (sender == paperSize) {
    paperSizeLabel.stringValue = paperSize.selectedItem.representedObject;
    [paperSizeLabel sizeToFit];
  }
}

- (void)showPageSetup:(id)sender {
  logDebug("Showing page setup dialog\n");

  app_PageSettingsRef settings(wb::WBContextUI::get()->get_page_settings());

  if (!settings.is_valid())
    return;

  if (!pageSetup) {
    NSMutableArray *temp;
    if (![NSBundle.mainBundle loadNibNamed:@"PageSetup" owner: self topLevelObjects:&temp])
      return;

    pageSetupNibObjects = temp;

    if ([[NSFileManager defaultManager] fileExistsAtPath:@"/System/Library/PrivateFrameworks/PrintingPrivate.framework/"
                                                         @"Versions/A/Plugins/PrintingCocoaPDEs.bundle/Contents/"
                                                         @"Resources/Landscape.tiff"]) {
      landscapeButton.image = [[NSImage alloc]
        initWithContentsOfFile:@"/System/Library/PrivateFrameworks/PrintingPrivate.framework/Versions/A/Plugins/"
                               @"PrintingCocoaPDEs.bundle/Contents/Resources/Landscape.tiff"];
      portraitButton.image = [[NSImage alloc]
        initWithContentsOfFile:@"/System/Library/PrivateFrameworks/PrintingPrivate.framework/Versions/A/Plugins/"
                               @"PrintingCocoaPDEs.bundle/Contents/Resources/Portrait.tiff"];
    } else {
      landscapeButton.image = [[NSImage alloc]
        initWithContentsOfFile:@"/System/Library/Frameworks/Carbon.framework/Versions/A/Frameworks/Print.framework/"
                               @"Versions/A/Plugins/PrintingCocoaPDEs.bundle/Contents/Resources/Landscape.tiff"];
      portraitButton.image = [[NSImage alloc]
        initWithContentsOfFile:@"/System/Library/Frameworks/Carbon.framework/Versions/A/Frameworks/Print.framework/"
                               @"Versions/A/Plugins/PrintingCocoaPDEs.bundle/Contents/Resources/Portrait.tiff"];
    }
  }

  std::list<wb::WBPaperSize> paper_sizes = wb::WBContextUI::get()->get_paper_sizes(false);

  [paperSize removeAllItems];
  for (std::list<wb::WBPaperSize>::const_iterator iter = paper_sizes.begin(); iter != paper_sizes.end(); ++iter) {
    [paperSize addItemWithTitle: [NSString stringWithCPPString:iter->name]];
    [paperSize itemAtIndex:paperSize.numberOfItems - 1].representedObject =
      [NSString stringWithCPPString: iter->description];
  }
  if (settings->paperType().is_valid()) {
    [paperSize selectItemWithTitle: [NSString stringWithCPPString: *settings->paperType()->name()]];
    [self selectCollectionItem:paperSize];
  }
  if (settings->orientation() == "landscape") {
    landscapeButton.state = NSOnState;
    portraitButton.state = NSOffState;
  } else {
    landscapeButton.state = NSOffState;
    portraitButton.state = NSOnState;
  }

  if ([NSApp runModalForWindow:pageSetup] == NSModalResponseOK) {
    logDebug("Page settings accepted. Updating model...\n");
    std::string type = paperSize.titleOfSelectedItem.UTF8String;
    app_PaperTypeRef paperType(grt::find_named_object_in_list(_wb->get_root()->options()->paperTypes(), type));
    std::string orientation;

    if (paperType != settings->paperType())
      settings->paperType(paperType);
    if (landscapeButton.state == NSOnState)
      orientation = "landscape";
    else
      orientation = "portrait";
    if (orientation != *settings->orientation())
      settings->orientation(orientation);

    _wb->get_model_context()->update_page_settings();
  }

  logDebug("Page setup dialog done\n");
}

@end<|MERGE_RESOLUTION|>--- conflicted
+++ resolved
@@ -444,15 +444,11 @@
 static bool validate_delete() {
   NSResponder *responder = NSApp.keyWindow.firstResponder;
   SEL selector = NSSelectorFromString(@"canDeleteItem:");
-  if ([responder respondsToSelector: selector])
-<<<<<<< HEAD
-    return ((BOOL (*)(id, SEL, id))[responder methodForSelector: selector])(responder, selector, nil);
-  
-=======
+  if ([responder respondsToSelector: selector]) {
     #pragma clang diagnostic ignored "-Warc-performSelector-leaks"
     return [responder performSelector: selector withObject: nil];
-
->>>>>>> 5c6ce2f5
+  }
+
   if ([responder respondsToSelector: @selector(selectedRange)]) {
     NSRange textRange = [(id)NSApp.keyWindow.firstResponder selectedRange];
     return textRange.length > 0;
