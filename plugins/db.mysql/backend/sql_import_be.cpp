--- conflicted
+++ resolved
@@ -58,26 +58,16 @@
 
   parsers::MySQLParserServices::Ref services = parsers::MySQLParserServices::get();
   db_mgmt_RdbmsRef rdbms = db_mgmt_RdbmsRef::cast_from(grt::GRT::get()->get("/wb/rdbmsMgmt/rdbms/0/"));
-<<<<<<< HEAD
   parsers::MySQLParserContext::Ref context = services->createParserContext(rdbms->characterSets(), getVersion(), "", /*_lower_case_table_names != 0*/ 0);
-=======
-  parser::MySQLParserContext::Ref context =
-    services->createParserContext(rdbms->characterSets(), getVersion(), /*_lower_case_table_names != 0*/ 0);
->>>>>>> 14c8002f
 
   parse_sql_script(services, context, catalog, sql_script, _options);
 
   return grt::StringRef("The SQL script was parsed");
 }
 
-<<<<<<< HEAD
 void Sql_import::parse_sql_script(parsers::MySQLParserServices::Ref sql_parser, parsers::MySQLParserContext::Ref context,
   db_CatalogRef &catalog, const std::string &sql_script, grt::DictRef &options)
 {
-=======
-void Sql_import::parse_sql_script(parser::MySQLParserServices::Ref sql_parser, parser::MySQLParserContext::Ref context,
-                                  db_CatalogRef &catalog, const std::string &sql_script, grt::DictRef &options) {
->>>>>>> 14c8002f
   grt::AutoUndo undo;
 
   // XXX: we need a way to convert the encoding. Currently we assume it's always utf-8 here.
