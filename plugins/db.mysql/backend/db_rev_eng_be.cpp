--- conflicted
+++ resolved
@@ -39,14 +39,8 @@
   return sql_script;
 }
 
-<<<<<<< HEAD
-
-void Db_rev_eng::parse_sql_script(parsers::MySQLParserServices::Ref sql_parser, parsers::MySQLParserContext::Ref context, db_CatalogRef &catalog, const std::string &sql_script, grt::DictRef &options)
-{
-=======
-void Db_rev_eng::parse_sql_script(parser::MySQLParserServices::Ref sql_parser, parser::MySQLParserContext::Ref context,
+void Db_rev_eng::parse_sql_script(parsers::MySQLParserServices::Ref sql_parser, parsers::MySQLParserContext::Ref context,
                                   db_CatalogRef &catalog, const std::string &sql_script, grt::DictRef &options) {
->>>>>>> 14c8002f
   grt::AutoUndo undo;
   sql_parser->parseSQLIntoCatalog(context, db_mysql_CatalogRef::cast_from(catalog), sql_script, options);
   undo.end(_("Reverse Engineer Database"));
