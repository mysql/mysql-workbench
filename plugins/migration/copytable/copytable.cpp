/*
 * Copyright (c) 2012, 2015, Oracle and/or its affiliates. All rights reserved.
 *
 * This program is free software; you can redistribute it and/or
 * modify it under the terms of the GNU General Public License as
 * published by the Free Software Foundation; version 2 of the
 * License.
 *
 * This program is distributed in the hope that it will be useful,
 * but WITHOUT ANY WARRANTY; without even the implied warranty of
 * MERCHANTABILITY or FITNESS FOR A PARTICULAR PURPOSE. See the
 * GNU General Public License for more details.
 *
 * You should have received a copy of the GNU General Public License
 * along with this program; if not, write to the Free Software
 * Foundation, Inc., 51 Franklin St, Fifth Floor, Boston, MA
 * 02110-1301  USA
 */


#include <errno.h>
#define __STDC_LIMIT_MACROS
#include <stdint.h>
#include <cstdlib>
#include <cstdio>

#include <my_config.h>

#include "base/log.h"
#include "base/string_utilities.h"
#include "base/sqlstring.h"

#include "copytable.h"
#include "converter.h"

#undef min

#include <boost/bind.hpp>
#include <boost/algorithm/string.hpp>

DEFAULT_LOG_DOMAIN("copytable");
#define TMP_TRIGGER_TABLE "wb_tmp_triggers"

#if defined(MYSQL_VERSION_MAJOR) && defined(MYSQL_VERSION_MINOR) && defined(MYSQL_VERSION_PATCH)
  #define MYSQL_CHECK_VERSION(major,minor,micro) \
  (MYSQL_VERSION_MAJOR > (major) || \
  (MYSQL_VERSION_MAJOR == (major) && MYSQL_VERSION_MINOR > (minor)) || \
  (MYSQL_VERSION_MAJOR == (major) && MYSQL_VERSION_MINOR == (minor) && MYSQL_VERSION_PATCH >= (micro)))
#endif

static const char *mysql_field_type_to_name(enum enum_field_types type)
{
  switch (type)
  {
    case MYSQL_TYPE_DECIMAL: return "MYSQL_TYPE_DECIMAL";
    case MYSQL_TYPE_TINY: return "MYSQL_TYPE_TINY";
    case MYSQL_TYPE_SHORT: return "MYSQL_TYPE_SHORT";
    case MYSQL_TYPE_LONG: return "MYSQL_TYPE_LONG";
    case MYSQL_TYPE_FLOAT: return "MYSQL_TYPE_FLOAT";
    case MYSQL_TYPE_DOUBLE: return "MYSQL_TYPE_DOUBLE";
    case MYSQL_TYPE_NULL: return "MYSQL_TYPE_NULL";
    case MYSQL_TYPE_TIMESTAMP: return "MYSQL_TYPE_TIMESTAMP";
    case MYSQL_TYPE_LONGLONG: return "MYSQL_TYPE_LONGLONG";
    case MYSQL_TYPE_INT24: return "MYSQL_TYPE_INT24";
    case MYSQL_TYPE_DATE: return "MYSQL_TYPE_DATE";
    case MYSQL_TYPE_TIME: return "MYSQL_TYPE_TIME";
    case MYSQL_TYPE_DATETIME: return "MYSQL_TYPE_DATETIME";
    case MYSQL_TYPE_YEAR: return "MYSQL_TYPE_YEAR";
    case MYSQL_TYPE_NEWDATE: return "MYSQL_TYPE_NEWDATE";
    case MYSQL_TYPE_VARCHAR: return "MYSQL_TYPE_VARCHAR";
    case MYSQL_TYPE_BIT: return "MYSQL_TYPE_BIT";
    case MYSQL_TYPE_NEWDECIMAL: return "MYSQL_TYPE_NEWDECIMAL";
    case MYSQL_TYPE_ENUM: return "MYSQL_TYPE_ENUM";
    case MYSQL_TYPE_SET: return "MYSQL_TYPE_SET";
    case MYSQL_TYPE_TINY_BLOB: return "MYSQL_TYPE_TINY_BLOB";
    case MYSQL_TYPE_MEDIUM_BLOB: return "MYSQL_TYPE_MEDIUM_BLOB";
    case MYSQL_TYPE_LONG_BLOB: return "MYSQL_TYPE_LONG_BLOB";
    case MYSQL_TYPE_BLOB: return "MYSQL_TYPE_BLOB";
    case MYSQL_TYPE_VAR_STRING: return "MYSQL_TYPE_VAR_STRING";
    case MYSQL_TYPE_STRING: return "MYSQL_TYPE_STRING";
    case MYSQL_TYPE_GEOMETRY: return "MYSQL_TYPE_GEOMETRY";
    case MYSQL_TYPE_JSON: return "MYSQL_TYPE_JSON";
    default:
      return "UNKNOWN";
  }
}

static const char *odbc_type_to_name(SQLSMALLINT type)
{
  switch (type)
  {
    case SQL_CHAR: return "SQL_CHAR";
    case SQL_VARCHAR: return "SQL_VARCHAR";
    case SQL_LONGVARCHAR: return "SQL_LONGVARCHAR";
    case SQL_WCHAR: return "SQL_WCHAR";
    case SQL_WVARCHAR: return "SQL_WVARCHAR";
    case SQL_WLONGVARCHAR: return "SQL_WLONGVARCHAR";
    case SQL_DECIMAL: return "SQL_DECIMAL";
    case SQL_NUMERIC: return "SQL_NUMERIC";
    case SQL_SMALLINT: return "SQL_SMALLINT";
    case SQL_INTEGER: return "SQL_INTEGER";
    case SQL_REAL: return "SQL_REAL";
    case SQL_FLOAT: return "SQL_FLOAT";
    case SQL_DOUBLE: return "SQL_DOUBLE";
    case SQL_BIT: return "SQL_BIT";
    case SQL_TINYINT: return "SQL_TINYINT";
    case SQL_BIGINT: return "SQL_BIGINT";
    case SQL_BINARY: return "SQL_BINARY";
    case SQL_VARBINARY: return "SQL_VARBINARY";
    case SQL_LONGVARBINARY: return "SQL_LONGVARBINARY";
    case SQL_TYPE_DATE: return "SQL_TYPE_DATE";
    case SQL_TYPE_TIME: return "SQL_TYPE_TIME";
    case SQL_TYPE_TIMESTAMP: return "SQL_TYPE_TIMESTAMP";
    case SQL_GUID: return "SQL_GUID";
      //case SQL_TYPE_UTCDATETIME: return "e SQL_TYPE_UTCDATETIME";
      //case SQL_TYPE_UTCTIME: return "e SQL_TYPE_UTCTIME";
    case SQL_INTERVAL_MONTH: return "SQL_INTERVAL_MONTH";
    case SQL_INTERVAL_YEAR: return "SQL_INTERVAL_YEAR";
    case SQL_INTERVAL_YEAR_TO_MONTH: return "SQL_INTERVAL_YEAR_TO_MONTH";
    case SQL_INTERVAL_DAY: return "SQL_INTERVAL_DAY";
    case SQL_INTERVAL_HOUR: return "SQL_INTERVAL_HOUR";
    case SQL_INTERVAL_MINUTE: return "SQL_INTERVAL_MINUTE";
    case SQL_INTERVAL_SECOND: return "SQL_INTERVAL_SECOND";
    case SQL_INTERVAL_DAY_TO_HOUR: return "SQL_INTERVAL_DAY_TO_HOUR";
    case SQL_INTERVAL_DAY_TO_MINUTE: return "SQL_INTERVAL_DAY_TO_MINUTE";
    case SQL_INTERVAL_DAY_TO_SECOND: return "SQL_INTERVAL_DAY_TO_SECOND";
    case SQL_INTERVAL_HOUR_TO_MINUTE: return "SQL_INTERVAL_HOUR_TO_MINUTE";
    case SQL_INTERVAL_HOUR_TO_SECOND: return "SQL_INTERVAL_HOUR_TO_SECOND";
    case SQL_INTERVAL_MINUTE_TO_SECOND: return "SQL_INTERVAL_MINUTE_TO_SECOND";
    default:
      return "UNKNOWN";
  }
}

std::string QueryBuilder::build_query()
{
  std::string q;
  std::string where_cond;
  for (size_t i = 0; i < this->_where.size(); ++i)
  {
    if (i > 0)
      where_cond += " AND ";
    where_cond += base::strfmt("(%s)", this->_where[i].c_str());
  }

  if (this->_schema.empty())
    q = base::strfmt("SELECT %s FROM %s", this->_columns.c_str(), this->_table.c_str());
  else
    q = base::strfmt("SELECT %s FROM %s.%s", this->_columns.c_str(), this->_schema.c_str(), this->_table.c_str());

  if (!where_cond.empty())
    q += base::strfmt(" WHERE %s", + where_cond.c_str());
  if (!this->_orderby.empty())
    q += base::strfmt(" ORDER BY %s", + this->_orderby.c_str());
  if (!this->_limit.empty())
    q += base::strfmt(" LIMIT %s", + this->_limit.c_str());

  return q;
}


std::string ConnectionError::process(SQLRETURN retcode, SQLSMALLINT htype, SQLHANDLE handle)
{
  SQLINTEGER   i = 0;
  SQLINTEGER   native;
  SQLCHAR      state[7];
  SQLCHAR      text[256];
  SQLSMALLINT  len;
  SQLRETURN    ret;
  std::string  output;

  if (retcode == SQL_ERROR || retcode == SQL_SUCCESS_WITH_INFO)
  {
    do
    {
      ret = SQLGetDiagRec(htype, handle, (SQLSMALLINT)++i, state, &native, text,
                          sizeof(text), &len);
      if (SQL_SUCCEEDED(ret))
      {
        char is[32];
        char natives[32];
        snprintf(is, sizeof(is), "%li", (long)i);
        snprintf(natives, sizeof(natives), "%li", (long)native);
        output.append((char*)state).append(":").append(is).append(natives).append(":").append((char*)text).append("\n");
      }
    }
    while (ret == SQL_SUCCESS);
  }
  else
  {
    output = base::strfmt("Error %i", retcode);
  }

  return output;
}



RowBuffer::RowBuffer(boost::shared_ptr<std::vector<ColumnInfo> > columns,
                     boost::function<void (int, const char*, size_t)> send_blob_data,
                     size_t max_packet_size)
: _current_field(0), _send_blob_data(send_blob_data)
{
  for (std::vector<ColumnInfo>::const_iterator col = columns->begin(); col != columns->end(); ++col)
  {
    MYSQL_BIND bind;
    memset(&bind, 0, sizeof(bind));

    bind.buffer_type = col->target_type;
    // Only the PS data types are handled here
    switch (col->target_type)
    {
      case MYSQL_TYPE_TINY:
        bind.buffer_length = sizeof(char);
        break;
      case MYSQL_TYPE_YEAR:
      case MYSQL_TYPE_SHORT:
        bind.buffer_length = sizeof(short);
        break;
      case MYSQL_TYPE_INT24:
      case MYSQL_TYPE_LONG:
        bind.buffer_length = sizeof(int);
        break;
      case MYSQL_TYPE_LONGLONG:
        bind.buffer_length = sizeof(long long int);
        break;
      case MYSQL_TYPE_FLOAT:
        bind.buffer_length = sizeof(float);
        break;
      case MYSQL_TYPE_DOUBLE:
        bind.buffer_length = sizeof(double);
        break;
      case MYSQL_TYPE_TIME:
      case MYSQL_TYPE_DATE:
      case MYSQL_TYPE_NEWDATE:
      case MYSQL_TYPE_DATETIME:
      case MYSQL_TYPE_TIMESTAMP:
        bind.buffer_length = sizeof(MYSQL_TIME);
        break;
      case MYSQL_TYPE_NEWDECIMAL:
      case MYSQL_TYPE_STRING:
      case MYSQL_TYPE_VAR_STRING:
      case MYSQL_TYPE_BIT:
      case MYSQL_TYPE_JSON:
        if (!col->is_long_data)
          bind.buffer_length = (unsigned)col->source_length+1;

        bind.length = (unsigned long*)malloc(sizeof(unsigned long));
        if (!bind.length)
          throw std::runtime_error("Could not allocate memory for row buffer");
        break;
      case MYSQL_TYPE_BLOB:
      case MYSQL_TYPE_GEOMETRY:
        // source_length is not reliable (and returns bogus value for access)
        // so we just use the max_packet_size value
        bind.buffer_length = (unsigned long)std::min(max_packet_size, (size_t)col->source_length + 1);
        bind.length = (unsigned long*)malloc(sizeof(unsigned long));
        if (!bind.length)
          throw std::runtime_error("Could not allocate memory for row buffer");
        break;
      case MYSQL_TYPE_NULL:
        bind.buffer_length = 0;
        break;
      default:
        throw std::logic_error(base::strfmt("Unhandled MySQL type %i for column '%s'", col->target_type, col->target_name.c_str()));
    }
    bind.error = (my_bool*)malloc(sizeof(my_bool));
    if (!bind.error)
      throw std::runtime_error("Could not allocate memory for row buffer");
    if (col->target_type != MYSQL_TYPE_NULL)
    {
      bind.is_null = (my_bool*)malloc(sizeof(my_bool));
      if (!bind.is_null)
      {
        if (bind.length)
        {
          free(bind.length);
          bind.length = NULL;
        }
        throw std::runtime_error("Could not allocate row buffer");
      }
    }
    if (bind.buffer_length > 0)
    {
      bind.buffer = malloc(bind.buffer_length);

      if (!bind.buffer)
      {
        if (bind.error)
        {
          free(bind.error);
          bind.error = NULL;
        }
        {
          free(bind.is_null);
          bind.is_null = NULL;
        }
        throw std::runtime_error(base::strfmt("Could not allocate %lu bytes for row buffer column of %s %s %i",
          bind.buffer_length, col->source_name.c_str(), col->source_type.c_str(), col->target_type));
      }
    }
    else
      bind.buffer = 0;
    bind.is_unsigned = col->is_unsigned;

    push_back(bind);
  }
}

RowBuffer::~RowBuffer()
{
  for (std::vector<MYSQL_BIND>::iterator field = begin(); field != end(); ++field)
  {
    if (field->buffer)
      free(field->buffer);
    if (field->length)
      free(field->length);
    if (field->is_null)
      free(field->is_null);
    if (field->error)
      free(field->error);
  }
}

void RowBuffer::clear()
{
  _current_field = 0;
}

void RowBuffer::prepare_add_string(char* &buffer, size_t &buffer_len, unsigned long *&length)
{
  MYSQL_BIND &bind(at(_current_field));
  if (bind.buffer_type != MYSQL_TYPE_STRING)
    throw std::logic_error(base::strfmt("Type mismatch fetching field %i (should be string, was %s)",
                                        _current_field+1, mysql_field_type_to_name(bind.buffer_type)));

  buffer = (char*)bind.buffer;
  buffer_len = bind.buffer_length;
  length = bind.length;
}

void RowBuffer::prepare_add_float(char* &buffer, size_t &buffer_len)
{
  MYSQL_BIND &bind(at(_current_field));
  if (bind.buffer_type != MYSQL_TYPE_FLOAT)
    throw std::logic_error(base::strfmt("Type mismatch fetching field %i (should be float, was %s)",
                                        _current_field+1, mysql_field_type_to_name(bind.buffer_type)));

  buffer = (char*)bind.buffer;
  buffer_len = bind.buffer_length;
}

void RowBuffer::prepare_add_double(char* &buffer, size_t &buffer_len)
{
  MYSQL_BIND &bind(at(_current_field));
  if (bind.buffer_type != MYSQL_TYPE_DOUBLE)
    throw std::logic_error(base::strfmt("Type mismatch fetching field %i (should be double, was %s)",
                                        _current_field+1, mysql_field_type_to_name(bind.buffer_type)));

  buffer = (char*)bind.buffer;
  buffer_len = bind.buffer_length;
}

void RowBuffer::prepare_add_bigint(char* &buffer, size_t &buffer_len)
{
  MYSQL_BIND &bind(at(_current_field));
  if (bind.buffer_type != MYSQL_TYPE_LONGLONG)
    throw std::logic_error(base::strfmt("Type mismatch fetching field %i (should be bigint, was %s)",
                                        _current_field+1, mysql_field_type_to_name(bind.buffer_type)));

  buffer = (char*)bind.buffer;
  buffer_len = bind.buffer_length;
}

void RowBuffer::prepare_add_long(char* &buffer, size_t &buffer_len)
{
  MYSQL_BIND &bind(at(_current_field));
  if (bind.buffer_type != MYSQL_TYPE_LONG)
    throw std::logic_error(base::strfmt("Type mismatch fetching field %i (should be long, was %s)",
                                        _current_field+1, mysql_field_type_to_name(bind.buffer_type)));

  buffer = (char*)bind.buffer;
  buffer_len = bind.buffer_length;
}

void RowBuffer::prepare_add_short(char* &buffer, size_t &buffer_len)
{
  MYSQL_BIND &bind(at(_current_field));
  if (bind.buffer_type != MYSQL_TYPE_SHORT)
    throw std::logic_error(base::strfmt("Type mismatch fetching field %i (should be short, was %s)",
                                        _current_field+1, mysql_field_type_to_name(bind.buffer_type)));

  buffer = (char*)bind.buffer;
  buffer_len = bind.buffer_length;
}

void RowBuffer::prepare_add_tiny(char* &buffer, size_t &buffer_len)
{
  MYSQL_BIND &bind(at(_current_field));
  if (bind.buffer_type != MYSQL_TYPE_TINY)
    throw std::logic_error(base::strfmt("Type mismatch fetching field %i (should be char, was %s)",
                                        _current_field+1, mysql_field_type_to_name(bind.buffer_type)));

  buffer = (char*)bind.buffer;
  buffer_len = bind.buffer_length;
}

void RowBuffer::prepare_add_time(char* &buffer, size_t &buffer_len)
{
  MYSQL_BIND &bind(at(_current_field));
  if (bind.buffer_type != MYSQL_TYPE_DATETIME &&
      bind.buffer_type != MYSQL_TYPE_TIMESTAMP &&
      bind.buffer_type != MYSQL_TYPE_TIME &&
      bind.buffer_type != MYSQL_TYPE_DATE &&
      bind.buffer_type != MYSQL_TYPE_NEWDATE)
    throw std::logic_error(base::strfmt("Type mismatch fetching field %i (should be time, was %s)",
                                        _current_field+1, mysql_field_type_to_name(bind.buffer_type)));

  buffer = (char*)bind.buffer;
  buffer_len = bind.buffer_length;
}

void RowBuffer::prepare_add_geometry(char* &buffer, size_t &buffer_len, unsigned long *&length)
{
  MYSQL_BIND &bind(at(_current_field));
  if (bind.buffer_type != MYSQL_TYPE_GEOMETRY)
    throw std::logic_error(base::strfmt("Type mismatch fetching field %i (should be geometry, was %s)",
                                        _current_field+1, mysql_field_type_to_name(bind.buffer_type)));

  buffer = (char*)bind.buffer;
  buffer_len = bind.buffer_length;
  length = bind.length;
}

void RowBuffer::finish_field(bool was_null)
{
  *at(_current_field).is_null = was_null;

  _current_field++;
}


bool RowBuffer::check_if_blob()
{
  if (at(_current_field).buffer_type == MYSQL_TYPE_BLOB)
    return true;
  return false;
}


enum enum_field_types RowBuffer::target_type(bool &unsig)
{
  unsig = at(_current_field).is_unsigned != 0;
  return at(_current_field).buffer_type;
}


void RowBuffer::send_blob_data(const char *data, size_t length)
{
  _send_blob_data(_current_field, data, length);
}

// -------------------------------------------------------------------------------------------------

CopyDataSource::CopyDataSource()
  : _block_size(0), _max_blob_chunk_size(64*1024), _max_parameter_size(0), _abort_on_oversized_blobs(false),
  _get_field_lengths_from_target(false)
{
}

void CopyDataSource::set_max_blob_chunk_size(size_t size)
{
  _max_blob_chunk_size = size;
}

void CopyDataSource::set_block_size(int bsize)
{
  _block_size = bsize;
}

/*
 * get_where_condition : creates where condition for --resume parameter.
 * Parameters:
 * - pk_columns : vector of PK columns
 * - last_pk : vector of last PK value for each of PK column
 *
 * Remarks : For these columns and values ​​creates a condition to the WHERE clause
 *           to skip the rows that have already been copied.
 *           For one columns will produce:
 *             col1 > val1
 *           For two columns:
 *             col1 > val1 or (col1 = val1 and col2 > val2)
 *           For three columns:
 *             col1 > val1 or (col1 = val1 and col2 > val2) or (col1 = val1 and col2 = val2 and col3 > val3)
 *           And so on...
 */
std::string CopyDataSource::get_where_condition(const std::vector<std::string> &pk_columns, const std::vector<std::string> &last_pk)
{
  std::string where_cond;
  bool add_and = false;

  for(size_t i = 0; i < pk_columns.size(); ++i)
  {
    add_and = false;
    for(unsigned int j = 0; j < i; ++j)
    {
      add_and = true;
      if(j==0)
        where_cond += " or (";
      else
        where_cond += " and ";
      where_cond += base::strfmt("%s = '%s'", pk_columns[j].c_str(), base::escape_sql_string(last_pk[j]).c_str());
    }
    if(add_and)
      where_cond += " and ";
    where_cond += base::strfmt("%s > '%s'", pk_columns[i].c_str(), base::escape_sql_string(last_pk[i]).c_str());
    if(add_and)
      where_cond += ")";
  }

  return where_cond;
}

// -------------------------------------------------------------------------------------------------

SQLSMALLINT ODBCCopyDataSource::odbc_type_to_c_type(SQLSMALLINT type, bool is_unsigned)
{
  switch (type)
  {
    case SQL_CHAR:
    case SQL_VARCHAR:
    case SQL_LONGVARCHAR:
      return SQL_C_CHAR;
    case SQL_WCHAR:
    case SQL_WVARCHAR:
    case SQL_WLONGVARCHAR:
      // FreeTDS converts the data to utf8
      return _force_utf8_input ? SQL_C_CHAR : SQL_C_WCHAR;
    case SQL_DECIMAL:
    case SQL_NUMERIC:
      return SQL_C_CHAR;
    case SQL_SMALLINT:
      return is_unsigned ? SQL_C_USHORT : SQL_C_SSHORT;
    case SQL_INTEGER:
      return is_unsigned ? SQL_C_ULONG : SQL_C_SLONG;
    case SQL_REAL:
      return SQL_C_FLOAT;
    case SQL_FLOAT:
      return SQL_C_FLOAT;
    case SQL_DOUBLE:
      return SQL_C_DOUBLE;
    case SQL_BIT:
      return SQL_C_BIT;
    case SQL_TINYINT:
      return is_unsigned ? SQL_C_UTINYINT : SQL_C_STINYINT;
    case SQL_BIGINT:
      return is_unsigned ? SQL_C_UBIGINT : SQL_C_SBIGINT;
    case SQL_BINARY:
    case SQL_VARBINARY:
    case SQL_LONGVARBINARY:
      return SQL_C_BINARY;
    case SQL_TYPE_DATE:
      return SQL_C_DATE;
    case SQL_TYPE_TIME:
      return SQL_C_TIME;
    case SQL_TYPE_TIMESTAMP:
      return SQL_C_TIMESTAMP;
    case SQL_GUID:
      return SQL_C_CHAR;
      //case SQL_TYPE_UTCDATETIME:
      //case SQL_TYPE_UTCTIME:
    case SQL_INTERVAL_MONTH:
    case SQL_INTERVAL_YEAR:
    case SQL_INTERVAL_YEAR_TO_MONTH:
    case SQL_INTERVAL_DAY:
    case SQL_INTERVAL_HOUR:
    case SQL_INTERVAL_MINUTE:
    case SQL_INTERVAL_SECOND:
    case SQL_INTERVAL_DAY_TO_HOUR:
    case SQL_INTERVAL_DAY_TO_MINUTE:
    case SQL_INTERVAL_DAY_TO_SECOND:
    case SQL_INTERVAL_HOUR_TO_MINUTE:
    case SQL_INTERVAL_HOUR_TO_SECOND:
    case SQL_INTERVAL_MINUTE_TO_SECOND:
    default:
      // convert to string and make the mysql side also auto-convert
      throw std::runtime_error(base::strfmt("Unhandled type %i", type));
      //// default just convert to string
      //return SQL_C_CHAR;
  }
}


ODBCCopyDataSource::ODBCCopyDataSource(SQLHENV env,
                                       const std::string &connstring,
                                       const std::string &password,
                                       bool force_utf8_input,
                                       const std::string &source_rdbms_type)
: _connstring(connstring), _stmt_ok(false), _source_rdbms_type(source_rdbms_type)
{
  _blob_buffer = NULL;
  _utf8_blob_buffer = NULL;
  _force_utf8_input = force_utf8_input;

  SQLAllocHandle(SQL_HANDLE_DBC, env, &_dbc);

  // 5s timeout
  SQLSetConnectAttr(_dbc, SQL_LOGIN_TIMEOUT, (SQLPOINTER)5, 0);

  bool has_pwd = _connstring.find("PWD=") != std::string::npos;
  if (!has_pwd)
    _connstring.append(";PWD=");
  log_info("Opening ODBC connection to [%s] '%s'\n", _source_rdbms_type.c_str(), (_connstring + (has_pwd ? "" : "XXX")).c_str());
  //log_debug3("connstring %s%s\n", _connstring.c_str(), password.c_str());
  SQLRETURN ret = SQLDriverConnect(_dbc, NULL,
                                   (SQLCHAR*)(_connstring + (has_pwd ? "" : password)).c_str(), SQL_NTS,
                                   NULL, 0, NULL, SQL_DRIVER_COMPLETE);
  if (!SQL_SUCCEEDED(ret))
  {
    log_error("ODBC connection to '%s' failed\n", _connstring.c_str());
    throw ConnectionError("SQLDriverConnect", ret, SQL_HANDLE_DBC, _dbc);
  }
  else
    log_info("ODBC connection to '%s' opened\n", _connstring.c_str());
}


ODBCCopyDataSource::~ODBCCopyDataSource()
{
  if (_blob_buffer)
    free(_blob_buffer);
  if (_utf8_blob_buffer)
    free(_utf8_blob_buffer);

  if (_stmt_ok)
    SQLFreeHandle(SQL_HANDLE_ENV, _stmt);
  SQLFreeHandle(SQL_HANDLE_DBC, _dbc);
}


void ODBCCopyDataSource::ucs2_to_utf8(char *inbuf, size_t inbuf_len, char *&utf8buf, size_t &utf8buf_len)
{
  size_t outbuf_len = _max_blob_chunk_size;

  // outside Windows, SQLWCHAR is wchar_t, which is not always 2 bytes
  if (sizeof(SQLWCHAR) > sizeof(unsigned short))
  {
    SQLWCHAR *in = (SQLWCHAR*)inbuf;
    unsigned short *out = (unsigned short*)inbuf;
    for (size_t i = 0; i < inbuf_len/sizeof(SQLWCHAR); i++)
      out[i] = in[i];
    inbuf_len = (inbuf_len/sizeof(SQLWCHAR)) * sizeof(unsigned short);
  }
  else if (sizeof(SQLWCHAR) < sizeof(unsigned short))
    throw std::logic_error("Unexpected architecture. sizeof(SQLWCHAR) < sizeof(unsigned short)!");

  //log_debug3("Convert string with %i chars to buffer size %i\n", inbuf_len, outbuf_len);

  // convert data from UCS-2 to utf-8
  std::string s_outbuf = base::wstring_to_string((wchar_t*)inbuf);
  outbuf_len = s_outbuf.size();
  if (outbuf_len > _max_blob_chunk_size - 1)
    throw std::logic_error("Output buffer size is greater than max blob chunk size.");

  if (s_outbuf.empty())
    throw std::logic_error(base::strfmt("Error during charset conversion of wstring: %s", strerror(errno)));

  std::strcpy(_utf8_blob_buffer, s_outbuf.c_str());

  if (inbuf_len > 0)
    log_warning("%li characters could not be converted to UTF-8 during copy\n",
                (long)inbuf_len);//, (*_columns)[column-1].source_name.c_str());

  utf8buf = _utf8_blob_buffer;
  utf8buf_len = _max_blob_chunk_size - outbuf_len;
}


SQLRETURN ODBCCopyDataSource::get_wchar_buffer_data(RowBuffer &rowbuffer, int column)
{
  unsigned long *out_length;
  SQLRETURN ret;
  SQLLEN len_or_indicator;
  char* out_buffer;
  size_t out_buffer_len;
  SQLWCHAR tmpbuf[64*1024];

  ret = SQLGetData(_stmt, column, _column_types[column-1], tmpbuf, sizeof(tmpbuf), &len_or_indicator);
  // check if the data fits
  //if (len_or_indicator > out_buffer_len)
  //  ;
  rowbuffer.prepare_add_string(out_buffer, out_buffer_len, out_length);
  if (SQL_SUCCEEDED(ret))
  {
    if (len_or_indicator == SQL_NO_TOTAL)
      throw std::runtime_error(base::strfmt("Got SQL_NO_TOTAL for string size during copy of column %i", column));

    if (len_or_indicator != SQL_NULL_DATA)
    {
      char *inbuf = (char*)tmpbuf;
      size_t inbuf_len = len_or_indicator;
      size_t outbuf_len = out_buffer_len;

      if (sizeof(SQLWCHAR) > sizeof(unsigned short))
      {
        SQLWCHAR *in = (SQLWCHAR*)inbuf;
        unsigned short *out = (unsigned short*)inbuf;
        for (size_t i = 0; i < inbuf_len/sizeof(SQLWCHAR); i++)
          out[i] = in[i];
        inbuf_len = (inbuf_len/sizeof(SQLWCHAR)) * sizeof(unsigned short);
      }
      else if (sizeof(SQLWCHAR) < sizeof(unsigned short))
        throw std::logic_error("Unexpected architecture. sizeof(SQLWCHAR) < sizeof(unsigned short)!");

      //log_debug3("Convert string with %i chars to buffer size %i\n", inbuf_len, outbuf_len);

      // convert data from UCS-2 to utf-8
      std::string s_outbuf = base::wstring_to_string((wchar_t*)tmpbuf);
      outbuf_len = s_outbuf.size();
      if (outbuf_len > _max_blob_chunk_size - 1)
        throw std::logic_error("Output buffer size is greater than max blob chunk size.");

      if (s_outbuf.empty())
        throw std::logic_error(base::strfmt("Error during charset conversion of wstring: %s", strerror(errno)));

      std::strcpy(out_buffer, s_outbuf.c_str());

      if (inbuf_len > 0)
        log_warning("%li characters could not be converted to UTF-8 from column %s during copy\n",
                    (long)inbuf_len, (*_columns)[column-1].source_name.c_str());

      *out_length = (unsigned long)(out_buffer_len - outbuf_len);
    }
    rowbuffer.finish_field(len_or_indicator == SQL_NULL_DATA);
  }
  return ret;
}

SQLRETURN ODBCCopyDataSource::get_date_time_data(RowBuffer &rowbuffer, int column, int type)
{
  SQLRETURN ret;
  char* out_buffer;
  SQLLEN len_or_indicator;
  size_t out_buffer_len;
  char out_date[32];

  rowbuffer.prepare_add_time(out_buffer, out_buffer_len);
  ret = SQLGetData(_stmt, column, SQL_C_CHAR, &out_date, sizeof(out_date), &len_or_indicator);
  if (SQL_SUCCEEDED(ret))
  {
    //When driver cannot determine the number of bytes of long data
    //still available to return in an output buffer it return SQL_NO_TOTAL
    if (len_or_indicator == SQL_NO_TOTAL)
      throw std::runtime_error(base::strfmt("Got SQL_NO_TOTAL for string size during copy of column %i", column));

    if (len_or_indicator != SQL_NULL_DATA)
      BaseConverter::convert_date_time(out_date, (MYSQL_TIME*)out_buffer, type);
    else
      ((MYSQL_TIME*)out_buffer)->time_type = MYSQL_TIMESTAMP_NONE;

    rowbuffer.finish_field(len_or_indicator == SQL_NULL_DATA);
  }

  return ret;
}

SQLRETURN ODBCCopyDataSource::get_char_buffer_data(RowBuffer &rowbuffer, int column)
{
  unsigned long *out_length;
  SQLRETURN ret;
  SQLLEN len_or_indicator;
  char* out_buffer;
  size_t out_buffer_len;

  rowbuffer.prepare_add_string(out_buffer, out_buffer_len, out_length);
  ret = SQLGetData(_stmt, column, _column_types[column-1], out_buffer, out_buffer_len, &len_or_indicator);
  // check if the data fits
  //if (len_or_indicator > out_buffer_len)
  //  ;
  if (len_or_indicator == SQL_NO_TOTAL)
    throw std::runtime_error(base::strfmt("Got SQL_NO_TOTAL for string size during copy of column %i", column));

  if (SQL_SUCCEEDED(ret))
  {
    if (len_or_indicator != SQL_NULL_DATA)
      *out_length = (unsigned long)len_or_indicator;
    rowbuffer.finish_field(len_or_indicator == SQL_NULL_DATA);
  }
  return ret;
}


SQLRETURN ODBCCopyDataSource::get_geometry_buffer_data(RowBuffer &rowbuffer, int column)
{
  unsigned long *out_length;
  SQLRETURN ret;
  SQLLEN len_or_indicator;
  char* out_buffer;
  size_t out_buffer_len;
  SQLWCHAR tmpbuf[64*1024];
  ret = SQLGetData(_stmt, column, SQL_C_WCHAR, tmpbuf, sizeof(tmpbuf), &len_or_indicator);

  rowbuffer.prepare_add_geometry(out_buffer, out_buffer_len, out_length);
  if (SQL_SUCCEEDED(ret))
  {
    if (len_or_indicator == SQL_NO_TOTAL)
      throw std::runtime_error(base::strfmt("Got SQL_NO_TOTAL for string size during copy of column %i", column));

    if (len_or_indicator != SQL_NULL_DATA)
    {
      char *inbuf = (char*)tmpbuf;
      size_t inbuf_len = len_or_indicator;
      size_t outbuf_len = out_buffer_len;

      if (sizeof(SQLWCHAR) > sizeof(unsigned short))
      {
        SQLWCHAR *in = (SQLWCHAR*)inbuf;
        unsigned short *out = (unsigned short*)inbuf;
        for (size_t i = 0; i < inbuf_len/sizeof(SQLWCHAR); i++)
          out[i] = in[i];
        inbuf_len = (inbuf_len/sizeof(SQLWCHAR)) * sizeof(unsigned short);
      }
      else if (sizeof(SQLWCHAR) < sizeof(unsigned short))
        throw std::logic_error("Unexpected architecture. sizeof(SQLWCHAR) < sizeof(unsigned short)!");

      // convert data from UCS-2 to utf-8
      std::string s_outbuf = base::wstring_to_string((wchar_t*)tmpbuf);
      outbuf_len = s_outbuf.size();
      if (outbuf_len > _max_blob_chunk_size - 1)
        throw std::logic_error("Output buffer size is greater than max blob chunk size.");

      if (s_outbuf.empty())
        throw std::logic_error(base::strfmt("Error during charset conversion of wstring: %s", strerror(errno)));

      std::strcpy(out_buffer, s_outbuf.c_str());

      if (inbuf_len > 0)
        log_warning("%lu characters could not be converted to UTF-8 from column %s during copy\n",
                    (unsigned long)inbuf_len, (*_columns)[column-1].source_name.c_str());

      *out_length = (unsigned long)(out_buffer_len - outbuf_len);
    }
    rowbuffer.finish_field(len_or_indicator == SQL_NULL_DATA);
  }
  return ret;
}


size_t ODBCCopyDataSource::count_rows(const std::string &schema, const std::string &table, const std::vector<std::string> &pk_columns,
                                      const CopySpec &spec, const std::vector<std::string> &last_pkeys)
{
  SQLHSTMT stmt;
  SQLRETURN ret;
  if (!SQL_SUCCEEDED(ret = SQLAllocHandle(SQL_HANDLE_STMT, _dbc, &stmt)))
    throw ConnectionError("SQLAllocHandle", ret, SQL_HANDLE_DBC, _dbc);

  std::string q;

  switch (spec.type)
  {
    case CopyAll:
      if (spec.resume && last_pkeys.size())
        q = base::strfmt("SELECT count(*) FROM %s.%s WHERE %s", schema.c_str(), table.c_str(), get_where_condition(pk_columns, last_pkeys).c_str());
      else
        q = base::strfmt("SELECT count(*) FROM %s.%s", schema.c_str(), table.c_str());
      break;
    case CopyRange:
    {
      std::string start_expr, end_expr;
      if (spec.range_end < 0)
        end_expr = "";
      else
        end_expr = base::strfmt("%s <= %lli", spec.range_key.c_str(), spec.range_end);
      start_expr = base::strfmt("%s >= %lli", spec.range_key.c_str(), spec.range_start);
      if (!end_expr.empty())
        q = base::strfmt("SELECT count(*) FROM %s.%s WHERE %s AND %s", schema.c_str(), table.c_str(), start_expr.c_str(), end_expr.c_str());
      else
        q = base::strfmt("SELECT count(*) FROM %s.%s WHERE %s", schema.c_str(), table.c_str(), start_expr.c_str());
      break;
    }
    case CopyCount:
    {
      if (spec.resume && last_pkeys.size())
        q = base::strfmt("SELECT count(*) FROM %s.%s WHERE %s", schema.c_str(), table.c_str(), get_where_condition(pk_columns, last_pkeys).c_str());
      else
        q = base::strfmt("SELECT count(*) FROM %s.%s", schema.c_str(), table.c_str());
      break;
    }
    case CopyWhere:
    {
      q = base::strfmt("SELECT count(*) FROM %s.%s WHERE %s", schema.c_str(), table.c_str(), spec.where_expression.c_str());
      break;
    }
  }
  log_debug("Executing query: %s\n", q.c_str());
  if (!SQL_SUCCEEDED(ret = SQLExecDirect(stmt, (SQLCHAR*)q.c_str(), SQL_NTS)))
    throw ConnectionError("SQLExecDirect("+q+")", ret, SQL_HANDLE_STMT, stmt);

  long long count = 0;
  if (SQL_SUCCEEDED(SQLFetch(stmt)))
    SQLGetData(stmt, 1, SQL_C_ULONG, &count, sizeof(count), NULL);

  SQLFreeHandle(SQL_HANDLE_STMT, stmt);

  if ((spec.type == CopyAll || spec.type == CopyWhere) && spec.max_count > 0 && spec.max_count < count)
    count = spec.max_count;

  return (size_t)count;
}


boost::shared_ptr<std::vector<ColumnInfo> > ODBCCopyDataSource::begin_select_table(const std::string &schema, const std::string &table,
                                                                                   const std::vector<std::string> &pk_columns,
                                                                                   const std::string &select_expression,
                                                                                   const CopySpec &spec, const std::vector<std::string> &last_pkeys)
{
  boost::shared_ptr<std::vector<ColumnInfo> > columns(new std::vector<ColumnInfo>());
  _columns = columns;
  _schema_name = schema;
  _table_name = table;

  _stmt_ok = true;
  SQLRETURN ret;
  if (!SQL_SUCCEEDED(ret = SQLAllocHandle(SQL_HANDLE_STMT, _dbc, &_stmt)))
    throw ConnectionError("SQLAllocHandle", ret, SQL_HANDLE_DBC, _dbc);

  std::string q;

  QueryBuilder select_query;
  select_query.select_columns(select_expression);
  select_query.select_from_table(table, schema);
  select_query.add_orderby(boost::algorithm::join(pk_columns, ", "));

  if (spec.resume && last_pkeys.size())
    select_query.add_where(get_where_condition(pk_columns, last_pkeys));
  if (spec.type == CopyRange)
  {
    select_query.add_where(base::strfmt("%s >= %lli", spec.range_key.c_str(), spec.range_start));
    if (spec.range_end >= 0)
      select_query.add_where(base::strfmt("%s <= %lli", spec.range_key.c_str(), spec.range_end));
  }
  if (spec.type == CopyWhere)
    select_query.add_where(spec.where_expression);

  q = select_query.build_query();

  log_debug("Executing query: %s\n", q.c_str());
  if (!SQL_SUCCEEDED(ret = SQLExecDirect(_stmt, (SQLCHAR*)q.c_str(), SQL_NTS)))
    throw ConnectionError("SQLExecDirect("+q+")", ret, SQL_HANDLE_STMT, _stmt);

  SQLSMALLINT column_count;
  if (!SQL_SUCCEEDED(ret = SQLNumResultCols(_stmt, &column_count)))
    throw ConnectionError("SQLNumResultCols", ret, SQL_HANDLE_STMT, _stmt);
  _column_count = column_count;

  log_debug2("Columns from source table %s.%s (%i):\n", schema.c_str(), table.c_str(), column_count);
  for (int i = 1; i <= column_count; i++)
  {
    ColumnInfo info;
    SQLCHAR columnName[256];
    SQLSMALLINT nameLength;
    SQLSMALLINT dataType;
    SQLULEN columnSize;
    SQLSMALLINT decimalDigits;
    SQLSMALLINT nullablePtr;

    info.is_long_data = false;
    info.is_unsigned = false;

    if (SQL_SUCCEEDED(SQLDescribeCol(_stmt, i,
                                     columnName, sizeof(columnName), &nameLength,
                                     &dataType, &columnSize, &decimalDigits, &nullablePtr)))
    {
      bool is_unsigned = false;
      SQLCHAR typeName[256];
      SQLSMALLINT typeNameLength;

      SQLLEN attrvalue;
      if (SQL_SUCCEEDED(SQLColAttribute(_stmt, i,
                                        SQL_DESC_UNSIGNED,
                                        NULL, 0, NULL,
                                        &attrvalue)))
        is_unsigned = attrvalue == SQL_TRUE;

      if (SQL_SUCCEEDED(SQLColAttribute(_stmt, i,
                                        SQL_DESC_TYPE_NAME,
                                        typeName, sizeof(typeName), &typeNameLength,
                                        NULL)))
        info.source_type = std::string((char*)typeName, typeNameLength);

      info.source_name = (char*)columnName;
      info.source_length = columnSize;
      if (dataType == SQL_WCHAR || dataType == SQL_WLONGVARCHAR || dataType == SQL_WVARCHAR)
        info.source_length *= 4;

      if (dataType == SQL_LONGVARBINARY || dataType == SQL_LONGVARCHAR
          || dataType == SQL_WLONGVARCHAR)
        info.is_long_data = true;

      //TODO find out the MySQL equivalent of the type and fill here.. if its not used, then remove
      //info.mapped_source_type = dataType;
      info.is_unsigned = is_unsigned;

      log_debug2("%i - %s: %s %s (type=%s, len=%lli%s)\n", i, columnName, typeName, is_unsigned ? "UNSIGNED" : "",
                 odbc_type_to_name(dataType), info.source_length, info.is_long_data ? ", long_data" : "");

      columns->push_back(info);

      _column_types.push_back(odbc_type_to_c_type(dataType, is_unsigned));
    }
    else
      throw ConnectionError("SQLDescribeCol", ret, SQL_HANDLE_STMT, _stmt);
  }

  return columns;
}


void ODBCCopyDataSource::end_select_table()
{
  SQLFreeHandle(SQL_HANDLE_STMT, _stmt);
  _column_types.clear();
  _columns.reset();
  _stmt_ok = false;
}

bool ODBCCopyDataSource::fetch_row(RowBuffer &rowbuffer)
{
  if (SQL_SUCCEEDED(SQLFetch(_stmt)))
  {
    for (int i = 1; i <= _column_count; i++)
    {
      SQLRETURN ret = 0;
      SQLLEN len_or_indicator;
      char* out_buffer;
      size_t out_buffer_len;

      //log_debug3("Copy %i from type %i to %i\n", i,
      //                 _column_types[i-1],
      //                 rowbuffer[i-1].buffer_type);

      // if this column is a blob, handle it as such
      if (rowbuffer.check_if_blob() || (*_columns)[i-1].is_long_data)
      {
        if (!_blob_buffer)
        {
          _blob_buffer = (char*)malloc(_max_blob_chunk_size);
          if (!_blob_buffer)
            throw std::runtime_error(base::strfmt("malloc(%lu) failed for blob transfer buffer", (unsigned long)_max_blob_chunk_size));

          _utf8_blob_buffer = (char*)malloc(_max_blob_chunk_size);
          if (!_utf8_blob_buffer)
            throw std::runtime_error(base::strfmt("malloc(%lu) failed for blob transfer buffer", (unsigned long)_max_blob_chunk_size));
        }

        ret = SQLGetData(_stmt, i,_column_types[i-1], _blob_buffer, _max_blob_chunk_size, &len_or_indicator);

        // Saves the column length, at the first call it is the total column size
        if (len_or_indicator > _max_parameter_size)
        {
          if (_abort_on_oversized_blobs)
            throw std::runtime_error(base::strfmt("oversized blob found in table %s.%s, size: %lli",
                                                  _schema_name.c_str(), _table_name.c_str(),
                                                  (long long)len_or_indicator));
          else
          {
            printf("oversized blob found in table %s.%s, size: %lli",
                   _schema_name.c_str(), _table_name.c_str(),
                   (long long)len_or_indicator);
            rowbuffer.finish_field(true);
            continue;
          }
        }
        else
        {
          while (ret == SQL_SUCCESS_WITH_INFO)
          {
            SQLUSMALLINT  i = 0;
            SQLINTEGER    native;
            SQLCHAR       state[7];
            SQLCHAR       text[256];
            SQLSMALLINT   len;

            ret = SQLGetDiagRec(SQL_HANDLE_STMT, _stmt, ++i, state, &native, text,
                                sizeof(text), &len);

            // This should be done ONLY if no bulk updates
            // are being used
            if (native == 1014 && !_use_bulk_inserts)
              rowbuffer.send_blob_data(_blob_buffer, len_or_indicator);

            // Unrecognized characters were changed to ?? but data was read
            else if (native == 2403)
            {
              log_warning("[%s - %ld]: %s\n", state, (long int)native, text);
              break;
            }

            ret = SQLGetData(_stmt, i, _column_types[i-1], _blob_buffer, _max_blob_chunk_size, &len_or_indicator);
          }

          if (ret == SQL_SUCCESS)
          {
            bool was_null = len_or_indicator == SQL_NULL_DATA;

            if(!was_null)
            {
              char *utf8_data;
              char *final_data = _blob_buffer;
              size_t final_length = len_or_indicator;

              // Convers the data to utf8 if needed
              if (_column_types[i-1] == SQL_C_WCHAR)
              {
                //XXX take care of case where the utf8 data is bigger than _max_blob_chunk_size
                try
                {
                  ucs2_to_utf8(_blob_buffer, len_or_indicator, utf8_data, final_length);
                }
                catch (std::logic_error &)
                {
                  const std::string msg = base::strfmt("ERROR: Could not successfully convert UCS-2 string to UTF-8 "
                    "in table %s.%s (column %s). Original string: \"%s\"",
                    _schema_name.c_str(), _table_name.c_str(), (*_columns)[i-1].source_name.c_str(), std::string(_blob_buffer, len_or_indicator).c_str()
                  );
                  log_error("%s", msg.c_str());
                  throw std::invalid_argument(msg);
                }
                final_data = utf8_data;
              }

              if (_use_bulk_inserts)
              {
                if (rowbuffer[i-1].buffer_length)
                  free(rowbuffer[i-1].buffer);

                *rowbuffer[i - 1].length = (unsigned long)final_length;
                rowbuffer[i - 1].buffer_length = (unsigned long)final_length;
                rowbuffer[i-1].buffer = malloc(final_length);

                memcpy(rowbuffer[i-1].buffer, final_data, final_length);
              }
              else
                rowbuffer.send_blob_data(final_data, final_length);
            }

            rowbuffer.finish_field(was_null);
          }
          else
          {
            rowbuffer.finish_field(true);
            throw ConnectionError("SQLGetData", ret, SQL_HANDLE_STMT, _stmt);
          }
          continue;
        }
      }

      switch (_column_types[i-1])
      {
        case SQL_C_BIT:
          rowbuffer.prepare_add_tiny(out_buffer, out_buffer_len);
          ret = SQLGetData(_stmt, i, SQL_C_STINYINT, out_buffer, out_buffer_len, &len_or_indicator);
          if (SQL_SUCCEEDED(ret))
            rowbuffer.finish_field(len_or_indicator == SQL_NULL_DATA);
          break;
        case SQL_C_FLOAT:
        case SQL_C_DOUBLE:
          if (rowbuffer[i-1].buffer_type == MYSQL_TYPE_FLOAT)
          {
            rowbuffer.prepare_add_float(out_buffer, out_buffer_len);
            ret = SQLGetData(_stmt, i, SQL_C_FLOAT, out_buffer, out_buffer_len, &len_or_indicator);
            if (SQL_SUCCEEDED(ret))
              rowbuffer.finish_field(len_or_indicator == SQL_NULL_DATA);
          }
          else
          {
            rowbuffer.prepare_add_double(out_buffer, out_buffer_len);
            ret = SQLGetData(_stmt, i, SQL_C_DOUBLE, out_buffer, out_buffer_len, &len_or_indicator);
            if (SQL_SUCCEEDED(ret))
              rowbuffer.finish_field(len_or_indicator == SQL_NULL_DATA);
          }
          break;
        case SQL_C_DATE:
          ret = get_date_time_data(rowbuffer, i, MYSQL_TYPE_DATE);
          break;
        case SQL_C_TIME:
          ret = get_date_time_data(rowbuffer, i, MYSQL_TYPE_TIME);
          break;
        case SQL_C_TIMESTAMP:
          ret = get_date_time_data(rowbuffer, i, MYSQL_TYPE_TIMESTAMP);
          break;
        case SQL_C_UBIGINT:
        case SQL_C_SBIGINT:
          rowbuffer.prepare_add_bigint(out_buffer, out_buffer_len);
          ret = SQLGetData(_stmt, i, _column_types[i-1], out_buffer, out_buffer_len, &len_or_indicator);
          if (SQL_SUCCEEDED(ret))
            rowbuffer.finish_field(len_or_indicator == SQL_NULL_DATA);
          break;
        case SQL_C_ULONG:
        case SQL_C_SLONG:
        {
          long tmp_buffer;
          bool unsig;
          enum enum_field_types target_type;
          ret = SQLGetData(_stmt, i, _column_types[i-1], &tmp_buffer, sizeof(tmp_buffer), &len_or_indicator);
          if (SQL_SUCCEEDED(ret))
          {
            switch ((target_type = rowbuffer.target_type(unsig)))
            {
              case MYSQL_TYPE_SHORT:
                rowbuffer.prepare_add_short(out_buffer, out_buffer_len);
                if ((unsig && (tmp_buffer < 0 || tmp_buffer > UINT16_MAX)) || (!unsig && (tmp_buffer > INT16_MAX || tmp_buffer < INT16_MIN)))
                  throw std::logic_error(base::strfmt("Range error fetching field %i (value %li, target is %s)",
                    i, tmp_buffer, mysql_field_type_to_name(target_type)));
                *(short*)out_buffer = (short)tmp_buffer;
                break;
              case MYSQL_TYPE_TINY:
                rowbuffer.prepare_add_tiny(out_buffer, out_buffer_len);
                if ((unsig && (tmp_buffer < 0 || tmp_buffer > UINT8_MAX)) || (!unsig && (tmp_buffer > INT8_MAX || tmp_buffer < INT8_MIN)))
                  throw std::logic_error(base::strfmt("Range error fetching field %i (value %li, target is %s)",
                    i, tmp_buffer, mysql_field_type_to_name(target_type)));
                *(char*)out_buffer = (char)tmp_buffer;
                break;
              default:
                rowbuffer.prepare_add_long(out_buffer, out_buffer_len);
                *(long*)out_buffer = tmp_buffer;
                break;
            }
            rowbuffer.finish_field(len_or_indicator == SQL_NULL_DATA);}
          break;
        }
        case SQL_C_USHORT:
        case SQL_C_SSHORT:
          rowbuffer.prepare_add_short(out_buffer, out_buffer_len);
          ret = SQLGetData(_stmt, i, _column_types[i-1], out_buffer, out_buffer_len, &len_or_indicator);
          if (SQL_SUCCEEDED(ret))
            rowbuffer.finish_field(len_or_indicator == SQL_NULL_DATA);
          break;
        case SQL_C_UTINYINT:
        case SQL_C_STINYINT:
          rowbuffer.prepare_add_tiny(out_buffer, out_buffer_len);
          ret = SQLGetData(_stmt, i, _column_types[i-1], out_buffer, out_buffer_len, &len_or_indicator);
          if (SQL_SUCCEEDED(ret))
            rowbuffer.finish_field(len_or_indicator == SQL_NULL_DATA);
          break;
        case SQL_C_WCHAR:
        case SQL_C_CHAR:
        {
          switch (rowbuffer[i-1].buffer_type)
          {
            case MYSQL_TYPE_TIME:
            case MYSQL_TYPE_DATE:
            case MYSQL_TYPE_DATETIME:
            case MYSQL_TYPE_NEWDATE:
              ret = get_date_time_data(rowbuffer, i, rowbuffer[i-1].buffer_type);
              break;
            case MYSQL_TYPE_GEOMETRY:
              ret = get_geometry_buffer_data(rowbuffer, i);
              break;
            default:
              if (_column_types[i-1] == SQL_C_WCHAR)
                ret = get_wchar_buffer_data(rowbuffer, i);
              else
                ret = get_char_buffer_data(rowbuffer, i);
              break;
          }
          break;
        }
        case SQL_C_BINARY:
        {
          bool was_null = true;

          // During the migration process some non standard data types are migrated as strings
          // Those will come as SQL_C_BINARY but will be migrated as NULL for now
          if (rowbuffer[i-1].buffer_type != MYSQL_TYPE_STRING)
          {
            was_null = false;
            ret = get_char_buffer_data(rowbuffer, i);
          }

          rowbuffer.finish_field(was_null);
        }
          break;

        default:
          throw std::logic_error(base::strfmt("Unhandled type %i", _column_types[i-1]));
      }
      if (!SQL_SUCCEEDED(ret))
      {
        rowbuffer.finish_field(true);
        throw ConnectionError("SQLGetData", ret, SQL_HANDLE_STMT, _stmt);
      }
    }
    return true;
  }
  return false;
}


MySQLCopyDataSource::MySQLCopyDataSource(const std::string &hostname, int port,
                                         const std::string &username, const std::string &password,
                                         const std::string &socket, bool use_cleartext_plugin,
                                         unsigned int connection_timeout)
: _select_stmt(NULL), _has_long_data(false)
{
  this->_connection_timeout = connection_timeout;
  std::string host = hostname;
  mysql_init(&_mysql);

  if (port > 0)
  {
    // Forces usage of TCP connection if indicated on the connection
    // settings (a port is specified)
    int proto = MYSQL_PROTOCOL_TCP;
    mysql_options(&_mysql, MYSQL_OPT_PROTOCOL, &proto);

    log_info("Connecting to MySQL server at %s:%i with user %s\n",
             hostname.c_str(), port, username.c_str());
  }
  else
  {
    // Socket file/Named pipe connections

    #if defined(WIN32)
      // Default local host connection in windows are done through shared memory
      // using "." forces using named pipe
      host=".";
    #else
      // Default local host connections in Linux are done through socket files
      host="localhost";
    #endif

    log_info("Connecting to MySQL server using socket %s with user %s\n",
             socket.c_str(), username.c_str());
  }

  mysql_options(&_mysql, MYSQL_OPT_CONNECT_TIMEOUT, &_connection_timeout);

#if defined(MYSQL_VERSION_MAJOR) && defined(MYSQL_VERSION_MINOR) && defined(MYSQL_VERSION_PATCH)
#if MYSQL_CHECK_VERSION(5,5,27)
  my_bool use_cleartext = use_cleartext_plugin;
  mysql_options(&_mysql, MYSQL_ENABLE_CLEARTEXT_PLUGIN, &use_cleartext);
#else
  if (use_cleartext_plugin)
    log_warning("Trying to use the ClearText plugin, but it's not supported by libmysqlclient\n");
#endif
#endif

  if (!mysql_real_connect(&_mysql, host.c_str(), username.c_str(), password.c_str(), NULL, port, socket.c_str(),
                          CLIENT_COMPRESS))
  {
    log_error("Failed opening connection to MySQL: %s\n", mysql_error(&_mysql));
    throw ConnectionError("mysql_real_connect", &_mysql);
  }
  log_info("Connection to MySQL opened\n");

  std::string q = "SET NAMES 'utf8'";
  if (mysql_real_query(&_mysql, q.data(), (unsigned long)q.length()) != 0)
    throw ConnectionError(q, &_mysql);
}

size_t MySQLCopyDataSource::count_rows(const std::string &schema, const std::string &table, const std::vector<std::string> &pk_columns,
                                       const CopySpec &spec, const std::vector<std::string> &last_pkeys)
{
  std::string q = base::strfmt("USE %s", schema.c_str());

  if (mysql_query(&_mysql, q.data()) < 0)
    throw ConnectionError("mysql_query("+q+")", &_mysql);

  switch (spec.type)
  {
    case CopyAll:
      if (spec.resume && last_pkeys.size())
        q = base::strfmt("SELECT count(*) FROM %s WHERE %s", table.c_str(), get_where_condition(pk_columns, last_pkeys).c_str());
      else
        q = base::strfmt("SELECT count(*) FROM %s", table.c_str());
      break;
    case CopyRange:
    {
      std::string start_expr, end_expr;
      if (spec.range_end < 0)
        end_expr = "";
      else
        end_expr = base::strfmt("%s <= %lli", spec.range_key.c_str(), spec.range_end);
      start_expr = base::strfmt("%s >= %lli", spec.range_key.c_str(), spec.range_start);
      if (!end_expr.empty())
        q = base::strfmt("SELECT count(*) FROM %s WHERE %s AND %s", table.c_str(), start_expr.c_str(), end_expr.c_str());
      else
        q = base::strfmt("SELECT count(*) FROM %s WHERE %s", table.c_str(), start_expr.c_str());
      break;
    }
    case CopyCount:
    {
      if (spec.resume && last_pkeys.size())
        q = base::strfmt("SELECT count(*) FROM %s WHERE %s LIMIT %lli", table.c_str(), get_where_condition(pk_columns, last_pkeys).c_str(), spec.row_count);
      else
        q = base::strfmt("SELECT count(*) FROM %s LIMIT %lli", table.c_str(), spec.row_count);
      break;
    }
    case CopyWhere:
    {
      q = base::strfmt("SELECT count(*) FROM %s WHERE %s", table.c_str(), spec.where_expression.c_str());
      break;
    }
  }

  if (mysql_query(&_mysql, q.data()) != 0)
    throw ConnectionError("mysql_query("+q+")", &_mysql);

  MYSQL_RES *result;
  if ((result = mysql_use_result(&_mysql)) == NULL)
    throw ConnectionError("MySQL query", &_mysql);


  // Retrieves the row count...
  MYSQL_ROW row = mysql_fetch_row(result);

  long long count = 0;
  if (row)
    count = atol(row[0]);

  mysql_free_result(result);

  if ((spec.type == CopyAll || spec.type == CopyWhere) && spec.max_count > 0 && spec.max_count < count)
    count = spec.max_count;

  return (size_t)count;
}

boost::shared_ptr<std::vector<ColumnInfo> > MySQLCopyDataSource::begin_select_table(const std::string &schema, const std::string &table,
                                                                                    const std::vector<std::string> &pk_columns,
                                                                                    const std::string &select_expression,
                                                                                    const CopySpec &spec, const std::vector<std::string> &last_pkeys)
{
  boost::shared_ptr<std::vector<ColumnInfo> > columns(new std::vector<ColumnInfo>());

  _schema_name = schema;
  _table_name = table;

  std::string q = base::strfmt("USE %s", schema.c_str());

  if (mysql_query(&_mysql, q.data()) < 0)
    throw ConnectionError("mysql_query("+q+")", &_mysql);

  QueryBuilder select_query;
  select_query.select_columns(select_expression);
  select_query.select_from_table(table);
  select_query.add_orderby(boost::algorithm::join(pk_columns, ", "));

  if (spec.type == CopyCount || spec.max_count > 0)
    select_query.add_limit(base::strfmt("%lli", spec.row_count));
  if (spec.resume && last_pkeys.size())
    select_query.add_where(get_where_condition(pk_columns, last_pkeys));
  if (spec.type == CopyRange)
  {
    select_query.add_where(base::strfmt("%s >= %lli", spec.range_key.c_str(), spec.range_start));
    if (spec.range_end >= 0)
      select_query.add_where(base::strfmt("%s <= %lli", spec.range_key.c_str(), spec.range_end));
  }
  if (spec.type == CopyWhere)
    select_query.add_where(spec.where_expression);

  q = select_query.build_query();

  log_debug("Executing query: %s\n", q.c_str());
  MYSQL_STMT *stmt = mysql_stmt_init(&_mysql);
  if (stmt)
  {
    if (mysql_stmt_prepare(stmt, q.data(), (unsigned long)q.length()) == 0)
    {
      _select_stmt = stmt;

      MYSQL_RES *result = mysql_stmt_result_metadata(_select_stmt);

      if (result)
      {
        int column_count = mysql_num_fields(result);

        log_debug2("Columns from source table %s.%s (%i):\n", schema.c_str(), table.c_str(), column_count);

        MYSQL_FIELD *fields = mysql_fetch_fields(result);

        for (int i = 0; i < column_count; i++)
        {
          ColumnInfo info;

          info.source_name = fields[i].name;
          info.source_type = mysql_field_type_to_name(fields[i].type);
          info.source_length = fields[i].length;
          info.is_unsigned = false;
          info.is_long_data = false;

          info.is_long_data = fields[i].type == MYSQL_TYPE_TINY_BLOB ||
            fields[i].type == MYSQL_TYPE_MEDIUM_BLOB || fields[i].type == MYSQL_TYPE_BLOB;

          if(info.is_long_data)
            _has_long_data = true;

          log_debug2("%i - %s: %s\n", i + 1, info.source_name.c_str(), info.source_type.c_str());
          columns->push_back(info);
        }

        if (mysql_stmt_execute(_select_stmt) != 0)
          throw ConnectionError("mysql_stmt_execute", &_mysql);
      }
      else
        throw ConnectionError("mysql_stmt_result_metadata", &_mysql);
    }
    else
    {
      if(mysql_stmt_close(stmt))
        throw ConnectionError("mysql_stmt_close", &_mysql);

      throw ConnectionError("mysql_stmt_prepare", &_mysql);
    }
  }
  else
    throw ConnectionError("mysql_stmt_init", &_mysql);

  return columns;
}

void MySQLCopyDataSource::end_select_table()
{
  if (_select_stmt)
  {
    if (mysql_stmt_close(_select_stmt))
      throw ConnectionError("mysql_stmt_close", &_mysql);
    else
      _select_stmt = NULL;
  }
}

bool MySQLCopyDataSource::fetch_row(RowBuffer &rowbuffer)
{
  bool ret_val = true;

  if (mysql_stmt_bind_result(_select_stmt, &(rowbuffer[0])) != 0)
    throw ConnectionError(base::strfmt("mysql_stmt_bind_result: %s", mysql_stmt_error(_select_stmt)), &_mysql);

  int errcode = mysql_stmt_fetch(_select_stmt);

  if (errcode != 0)
  {
    if (errcode == MYSQL_DATA_TRUNCATED /*&& _has_long_data*/)
    {
      for (size_t index = 0; index < rowbuffer.size(); index++)
      {
        if (*rowbuffer[index].error)
        {
          if (rowbuffer[index].buffer_type == MYSQL_TYPE_TINY_BLOB ||
              rowbuffer[index].buffer_type == MYSQL_TYPE_MEDIUM_BLOB ||
              rowbuffer[index].buffer_type == MYSQL_TYPE_LONG_BLOB ||
              rowbuffer[index].buffer_type == MYSQL_TYPE_BLOB ||
              rowbuffer[index].buffer_type == MYSQL_TYPE_STRING ||
              rowbuffer[index].buffer_type == MYSQL_TYPE_GEOMETRY)
          {
            if (rowbuffer[index].buffer_length)
              free(rowbuffer[index].buffer);

            rowbuffer[index].buffer_length = *rowbuffer[index].length;

            if (_max_parameter_size >= 0 && rowbuffer[index].buffer_length > (unsigned long long)_max_parameter_size)
            {
              if (_abort_on_oversized_blobs)
                throw std::runtime_error(base::strfmt("oversized blob found in table %s.%s, size: %lli",
                  _schema_name.c_str(), _table_name.c_str(), (long long)rowbuffer[index].buffer_length));
              else
              {
                printf("oversized blob found in table %s.%s, size: %lli",
                  _schema_name.c_str(), _table_name.c_str(), (long long)rowbuffer[index].buffer_length);
                *rowbuffer[index].is_null = true;
                continue;
              }
            }
            else
            {
              rowbuffer[index].buffer = malloc(rowbuffer[index].buffer_length);

              mysql_stmt_fetch_column(_select_stmt, &rowbuffer[index], (unsigned int)index, 0);
            }
          }
          else
            ret_val = false;
        }
      }
    }
    else
      ret_val = false;

    // BLOBs will be sent ONLY when not doing bulk inserts
    if (ret_val && _has_long_data && !_use_bulk_inserts)
    {
      // Sends the BLOBS...
      rowbuffer.clear();
      for (size_t index = 0; index < rowbuffer.size(); index++)
      {
        if (rowbuffer.check_if_blob())
          rowbuffer.send_blob_data((const char*)rowbuffer[index].buffer, rowbuffer[index].buffer_length);

        // Advances the current field pointer insied row buffer
        rowbuffer.finish_field((*rowbuffer[index].is_null) == 1);
      }
    }
  }

  return ret_val;
}

MySQLCopyDataSource::~MySQLCopyDataSource()
{
  if (_select_stmt)
    mysql_stmt_close(_select_stmt);
  mysql_close(&_mysql);
}

// -------------------------------------------------------------------------------------------------

void MySQLCopyDataTarget::init()
{
  /*
   As of MySQL 5.1.57, the max_long_data_size system variable controls the maximum size of parameter
   values that can be sent with mysql_stmt_send_long_data(). If this variable not set at server startup,
   the default is the value of the max_allowed_packet system variable. max_long_data_size is deprecated.
   In MySQL 5.6, it is removed and the maximum parameter size is controlled by max_allowed_packet.
   */
  get_server_version();

  // find out the max packet size taken by the connection
  get_server_value("max_allowed_packet", _max_allowed_packet);
  log_debug("Detected max_allowed_packet=%lu\n", _max_allowed_packet);

  if (_major_version == 5 &&
      ((_minor_version > 1 && _minor_version < 6) || (_minor_version == 1 && _build_version >= 57)))
  {
    // find out the max parameter size on a prepared statement
    get_server_value("max_long_data_size", _max_long_data_size);
    log_debug("Detected max_long_data_size=%lu\n", _max_long_data_size);
  }
  else
    _max_long_data_size = _max_allowed_packet;

  std::string q = "SET NAMES 'utf8'";
  if (mysql_real_query(&_mysql, q.data(), (unsigned long)q.length()) != 0)
    throw ConnectionError(q, &_mysql);

  // the source data will come in a charset that's not utf-8, so we let the server do the conversion
  if (!_incoming_data_charset.empty())
  {
    log_info("Setting charset for source data to %s\n", _incoming_data_charset.c_str());
    q = base::sqlstring("SET character_set_client=?", 0) << _incoming_data_charset;
    if (mysql_real_query(&_mysql, q.data(), (unsigned long)q.length()) != 0)
      throw ConnectionError(q, &_mysql);
  }

  q = "SET FOREIGN_KEY_CHECKS=0";
  if (mysql_real_query(&_mysql, q.data(), (unsigned long)q.length()) != 0)
    throw ConnectionError(q, &_mysql);

  // some DBs (like MS Access) have sequence/auto-increment values start at 0
  // by default, mysql will change that to 1, so when the actual row numbered 1 comes it will be duplicated
  if (mysql_query(&_mysql, "SET SESSION SQL_MODE=CONCAT('NO_AUTO_VALUE_ON_ZERO,', @@SQL_MODE)") != 0)
  {
    log_warning("Error changing sql_mode: %s\n", mysql_error(&_mysql));
  }
}

std::vector<std::string> MySQLCopyDataTarget::get_last_pkeys(const std::vector<std::string> &pk_columns, const std::string &schema, const std::string &table)
{
  std::vector<std::string> ret;
  std::string order_by_cond;

  for (size_t i = 0; i < pk_columns.size(); ++i)
  {
    order_by_cond += base::strfmt("%s DESC", pk_columns[i].c_str());
    if (i < pk_columns.size() - 1)
      order_by_cond += ",";
  }

  const std::string q = base::strfmt("SELECT %s FROM %s.%s ORDER BY %s LIMIT 0,1", boost::algorithm::join(pk_columns, ", ").c_str(), schema.c_str(), table.c_str(), order_by_cond.c_str());
  if (mysql_query(&_mysql, q.data()) != 0)
    throw ConnectionError("mysql_query(" + q + ")", &_mysql);

  MYSQL_RES *result;
  if ((result = mysql_use_result(&_mysql)) == NULL)
    throw ConnectionError("mysql_use_result", &_mysql);


  MYSQL_ROW row = mysql_fetch_row(result);

  if (row)
    for (size_t i = 0; i < pk_columns.size(); ++i)
      ret.push_back(row[i]);

  mysql_free_result(result);

  std::string column_value;
  for (size_t i = 0; i < ret.size(); ++i)
  {
    column_value += base::strfmt("%s: %s", pk_columns[i].c_str(), ret[i].c_str());
    if (i < pk_columns.size() - 1)
      column_value += ",";
  }
  log_info("Resuming copy of table %s.%s. Starting on record with keys: %s\n", schema.c_str(), table.c_str(), column_value.c_str());

  return ret;
}


MYSQL_RES * MySQLCopyDataTarget::get_server_value(const std::string& variable)
{
  std::string q = "SHOW VARIABLES LIKE '" + variable + "'";
  if (mysql_real_query(&_mysql, q.data(), (unsigned long)q.length()) < 0)
    throw ConnectionError(q, &_mysql);

  MYSQL_RES *result;
  if ((result = mysql_use_result(&_mysql)) == NULL)
    throw ConnectionError("MySQL query", &_mysql);

  return result;
}


void MySQLCopyDataTarget::get_server_value(const std::string& variable, std::string &value)
{
  MYSQL_RES *result = get_server_value(variable);

  MYSQL_ROW row = mysql_fetch_row(result);

  if (row)
    value = row[1];

  mysql_free_result(result);
}

void MySQLCopyDataTarget::get_server_value(const std::string& variable, unsigned long &value)
{
  MYSQL_RES *result = get_server_value(variable);

  MYSQL_ROW row = mysql_fetch_row(result);

  if (row)
  {
    unsigned long *lengths = mysql_fetch_lengths(result);
    sscanf(std::string(row[1], lengths[1]).c_str(), "%lu", &value);
  }

  mysql_free_result(result);
}

void MySQLCopyDataTarget::get_server_version()
{
  std::string version;

  get_server_value("version", version);

  std::vector<std::string> parsed_version = base::split(version, ".");

  _major_version = base::atoi<int>(parsed_version[0], 0);
  if (parsed_version.size() > 1)
    _minor_version = base::atoi<int>(parsed_version[1], 0);

  if (parsed_version.size() > 2)
    _build_version = base::atoi<int>(parsed_version[2], 0);

  log_debug("Detected server version=%s\n", version.c_str());
}

bool MySQLCopyDataTarget::is_mysql_version_at_least(const int _major, const int _minor, const int _build)
{
  return _major_version > _major
    || (_major_version == _major && _minor_version > _minor)
    || (_major_version == _major && _minor_version == _minor && _build_version >= _build);
}

std::string MySQLCopyDataTarget::ps_query()
{
  std::string q("INSERT INTO ");
  //q.append(base::sqlstring("!.!", 0) << _schema << _table).append(" (");
  q.append(base::strfmt("%s.%s", _schema.c_str(), _table.c_str())).append(" (");
  for (std::vector<ColumnInfo>::const_iterator iter = _columns->begin(); iter != _columns->end(); ++iter)
  {
    if (iter != _columns->begin())
      q.append(", ").append(base::sqlstring("!", 0) << iter->target_name);
    else
      q.append(base::sqlstring("!", 0) << iter->target_name);
  }

  q.append(") VALUES ");

  // On Prepared statemnts a sample record with the wildcards needs to be set
  // On bulk inserts the real records will be appended later
  if (!_use_bulk_inserts)
  {
    q.append("(");
    for (std::vector<ColumnInfo>::const_iterator iter = _columns->begin(); iter != _columns->end(); ++iter)
    {
      if (iter != _columns->begin())
        q.append(", ?");
      else
        q.append("?");
    }
    q.append(")");
  }
  return q;
}


enum enum_field_types MySQLCopyDataTarget::field_type_to_ps_param_type(enum enum_field_types ftype)
{
  // convert the resultset types to the PS param types
  switch (ftype)
  {
    case MYSQL_TYPE_DECIMAL:
      ftype = MYSQL_TYPE_STRING;
      break;
    case MYSQL_TYPE_TINY:
      ftype = MYSQL_TYPE_TINY;
      break;
    case MYSQL_TYPE_SHORT:
      ftype = MYSQL_TYPE_SHORT;
      break;
    case MYSQL_TYPE_LONG:
      ftype = MYSQL_TYPE_LONG;
      break;
    case MYSQL_TYPE_FLOAT:
      ftype = MYSQL_TYPE_FLOAT;
      break;
    case MYSQL_TYPE_DOUBLE:
      ftype = MYSQL_TYPE_DOUBLE;
      break;
    case MYSQL_TYPE_NULL:
      ftype = MYSQL_TYPE_NULL;
      break;
    case MYSQL_TYPE_TIMESTAMP:
      ftype = MYSQL_TYPE_TIMESTAMP;
      break;
    case MYSQL_TYPE_LONGLONG:
      ftype = MYSQL_TYPE_LONGLONG;
      break;
    case MYSQL_TYPE_INT24:
      ftype = MYSQL_TYPE_LONG;
      break;
    case MYSQL_TYPE_DATE:
      ftype = MYSQL_TYPE_DATE;
      break;
    case MYSQL_TYPE_TIME:
      ftype = MYSQL_TYPE_TIME;
      break;
    case MYSQL_TYPE_DATETIME:
      ftype = MYSQL_TYPE_DATETIME;
      break;
    case MYSQL_TYPE_YEAR:
      ftype = MYSQL_TYPE_SHORT;
      break;
    case MYSQL_TYPE_NEWDATE:
      ftype = MYSQL_TYPE_DATE;
      break;
    case MYSQL_TYPE_VARCHAR:
      ftype = MYSQL_TYPE_STRING;
      break;
    case MYSQL_TYPE_BIT:
      ftype = MYSQL_TYPE_BIT;
      break;
    case MYSQL_TYPE_NEWDECIMAL:
      ftype = MYSQL_TYPE_STRING;
      break;
    case MYSQL_TYPE_ENUM:
    case MYSQL_TYPE_SET:
      ftype = MYSQL_TYPE_STRING;
      break;
    case MYSQL_TYPE_TINY_BLOB:
    case MYSQL_TYPE_MEDIUM_BLOB:
    case MYSQL_TYPE_LONG_BLOB:
    case MYSQL_TYPE_BLOB:
      ftype = MYSQL_TYPE_BLOB;
      break;
    case MYSQL_TYPE_VAR_STRING:
    case MYSQL_TYPE_STRING:
      ftype = MYSQL_TYPE_STRING;
      break;
    case MYSQL_TYPE_GEOMETRY:
      if (_source_rdbms_type == "Mysql")
        ftype = MYSQL_TYPE_BLOB;
      else
        ftype = MYSQL_TYPE_GEOMETRY;
      break;
    default:
      break;
  }
  return ftype;
}

MySQLCopyDataTarget::MySQLCopyDataTarget(const std::string &hostname, int port,
                                         const std::string &username, const std::string &password,
                                         const std::string &socket, bool use_cleartext_plugin, const std::string &app_name,
                                         const std::string &incoming_charset, const std::string &source_rdbms_type,
                                         const unsigned int connection_timeout)
  : _insert_stmt(NULL), _max_allowed_packet(1000000), _max_long_data_size(1000000),// 1M default
  _row_buffer(NULL), _major_version(0), _minor_version(0), _build_version(0), _use_bulk_inserts(true), _bulk_insert_buffer(this), _bulk_insert_record(this),
  _bulk_insert_batch(0), _source_rdbms_type(source_rdbms_type), _connection_timeout(connection_timeout)
{
  std::string host = hostname;
  _truncate = false;

  _incoming_data_charset = incoming_charset;
  if (base::tolower(_incoming_data_charset) == "cp1252" || base::tolower(_incoming_data_charset) == "windows-1252")
    _incoming_data_charset = "latin1";

  mysql_init(&_mysql);
#if defined(MYSQL_VERSION_MAJOR) && defined(MYSQL_VERSION_MINOR) && defined(MYSQL_VERSION_PATCH)
#if MYSQL_CHECK_VERSION(5,6,6)
  if (is_mysql_version_at_least(5,6,6))
    mysql_options4(&_mysql, MYSQL_OPT_CONNECT_ATTR_ADD, "program_name", app_name.c_str());
#endif
#endif

  // _bulk_insert_record is used to prepare a single record string, the connection
  // is needed to escape binary data properly
  _bulk_insert_record.set_connection(&_mysql);

  if (port > 0)
  {
    // Forces usage of TCP connection if indicated on the connection
    // settings (a port is specified)
    int proto = MYSQL_PROTOCOL_TCP;
    mysql_options(&_mysql, MYSQL_OPT_PROTOCOL, &proto);

    log_info("Connecting to MySQL server at %s:%i with user %s\n",
             hostname.c_str(), port, username.c_str());
  }
  else
  {
    // Socket file/Named pipe connections

#if defined(WIN32)
    // Default local host connection in windows are done through shared memory
    // using "." forces using named pipe
    host=".";
#else
    // Default local host connections in Linux are done through socket files
    host="localhost";
#endif

    log_info("Connecting to MySQL server using socket %s with user %s\n",
             socket.c_str(), username.c_str());
  }

  mysql_options(&_mysql, MYSQL_OPT_CONNECT_TIMEOUT, &_connection_timeout);

#if defined(MYSQL_VERSION_MAJOR) && defined(MYSQL_VERSION_MINOR) && defined(MYSQL_VERSION_PATCH)
#if MYSQL_CHECK_VERSION(5,5,27)
  my_bool use_cleartext = use_cleartext_plugin;
  mysql_options(&_mysql, MYSQL_ENABLE_CLEARTEXT_PLUGIN, &use_cleartext);
#else
  if (use_cleartext_plugin)
    log_warning("Trying to use the ClearText plugin, but it's not supported by libmysqlclient\n");
#endif
#endif


  if (!mysql_real_connect(&_mysql, hostname.c_str(), username.c_str(), password.c_str(), NULL, port, socket.c_str(),
                          CLIENT_COMPRESS))
  {
    log_error("Failed opening connection to MySQL: %s\n", mysql_error(&_mysql));
    throw ConnectionError("mysql_real_connect", &_mysql);
  }
  log_info("Connection to MySQL opened\n");

  init();
}

MySQLCopyDataTarget::~MySQLCopyDataTarget()
{
  delete _row_buffer;
  if (_insert_stmt)
    mysql_stmt_close(_insert_stmt);
  mysql_close(&_mysql);
}


void MySQLCopyDataTarget::set_truncate(bool flag)
{
  _truncate = flag;
}

void MySQLCopyDataTarget::set_target_table(const std::string &schema, const std::string &table,
                                           boost::shared_ptr<std::vector<ColumnInfo> > columns)
{
  _schema = schema;
  _table = table;
  _columns = columns;

  // create a PS and prepare it, which will get us the metadata we need without
  // actually executing the query
  std::string q = base::strfmt("SELECT * FROM %s.%s", schema.c_str(), table.c_str()); //base::sqlstring("SELECT * FROM !.!", 0) << schema << table;
  MYSQL_STMT *stmt = mysql_stmt_init(&_mysql);
  if (stmt)
  {
    if (mysql_stmt_prepare(stmt, q.data(), (unsigned long)q.length()) == 0)
    {
      MYSQL_RES *meta = mysql_stmt_result_metadata(stmt);
      if (meta)
      {
        int column_count = mysql_num_fields(meta);
        if (column_count == (int)columns->size())
        {
          MYSQL_FIELD *fields = mysql_fetch_fields(meta);
          log_debug2("Columns from target table %s.%s (%i):\n", schema.c_str(), table.c_str(), column_count);
          for (int i= 0; i < column_count; i++)
          {
            (*columns)[i].target_name = std::string(fields[i].name, fields[i].name_length);
            (*columns)[i].target_type = field_type_to_ps_param_type(fields[i].type);
            // We can't trust source drivers to report signed/unsigned values, so we take that from the target MySQL table:
            (*columns)[i].is_unsigned = (fields[i].flags & UNSIGNED_FLAG) != 0;
            if (_get_field_lengths_from_target)
              (*columns)[i].source_length = fields[i].length;
            log_debug2("%i - %s: %s\n", i + 1, (*columns)[i].target_name.c_str(),
                       mysql_field_type_to_name((*columns)[i].target_type));
          }
        }
        else
        {
          mysql_free_result(meta);
          mysql_stmt_close(stmt);
          throw std::runtime_error(base::strfmt("Table %s.%s has wrong number of columns in target DB (%i, expected %i)",
                                                schema.c_str(), table.c_str(), column_count, (int)columns->size()));
        }
        mysql_free_result(meta);
      }
      else
      {
        ConnectionError err("mysql_stmt_result_metadata", stmt);
        mysql_stmt_close(stmt);
        throw err;
      }
    }
    else
    {
      ConnectionError err("mysql_stmt_prepare", stmt);
      mysql_stmt_close(stmt);
      throw err;
    }
    mysql_stmt_close(stmt);
  }
  else
    throw ConnectionError("mysql_stmt_init", &_mysql);

  if (_truncate)
  {
    log_info("Truncating table %s.%s\n", schema.c_str(), table.c_str());
    if (mysql_query(&_mysql, base::strfmt("TRUNCATE %s.%s", schema.c_str(), table.c_str()).c_str()) != 0)
      log_warning("Error executing TRUNCATE %s.%s: %s\n",
                  schema.c_str(), table.c_str(), mysql_error(&_mysql));
  }

  // TODO: Bulk inserts should be disabled when a single record can be bigger than the max_packet_size
  _use_bulk_inserts = true;
  if (_use_bulk_inserts)
  {
    _bulk_insert_buffer.reset(_max_allowed_packet);
    _bulk_insert_record.reset(_max_allowed_packet);
  }
}

void MySQLCopyDataTarget::send_long_data(int column, const char *data, size_t length)
{
  if (mysql_stmt_send_long_data(_insert_stmt, column, data, (unsigned long)length))
  {
    std::string error = base::strfmt("Error sending long data: %s", mysql_stmt_error(_insert_stmt));
    throw std::logic_error(error);
  }
}

void MySQLCopyDataTarget::begin_inserts()
{
  MYSQL_STMT *stmt;

  // Initialize variables for non prepared insert statement
  _bulk_insert_query = ps_query();
  _init_bulk_insert = true;
  _bulk_record_count = 0;

  // The RowBuffer is used by the CopyDataSources to store in it the data read from the
  // database, once the data is loaded in it, it is used for both bulk inserts
  // and prepared statements
  if (_row_buffer)
    delete _row_buffer;

  _row_buffer = new RowBuffer(_columns, boost::bind(&MySQLCopyDataTarget::send_long_data, this, _1, _2, _3), _max_allowed_packet);

  if (!_use_bulk_inserts)
  {
    stmt = mysql_stmt_init(&_mysql);
    if (!stmt)
      throw ConnectionError("mysql_stmt_init", &_mysql);

    if (mysql_stmt_prepare(stmt, _bulk_insert_query.data(), (unsigned long)_bulk_insert_query.length()) != 0)
    {
      mysql_stmt_close(stmt);
      throw ConnectionError("mysql_stmt_prepare", stmt);
    }
    if (mysql_stmt_param_count(stmt) != _columns->size())
    {
      mysql_stmt_close(stmt);
      throw std::logic_error("Unexpected parameter count for PS returned by MySQL");
    }

    if (mysql_stmt_bind_param(stmt, &(*_row_buffer)[0]) != 0)
      throw ConnectionError("mysql_stmt_bind_param", stmt);

    _insert_stmt = stmt;
  }
}

int MySQLCopyDataTarget::end_inserts(bool flush)
{
  int ret_val = 0;

  // When doing bulk inserts it is possible that some records are still pending on the
  // _bulk_insert_buffer or _bulk_insert_record so they need to be inserted
  if (_use_bulk_inserts)
  {
    if (flush)
    {
      if (_bulk_insert_buffer.length)
        ret_val = do_insert(true);
      else if (_bulk_insert_record.length)
      {
        _init_bulk_insert = true;
        ret_val = do_insert(true);
      }
    }
  }
  else
  {
    if (_insert_stmt)
      mysql_stmt_close(_insert_stmt);
    _insert_stmt = NULL;
  }

  return ret_val;
}

int MySQLCopyDataTarget::do_insert(bool final)
{
  int ret_val = 0;

  if (_use_bulk_inserts)
  {
    bool add_comma = true;

    if (_init_bulk_insert)
    {
      add_comma = false;
      _init_bulk_insert = false;

      _bulk_insert_buffer.append(_bulk_insert_query.c_str(), _bulk_insert_query.length());

      if (_bulk_insert_record.length)
      {
        _bulk_insert_buffer.append(_bulk_insert_record.buffer, _bulk_insert_record.length);
        _bulk_insert_record.reset(_max_allowed_packet);
        _bulk_record_count++;
        add_comma = true;
      }
    }

    // This will be disabled if still have records but they still fit into the buffer
    bool do_insert = true;

    // If it is not the last insert (there still pending records)
    // Then continues with the formatting
    if (!final)
    {
      // Formats the next record into _bulk_insert_record
      if (format_bulk_record())
      {
        // Next record + 1 as the comma also counts
        if (_bulk_insert_buffer.space_left() >= (_bulk_insert_record.length + ( add_comma? 1:0)))
        {
          if (add_comma)
            _bulk_insert_buffer.append(",", 1);

          _bulk_insert_buffer.append(_bulk_insert_record.buffer, _bulk_insert_record.length);
          _bulk_insert_record.reset(_max_allowed_packet);
          _bulk_record_count++;

          // Forces the insert when the max number of records has been reached
          do_insert = _bulk_record_count == _bulk_insert_batch;
        }
      }
      else
      {
        throw std::runtime_error("Found record bigger than max_allowed_packet");
      }
    }

    if (do_insert)
    {
      ret_val = _bulk_record_count;
      _init_bulk_insert = true;
      if (mysql_real_query(&_mysql, _bulk_insert_buffer.buffer, (unsigned long)_bulk_insert_buffer.length) != 0)
      {
        _bulk_insert_buffer.buffer[_bulk_insert_buffer.length] = 0;
        log_info("Statement execution failed: %s:\n%s\n", mysql_error(&_mysql), _bulk_insert_buffer.buffer);

        throw ConnectionError("Inserting Data", &_mysql);
      }
      _bulk_insert_buffer.reset(_max_allowed_packet);
      _bulk_record_count = 0;
    }
  }
  else
  {
    if (mysql_stmt_execute(_insert_stmt) != 0)
      throw ConnectionError("mysql_stmt_execute", _insert_stmt);

    ret_val = 1;
  }

  return ret_val;
}

bool MySQLCopyDataTarget::format_bulk_record()
{
  bool ret_val = true;
  _bulk_insert_record.append("(", 1);

  for(size_t index = 0; ret_val && index < _row_buffer->size() - 1; index++)
  {
    ret_val = append_bulk_column(index);
    _bulk_insert_record.append(",", 1);
  }

  if (ret_val)
  {
    ret_val = append_bulk_column(_row_buffer->size() - 1);

    if (ret_val)
      ret_val = _bulk_insert_record.append(")", 1);
  }

  return ret_val;
}

bool MySQLCopyDataTarget::append_bulk_column(size_t col_index)
{
  std::string data;
  bool ret_val = true;

  if (*(*_row_buffer)[col_index].is_null)
    ret_val = _bulk_insert_record.append("NULL", 4);
  else
  {
    switch((*_row_buffer)[col_index].buffer_type)
    {
      case MYSQL_TYPE_NULL:
        ret_val = _bulk_insert_record.append("NULL", 4);
        break;
      case MYSQL_TYPE_TINY:
        if ((*_row_buffer)[col_index].is_unsigned)
        {
          unsigned char *val_char = (unsigned char *)(*_row_buffer)[col_index].buffer;
          data = base::strfmt("%u", *val_char);
        }
        else
        {
          char *val_char = (char *)(*_row_buffer)[col_index].buffer;
          data = base::strfmt("%d", *val_char);
        }
        ret_val = _bulk_insert_record.append(data.data(), data.length());
        break;
      case MYSQL_TYPE_SHORT:
      case MYSQL_TYPE_YEAR:
        if ((*_row_buffer)[col_index].is_unsigned)
        {
          unsigned short *val_short = (unsigned short *)(*_row_buffer)[col_index].buffer;
          data = base::strfmt("%u", *val_short);
        }
        else
        {
          short *val_short = (short *)(*_row_buffer)[col_index].buffer;
          data = base::strfmt("%d", *val_short);
        }
        ret_val = _bulk_insert_record.append(data.data(), data.length());
        break;
      case MYSQL_TYPE_INT24:
      case MYSQL_TYPE_LONG:
        if ((*_row_buffer)[col_index].is_unsigned)
        {
          unsigned int *val_int = (unsigned int *)(*_row_buffer)[col_index].buffer;
          data = base::strfmt("%u", *val_int);
        }
        else
        {
          int *val_int = (int *)(*_row_buffer)[col_index].buffer;
          data = base::strfmt("%i", *val_int);
        }
        ret_val = _bulk_insert_record.append(data.data(), data.length());
        break;
      case MYSQL_TYPE_LONGLONG:
        if ((*_row_buffer)[col_index].is_unsigned)
        {
          unsigned long long int *val_llint = (unsigned long long int*)(*_row_buffer)[col_index].buffer;
          data = base::strfmt("%llu", *val_llint);
        }
        else
        {
          long long int *val_llint = (long long int *)(*_row_buffer)[col_index].buffer;
          data = base::strfmt("%lli", *val_llint);
        }
        ret_val = _bulk_insert_record.append(data.data(), data.length());
        break;
      case MYSQL_TYPE_FLOAT:
      {
        float *val_float = (float*)(*_row_buffer)[col_index].buffer;
        data = base::strfmt("%f", *val_float);
        ret_val = _bulk_insert_record.append(data.data(), data.length());
      }
        break;
      case MYSQL_TYPE_DOUBLE:
      {
        double *val_double = (double*)(*_row_buffer)[col_index].buffer;
        data = base::strfmt("%f", *val_double);
        ret_val = _bulk_insert_record.append(data.data(), data.length());
      }
        break;
      case MYSQL_TYPE_BIT:
      {
        // As managed as string, an additional byte is added to the length, so
        // we remove that here to know the real legth in bytes
        std::div_t length= std::div((*_row_buffer)[col_index].buffer_length - 1, 8);

        if (length.rem)
          ++length.quot;

        unsigned long long uval = 0;
        unsigned int shift = 0;

        for (int index = 1; index <= length.quot; index++ )
        {
          uval += (((unsigned char*)(*_row_buffer)[col_index].buffer)[length.quot - index]) << shift;
          shift += 8;
        }

        std::string numeric_value = base::strfmt("%llu", uval);

<<<<<<< HEAD
        ret_val = _bulk_insert_record.append(numeric_value.data(), numeric_value.length());
        break;
      }
      case MYSQL_TYPE_DECIMAL:
      case MYSQL_TYPE_NEWDECIMAL:
        ret_val = _bulk_insert_record.append_escaped((char*)(*_row_buffer)[col_index].buffer, *(*_row_buffer)[col_index].length);
        break;
      case MYSQL_TYPE_VAR_STRING:
      case MYSQL_TYPE_VARCHAR:
      case MYSQL_TYPE_STRING:
      case MYSQL_TYPE_ENUM:
      case MYSQL_TYPE_SET:
        _bulk_insert_record.append("'", 1);
        ret_val = _bulk_insert_record.append_escaped((char*)(*_row_buffer)[col_index].buffer, *(*_row_buffer)[col_index].length);
        _bulk_insert_record.append("'", 1);
        break;
      case MYSQL_TYPE_TIME:
      case MYSQL_TYPE_DATE:
      case MYSQL_TYPE_NEWDATE:
      case MYSQL_TYPE_DATETIME:
      case MYSQL_TYPE_TIMESTAMP:
=======
      ret_val = _bulk_insert_record.append(numeric_value.data(), numeric_value.length());
      break;
    }
    case MYSQL_TYPE_DECIMAL:
    case MYSQL_TYPE_NEWDECIMAL:
      ret_val = _bulk_insert_record.append_escaped((char*)(*_row_buffer)[col_index].buffer, *(*_row_buffer)[col_index].length);
      break;
    case MYSQL_TYPE_VAR_STRING:
    case MYSQL_TYPE_VARCHAR:
    case MYSQL_TYPE_STRING:
    case MYSQL_TYPE_ENUM:
    case MYSQL_TYPE_SET:
    case MYSQL_TYPE_JSON:
      _bulk_insert_record.append("'", 1);
      ret_val = _bulk_insert_record.append_escaped((char*)(*_row_buffer)[col_index].buffer, *(*_row_buffer)[col_index].length);
      _bulk_insert_record.append("'", 1);
      break;
    case MYSQL_TYPE_TIME:
    case MYSQL_TYPE_DATE:
    case MYSQL_TYPE_NEWDATE:
    case MYSQL_TYPE_DATETIME:
    case MYSQL_TYPE_TIMESTAMP:
>>>>>>> a150fcad
      {
        MYSQL_TIME *ts = (MYSQL_TIME*)(*_row_buffer)[col_index].buffer;
        switch(ts->time_type)
        {
          case MYSQL_TIMESTAMP_DATETIME:
            if (_major_version >= 6
                || (_major_version == 5 && _minor_version >= 7)
                || (_major_version == 5 && _minor_version == 6 && _build_version >= 4))
              data = base::strfmt("'%04d-%02d-%02d %02d:%02d:%02d.%06lu'",
                                  ts->year, ts->month, ts->day,
                                  ts->hour, ts->minute, ts->second,
                                  ts->second_part);
            else
              data = base::strfmt("'%04d-%02d-%02d %02d:%02d:%02d'",
                                  ts->year, ts->month, ts->day,
                                  ts->hour, ts->minute, ts->second);
            break;
          case MYSQL_TIMESTAMP_DATE:
            data = base::strfmt("'%04d-%02d-%02d'",
                                ts->year, ts->month, ts->day);
            break;
          case MYSQL_TIMESTAMP_TIME:
            if (_major_version >= 6
                || (_major_version == 5 && _minor_version >= 7)
                || (_major_version == 5 && _minor_version == 6 && _build_version >= 4))
              data = base::strfmt("'%02d:%02d:%02d.%06lu'",
                                  ts->hour, ts->minute, ts->second, ts->second_part);
            else
              data = base::strfmt("'%02d:%02d:%02d'",
                                  ts->hour, ts->minute, ts->second);
            break;
          default:
            data = "''";
            break;
        }

        ret_val = _bulk_insert_record.append(data.data(), data.length());
      }
        break;
      case MYSQL_TYPE_BLOB:
      case MYSQL_TYPE_TINY_BLOB:
      case MYSQL_TYPE_MEDIUM_BLOB:
      case MYSQL_TYPE_LONG_BLOB:
        _bulk_insert_record.append("'", 1);
        ret_val = _bulk_insert_record.append_escaped((char*)(*_row_buffer)[col_index].buffer, *(*_row_buffer)[col_index].length);
        _bulk_insert_record.append("'", 1);
        break;

#if MYSQL_VERSION_ID > 50600
      case MYSQL_TYPE_TIMESTAMP2:
      case MYSQL_TYPE_DATETIME2:
      case MYSQL_TYPE_TIME2:
#endif
        // TODO: implement handling
        break;
      case MYSQL_TYPE_GEOMETRY:
        _bulk_insert_record.append("GeomFromText('");
        ret_val = _bulk_insert_record.append_escaped((char*)(*_row_buffer)[col_index].buffer, *(*_row_buffer)[col_index].length);
        _bulk_insert_record.append("')");
        break;
    }
  }

  return ret_val;
}

RowBuffer &MySQLCopyDataTarget::row_buffer()
{
  return *_row_buffer;
}

long long MySQLCopyDataTarget::get_max_value(const std::string &key)
{
  std::string q = base::sqlstring("SELECT max(!) FROM !.!", 0) << key << _schema << _table;
  mysql_query(&_mysql, q.c_str());
  return 0;
}


void MySQLCopyDataTarget::get_triggers_for_schema(const std::string &schema, std::map<std::string, std::string>& triggers)
{
  // Now pulls the trigger names
  log_debug("Retrieving trigger list\n");
  std::string get_trigger_list = base::sqlstring("SHOW TRIGGERS FROM !", 0) << schema;
  if (mysql_query(&_mysql, get_trigger_list.data()) != 0)
    throw ConnectionError("Querying Trigger List", &_mysql);

  MYSQL_RES *result;
  if ((result = mysql_use_result(&_mysql)) == NULL)
    throw ConnectionError("Getting Trigger List", &_mysql);

  // Gets the trigger names so they can be backed up
  MYSQL_ROW row;
  while ((row = mysql_fetch_row(result)))
    triggers[row[0]]="";

  mysql_free_result(result);
}

bool MySQLCopyDataTarget::get_trigger_definitions_for_schema(const std::string &schema, std::map<std::string, std::string>& triggers)
{
  bool success = true;
  std::map<std::string, std::string>::iterator index, end = triggers.end();

  // Pulls every trigger unless an error is found
  for (index = triggers.begin(); success && index != end; index++)
  {
    bool trigger_pulled = false;

    log_debug("Retrieving trigger definition for: %s\n", index->first.c_str());

    std::string get_trigger = base::sqlstring("SHOW CREATE TRIGGER !.!", 0) << schema << index->first;
    if (mysql_query(&_mysql, get_trigger.data()) == 0)
    {
      MYSQL_RES *result;
      if ((result = mysql_use_result(&_mysql)) != NULL)
      {
        MYSQL_ROW row;
        row = mysql_fetch_row(result);

        if (row)
        {
          triggers[index->first] = row[2];
          trigger_pulled = true;
        }

        mysql_free_result(result);
      }
    }

    // Updates the exit flag
    success = trigger_pulled;
  }

  // Will return TRUE only if all the triggers were successfully pulled
  return success;
}

void MySQLCopyDataTarget::backup_triggers_for_schema(const std::string &schema)
{
  bool created_table = false;
  std::string tmp_trigger_table(TMP_TRIGGER_TABLE);
  std::map <std::string, std::string> triggers;
  std::map<std::string, std::string>::iterator index, end;

  // Ensures there are triggers to backup
  get_triggers_for_schema(schema, triggers);

  if (!triggers.empty())
  {
    log_info("Disabling triggers for schema '%s'...", schema.c_str());

    // Creates the trigger backup table
    log_debug("\nCreating temporary trigger table: %s\n", tmp_trigger_table.c_str());
    std::string create_trigger_backup_table = base::sqlstring("CREATE TABLE !.! ( ! VARCHAR(100) NOT NULL, ! MEDIUMTEXT, PRIMARY KEY (!))", 0) << schema << TMP_TRIGGER_TABLE << "trigger_name" << "trigger_sql" << "trigger_name";

    if (mysql_query(&_mysql, create_trigger_backup_table.data()) != 0)
    {
      // If the backup table already exists then it is ok to continue
      if (mysql_errno(&_mysql) != 1050)
        throw ConnectionError("Unable to create trigger backup table", &_mysql);
      else
        log_info("The trigger backup table already existed on %s\n", schema.c_str());
    }
    else
      created_table = true;

    end = triggers.end();

    if (get_trigger_definitions_for_schema(schema, triggers))
    {
      // Backups the triggers
      for (index = triggers.begin(); index != end; index++)
      {
        if (!index->second.empty())
        {
          log_debug("Backing up trigger definition for: %s\n", index->first.c_str());
          std::string insert_trigger = base::sqlstring("INSERT INTO !.! VALUES (?,?)", 0) << schema << TMP_TRIGGER_TABLE << index->first << index->second;

          if (mysql_query(&_mysql, insert_trigger.data()) != 0)
          {
            // An error inserting the trigger because already exists is OK
            // It may be there from a previous run
            if (mysql_errno(&_mysql) != 1062)
            {
              // If the error is different and the backup table was created
              // on this run, it will be dropped
              if (created_table)
                drop_trigger_backups(schema);

              throw ConnectionError("Backing Up Trigger", &_mysql);
            }
            else
              log_info("The trigger %s was already in the backup\n", index->first.c_str());
          }
        }
      }

      // Now proceeds to remove the triggers
      for (index = triggers.begin(); index != end; index++)
      {
        log_debug("Dropping trigger: %s\n", index->first.c_str());
        std::string drop_trigger = base::sqlstring("DROP TRIGGER !.!", 0) << schema << index->first;
        if (mysql_query(&_mysql, drop_trigger.data()) != 0)
        {
          // If an error occurs and the backup table was created on this
          // run, the table is dropped
          if (created_table)
            drop_trigger_backups(schema);

          throw ConnectionError("Dropping Trigger", &_mysql);
        }
      }
    }

    log_info("Successfully backed up %lu triggers.\n", (unsigned long)triggers.size());
  }
}

void MySQLCopyDataTarget::drop_trigger_backups(const std::string& schema)
{
  log_debug("Deleting trigger backups\n");

  std::string drop_trigger_table = base::sqlstring("DROP TABLE !.!", 0) << schema << TMP_TRIGGER_TABLE;

  if (mysql_query(&_mysql, drop_trigger_table.data()) != 0)
    throw ConnectionError("Dropping trigger backups", &_mysql);
}

void MySQLCopyDataTarget::backup_triggers(std::set<std::string> &schemas)
{
  std::set <std::string>::const_iterator index;
  std::set <std::string>::const_iterator end = schemas.end();

  for (index = schemas.begin(); index!= end; index++)
    backup_triggers_for_schema (base::unquote_identifier(*index));
}

void MySQLCopyDataTarget::restore_triggers(std::set<std::string> &schemas)
{
  std::set <std::string>::const_iterator index;
  std::set <std::string>::const_iterator end = schemas.end();

  for (index = schemas.begin(); index!= end; index++)
  {
    std::vector <std::string> trigger_name;
    std::vector <std::string> trigger_sql;
    std::string a_schema = base::unquote_identifier(*index);

    log_info("Re-enabling triggers for schema '%s'\n", a_schema.c_str());
    log_debug("Retrieving trigger definitions\n");
    std::string get_trigger_definition = base::sqlstring("SELECT * FROM !.!", 0) << a_schema << TMP_TRIGGER_TABLE;

    if (mysql_query(&_mysql, get_trigger_definition.data()) != 0)
    {
      // It is ok if the table does not exist, it indicates there are
      // no triggers to restore
      if (mysql_errno(&_mysql) != 1146)
        throw ConnectionError("Querying Trigger Definitions", &_mysql);
      else
        log_info("No triggers found for '%s'\n", a_schema.c_str());
    }
    else
    {
      MYSQL_RES *result;
      if ((result = mysql_use_result(&_mysql)) == NULL)
        throw ConnectionError("Getting Trigger Definitions", &_mysql);

      // Gets the trigger names so they can be backed up
      MYSQL_ROW row;
      while ((row = mysql_fetch_row(result)))
      {
        trigger_name.push_back(row[0]);
        trigger_sql.push_back(row[1]);
      }

      mysql_free_result(result);

      std::vector <std::string>::const_iterator trigger_index;

      // Restores the triggers
      log_debug("Configuring active schema\n");
      std::string select_database = base::sqlstring("USE !", 0) << a_schema;
      if (mysql_query(&_mysql, select_database.data()) != 0)
        throw ConnectionError("Selecting Database", &_mysql);

      int restored = 0;
      for (size_t trigger_index = 0; trigger_index != trigger_sql.size(); trigger_index++)
      {
        log_debug("Restoring trigger %s\n", trigger_name.at(trigger_index).c_str());

        std::string trigger_def(trigger_sql.at(trigger_index));
        if (mysql_query(&_mysql, trigger_def.c_str()) != 0)
        {
          // It is ok having an error for duplicated triggers
          if (mysql_errno(&_mysql) != 1235)
            throw ConnectionError("Restoring trigger", &_mysql);
          else
            log_info("Trigger %s already existed, skipping...\n", trigger_name.at(trigger_index).c_str());
        }
        else
          restored++;
      }

      // Drops the trigger backup table
      drop_trigger_backups(a_schema);

      log_info("Trigger Restore: %d succeeded, %lu failed\n", restored, (unsigned long)(trigger_sql.size() - restored));
    }
  }
}


TaskQueue::TaskQueue()
{}

void TaskQueue::add_task(const TableParam& task)
{
  base::MutexLock  lock(_task_mutex);
  _tasks.push_back(task);
}

bool TaskQueue::get_task(TableParam& task)
{
  bool ret_val = false;

  base::MutexLock  lock(_task_mutex);

  if (_tasks.size() > 0 )
  {
    ret_val = true;
    task = _tasks.front();
    _tasks.erase(_tasks.begin());
  }

  return ret_val;
}

CopyDataTask::CopyDataTask(const std::string name, CopyDataSource*psource, MySQLCopyDataTarget* ptarget, TaskQueue* ptasks, bool show_progress):
_source(psource),
_target(ptarget)
{
  _name = name;
  _tasks = ptasks;
  _show_progress = show_progress;

  _thread = base::create_thread(&CopyDataTask::thread_func, this);
}

gpointer CopyDataTask::thread_func(gpointer data)
{
  CopyDataTask* self = (CopyDataTask*)data;

  TableParam tparam;

  while (self->_tasks->get_task(tparam))
  {
    self->copy_table(tparam);
  }

  return NULL;
}

void CopyDataTask::copy_table(const TableParam &task)
{
  boost::shared_ptr<std::vector<ColumnInfo> > columns;

  long long i = 0, total = 0;
  int inserted_records;

  time_t start = time(NULL);
  try
  {
    std::vector<std::string> last_pkeys;
    if (task.copy_spec.resume)
      last_pkeys = _target->get_last_pkeys(task.target_pk_columns, task.target_schema, task.target_table);
    total = _source->count_rows(task.source_schema, task.source_table, task.source_pk_columns, task.copy_spec, last_pkeys);
    columns = _source->begin_select_table(task.source_schema, task.source_table, task.source_pk_columns, task.select_expression, task.copy_spec, last_pkeys);

    printf("BEGIN:%s.%s:Copying %li columns of %lli rows from table %s.%s\n",
           task.target_schema.c_str(), task.target_table.c_str(),
           (long)columns->size(), total,
           task.source_schema.c_str(), task.source_table.c_str());
    fflush(stdout);

    _target->set_get_field_lengths_from_target(_source->get_get_field_lengths_from_target());

    _target->set_target_table(task.target_schema, task.target_table, columns);

    _source->set_bulk_inserts(_target->bulk_inserts());

    _target->begin_inserts();
    while (_source->fetch_row(_target->row_buffer()))
    {
      inserted_records = _target->do_insert();
      i += inserted_records;

      if (_show_progress && inserted_records)
        report_progress(task.target_schema, task.target_table, i, total);

      _target->row_buffer().clear();

      if ((task.copy_spec.type == CopyCount && i >= task.copy_spec.row_count) ||
          (task.copy_spec.max_count > 0 && i >= task.copy_spec.max_count))
        break;
    }

    inserted_records = _target->end_inserts();
    i += inserted_records;

    if (_show_progress && inserted_records)
    {
      report_progress(task.target_schema, task.target_table, i, total);
    }

    _source->end_select_table();
  }
  catch (std::exception &e)
  {
    printf("ERROR:%s.%s:%s\n",
           task.target_schema.c_str(), task.target_table.c_str(), e.what());
    fflush(stdout);
    _target->end_inserts(false);
    _source->end_select_table();
  }

  time_t end = time(NULL);
  if (i != total)
    printf("ERROR:%s.%s:Failed copying %lli rows\n",
           task.target_schema.c_str(), task.target_table.c_str(), total-i);
  else
    printf("END:%s.%s:Finished copying %lli rows in %im%02is\n",
           task.target_schema.c_str(), task.target_table.c_str(), i,
           (int)((end-start) / 60), (int)((end-start) % 60));
  fflush(stdout);
}

void CopyDataTask::report_progress(const std::string &schema, const std::string &table, long long current, long long total)
{
  printf("PROGRESS:%s.%s:%lli:%lli\n", schema.c_str(), table.c_str(), current, total);
  fflush(stdout);
}


CopyDataTask::~CopyDataTask()
{
}

void MySQLCopyDataTarget::InsertBuffer::reset(size_t size)
{
  length = 0;
  last_insert_length = 0;

  if (buffer)
  {
    if (size == this->size)
      return;
    free(buffer);
  }
  this->size = size;
  buffer = (char*)malloc(size);
  if (!buffer)
    throw std::runtime_error(base::strfmt("Not enough memory to allocate insert buffer of size %li", (long)size));
}

void MySQLCopyDataTarget::InsertBuffer::end_insert()
{
  last_insert_length = length;
}

bool MySQLCopyDataTarget::InsertBuffer::append(const char *data, size_t dlength)
{
  if (dlength > space_left())
    return false;
  memcpy(buffer+length, data, dlength);
  length += dlength;
  return true;
}

bool MySQLCopyDataTarget::InsertBuffer::append(const char *data)
{
  return append(data, strlen(data));
}

bool MySQLCopyDataTarget::InsertBuffer::append_escaped(const char *data, size_t dlength)
{
  // We need to check for the worst case scenario where all the
  // characters are escaped
  if ((dlength * 2) > space_left())
    return false;

  // This function is used to create a legal SQL string that you can use in an SQL statement
  // This is needed because the escaping depends on the character set in use by the server
  #if defined(MYSQL_VERSION_MAJOR) && defined(MYSQL_VERSION_MINOR) && defined(MYSQL_VERSION_PATCH)
  #if MYSQL_CHECK_VERSION(5, 7, 6)
    if (_target->is_mysql_version_at_least(5, 7, 6))
      length += mysql_real_escape_string_quote(_mysql, buffer + length, data, (unsigned long)dlength, '`');
    else
      length += mysql_real_escape_string(_mysql, buffer + length, data, (unsigned long)dlength);
  #else
    length += mysql_real_escape_string(_mysql, buffer + length, data, (unsigned long)dlength);
  #endif
  #endif

  return true;
}

size_t MySQLCopyDataTarget::InsertBuffer::space_left()
{
  return size - length;
}<|MERGE_RESOLUTION|>--- conflicted
+++ resolved
@@ -2346,7 +2346,6 @@
 
         std::string numeric_value = base::strfmt("%llu", uval);
 
-<<<<<<< HEAD
         ret_val = _bulk_insert_record.append(numeric_value.data(), numeric_value.length());
         break;
       }
@@ -2359,6 +2358,7 @@
       case MYSQL_TYPE_STRING:
       case MYSQL_TYPE_ENUM:
       case MYSQL_TYPE_SET:
+      case MYSQL_TYPE_JSON:
         _bulk_insert_record.append("'", 1);
         ret_val = _bulk_insert_record.append_escaped((char*)(*_row_buffer)[col_index].buffer, *(*_row_buffer)[col_index].length);
         _bulk_insert_record.append("'", 1);
@@ -2368,30 +2368,6 @@
       case MYSQL_TYPE_NEWDATE:
       case MYSQL_TYPE_DATETIME:
       case MYSQL_TYPE_TIMESTAMP:
-=======
-      ret_val = _bulk_insert_record.append(numeric_value.data(), numeric_value.length());
-      break;
-    }
-    case MYSQL_TYPE_DECIMAL:
-    case MYSQL_TYPE_NEWDECIMAL:
-      ret_val = _bulk_insert_record.append_escaped((char*)(*_row_buffer)[col_index].buffer, *(*_row_buffer)[col_index].length);
-      break;
-    case MYSQL_TYPE_VAR_STRING:
-    case MYSQL_TYPE_VARCHAR:
-    case MYSQL_TYPE_STRING:
-    case MYSQL_TYPE_ENUM:
-    case MYSQL_TYPE_SET:
-    case MYSQL_TYPE_JSON:
-      _bulk_insert_record.append("'", 1);
-      ret_val = _bulk_insert_record.append_escaped((char*)(*_row_buffer)[col_index].buffer, *(*_row_buffer)[col_index].length);
-      _bulk_insert_record.append("'", 1);
-      break;
-    case MYSQL_TYPE_TIME:
-    case MYSQL_TYPE_DATE:
-    case MYSQL_TYPE_NEWDATE:
-    case MYSQL_TYPE_DATETIME:
-    case MYSQL_TYPE_TIMESTAMP:
->>>>>>> a150fcad
       {
         MYSQL_TIME *ts = (MYSQL_TIME*)(*_row_buffer)[col_index].buffer;
         switch(ts->time_type)
