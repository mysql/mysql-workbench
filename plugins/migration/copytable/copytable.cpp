--- conflicted
+++ resolved
@@ -718,11 +718,7 @@
 
       outbuf_len = s_outbuf.size();
       if (outbuf_len > _max_blob_chunk_size - 1)
-<<<<<<< HEAD
         throw std::logic_error("Output buffer size is greater than max blob chunk size.");
-=======
-      	  throw std::logic_error("Output buffer size is greater than max blob chunk size.");
->>>>>>> d467a3c3
 
       // The following lengths are valid as length/indicator values: 
       // - n, where n > 0, 
@@ -735,11 +731,7 @@
 
       if (len_or_indicator > 0)
         std::strcpy(out_buffer, s_outbuf.c_str());
-<<<<<<< HEAD
       *out_length = (unsigned long)outbuf_len;
-=======
-      *out_length = outbuf_len;
->>>>>>> d467a3c3
     }
     rowbuffer.finish_field(len_or_indicator == SQL_NULL_DATA);
   }
@@ -1089,11 +1081,7 @@
 
             if(!was_null)
             {
-<<<<<<< HEAD
               char *utf8_data = nullptr;
-=======
-              char *utf8_data = NULL;
->>>>>>> d467a3c3
               char *final_data = _blob_buffer;
               size_t final_length = len_or_indicator;
 
@@ -1331,11 +1319,7 @@
   mysql_options(&_mysql, MYSQL_ENABLE_CLEARTEXT_PLUGIN, &use_cleartext);
 #else
   if (use_cleartext_plugin)
-<<<<<<< HEAD
     logWarning("Trying to use the ClearText plugin, but it's not supported by libmysqlclient\n");
-=======
-    log_warning("Trying to use the ClearText plugin, but it's not supported by libmysqlclient\n");
->>>>>>> d467a3c3
 #endif
 
   if (!mysql_real_connect(&_mysql, host.c_str(), username.c_str(), password.c_str(), NULL, port, socket.c_str(),
@@ -1701,25 +1685,14 @@
         std::string column_value;
         for (size_t i = 0; i < ret.size(); ++i)
         {
-<<<<<<< HEAD
-
           if (fields[i].type == MYSQL_TYPE_TIMESTAMP && base::hasSuffix(ret[i], ".000000"))
-=======
-          if (fields[i].type == MYSQL_TYPE_TIMESTAMP && base::ends_with(ret[i], ".000000")) 
->>>>>>> d467a3c3
             column_value += base::strfmt("%s: %s", pk_columns[i].c_str(), ret[i].substr(ret[i].length() - 7).c_str());
           else
             column_value += base::strfmt("%s: %s", pk_columns[i].c_str(), ret[i].c_str());
           if (i < pk_columns.size() - 1)
-<<<<<<< HEAD
             column_value += ",";
         }
         logInfo("Resuming copy of table %s.%s. Starting on record with keys: %s\n", schema.c_str(), table.c_str(), column_value.c_str());
-=======
-          column_value += ",";
-        }
-        log_info("Resuming copy of table %s.%s. Starting on record with keys: %s\n", schema.c_str(), table.c_str(), column_value.c_str());
->>>>>>> d467a3c3
         mysql_free_result(meta);
       }
       else
@@ -1739,11 +1712,6 @@
   }
   else
     throw ConnectionError("mysql_stmt_init", &_mysql);
-<<<<<<< HEAD
-=======
-
->>>>>>> d467a3c3
-
   return ret;
 }
 
@@ -1983,22 +1951,13 @@
     logInfo("Connecting to MySQL server using socket %s with user %s\n",
              socket.c_str(), username.c_str());
   }
-
-<<<<<<< HEAD
   mysql_options(&_mysql, MYSQL_OPT_CONNECT_TIMEOUT, &_connection_timeout);
-
-=======
->>>>>>> d467a3c3
 #if MYSQL_CHECK_VERSION(5,5,27)
   my_bool use_cleartext = use_cleartext_plugin;
   mysql_options(&_mysql, MYSQL_ENABLE_CLEARTEXT_PLUGIN, &use_cleartext);
 #else
   if (use_cleartext_plugin)
-<<<<<<< HEAD
     logWarning("Trying to use the ClearText plugin, but it's not supported by libmysqlclient\n");
-=======
-    log_warning("Trying to use the ClearText plugin, but it's not supported by libmysqlclient\n");
->>>>>>> d467a3c3
 #endif
 
 
@@ -2071,16 +2030,12 @@
         if ( column_count > (int)columns->size())
           get_generated_columns(schema, table, generated_columns);
         
-        int gc_count = generated_columns.size();
+        int gc_count = (int)generated_columns.size();
         std::string target_name;
 
         if ((column_count - gc_count) == (int)columns->size())
         {
-<<<<<<< HEAD
           logDebug2("Columns from target table %s.%s (%i) [skipped: %i]:\n", schema.c_str(), table.c_str(), column_count - gc_count, gc_count);
-=======
-          log_debug2("Columns from target table %s.%s (%i) [skipped: %i]:\n", schema.c_str(), table.c_str(), column_count - gc_count, gc_count);
->>>>>>> d467a3c3
           unsigned short idx_mod = 0;
           for (int i= 0; i < column_count; i++)
           {
@@ -2088,11 +2043,7 @@
             if ( std::find(generated_columns.begin(), generated_columns.end(), target_name) 
                   != generated_columns.end())
             {
-<<<<<<< HEAD
               logDebug2("%i - %s: GENERATED [SKIPPED]\n", i + 1, target_name.c_str());
-=======
-              log_debug2("%i - %s: GENERATED [SKIPPED]\n", i + 1, target_name.c_str());
->>>>>>> d467a3c3
               idx_mod++;
               continue;
             }
@@ -2102,11 +2053,7 @@
             (*columns)[i - idx_mod].is_unsigned = (fields[i].flags & UNSIGNED_FLAG) != 0;
             if (_get_field_lengths_from_target)
                 (*columns)[i - idx_mod].source_length = fields[i].length;
-<<<<<<< HEAD
             logDebug2("%i - %s: %s\n", i + 1, (*columns)[i - idx_mod].target_name.c_str(),
-=======
-            log_debug2("%i - %s: %s\n", i + 1, (*columns)[i - idx_mod].target_name.c_str(),
->>>>>>> d467a3c3
                        mysql_field_type_to_name((*columns)[i - idx_mod].target_type));
           }
         }
