--- conflicted
+++ resolved
@@ -1100,11 +1100,7 @@
                 }
                 catch (std::logic_error &)
                 {
-<<<<<<< HEAD
-                  const std::string msg = base::strfmt("ERROR: Could not successfully convert UCS-2 string to UTF-8 "
-=======
                   const std::string msg = base::strfmt("Could not successfully convert UCS-2 string to UTF-8 "
->>>>>>> a526b42c
                     "in table %s.%s (column %s). Original string: \"%s\"",
                     _schema_name.c_str(), _table_name.c_str(), (*_columns)[i-1].source_name.c_str(), std::string(_blob_buffer, len_or_indicator).c_str()
                   );
