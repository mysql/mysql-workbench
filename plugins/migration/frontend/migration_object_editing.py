# Copyright (c) 2012, 2015, Oracle and/or its affiliates. All rights reserved.
#
# This program is free software; you can redistribute it and/or
# modify it under the terms of the GNU General Public License as
# published by the Free Software Foundation; version 2 of the
# License.
#
# This program is distributed in the hope that it will be useful,
# but WITHOUT ANY WARRANTY; without even the implied warranty of
# MERCHANTABILITY or FITNESS FOR A PARTICULAR PURPOSE. See the
# GNU General Public License for more details.
#
# You should have received a copy of the GNU General Public License
# along with this program; if not, write to the Free Software
# Foundation, Inc., 51 Franklin St, Fifth Floor, Boston, MA
# 02110-1301  USA

import mforms
import grt
from workbench.ui import WizardPage


### remove when mforms version of newCodeEditor() is merged
def newCodeEditor(*args):
    c = mforms.CodeEditor()
    c.set_managed()
    c.set_release_on_add()
    return c
mforms.newCodeEditor = newCodeEditor

def find_object_with_old_name(list, name):
    for object in list:
        if not hasattr(object, "oldName"):
            return None
        if object.oldName == name:
            return object
    return None


class ReplaceForm(mforms.Form):
    def __init__(self, title, description):
        self._canceled = False
        mforms.Form.__init__(self, None, mforms.FormDialogFrame|mforms.FormResizable|mforms.FormMinimizable)
        self.set_title(title)

        content = mforms.newBox(False)
        self.set_content(content)
        content.set_padding(12)
        content.set_spacing(12)

        v_box = mforms.newBox(False)
        content.add(v_box, False, False)
        v_box.set_spacing(12)
        v_box.add(mforms.newLabel(description), False, False)

        table = mforms.newTable()
        table.set_padding(12)
        v_box.add(table, False, False)
        table.set_row_count(2)
        table.set_column_count(2)
        table.set_row_spacing(8)
        table.set_column_spacing(4)
        table.add(mforms.newLabel("Find:"), 0, 1, 0, 1)
        table.add(mforms.newLabel("Replace with:"), 0, 1, 1, 2)

        self.from_type_entry = mforms.newTextEntry()
        table.add(self.from_type_entry, 1, 2, 0, 1)

        self.to_type_entry = mforms.newTextEntry()
        table.add(self.to_type_entry, 1, 2, 1, 2)

        h_box = mforms.newBox(True)
        content.add_end(h_box, False, False)
        h_box.set_spacing(12)

        self.cancel_btn = mforms.newButton()
        self.cancel_btn.set_text("Cancel")
        h_box.add_end(self.cancel_btn, False, True)

        self.ok_btn = mforms.newButton()
        self.ok_btn.set_text("OK")
        h_box.add_end(self.ok_btn, False, True)
        self.set_size(600, 180)

    def show(self, type_to_replace):
        self.from_type_entry.set_value(type_to_replace)
        modal_result = self.run_modal(self.ok_btn, self.cancel_btn)
        return (modal_result, self.from_type_entry.get_string_value(), self.to_type_entry.get_string_value())


class MainView(WizardPage):
    def __init__(self, main):
        WizardPage.__init__(self, main, "Manual Editing", wide=True)

        self.main.add_wizard_page(self, "ObjectMigration", "Manual Editing")
        self._object_dict = {}
        self._source_objects_with_errors = set()
        self.error_count, self.warning_count = 0, 0


    def create_ui(self):
        self.content.set_spacing(4)
        self.content.add(mforms.newLabel("Review and edit migrated objects. You can manually edit the generated SQL before applying them to the target database."), False, True)
        
        hbox = mforms.newBox(True)
        self.tree_head_label = mforms.newLabel("Migrated Objects")
        hbox.add(self.tree_head_label, False, False)
        self._filter = mforms.newSelector()
        self._filter.add_items(["Migration Problems", "All Objects", "Column Mappings"])
        self._filter.add_changed_callback(self._filter_changed)
        hbox.add_end(self._filter, False, True)
        hbox.add_end(mforms.newLabel("View:"), False, False)
        self.content.add(hbox, False, True)
        
        self._no_errors_text = "No migration problems found. %d warning(s).\nUse the View pulldown menu to review all objects."
        self._no_errors = mforms.newLabel('')  # Label text will be set later when the warning count is calculated
        self._no_errors.set_style(mforms.BigStyle)
        self._no_errors.set_text_align(mforms.MiddleLeft)
        self.content.add(self._no_errors, True, True)
        
        self._tree = mforms.newTreeNodeView(mforms.TreeDefault)
        self._tree.add_column(mforms.IconStringColumnType, "Source Object", 200, False)
        self._tree.add_column(mforms.IconStringColumnType, "Target Object", 200, True)
        self._tree.add_column(mforms.IconStringColumnType, "Migration Message", 300, False)
        self._tree.end_columns()
        self._tree.add_changed_callback(self._selection_changed)
        self.content.add(self._tree, True, True)
        self._tree.set_cell_edited_callback(self._cell_edited)

        self._all_menu = mforms.newContextMenu()
        self._all_menu.add_will_show_callback(self.all_menu_will_show)
        self._all_menu.add_check_item_with_title("Skip Object", self.skip_object, "skip_object")

        self._tree.set_context_menu(self._all_menu)

        
        self._columns = mforms.newTreeNodeView(mforms.TreeShowColumnLines|mforms.TreeShowRowLines|mforms.TreeFlatList)
        self.COL_SOURCE_SCHEMA = self._columns.add_column(mforms.StringColumnType, "Source Schema", 100, False)
        self.COL_SOURCE_TABLE = self._columns.add_column(mforms.IconStringColumnType, "Source Table", 100, False)
        self.COL_SOURCE_COLUMN = self._columns.add_column(mforms.IconStringColumnType, "Source Column", 100, False)
        self.COL_SOURCE_TYPE = self._columns.add_column(mforms.StringColumnType, "Source Type", 100, False)
        self.COL_SOURCE_FLAGS = self._columns.add_column(mforms.StringColumnType, "Source Flags", 100, False)
        self.COL_SOURCE_NOTNULL = self._columns.add_column(mforms.CheckColumnType, "NN", 25, False)
        self.COL_SOURCE_DEFAULT = self._columns.add_column(mforms.StringColumnType, "Source Default Value", 100, False)
        self.COL_SOURCE_COLLATION = self._columns.add_column(mforms.StringColumnType, "Source Collation", 100, False)
        self.COL_TARGET_SCHEMA = self._columns.add_column(mforms.StringColumnType, "Target Schema", 100, False)
        self.COL_TARGET_TABLE = self._columns.add_column(mforms.IconStringColumnType, "Target Table", 100, False)
        self.COL_TARGET_COLUMN = self._columns.add_column(mforms.IconStringColumnType, "Target Column", 100, True)
        self.COL_TARGET_TYPE = self._columns.add_column(mforms.StringColumnType, "Target Type", 100, True)
        self.COL_TARGET_FLAGS = self._columns.add_column(mforms.StringColumnType, "Target Flags", 100, True)
        self.COL_TARGET_AI = self._columns.add_column(mforms.CheckColumnType, "AI", 25, True)
        self.COL_TARGET_NOTNULL = self._columns.add_column(mforms.CheckColumnType, "NN", 25, True)
        self.COL_TARGET_DEFAULT = self._columns.add_column(mforms.StringColumnType, "Target Default Value", 100, True)
        self.COL_TARGET_COLLATION = self._columns.add_column(mforms.StringColumnType, "Target Collation", 100, True)
        self.COL_MESSAGE = self._columns.add_column(mforms.IconStringColumnType, "Migration Message", 300, False)
        self._columns.end_columns()
        self._columns.set_allow_sorting(True)
        self._columns.set_selection_mode(mforms.TreeSelectMultiple)
        self._columns.add_changed_callback(self._selection_changed)
        self.content.add(self._columns, True, True)
        self._columns.set_cell_edited_callback(self._columns_cell_edited)
        self._columns.show(False)
        
        self._menu = mforms.newContextMenu()
        self._menu.add_will_show_callback(self.menu_will_show)
        self._menu.add_item_with_title("Set Target Type of Selected Columns...", self.set_target_type, "set_target_type")
        self._menu.add_item_with_title("Find and Replace Target Type...", self.replace_target_type, "replace_target_type")
        self._menu.add_item_with_title("Find and Replace Target Flags...", self.replace_target_flags, "replace_target_flags")
        self._menu.add_item_with_title("Find and Replace Target Default Value...", self.replace_target_default_value, "replace_target_default_value")
        self._menu.add_item_with_title("Find and Replace Target Collation...", self.replace_target_collation, "replace_target_collation")
        self._columns.set_context_menu(self._menu)
        
        self.help_label = mforms.newLabel("You can rename target schemas and tables and change column definitions by clicking them once selected.")
        self.help_label.set_style(mforms.SmallStyle)
        self.content.add(self.help_label, False, True)
        
        self._advbox = mforms.newPanel(mforms.TitledBoxPanel)
        self._advbox.set_title("SQL CREATE Script for Selected Object")
        box = mforms.newBox(True)
        self._code = mforms.newCodeEditor()
        self._code.set_language(mforms.LanguageMySQL)
        self._code.add_changed_callback(self._code_changed)
        box.add(self._code, True, True)
        vbox = mforms.newBox(False)
        vbox.set_padding(12)
        vbox.set_spacing(8)

        self._lock_check = mforms.newCheckBox()
        self._lock_check.set_text("Lock edited SQL")
        self._lock_check.set_tooltip("Lock the SQL code to the edited one, preventing automatic regenerations from discarding changes made directly to the SQL script.")
        self._lock_check.add_clicked_callback(self._lock_clicked)
        vbox.add(self._lock_check, False, True)

        self._comment_check = mforms.newCheckBox()
        self._comment_check.set_text("Comment out")
        self._comment_check.set_tooltip("Mark the object to be commented out on the generated script, making it not get created in the target server.")
        self._comment_check.add_clicked_callback(self._comment_clicked)
        vbox.add(self._comment_check, False, True)
        
        self._sql_outdated_label = mforms.newLabel("Code is outdated")
        self._sql_outdated_label.show(False)
        self._sql_outdated_label.set_tooltip("The locked SQL code seems to be outdated compared to a newer, automatically generated one. Unlocking the object will update it, but your changes will be lost.")
        vbox.add(self._sql_outdated_label, False, True)

        self._revert_btn = mforms.newButton()
        self._revert_btn.set_text("Discard Changes")
        vbox.add_end(self._revert_btn, False, True)
        self._revert_btn.add_clicked_callback(self._discard_clicked)

        self._apply_btn = mforms.newButton()
        self._apply_btn.set_text("Apply Changes")
        vbox.add_end(self._apply_btn, False, True)
        self._apply_btn.add_clicked_callback(self._apply_clicked)
        box.add(vbox, False, True)

        self._advbox.add(box)
        self._advbox.set_size(-1, 200)
        self._advbox_shown = True
        self.go_advanced() # toggle to hide
                
        self.content.add(self._advbox, False, True)
        
        self._filter_errors = False
        self._filter_changed()
        
        
    def _regenerateSQL(self):
        # regenerate
        self.main.plan.generateSQL()
        # refresh the selected object
        self._selection_changed()
        
        
    def _filter_changed(self):
        i = self._filter.get_selected_index()
        self._showing_columns = False
        if i == 0: # errors only
            self._columns.show(False)
            if not self._filter_errors:
                self._filter_errors = True
                self._source_objects_with_errors = set()
                self.scan_objects_with_errors(self.main.plan.migrationSource.catalog, self.main.plan.migrationTarget.catalog)
                self.refresh_full_tree()
            if self.error_count == 0:
                self._tree.show(False)
                self.help_label.show(False)
                self.tree_head_label.show(False)
                self.advanced_button.show(False)
                if self._advbox_shown:
                    self.go_advanced()
                self._no_errors.set_text(self._no_errors_text % self.warning_count)
                self._no_errors.show(True)
            else:
                self._tree.show(True)
                self.help_label.show(True)
                self.tree_head_label.show(True)
                self.advanced_button.show(True)
                self._no_errors.show(False)
        elif i == 1: # everything
            self._no_errors.show(False)
            self._tree.show(True)
            self.help_label.show(True)
            self.tree_head_label.show(True)
            self.advanced_button.show(True)
            self._columns.show(False)
            if self._filter_errors:
                self._filter_errors = False
                self._source_objects_with_errors = set()
                self.scan_objects_with_errors(self.main.plan.migrationSource.catalog, self.main.plan.migrationTarget.catalog)
                self.refresh_full_tree()
        elif i == 2: # columns editor
            self._no_errors.show(False)
            self._showing_columns = True
            self._tree.show(False)
            self.help_label.show(True)
            self.tree_head_label.show(True)
            self.advanced_button.show(True)
            self._columns.show(True)
        else:
            self._no_errors.show(False)
            self._tree.show(True)
            self.help_label.show(True)
            self.tree_head_label.show(True)
            self.advanced_button.show(True)
            self._columns.show(False)
        
        
    def _cell_edited(self, node, column, value):
        if column == 1:
            oid = node.get_tag()
            if oid:
                object = self._object_dict.get(oid, None)
                if object:
                    if isinstance(object, grt.classes.db_Column):
                        grt.log_info("Migration", "User changed target column definition from '%s' to '%s'\n"%(node.get_string(column), value))
                        name, sep, type = value.partition("  ")
                        object.name = name
                        try:
                            if not object.setParseType(type, None):
                                raise Exception("Could not parse column type string '%s'" % type)
                        except Exception, exc:
                            mforms.Utilities.show_error("Change Column Type", "Error changing column type: %s" % exc, "OK", "", "")
                            return
                        node.set_string(1, name+"  "+object.formattedRawType)
                        self._regenerateSQL()
                    elif not isinstance(object, grt.classes.db_View) and not isinstance(object, grt.classes.db_Routine) and not isinstance(object, grt.classes.db_Trigger):
                        grt.log_info("Migration", "User renamed target object '%s' to '%s'\n"%(object.name, value))
                        node.set_string(1, value)
                        object.name = value
                        self._regenerateSQL()
                    else:
                        mforms.Utilities.show_message("Rename Object", "The object cannot be renamed from the tree.", "OK", "", "")


    def _columns_cell_edited(self, node, column, value):
        object = self._object_dict.get(node.get_tag(), None)
        if object and isinstance(object, grt.classes.db_Column):
            if object.owner.customData.get("migration:lock_temp_sql", False):
                if mforms.Utilities.show_message("Object is Locked", "The object was manually edited and is locked against updates. Would you like to unlock the object discarding your edits to apply this change?",
                                          "Unlock Object", "Cancel", "") == mforms.ResultCancel:
                    return
                grt.log_info("Migration", "User unlocked object '%s' by changing columns tree" % object.name)
                object.owner.customData["migration:lock_temp_sql"] = False
        
            if column == self.COL_TARGET_COLUMN:
                object.name = value
                node.set_string(column, value)
                grt.log_info("Migration", "User renamed target column '%s' to '%s'\n"%(object.name, value))
                self._regenerateSQL()
            elif column == self.COL_TARGET_TYPE:
                try:
                    if not object.setParseType(value, None):
                        raise Exception("Could not parse column type string '%s'" % value)
                except Exception, exc:
                    mforms.Utilities.show_error("Change Column Type", "Error changing column type: %s" % exc, "OK", "", "")
                    return
                node.set_string(column, value)                
                grt.log_info("Migration", "User changed target column type of '%s' to '%s'\n"%(object.name, value))
                self._regenerateSQL()
            elif column == self.COL_TARGET_FLAGS:
                node.set_string(column, value)                
                object.flags.remove_all()
                object.flags.extend(value.split())
                grt.log_info("Migration", "User changed target column flags of '%s' to '%s'\n"%(object.name, value))
                self._regenerateSQL()
            elif column == self.COL_TARGET_AI:
                node.set_bool(column, int(value) != 0)
                object.autoIncrement = (int(value) != 0)
                grt.log_info("Migration", "User changed target column autoIncrement of '%s' to '%s'\n"%(object.name, value))
                self._regenerateSQL()
            elif column == self.COL_TARGET_NOTNULL:
                node.set_bool(column, int(value) != 0)
                object.isNotNull = (int(value) != 0)
                grt.log_info("Migration", "User changed target column isNotNull of '%s' to '%s'\n"%(object.name, value))
                self._regenerateSQL()
            elif column == self.COL_TARGET_DEFAULT:
                node.set_string(column, value)
                object.defaultValue = value
                object.defaultValueIsNull = value == "NULL"
                grt.log_info("Migration", "User changed target column default of '%s' to '%s'\n"%(object.name, value))
                self._regenerateSQL()
            elif column == self.COL_TARGET_COLLATION:
                node.set_string(column, value)
                object.collationName = value
                grt.log_info("Migration", "User changed target column collation of '%s' to '%s'\n"%(object.name, value))
                self._regenerateSQL()


    def _selected_object(self):
        if self._showing_columns:
            selected = self._columns.get_selected_node()
        else:
            selected = self._tree.get_selected_node()
        if selected and selected.get_tag():
            oid = selected.get_tag()
            object = self._object_dict.get(oid, None)
            # if a column is selected, show the table SQL
            if isinstance(object, grt.classes.db_Column):
                object = object.owner
            return object
        return None

    def _comment_clicked(self):
        object = self._selected_object()
        if object:
            text = self._code.get_text(False)
            
            if self._comment_check.get_active():
                self._code.set_text("-- "+text.replace("\n", "\n-- "))
            else:
                if text.startswith("-- "):
                    self._code.set_text(text.replace("\n-- ", "\n")[3:])

            self._code.set_enabled(not object.commentedOut)
            self._apply_clicked()
            #self._apply_btn.set_enabled(True)
            #self._revert_btn.set_enabled(True)

    def _lock_clicked(self):
        object = self._selected_object()
        if object:
            object.customData["migration:lock_temp_sql"] = self._lock_check.get_active()
            if not self._lock_check:
                if object.customData.get("migration:new_temp_sql"):
                    object.temp_sql = object.customData["migration:new_temp_sql"]
                    self._selection_changed()

    def _selection_changed(self):
        object = self._selected_object()
        if object and hasattr(object, "temp_sql"):
            self._code.set_text(object.temp_sql)
            self._code.set_enabled(not object.commentedOut)
            self._comment_check.set_active(object.commentedOut != 0)
<<<<<<< HEAD
            self._lock_check.set_active(object.customData.get("migration:lock_temp_sql", False))
=======
            self._lock_check.set_active(bool(object.customData.get("migration:lock_temp_sql", False)))
>>>>>>> 4c9d2f46
            self._advbox.set_enabled(True)
            self._apply_btn.set_enabled(False)
            self._revert_btn.set_enabled(False)
            return

        self._code.set_text("")
        self._code.set_enabled(False)
        self._comment_check.set_active(False)
        self._lock_check.set_active(False)
        self._advbox.set_enabled(False)
        
        
    def _code_changed(self, x, y, z):
        self._apply_btn.set_enabled(True)
        self._revert_btn.set_enabled(True)
    
    
    def _apply_clicked(self):
        text = self._code.get_text(False)
        object = self._selected_object()
        if object:
            object.temp_sql = text
            object.commentedOut = self._comment_check.get_active()
            object.customData["migration:lock_temp_sql"] = True
        self._selection_changed()


    def _discard_clicked(self):
        self._selection_changed()
  
  
    def go_advanced(self):
        self._advbox_shown = not self._advbox_shown
        if self._advbox_shown:
            self.advanced_button.set_text("Hide Code and Messages")
        else:
            self.advanced_button.set_text("Show Code and Messages")
        self._advbox.show(self._advbox_shown)
    
    
    def go_next(self):
        if self.validate():
            self.main.plan.migrationUpdate()
            WizardPage.go_next(self)


    def page_activated(self, advance):
        WizardPage.page_activated(self, advance)
        if advance:
            self._filter_changed()
            self.refresh()


    def validate(self):
        # check if target and source catalogs are the same in the host
        plan = self.main.plan
        if plan.migrationSource.connection.hostIdentifier == plan.migrationTarget.connection.hostIdentifier:
            for schema in plan.migrationSource.catalog.schemata:
                for tschema in plan.migrationTarget.catalog.schemata:
                    if tschema.oldName == schema.name:
                        if tschema.name == schema.name:
                            mforms.Utilities.show_error("Validation Error", 
                                "The source and target are in the same server and a schema being migrated have identical names.\nPlease rename the target schema to allow the migration to continue.",
                                "OK", "", "")
                            idx = self._filter.index_of_item_with_title('All Objects')
                            if idx == -1:
                                grt.log_warning('Migration', 'Could not get the index of the "All Objects" view')
                            else:
                                self._filter.set_selected(idx)
                                self._filter.call_changed_callback()
                            return False
        return True


    def get_log_entry_for(self, source, target):
        log_entry = self.main.plan.state.findMigrationLogEntry(source, target)
        if not log_entry:
            # in case the error was not migrated, the target object will be NULL
            log_entry = self.main.plan.state.findMigrationLogEntry(source, None)
        if log_entry:
            errors = 0
            warnings = 0
            first_problem = None
            for entry in log_entry.entries:
                if entry.entryType != 0:
                    first_problem = entry.name
                    if entry.entryType == 2:
                        errors += 1
                    elif entry.entryType == 1:
                        warnings += 1
                else:
                    if entry.name:
                        first_problem = entry.name
            if errors+warnings == 0:
                return (errors, warnings, first_problem or "")#"Object migrated successfully")
            else:
                if errors+warnings > 1:
                    return (errors, warnings, first_problem+", ...")
                else:
                    return (errors, warnings, first_problem)
        else:
            # show as error if the obj is not in the ignoreList?
            return (0, 0, "Object was not migrated")

    def _set_log_entry_for(self, node, source, target, column = 2):
        err, war, text = self.get_log_entry_for(source, target)
        node.set_string(column, text)
        if err:
            node.set_icon_path(column, "task_error.png")
        if war:
            node.set_icon_path(column, "task_warning.png")
        return err, war, text

    def _add_node(self, parent, source, target, icon):
        node = parent.add_child() if parent else self._tree.add_node()
        sextra = ""
        textra = ""
        if isinstance(source, grt.classes.db_Column):
            sextra = "  " + source.formattedRawType
            if target:
                textra = "  " + target.formattedRawType
    
        if source:
            node.set_string(0, source.name+sextra)
            node.set_icon_path(0, icon)
        else:
            node.set_string(0, "n/a")
        if target:
            node.set_icon_path(1, icon)
            node.set_string(1, target.name+textra)
        else:
            node.set_string(1, "n/a")
            
        if target:
            node.set_tag(target.__id__)
            self._object_dict[target.__id__] = target
        return node


    def _add_table_node(self, tables_node, tschema, stable):
        ttable = find_object_with_old_name(tschema.tables, stable.name)
        table_node = self._add_node(tables_node, stable, ttable, "db.Table.16x16.png")
        total_errs, total_warns, text = self._set_log_entry_for(table_node, stable, ttable)
        if ttable:
            for caption, icon, list_name in [("Columns", "db.Column.nn.16x16.png", "columns"),
                                             ("Indices", "db.Index.16x16.png", "indices"),
                                             ("ForeignKeys", "db.ForeignKey.16x16.png", "foreignKeys"),
                                             ("Triggers", "db.Trigger.16x16.png", "triggers")]:
                sub_node_group = table_node.add_child()
                sub_node_group.set_string(0, caption)
                sub_node_group.set_icon_path(0, "folder")
                sub_node_group.set_string(1, caption)
                sub_node_group.set_icon_path(1, "folder")
                
                slist = getattr(stable, list_name)
                tlist = getattr(ttable, list_name)
                sub_errs = 0
                sub_warns = 0
                for sitem in slist:
                    if self._filter_errors and sitem.__id__ not in self._source_objects_with_errors:
                        continue

                    titem = find_object_with_old_name(tlist, sitem.name)
                    if titem and list_name == "columns" and ttable.isPrimaryKeyColumn(titem):
                        sub_node = self._add_node(sub_node_group, sitem, titem, "db.Column.pk.16x16.png")
                    else:
                        sub_node = self._add_node(sub_node_group, sitem, titem, icon)
                    errs, warns, text = self._set_log_entry_for(sub_node, sitem, titem)
                    sub_errs += errs
                    sub_warns += warns

                    if list_name == "indices":
                        for icolumn in sitem.columns:
                            if titem:
                                ticolumn = find_object_with_old_name(titem.columns, icolumn.name)
                            else:
                                ticolumn = None
                            self._add_node(sub_node, icolumn, ticolumn, "db.Column.16x16.png")
                    elif list_name == "foreignKeys":
                        for icolumn in sitem.columns:
                            if titem:
                                ticolumn = find_object_with_old_name(titem.columns, icolumn.name)
                            else:
                                ticolumn = None
                            self._add_node(sub_node, icolumn, ticolumn, "db.Column.16x16.png")
                    
                if sub_errs:
                    sub_node_group.set_icon_path(2, "task_error.png")
                    sub_node_group.set_string(2, "Migration errors, expand to view")
                elif sub_warns:
                    sub_node_group.set_icon_path(2, "task_warning.png")
                    sub_node_group.set_string(2, "Migration warnings, expand to view")
                else:
                    sub_node_group.set_string(2, "")#"Objects migrated successfully")
                total_errs += sub_errs
                total_warns += sub_warns
        if total_errs:
            table_node.set_icon_path(2, "task_error.png")
            table_node.set_string(2, "Migration errors, expand to view")
        elif total_warns:
            table_node.set_icon_path(2, "task_warning.png")
            table_node.set_string(2, "Migration warnings, expand to view")
        else:
            table_node.set_string(2, "")#"Objects migrated successfully")
        return total_errs, total_warns


 
    def scan_objects_with_errors(self, source_catalog, target_catalog):
        def check_object(obj, object_list):
            tobj = find_object_with_old_name(object_list, obj.name)
            err, war, txt = self.get_log_entry_for(obj, tobj)
            has_errors   = err > 0 or war > 0
            return tobj, has_errors
            
        for schema in source_catalog.schemata:
            tschema, has_errors = check_object(schema, target_catalog.schemata)
            if has_errors:
                self._source_objects_with_errors.add(schema.__id__)
            if not tschema:
                continue
            for table in schema.tables:
                if self.main.plan.migrationSource.isObjectIgnored('tables', table):
                    continue
                ttable, has_errors = check_object(table, tschema.tables)
                if has_errors:
                    self._source_objects_with_errors.add(table.__id__)
                    self._source_objects_with_errors.add(schema.__id__)
                if not ttable:
                    continue
                for column in table.columns:
                    tcolumn, has_errors = check_object(column, ttable.columns)
                    if has_errors:
                        self._source_objects_with_errors.add(column.__id__)
                        self._source_objects_with_errors.add(table.__id__)
                        self._source_objects_with_errors.add(schema.__id__)
                for index in table.indices:
                    tindex, has_errors = check_object(index, ttable.indices)
                    if has_errors:
                        self._source_objects_with_errors.add(index.__id__)
                        self._source_objects_with_errors.add(table.__id__)
                        self._source_objects_with_errors.add(schema.__id__)
                for fk in table.foreignKeys:
                    tfk, has_errors = check_object(fk, ttable.foreignKeys)
                    if has_errors:
                        self._source_objects_with_errors.add(fk.__id__)
                        self._source_objects_with_errors.add(table.__id__)
                        self._source_objects_with_errors.add(schema.__id__)
                for trigger in table.triggers:
                    ttrigger, has_errors = check_object(trigger, ttable.triggers)
                    if has_errors:
                        self._source_objects_with_errors.add(trigger.__id__)
                        self._source_objects_with_errors.add(table.__id__)
                        self._source_objects_with_errors.add(schema.__id__)
            for view in schema.views:
                if self.main.plan.migrationSource.isObjectIgnored('views', view):
                    continue
                tview, has_errors = check_object(view, tschema.views)
                if has_errors:
                    self._source_objects_with_errors.add(view.__id__)
                    self._source_objects_with_errors.add(schema.__id__)
            for routine in schema.routines:
                if self.main.plan.migrationSource.isObjectIgnored('routines', routine):
                    continue
                troutine, has_errors = check_object(routine, tschema.routines)
                if has_errors:
                    self._source_objects_with_errors.add(routine.__id__)
                    self._source_objects_with_errors.add(schema.__id__)


    def refresh(self):
        self._source_objects_with_errors = set()
        self.scan_objects_with_errors(self.main.plan.migrationSource.catalog, self.main.plan.migrationTarget.catalog)
        # the full tree will populate the _object_dict
        self.refresh_full_tree()
        self.refresh_columns_tree()
        
        
    def refresh_columns_tree(self):
        self._columns.clear()
        source_catalog = self.main.plan.migrationSource.catalog
        target_catalog = self.main.plan.migrationTarget.catalog
        for sschema in source_catalog.schemata:
            if target_catalog:
                tschema = find_object_with_old_name(target_catalog.schemata, sschema.name)
            else:
                tschema = None

            for stable in sschema.tables:
                ttable = find_object_with_old_name(tschema.tables, stable.name) if tschema else None
                if not ttable:
                    continue
                for scolumn in stable.columns:
                    tcolumn = find_object_with_old_name(ttable.columns, scolumn.name) if ttable else None

                    node = self._columns.add_node()

                    icon = "db.Column.nn.16x16.png"
                    if scolumn.owner.isPrimaryKeyColumn(scolumn):
                        icon = "db.Column.pk.16x16.png"
                    node.set_string(self.COL_SOURCE_SCHEMA, sschema.name)
                    node.set_icon_path(self.COL_SOURCE_TABLE, "db.Table.16x16.png")
                    node.set_string(self.COL_SOURCE_TABLE, stable.name)
                    node.set_icon_path(self.COL_SOURCE_COLUMN, icon)
                    node.set_string(self.COL_SOURCE_COLUMN, scolumn.name)
                    node.set_string(self.COL_SOURCE_TYPE, scolumn.formattedRawType)
                    node.set_string(self.COL_SOURCE_FLAGS, " ".join(scolumn.flags))
                    node.set_bool(self.COL_SOURCE_NOTNULL, scolumn.isNotNull != 0)
                    node.set_string(self.COL_SOURCE_DEFAULT, scolumn.defaultValue)
                    node.set_string(self.COL_SOURCE_COLLATION, scolumn.collationName)

                    if tschema:
                        node.set_string(self.COL_TARGET_SCHEMA, tschema.name)
                    if ttable:
                        node.set_icon_path(self.COL_TARGET_TABLE, "db.Table.16x16.png")
                        node.set_string(self.COL_TARGET_TABLE, ttable.name)
                    if tcolumn:
                        icon = "db.Column.nn.16x16.png"
                        if tcolumn.owner.isPrimaryKeyColumn(tcolumn):
                            icon = "db.Column.pk.16x16.png"
                        node.set_tag(tcolumn.__id__)
                        self._object_dict[tcolumn.__id__] = tcolumn
                        node.set_icon_path(self.COL_TARGET_COLUMN, icon)
                        node.set_string(self.COL_TARGET_COLUMN, tcolumn.name)
                        node.set_string(self.COL_TARGET_TYPE, tcolumn.formattedRawType)
                        node.set_string(self.COL_TARGET_FLAGS, " ".join(tcolumn.flags))
                        node.set_bool(self.COL_TARGET_AI, tcolumn.autoIncrement != 0)
                        node.set_bool(self.COL_TARGET_NOTNULL, tcolumn.isNotNull != 0)
                        node.set_string(self.COL_TARGET_DEFAULT, tcolumn.defaultValue)
                        node.set_string(self.COL_TARGET_COLLATION, tcolumn.collationName)
                        self._set_log_entry_for(node, scolumn, tcolumn, self.COL_MESSAGE)
                    else:
                        node.set_string(self.COL_MESSAGE, "The column was not migrated")


    def refresh_full_tree(self):
        self._tree.clear()
        source_catalog = self.main.plan.migrationSource.catalog
        target_catalog = self.main.plan.migrationTarget.catalog
        
        self._object_dict = {}
        self.error_count, self.warning_count = 0, 0

        if not self._filter_errors:
            obj = target_catalog.customData["migration:preamble"]
            if obj:
                self._add_node(None, None, obj, "GrtObject.16x16.png")

        for sschema in source_catalog.schemata:
            if self._filter_errors and sschema.__id__ not in self._source_objects_with_errors:
                continue
            
            if target_catalog:
                tschema = find_object_with_old_name(target_catalog.schemata, sschema.name)
            else:
                tschema = None

            schema_node = self._add_node(None, sschema, tschema, "db.Schema.16x16.png")
            self._set_log_entry_for(schema_node, sschema, tschema)

            tables_node = schema_node.add_child()
            tables_node.set_string(0, "Tables")
            tables_node.set_string(1, "Tables")
            tables_node.set_icon_path(0, "folder")
            tables_node.set_icon_path(1, "folder")

            sch_errs, sch_warns = (0, 0)
            if tschema:
                for stable in sschema.tables:
                    if self._filter_errors and stable.__id__ not in self._source_objects_with_errors:
                        continue

                    tab_errs, tab_warns = self._add_table_node(tables_node, tschema, stable)
                    sch_errs += tab_errs
                    sch_warns += tab_warns

                self.error_count += sch_errs
                self.warning_count += sch_warns
                if sch_errs:
                    tables_node.set_icon_path(2, "task_error.png")
                    tables_node.set_string(2, "Migration errors, expand to view")
                elif sch_warns:
                    tables_node.set_icon_path(2, "task_warning.png")
                    tables_node.set_string(2, "Migration warnings, expand to view")
                else:
                    tables_node.set_string(2, "")#"Objects migrated successfully")

                for item in self.main.plan.migrationSource.supportedObjectTypes[1:]:
                    list_name, struct_name, caption = item
                    icon = struct_name+".16x16.png"
    
                    sub_node_group = schema_node.add_child()
                    sub_node_group.set_string(0, caption)
                    sub_node_group.set_icon_path(0, "folder")
                    sub_node_group.set_string(1, caption)
                    sub_node_group.set_icon_path(1, "folder")
                    
                    slist = getattr(sschema, list_name)
                    tlist = getattr(tschema, list_name)
                    group_errs, group_warns = 0, 0
                    for sitem in slist:
                        if self._filter_errors and sitem.__id__ not in self._source_objects_with_errors:
                            continue

                        titem = find_object_with_old_name(tlist, sitem.name)
                        sub_node = self._add_node(sub_node_group, sitem, titem, icon)
                        it_errs, it_warns, text = self._set_log_entry_for(sub_node, sitem, titem)
                        group_errs += it_errs
                        group_warns += it_warns
                    self.error_count += group_errs
                    self.warning_count += group_warns
                    if group_errs:
                        sub_node_group.set_icon_path(2, "task_error.png")
                        sub_node_group.set_string(2, "Migration errors, expand to view")
                    elif group_warns:
                        sub_node_group.set_icon_path(2, "task_warning.png")
                        sub_node_group.set_string(2, "Migration warnings, expand to view")
                    else:
                        sub_node_group.set_string(2, "")#"Objects migrated successfully")

            schema_node.expand()
        
        if not self._filter_errors:
            obj = target_catalog.customData["migration:postamble"]
            if obj:
                self._add_node(None, None, obj, "GrtObject.16x16.png")

        self._selection_changed()


    def skip_object(self):
        node = self._tree.get_selected_node()
        tag = node.get_tag()
        if tag and tag in self._object_dict:
            obj = self._object_dict[tag]
            if hasattr(obj, 'commentedOut'):
                obj.commentedOut = not obj.commentedOut    

    def all_menu_will_show(self, item):
        node = self._tree.get_selected_node()
        tag = node.get_tag()
        self._all_menu.get_item(0).set_enabled(False)
        if tag and tag in self._object_dict:
            obj = self._object_dict[tag]
            if hasattr(obj, 'commentedOut'):
                self._all_menu.get_item(0).set_checked(obj.commentedOut)
                if obj.__grtclassname__ in ("db.Index", "db.ForeignKey"):
                    self._all_menu.get_item(0).set_enabled(True)

    def menu_will_show(self, item):
        self._menu.get_item(0).set_enabled(len(self._columns.get_selection()) > 1)

    def set_target_type(self):
        selected_nodes = self._columns.get_selection()
        if selected_nodes:
            ret, type = mforms.Utilities.request_input('Change target columns type', 'Please specify the target type', '')
            if ret:
                for n in selected_nodes:
                    self._columns_cell_edited(n, self.COL_TARGET_TYPE, type)

    def replace_target(self, title, description, type):
        selected_node = self._columns.get_selection()[0]
        if selected_node:
            to_replace = selected_node.get_string(type)
            repl_form = ReplaceForm(title, description)
            ret, to_replace, replace_with = repl_form.show(bool(to_replace))
            if ret:
                for i in range(self._columns.count()):
                    node = self._columns.node_at_row(i)
                    if node.get_string(type) == to_replace:
                        self._columns_cell_edited(node, type, replace_with)

    def replace_target_type(self):
        self.replace_target("Find and Replace Target Type", 
                            "Target/migrated data type matching the search term will be replaced for all columns of all tables.", 
                            self.COL_TARGET_TYPE)

    def replace_target_flags(self):
        self.replace_target("Find and Replace Target Flags", 
                            "Target/migrated flags matching the search term will be replaced for all columns of all tables.", 
                            self.COL_TARGET_FLAGS)

    def replace_target_default_value(self):
        self.replace_target("Find and Replace Target Default Value", 
                            "Target/migrated default value matching the search term will be replaced for all columns of all tables.", 
                            self.COL_TARGET_DEFAULT)

    def replace_target_collation(self):
        self.replace_target("Find and Replace Target Collation", 
                            "Target/migrated collation matching the search term will be replaced for all columns of all tables.", 
                            self.COL_TARGET_COLLATION)<|MERGE_RESOLUTION|>--- conflicted
+++ resolved
@@ -411,11 +411,7 @@
             self._code.set_text(object.temp_sql)
             self._code.set_enabled(not object.commentedOut)
             self._comment_check.set_active(object.commentedOut != 0)
-<<<<<<< HEAD
-            self._lock_check.set_active(object.customData.get("migration:lock_temp_sql", False))
-=======
             self._lock_check.set_active(bool(object.customData.get("migration:lock_temp_sql", False)))
->>>>>>> 4c9d2f46
             self._advbox.set_enabled(True)
             self._apply_btn.set_enabled(False)
             self._revert_btn.set_enabled(False)
