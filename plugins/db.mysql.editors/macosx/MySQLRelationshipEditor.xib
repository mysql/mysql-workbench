<?xml version="1.0" encoding="UTF-8" standalone="no"?>
<<<<<<< HEAD
<document type="com.apple.InterfaceBuilder3.Cocoa.XIB" version="3.0" toolsVersion="7706" systemVersion="14E46" targetRuntime="MacOSX.Cocoa" propertyAccessControl="none">
    <dependencies>
        <plugIn identifier="com.apple.InterfaceBuilder.CocoaPlugin" version="7706"/>
=======
<document type="com.apple.InterfaceBuilder3.Cocoa.XIB" version="3.0" toolsVersion="9531" systemVersion="15C50" targetRuntime="MacOSX.Cocoa" propertyAccessControl="none">
    <dependencies>
        <deployment identifier="macosx"/>
        <plugIn identifier="com.apple.InterfaceBuilder.CocoaPlugin" version="9531"/>
        <capability name="box content view" minToolsVersion="7.0"/>
>>>>>>> 0e0e9f7e
    </dependencies>
    <objects>
        <customObject id="-2" userLabel="File's Owner" customClass="DbMysqlRelationshipEditor">
            <connections>
                <outlet property="caption1Edit" destination="13" id="117"/>
                <outlet property="caption1FullText" destination="137" id="179"/>
                <outlet property="caption2Edit" destination="15" id="118"/>
                <outlet property="caption2FullText" destination="138" id="180"/>
                <outlet property="cardinalityRadios" destination="191" id="210"/>
                <outlet property="commentText" destination="22" id="120"/>
                <outlet property="identifyingCheck" destination="212" id="219"/>
                <outlet property="mApplyButton" destination="223" id="228"/>
                <outlet property="mRevertButton" destination="224" id="227"/>
                <outlet property="mandatory1Check" destination="46" id="168"/>
                <outlet property="mandatory2Check" destination="162" id="176"/>
                <outlet property="oneToManyRadio" destination="196" id="206"/>
                <outlet property="oneToOneRadio" destination="195" id="205"/>
                <outlet property="previewImage" destination="181" id="183"/>
                <outlet property="tabView" destination="2" id="106"/>
                <outlet property="table1ColumnText" destination="100" id="169"/>
                <outlet property="table1FKText" destination="128" id="170"/>
                <outlet property="table1NameText" destination="155" id="173"/>
                <outlet property="table2ColumnText" destination="158" id="175"/>
                <outlet property="table2NameText" destination="160" id="174"/>
                <outlet property="view" destination="221" id="232"/>
                <outlet property="visibilityRadios" destination="198" id="220"/>
            </connections>
        </customObject>
        <customObject id="-1" userLabel="First Responder" customClass="FirstResponder"/>
        <customObject id="-3" userLabel="Application" customClass="NSObject"/>
        <customView id="221">
            <rect key="frame" x="0.0" y="0.0" width="762" height="229"/>
            <autoresizingMask key="autoresizingMask" flexibleMaxX="YES" flexibleMinY="YES"/>
            <subviews>
                <tabView controlSize="small" type="noTabsNoBorder" id="2" userLabel="EditorTab">
                    <rect key="frame" x="0.0" y="30" width="762" height="199"/>
                    <autoresizingMask key="autoresizingMask" widthSizable="YES" heightSizable="YES"/>
                    <tabViewItems>
                        <tabViewItem label="Relationship" identifier="1" id="3">
                            <view key="view" id="6" customClass="MColoredView">
                                <rect key="frame" x="0.0" y="0.0" width="762" height="199"/>
                                <autoresizingMask key="autoresizingMask" widthSizable="YES" heightSizable="YES"/>
                                <subviews>
                                    <textField verticalHuggingPriority="750" id="7">
                                        <rect key="frame" x="72" y="174" width="49" height="14"/>
                                        <autoresizingMask key="autoresizingMask" flexibleMaxX="YES" flexibleMinY="YES"/>
                                        <textFieldCell key="cell" controlSize="small" scrollable="YES" lineBreakMode="clipping" sendsActionOnEndEditing="YES" title="Caption:" id="8">
                                            <font key="font" metaFont="smallSystem"/>
                                            <color key="textColor" name="controlTextColor" catalog="System" colorSpace="catalog"/>
                                            <color key="backgroundColor" name="controlColor" catalog="System" colorSpace="catalog"/>
                                        </textFieldCell>
                                    </textField>
                                    <textField verticalHuggingPriority="750" id="9">
                                        <rect key="frame" x="47" y="147" width="74" height="14"/>
                                        <autoresizingMask key="autoresizingMask" flexibleMaxX="YES" flexibleMinY="YES"/>
                                        <textFieldCell key="cell" controlSize="small" scrollable="YES" lineBreakMode="clipping" sendsActionOnEndEditing="YES" title="2nd Caption:" id="10">
                                            <font key="font" metaFont="smallSystem"/>
                                            <color key="textColor" name="controlTextColor" catalog="System" colorSpace="catalog"/>
                                            <color key="backgroundColor" name="controlColor" catalog="System" colorSpace="catalog"/>
                                        </textFieldCell>
                                    </textField>
                                    <textField verticalHuggingPriority="750" id="11">
                                        <rect key="frame" x="56" y="114" width="66" height="14"/>
                                        <autoresizingMask key="autoresizingMask" flexibleMaxX="YES" flexibleMinY="YES"/>
                                        <textFieldCell key="cell" controlSize="small" scrollable="YES" lineBreakMode="clipping" sendsActionOnEndEditing="YES" title="Comments:" id="12">
                                            <font key="font" metaFont="smallSystem"/>
                                            <color key="textColor" name="controlTextColor" catalog="System" colorSpace="catalog"/>
                                            <color key="backgroundColor" name="controlColor" catalog="System" colorSpace="catalog"/>
                                        </textFieldCell>
                                    </textField>
                                    <textField verticalHuggingPriority="750" id="13">
                                        <rect key="frame" x="127" y="172" width="273" height="19"/>
                                        <autoresizingMask key="autoresizingMask" flexibleMaxX="YES" flexibleMinY="YES"/>
                                        <textFieldCell key="cell" controlSize="small" scrollable="YES" lineBreakMode="clipping" selectable="YES" editable="YES" sendsActionOnEndEditing="YES" state="on" borderStyle="bezel" placeholderString="references" drawsBackground="YES" id="14">
                                            <font key="font" metaFont="smallSystem"/>
                                            <color key="textColor" name="textColor" catalog="System" colorSpace="catalog"/>
                                            <color key="backgroundColor" name="textBackgroundColor" catalog="System" colorSpace="catalog"/>
                                        </textFieldCell>
                                        <connections>
                                            <outlet property="delegate" destination="-2" id="122"/>
                                        </connections>
                                    </textField>
                                    <textField verticalHuggingPriority="750" id="15">
                                        <rect key="frame" x="127" y="145" width="273" height="19"/>
                                        <autoresizingMask key="autoresizingMask" flexibleMaxX="YES" flexibleMinY="YES"/>
                                        <textFieldCell key="cell" controlSize="small" scrollable="YES" lineBreakMode="clipping" selectable="YES" editable="YES" sendsActionOnEndEditing="YES" state="on" borderStyle="bezel" placeholderString="is referenced by" drawsBackground="YES" id="16">
                                            <font key="font" metaFont="smallSystem"/>
                                            <color key="textColor" name="textColor" catalog="System" colorSpace="catalog"/>
                                            <color key="backgroundColor" name="textBackgroundColor" catalog="System" colorSpace="catalog"/>
                                        </textFieldCell>
                                        <connections>
                                            <outlet property="delegate" destination="-2" id="123"/>
                                        </connections>
                                    </textField>
                                    <scrollView horizontalLineScroll="10" horizontalPageScroll="10" verticalLineScroll="10" verticalPageScroll="10" hasHorizontalScroller="NO" usesPredominantAxisScrolling="NO" id="19">
                                        <rect key="frame" x="127" y="10" width="430" height="121"/>
                                        <autoresizingMask key="autoresizingMask" widthSizable="YES" heightSizable="YES"/>
                                        <clipView key="contentView" id="66N-2Z-yyT">
                                            <rect key="frame" x="1" y="1" width="428" height="119"/>
                                            <autoresizingMask key="autoresizingMask" widthSizable="YES" heightSizable="YES"/>
                                            <subviews>
                                                <textView importsGraphics="NO" richText="NO" findStyle="panel" continuousSpellChecking="YES" usesRuler="YES" usesFontPanel="YES" verticallyResizable="YES" smartInsertDelete="YES" id="22">
                                                    <rect key="frame" x="0.0" y="0.0" width="428" height="119"/>
                                                    <autoresizingMask key="autoresizingMask" widthSizable="YES" heightSizable="YES"/>
                                                    <color key="backgroundColor" white="1" alpha="1" colorSpace="calibratedWhite"/>
                                                    <size key="minSize" width="428" height="119"/>
                                                    <size key="maxSize" width="815" height="10000000"/>
                                                    <attributedString key="textStorage">
                                                        <fragment content="Lorem ipsum dolor sit er ">
                                                            <attributes>
                                                                <font key="NSFont" metaFont="label"/>
                                                                <paragraphStyle key="NSParagraphStyle" alignment="justified" lineBreakMode="wordWrapping" baseWritingDirection="natural">
                                                                    <tabStops>
                                                                        <textTab alignment="left" location="0.0">
                                                                            <options/>
                                                                        </textTab>
                                                                        <textTab alignment="left" location="56">
                                                                            <options/>
                                                                        </textTab>
                                                                        <textTab alignment="left" location="112">
                                                                            <options/>
                                                                        </textTab>
                                                                        <textTab alignment="left" location="168">
                                                                            <options/>
                                                                        </textTab>
                                                                        <textTab alignment="left" location="224">
                                                                            <options/>
                                                                        </textTab>
                                                                        <textTab alignment="left" location="280">
                                                                            <options/>
                                                                        </textTab>
                                                                        <textTab alignment="left" location="336">
                                                                            <options/>
                                                                        </textTab>
                                                                        <textTab alignment="left" location="392">
                                                                            <options/>
                                                                        </textTab>
                                                                        <textTab alignment="left" location="448">
                                                                            <options/>
                                                                        </textTab>
                                                                        <textTab alignment="left" location="504">
                                                                            <options/>
                                                                        </textTab>
                                                                        <textTab alignment="left" location="560">
                                                                            <options/>
                                                                        </textTab>
                                                                        <textTab alignment="left" location="616">
                                                                            <options/>
                                                                        </textTab>
                                                                        <textTab alignment="left" location="672">
                                                                            <options/>
                                                                        </textTab>
                                                                        <textTab alignment="left" location="728">
                                                                            <options/>
                                                                        </textTab>
                                                                        <textTab alignment="left" location="784">
                                                                            <options/>
                                                                        </textTab>
                                                                        <textTab alignment="left" location="840">
                                                                            <options/>
                                                                        </textTab>
                                                                        <textTab alignment="left" location="896">
                                                                            <options/>
                                                                        </textTab>
                                                                        <textTab alignment="left" location="952">
                                                                            <options/>
                                                                        </textTab>
                                                                        <textTab alignment="left" location="1008">
                                                                            <options/>
                                                                        </textTab>
                                                                        <textTab alignment="left" location="1064">
                                                                            <options/>
                                                                        </textTab>
                                                                        <textTab alignment="left" location="1120">
                                                                            <options/>
                                                                        </textTab>
                                                                        <textTab alignment="left" location="1176">
                                                                            <options/>
                                                                        </textTab>
                                                                        <textTab alignment="left" location="1232">
                                                                            <options/>
                                                                        </textTab>
                                                                        <textTab alignment="left" location="1288">
                                                                            <options/>
                                                                        </textTab>
                                                                        <textTab alignment="left" location="1344">
                                                                            <options/>
                                                                        </textTab>
                                                                        <textTab alignment="left" location="1400">
                                                                            <options/>
                                                                        </textTab>
                                                                        <textTab alignment="left" location="1456">
                                                                            <options/>
                                                                        </textTab>
                                                                        <textTab alignment="left" location="1512">
                                                                            <options/>
                                                                        </textTab>
                                                                        <textTab alignment="left" location="1568">
                                                                            <options/>
                                                                        </textTab>
                                                                        <textTab alignment="left" location="1624">
                                                                            <options/>
                                                                        </textTab>
                                                                        <textTab alignment="left" location="1680">
                                                                            <options/>
                                                                        </textTab>
                                                                        <textTab alignment="left" location="1736">
                                                                            <options/>
                                                                        </textTab>
                                                                    </tabStops>
                                                                </paragraphStyle>
                                                            </attributes>
                                                        </fragment>
                                                        <fragment content="elit">
                                                            <attributes>
                                                                <font key="NSFont" size="10" name="LucidaGrande-Bold"/>
                                                                <paragraphStyle key="NSParagraphStyle" alignment="justified" lineBreakMode="wordWrapping" baseWritingDirection="natural">
                                                                    <tabStops>
                                                                        <textTab alignment="left" location="0.0">
                                                                            <options/>
                                                                        </textTab>
                                                                        <textTab alignment="left" location="56">
                                                                            <options/>
                                                                        </textTab>
                                                                        <textTab alignment="left" location="112">
                                                                            <options/>
                                                                        </textTab>
                                                                        <textTab alignment="left" location="168">
                                                                            <options/>
                                                                        </textTab>
                                                                        <textTab alignment="left" location="224">
                                                                            <options/>
                                                                        </textTab>
                                                                        <textTab alignment="left" location="280">
                                                                            <options/>
                                                                        </textTab>
                                                                        <textTab alignment="left" location="336">
                                                                            <options/>
                                                                        </textTab>
                                                                        <textTab alignment="left" location="392">
                                                                            <options/>
                                                                        </textTab>
                                                                        <textTab alignment="left" location="448">
                                                                            <options/>
                                                                        </textTab>
                                                                        <textTab alignment="left" location="504">
                                                                            <options/>
                                                                        </textTab>
                                                                        <textTab alignment="left" location="560">
                                                                            <options/>
                                                                        </textTab>
                                                                        <textTab alignment="left" location="616">
                                                                            <options/>
                                                                        </textTab>
                                                                        <textTab alignment="left" location="672">
                                                                            <options/>
                                                                        </textTab>
                                                                        <textTab alignment="left" location="728">
                                                                            <options/>
                                                                        </textTab>
                                                                        <textTab alignment="left" location="784">
                                                                            <options/>
                                                                        </textTab>
                                                                        <textTab alignment="left" location="840">
                                                                            <options/>
                                                                        </textTab>
                                                                        <textTab alignment="left" location="896">
                                                                            <options/>
                                                                        </textTab>
                                                                        <textTab alignment="left" location="952">
                                                                            <options/>
                                                                        </textTab>
                                                                        <textTab alignment="left" location="1008">
                                                                            <options/>
                                                                        </textTab>
                                                                        <textTab alignment="left" location="1064">
                                                                            <options/>
                                                                        </textTab>
                                                                        <textTab alignment="left" location="1120">
                                                                            <options/>
                                                                        </textTab>
                                                                        <textTab alignment="left" location="1176">
                                                                            <options/>
                                                                        </textTab>
                                                                        <textTab alignment="left" location="1232">
                                                                            <options/>
                                                                        </textTab>
                                                                        <textTab alignment="left" location="1288">
                                                                            <options/>
                                                                        </textTab>
                                                                        <textTab alignment="left" location="1344">
                                                                            <options/>
                                                                        </textTab>
                                                                        <textTab alignment="left" location="1400">
                                                                            <options/>
                                                                        </textTab>
                                                                        <textTab alignment="left" location="1456">
                                                                            <options/>
                                                                        </textTab>
                                                                        <textTab alignment="left" location="1512">
                                                                            <options/>
                                                                        </textTab>
                                                                        <textTab alignment="left" location="1568">
                                                                            <options/>
                                                                        </textTab>
                                                                        <textTab alignment="left" location="1624">
                                                                            <options/>
                                                                        </textTab>
                                                                        <textTab alignment="left" location="1680">
                                                                            <options/>
                                                                        </textTab>
                                                                        <textTab alignment="left" location="1736">
                                                                            <options/>
                                                                        </textTab>
                                                                    </tabStops>
                                                                </paragraphStyle>
                                                            </attributes>
                                                        </fragment>
                                                        <fragment content=" lamet, ">
                                                            <attributes>
                                                                <font key="NSFont" metaFont="label"/>
                                                                <paragraphStyle key="NSParagraphStyle" alignment="justified" lineBreakMode="wordWrapping" baseWritingDirection="natural">
                                                                    <tabStops>
                                                                        <textTab alignment="left" location="0.0">
                                                                            <options/>
                                                                        </textTab>
                                                                        <textTab alignment="left" location="56">
                                                                            <options/>
                                                                        </textTab>
                                                                        <textTab alignment="left" location="112">
                                                                            <options/>
                                                                        </textTab>
                                                                        <textTab alignment="left" location="168">
                                                                            <options/>
                                                                        </textTab>
                                                                        <textTab alignment="left" location="224">
                                                                            <options/>
                                                                        </textTab>
                                                                        <textTab alignment="left" location="280">
                                                                            <options/>
                                                                        </textTab>
                                                                        <textTab alignment="left" location="336">
                                                                            <options/>
                                                                        </textTab>
                                                                        <textTab alignment="left" location="392">
                                                                            <options/>
                                                                        </textTab>
                                                                        <textTab alignment="left" location="448">
                                                                            <options/>
                                                                        </textTab>
                                                                        <textTab alignment="left" location="504">
                                                                            <options/>
                                                                        </textTab>
                                                                        <textTab alignment="left" location="560">
                                                                            <options/>
                                                                        </textTab>
                                                                        <textTab alignment="left" location="616">
                                                                            <options/>
                                                                        </textTab>
                                                                        <textTab alignment="left" location="672">
                                                                            <options/>
                                                                        </textTab>
                                                                        <textTab alignment="left" location="728">
                                                                            <options/>
                                                                        </textTab>
                                                                        <textTab alignment="left" location="784">
                                                                            <options/>
                                                                        </textTab>
                                                                        <textTab alignment="left" location="840">
                                                                            <options/>
                                                                        </textTab>
                                                                        <textTab alignment="left" location="896">
                                                                            <options/>
                                                                        </textTab>
                                                                        <textTab alignment="left" location="952">
                                                                            <options/>
                                                                        </textTab>
                                                                        <textTab alignment="left" location="1008">
                                                                            <options/>
                                                                        </textTab>
                                                                        <textTab alignment="left" location="1064">
                                                                            <options/>
                                                                        </textTab>
                                                                        <textTab alignment="left" location="1120">
                                                                            <options/>
                                                                        </textTab>
                                                                        <textTab alignment="left" location="1176">
                                                                            <options/>
                                                                        </textTab>
                                                                        <textTab alignment="left" location="1232">
                                                                            <options/>
                                                                        </textTab>
                                                                        <textTab alignment="left" location="1288">
                                                                            <options/>
                                                                        </textTab>
                                                                        <textTab alignment="left" location="1344">
                                                                            <options/>
                                                                        </textTab>
                                                                        <textTab alignment="left" location="1400">
                                                                            <options/>
                                                                        </textTab>
                                                                        <textTab alignment="left" location="1456">
                                                                            <options/>
                                                                        </textTab>
                                                                        <textTab alignment="left" location="1512">
                                                                            <options/>
                                                                        </textTab>
                                                                        <textTab alignment="left" location="1568">
                                                                            <options/>
                                                                        </textTab>
                                                                        <textTab alignment="left" location="1624">
                                                                            <options/>
                                                                        </textTab>
                                                                        <textTab alignment="left" location="1680">
                                                                            <options/>
                                                                        </textTab>
                                                                        <textTab alignment="left" location="1736">
                                                                            <options/>
                                                                        </textTab>
                                                                    </tabStops>
                                                                </paragraphStyle>
                                                            </attributes>
                                                        </fragment>
                                                        <fragment content="consectetaur">
                                                            <attributes>
                                                                <font key="NSFont" size="10" name="LucidaGrande-Bold"/>
                                                                <paragraphStyle key="NSParagraphStyle" alignment="justified" lineBreakMode="wordWrapping" baseWritingDirection="natural">
                                                                    <tabStops>
                                                                        <textTab alignment="left" location="0.0">
                                                                            <options/>
                                                                        </textTab>
                                                                        <textTab alignment="left" location="56">
                                                                            <options/>
                                                                        </textTab>
                                                                        <textTab alignment="left" location="112">
                                                                            <options/>
                                                                        </textTab>
                                                                        <textTab alignment="left" location="168">
                                                                            <options/>
                                                                        </textTab>
                                                                        <textTab alignment="left" location="224">
                                                                            <options/>
                                                                        </textTab>
                                                                        <textTab alignment="left" location="280">
                                                                            <options/>
                                                                        </textTab>
                                                                        <textTab alignment="left" location="336">
                                                                            <options/>
                                                                        </textTab>
                                                                        <textTab alignment="left" location="392">
                                                                            <options/>
                                                                        </textTab>
                                                                        <textTab alignment="left" location="448">
                                                                            <options/>
                                                                        </textTab>
                                                                        <textTab alignment="left" location="504">
                                                                            <options/>
                                                                        </textTab>
                                                                        <textTab alignment="left" location="560">
                                                                            <options/>
                                                                        </textTab>
                                                                        <textTab alignment="left" location="616">
                                                                            <options/>
                                                                        </textTab>
                                                                        <textTab alignment="left" location="672">
                                                                            <options/>
                                                                        </textTab>
                                                                        <textTab alignment="left" location="728">
                                                                            <options/>
                                                                        </textTab>
                                                                        <textTab alignment="left" location="784">
                                                                            <options/>
                                                                        </textTab>
                                                                        <textTab alignment="left" location="840">
                                                                            <options/>
                                                                        </textTab>
                                                                        <textTab alignment="left" location="896">
                                                                            <options/>
                                                                        </textTab>
                                                                        <textTab alignment="left" location="952">
                                                                            <options/>
                                                                        </textTab>
                                                                        <textTab alignment="left" location="1008">
                                                                            <options/>
                                                                        </textTab>
                                                                        <textTab alignment="left" location="1064">
                                                                            <options/>
                                                                        </textTab>
                                                                        <textTab alignment="left" location="1120">
                                                                            <options/>
                                                                        </textTab>
                                                                        <textTab alignment="left" location="1176">
                                                                            <options/>
                                                                        </textTab>
                                                                        <textTab alignment="left" location="1232">
                                                                            <options/>
                                                                        </textTab>
                                                                        <textTab alignment="left" location="1288">
                                                                            <options/>
                                                                        </textTab>
                                                                        <textTab alignment="left" location="1344">
                                                                            <options/>
                                                                        </textTab>
                                                                        <textTab alignment="left" location="1400">
                                                                            <options/>
                                                                        </textTab>
                                                                        <textTab alignment="left" location="1456">
                                                                            <options/>
                                                                        </textTab>
                                                                        <textTab alignment="left" location="1512">
                                                                            <options/>
                                                                        </textTab>
                                                                        <textTab alignment="left" location="1568">
                                                                            <options/>
                                                                        </textTab>
                                                                        <textTab alignment="left" location="1624">
                                                                            <options/>
                                                                        </textTab>
                                                                        <textTab alignment="left" location="1680">
                                                                            <options/>
                                                                        </textTab>
                                                                        <textTab alignment="left" location="1736">
                                                                            <options/>
                                                                        </textTab>
                                                                    </tabStops>
                                                                </paragraphStyle>
                                                            </attributes>
                                                        </fragment>
                                                        <fragment content=" cillium adipisicing pecu, sed do ">
                                                            <attributes>
                                                                <font key="NSFont" metaFont="label"/>
                                                                <paragraphStyle key="NSParagraphStyle" alignment="justified" lineBreakMode="wordWrapping" baseWritingDirection="natural">
                                                                    <tabStops>
                                                                        <textTab alignment="left" location="0.0">
                                                                            <options/>
                                                                        </textTab>
                                                                        <textTab alignment="left" location="56">
                                                                            <options/>
                                                                        </textTab>
                                                                        <textTab alignment="left" location="112">
                                                                            <options/>
                                                                        </textTab>
                                                                        <textTab alignment="left" location="168">
                                                                            <options/>
                                                                        </textTab>
                                                                        <textTab alignment="left" location="224">
                                                                            <options/>
                                                                        </textTab>
                                                                        <textTab alignment="left" location="280">
                                                                            <options/>
                                                                        </textTab>
                                                                        <textTab alignment="left" location="336">
                                                                            <options/>
                                                                        </textTab>
                                                                        <textTab alignment="left" location="392">
                                                                            <options/>
                                                                        </textTab>
                                                                        <textTab alignment="left" location="448">
                                                                            <options/>
                                                                        </textTab>
                                                                        <textTab alignment="left" location="504">
                                                                            <options/>
                                                                        </textTab>
                                                                        <textTab alignment="left" location="560">
                                                                            <options/>
                                                                        </textTab>
                                                                        <textTab alignment="left" location="616">
                                                                            <options/>
                                                                        </textTab>
                                                                        <textTab alignment="left" location="672">
                                                                            <options/>
                                                                        </textTab>
                                                                        <textTab alignment="left" location="728">
                                                                            <options/>
                                                                        </textTab>
                                                                        <textTab alignment="left" location="784">
                                                                            <options/>
                                                                        </textTab>
                                                                        <textTab alignment="left" location="840">
                                                                            <options/>
                                                                        </textTab>
                                                                        <textTab alignment="left" location="896">
                                                                            <options/>
                                                                        </textTab>
                                                                        <textTab alignment="left" location="952">
                                                                            <options/>
                                                                        </textTab>
                                                                        <textTab alignment="left" location="1008">
                                                                            <options/>
                                                                        </textTab>
                                                                        <textTab alignment="left" location="1064">
                                                                            <options/>
                                                                        </textTab>
                                                                        <textTab alignment="left" location="1120">
                                                                            <options/>
                                                                        </textTab>
                                                                        <textTab alignment="left" location="1176">
                                                                            <options/>
                                                                        </textTab>
                                                                        <textTab alignment="left" location="1232">
                                                                            <options/>
                                                                        </textTab>
                                                                        <textTab alignment="left" location="1288">
                                                                            <options/>
                                                                        </textTab>
                                                                        <textTab alignment="left" location="1344">
                                                                            <options/>
                                                                        </textTab>
                                                                        <textTab alignment="left" location="1400">
                                                                            <options/>
                                                                        </textTab>
                                                                        <textTab alignment="left" location="1456">
                                                                            <options/>
                                                                        </textTab>
                                                                        <textTab alignment="left" location="1512">
                                                                            <options/>
                                                                        </textTab>
                                                                        <textTab alignment="left" location="1568">
                                                                            <options/>
                                                                        </textTab>
                                                                        <textTab alignment="left" location="1624">
                                                                            <options/>
                                                                        </textTab>
                                                                        <textTab alignment="left" location="1680">
                                                                            <options/>
                                                                        </textTab>
                                                                        <textTab alignment="left" location="1736">
                                                                            <options/>
                                                                        </textTab>
                                                                    </tabStops>
                                                                </paragraphStyle>
                                                            </attributes>
                                                        </fragment>
                                                        <fragment content="eiusmod">
                                                            <attributes>
                                                                <font key="NSFont" size="10" name="LucidaGrande-Bold"/>
                                                                <paragraphStyle key="NSParagraphStyle" alignment="justified" lineBreakMode="wordWrapping" baseWritingDirection="natural">
                                                                    <tabStops>
                                                                        <textTab alignment="left" location="0.0">
                                                                            <options/>
                                                                        </textTab>
                                                                        <textTab alignment="left" location="56">
                                                                            <options/>
                                                                        </textTab>
                                                                        <textTab alignment="left" location="112">
                                                                            <options/>
                                                                        </textTab>
                                                                        <textTab alignment="left" location="168">
                                                                            <options/>
                                                                        </textTab>
                                                                        <textTab alignment="left" location="224">
                                                                            <options/>
                                                                        </textTab>
                                                                        <textTab alignment="left" location="280">
                                                                            <options/>
                                                                        </textTab>
                                                                        <textTab alignment="left" location="336">
                                                                            <options/>
                                                                        </textTab>
                                                                        <textTab alignment="left" location="392">
                                                                            <options/>
                                                                        </textTab>
                                                                        <textTab alignment="left" location="448">
                                                                            <options/>
                                                                        </textTab>
                                                                        <textTab alignment="left" location="504">
                                                                            <options/>
                                                                        </textTab>
                                                                        <textTab alignment="left" location="560">
                                                                            <options/>
                                                                        </textTab>
                                                                        <textTab alignment="left" location="616">
                                                                            <options/>
                                                                        </textTab>
                                                                        <textTab alignment="left" location="672">
                                                                            <options/>
                                                                        </textTab>
                                                                        <textTab alignment="left" location="728">
                                                                            <options/>
                                                                        </textTab>
                                                                        <textTab alignment="left" location="784">
                                                                            <options/>
                                                                        </textTab>
                                                                        <textTab alignment="left" location="840">
                                                                            <options/>
                                                                        </textTab>
                                                                        <textTab alignment="left" location="896">
                                                                            <options/>
                                                                        </textTab>
                                                                        <textTab alignment="left" location="952">
                                                                            <options/>
                                                                        </textTab>
                                                                        <textTab alignment="left" location="1008">
                                                                            <options/>
                                                                        </textTab>
                                                                        <textTab alignment="left" location="1064">
                                                                            <options/>
                                                                        </textTab>
                                                                        <textTab alignment="left" location="1120">
                                                                            <options/>
                                                                        </textTab>
                                                                        <textTab alignment="left" location="1176">
                                                                            <options/>
                                                                        </textTab>
                                                                        <textTab alignment="left" location="1232">
                                                                            <options/>
                                                                        </textTab>
                                                                        <textTab alignment="left" location="1288">
                                                                            <options/>
                                                                        </textTab>
                                                                        <textTab alignment="left" location="1344">
                                                                            <options/>
                                                                        </textTab>
                                                                        <textTab alignment="left" location="1400">
                                                                            <options/>
                                                                        </textTab>
                                                                        <textTab alignment="left" location="1456">
                                                                            <options/>
                                                                        </textTab>
                                                                        <textTab alignment="left" location="1512">
                                                                            <options/>
                                                                        </textTab>
                                                                        <textTab alignment="left" location="1568">
                                                                            <options/>
                                                                        </textTab>
                                                                        <textTab alignment="left" location="1624">
                                                                            <options/>
                                                                        </textTab>
                                                                        <textTab alignment="left" location="1680">
                                                                            <options/>
                                                                        </textTab>
                                                                        <textTab alignment="left" location="1736">
                                                                            <options/>
                                                                        </textTab>
                                                                    </tabStops>
                                                                </paragraphStyle>
                                                            </attributes>
                                                        </fragment>
                                                        <fragment>
                                                            <mutableString key="content"> tempor incididunt ut labore et dolore magna aliqua. Ut enim ad minim veniam, quis nostrud exercitation ullamco laboris nisi ut aliquip ex ea commodo consequat. Duis aute irure dolor in reprehenderit in voluptate velit esse cillum dolore eu fugiat nulla pariatur. Excepteur sint occaecat cupidatat non proident, sunt in culpa qui officia deserunt mollit anim id est laborum Et harumd und lookum like Greek to me, dereud facilis est er expedit distinct. Nam liber te conscient to factor tum poen legum odioque civiuda</mutableString>
                                                            <attributes>
                                                                <font key="NSFont" metaFont="label"/>
                                                                <paragraphStyle key="NSParagraphStyle" alignment="justified" lineBreakMode="wordWrapping" baseWritingDirection="natural">
                                                                    <tabStops>
                                                                        <textTab alignment="left" location="0.0">
                                                                            <options/>
                                                                        </textTab>
                                                                        <textTab alignment="left" location="56">
                                                                            <options/>
                                                                        </textTab>
                                                                        <textTab alignment="left" location="112">
                                                                            <options/>
                                                                        </textTab>
                                                                        <textTab alignment="left" location="168">
                                                                            <options/>
                                                                        </textTab>
                                                                        <textTab alignment="left" location="224">
                                                                            <options/>
                                                                        </textTab>
                                                                        <textTab alignment="left" location="280">
                                                                            <options/>
                                                                        </textTab>
                                                                        <textTab alignment="left" location="336">
                                                                            <options/>
                                                                        </textTab>
                                                                        <textTab alignment="left" location="392">
                                                                            <options/>
                                                                        </textTab>
                                                                        <textTab alignment="left" location="448">
                                                                            <options/>
                                                                        </textTab>
                                                                        <textTab alignment="left" location="504">
                                                                            <options/>
                                                                        </textTab>
                                                                        <textTab alignment="left" location="560">
                                                                            <options/>
                                                                        </textTab>
                                                                        <textTab alignment="left" location="616">
                                                                            <options/>
                                                                        </textTab>
                                                                        <textTab alignment="left" location="672">
                                                                            <options/>
                                                                        </textTab>
                                                                        <textTab alignment="left" location="728">
                                                                            <options/>
                                                                        </textTab>
                                                                        <textTab alignment="left" location="784">
                                                                            <options/>
                                                                        </textTab>
                                                                        <textTab alignment="left" location="840">
                                                                            <options/>
                                                                        </textTab>
                                                                        <textTab alignment="left" location="896">
                                                                            <options/>
                                                                        </textTab>
                                                                        <textTab alignment="left" location="952">
                                                                            <options/>
                                                                        </textTab>
                                                                        <textTab alignment="left" location="1008">
                                                                            <options/>
                                                                        </textTab>
                                                                        <textTab alignment="left" location="1064">
                                                                            <options/>
                                                                        </textTab>
                                                                        <textTab alignment="left" location="1120">
                                                                            <options/>
                                                                        </textTab>
                                                                        <textTab alignment="left" location="1176">
                                                                            <options/>
                                                                        </textTab>
                                                                        <textTab alignment="left" location="1232">
                                                                            <options/>
                                                                        </textTab>
                                                                        <textTab alignment="left" location="1288">
                                                                            <options/>
                                                                        </textTab>
                                                                        <textTab alignment="left" location="1344">
                                                                            <options/>
                                                                        </textTab>
                                                                        <textTab alignment="left" location="1400">
                                                                            <options/>
                                                                        </textTab>
                                                                        <textTab alignment="left" location="1456">
                                                                            <options/>
                                                                        </textTab>
                                                                        <textTab alignment="left" location="1512">
                                                                            <options/>
                                                                        </textTab>
                                                                        <textTab alignment="left" location="1568">
                                                                            <options/>
                                                                        </textTab>
                                                                        <textTab alignment="left" location="1624">
                                                                            <options/>
                                                                        </textTab>
                                                                        <textTab alignment="left" location="1680">
                                                                            <options/>
                                                                        </textTab>
                                                                        <textTab alignment="left" location="1736">
                                                                            <options/>
                                                                        </textTab>
                                                                    </tabStops>
                                                                </paragraphStyle>
                                                            </attributes>
                                                        </fragment>
                                                    </attributedString>
                                                    <color key="insertionPointColor" white="0.0" alpha="1" colorSpace="calibratedWhite"/>
                                                    <size key="minSize" width="428" height="119"/>
                                                    <size key="maxSize" width="815" height="10000000"/>
                                                    <connections>
                                                        <outlet property="delegate" destination="-2" id="124"/>
                                                    </connections>
                                                </textView>
                                            </subviews>
                                            <color key="backgroundColor" white="1" alpha="1" colorSpace="calibratedWhite"/>
                                        </clipView>
                                        <scroller key="horizontalScroller" hidden="YES" verticalHuggingPriority="750" doubleValue="1" horizontal="YES" id="21">
                                            <rect key="frame" x="-100" y="-100" width="87" height="18"/>
                                            <autoresizingMask key="autoresizingMask"/>
                                        </scroller>
                                        <scroller key="verticalScroller" verticalHuggingPriority="750" controlSize="small" horizontal="NO" id="20">
                                            <rect key="frame" x="415" y="1" width="14" height="119"/>
                                            <autoresizingMask key="autoresizingMask"/>
                                        </scroller>
                                    </scrollView>
                                    <textField verticalHuggingPriority="750" id="137">
                                        <rect key="frame" x="408" y="174" width="340" height="14"/>
                                        <autoresizingMask key="autoresizingMask" widthSizable="YES" flexibleMinY="YES"/>
                                        <textFieldCell key="cell" controlSize="small" scrollable="YES" lineBreakMode="clipping" selectable="YES" sendsActionOnEndEditing="YES" alignment="left" title="Label" id="140">
                                            <font key="font" metaFont="smallSystem"/>
                                            <color key="textColor" name="controlTextColor" catalog="System" colorSpace="catalog"/>
                                            <color key="backgroundColor" name="controlColor" catalog="System" colorSpace="catalog"/>
                                        </textFieldCell>
                                    </textField>
                                    <textField verticalHuggingPriority="750" id="138">
                                        <rect key="frame" x="408" y="147" width="340" height="14"/>
                                        <autoresizingMask key="autoresizingMask" widthSizable="YES" flexibleMinY="YES"/>
                                        <textFieldCell key="cell" controlSize="small" scrollable="YES" lineBreakMode="clipping" selectable="YES" sendsActionOnEndEditing="YES" alignment="left" title="Label" id="139">
                                            <font key="font" metaFont="smallSystem"/>
                                            <color key="textColor" name="controlTextColor" catalog="System" colorSpace="catalog"/>
                                            <color key="backgroundColor" name="controlColor" catalog="System" colorSpace="catalog"/>
                                        </textFieldCell>
                                    </textField>
                                    <box autoresizesSubviews="NO" title="Visibility" borderType="line" id="197">
                                        <rect key="frame" x="573" y="11" width="175" height="123"/>
                                        <autoresizingMask key="autoresizingMask" flexibleMinX="YES" heightSizable="YES" flexibleMaxY="YES"/>
                                        <view key="contentView" id="JGc-ui-89h">
                                            <rect key="frame" x="1" y="1" width="173" height="107"/>
                                            <autoresizingMask key="autoresizingMask" widthSizable="YES" heightSizable="YES"/>
                                            <subviews>
                                                <matrix verticalHuggingPriority="750" allowsEmptySelection="NO" id="198">
                                                    <rect key="frame" x="18" y="30" width="98" height="67"/>
                                                    <autoresizingMask key="autoresizingMask" flexibleMinX="YES" flexibleMinY="YES"/>
                                                    <color key="backgroundColor" name="controlColor" catalog="System" colorSpace="catalog"/>
                                                    <size key="cellSize" width="98" height="21"/>
                                                    <size key="intercellSpacing" width="4" height="2"/>
                                                    <buttonCell key="prototype" type="radio" title="Radio" imagePosition="left" alignment="left" controlSize="small" inset="2" id="200">
                                                        <behavior key="behavior" changeContents="YES" doesNotDimImage="YES" lightByContents="YES"/>
                                                        <font key="font" metaFont="smallSystem"/>
                                                    </buttonCell>
                                                    <cells>
                                                        <column>
                                                            <buttonCell type="radio" title="Fully Visible" imagePosition="left" alignment="left" controlSize="small" state="on" tag="1" inset="2" id="202">
                                                                <behavior key="behavior" changeContents="YES" doesNotDimImage="YES" lightByContents="YES"/>
                                                                <font key="font" metaFont="smallSystem"/>
                                                            </buttonCell>
                                                            <buttonCell type="radio" title="Draw Split" imagePosition="left" alignment="left" controlSize="small" tag="2" inset="2" id="201">
                                                                <behavior key="behavior" changeContents="YES" doesNotDimImage="YES" lightByContents="YES"/>
                                                                <font key="font" metaFont="smallSystem"/>
                                                            </buttonCell>
                                                            <buttonCell type="radio" title="Hide" imagePosition="left" alignment="left" controlSize="small" tag="3" inset="2" id="199">
                                                                <behavior key="behavior" changeContents="YES" doesNotDimImage="YES" lightByContents="YES"/>
                                                                <font key="font" metaFont="smallSystem"/>
                                                            </buttonCell>
                                                        </column>
                                                    </cells>
                                                    <connections>
                                                        <action selector="changeVisibility:" target="-2" id="203"/>
                                                    </connections>
                                                </matrix>
                                            </subviews>
                                        </view>
                                        <color key="borderColor" white="0.0" alpha="0.41999999999999998" colorSpace="calibratedWhite"/>
                                        <color key="fillColor" white="0.0" alpha="0.0" colorSpace="calibratedWhite"/>
                                    </box>
                                </subviews>
                            </view>
                        </tabViewItem>
                        <tabViewItem label="Foreign Key" identifier="Item 1" id="42">
                            <view key="view" id="43" customClass="MColoredView">
                                <rect key="frame" x="10" y="7" width="746" height="185"/>
                                <autoresizingMask key="autoresizingMask"/>
                                <subviews>
                                    <button hidden="YES" toolTip="Invert the direction of the relationship by moving the foreign key from one table to the other." verticalHuggingPriority="750" id="96">
                                        <rect key="frame" x="290" y="38" width="158" height="32"/>
                                        <autoresizingMask key="autoresizingMask" flexibleMinX="YES" flexibleMaxX="YES" flexibleMaxY="YES"/>
                                        <buttonCell key="cell" type="push" title="Invert Relationship" bezelStyle="rounded" alignment="center" borderStyle="border" imageScaling="proportionallyDown" inset="2" id="97">
                                            <behavior key="behavior" pushIn="YES" lightByBackground="YES" lightByGray="YES"/>
                                            <font key="font" metaFont="system"/>
                                        </buttonCell>
                                        <connections>
                                            <action selector="invertRelationship:" target="-2" id="125"/>
                                        </connections>
                                    </button>
                                    <box autoresizesSubviews="NO" title="Referencing Table" borderType="line" id="141">
                                        <rect key="frame" x="14" y="12" width="274" height="159"/>
                                        <autoresizingMask key="autoresizingMask" widthSizable="YES" flexibleMaxX="YES" heightSizable="YES"/>
                                        <view key="contentView" id="7fy-sU-aM7">
                                            <rect key="frame" x="1" y="1" width="272" height="143"/>
                                            <autoresizingMask key="autoresizingMask" widthSizable="YES" heightSizable="YES"/>
                                            <subviews>
                                                <textField verticalHuggingPriority="750" id="128">
                                                    <rect key="frame" x="16" y="97" width="241" height="14"/>
                                                    <autoresizingMask key="autoresizingMask" widthSizable="YES" flexibleMinY="YES"/>
                                                    <textFieldCell key="cell" controlSize="small" scrollable="YES" lineBreakMode="clipping" selectable="YES" sendsActionOnEndEditing="YES" title="FK:" id="129">
                                                        <font key="font" metaFont="smallSystemBold"/>
                                                        <color key="textColor" name="controlTextColor" catalog="System" colorSpace="catalog"/>
                                                        <color key="backgroundColor" name="controlColor" catalog="System" colorSpace="catalog"/>
                                                    </textFieldCell>
                                                </textField>
                                                <textField verticalHuggingPriority="750" id="100">
                                                    <rect key="frame" x="16" y="28" width="241" height="61"/>
                                                    <autoresizingMask key="autoresizingMask" widthSizable="YES" heightSizable="YES"/>
                                                    <textFieldCell key="cell" controlSize="small" selectable="YES" sendsActionOnEndEditing="YES" alignment="left" title="Multiline Label" id="101">
                                                        <font key="font" metaFont="smallSystem"/>
                                                        <color key="textColor" name="controlTextColor" catalog="System" colorSpace="catalog"/>
                                                        <color key="backgroundColor" name="controlColor" catalog="System" colorSpace="catalog"/>
                                                    </textFieldCell>
                                                </textField>
                                                <button verticalHuggingPriority="750" tag="100" id="104">
                                                    <rect key="frame" x="164" y="12" width="95" height="28"/>
                                                    <autoresizingMask key="autoresizingMask" flexibleMinX="YES" flexibleMaxY="YES"/>
                                                    <buttonCell key="cell" type="push" title="Edit Table..." bezelStyle="rounded" alignment="center" controlSize="small" borderStyle="border" imageScaling="proportionallyDown" inset="2" id="105">
                                                        <behavior key="behavior" pushIn="YES" lightByBackground="YES" lightByGray="YES"/>
                                                        <font key="font" metaFont="smallSystem"/>
                                                    </buttonCell>
                                                    <connections>
                                                        <action selector="editTable:" target="-2" id="177"/>
                                                    </connections>
                                                </button>
                                                <button id="46">
                                                    <rect key="frame" x="16" y="19" width="89" height="18"/>
                                                    <autoresizingMask key="autoresizingMask" flexibleMinX="YES" flexibleMaxX="YES" flexibleMaxY="YES"/>
                                                    <buttonCell key="cell" type="check" title="Mandatory" bezelStyle="regularSquare" imagePosition="left" alignment="left" controlSize="small" state="on" inset="2" id="47">
                                                        <behavior key="behavior" changeContents="YES" doesNotDimImage="YES" lightByContents="YES"/>
                                                        <font key="font" metaFont="smallSystem"/>
                                                    </buttonCell>
                                                    <connections>
                                                        <action selector="userToggleCheck:" target="-2" id="217"/>
                                                    </connections>
                                                </button>
                                                <textField verticalHuggingPriority="750" id="155">
                                                    <rect key="frame" x="16" y="116" width="241" height="17"/>
                                                    <autoresizingMask key="autoresizingMask" widthSizable="YES" flexibleMinY="YES"/>
                                                    <textFieldCell key="cell" controlSize="small" scrollable="YES" lineBreakMode="clipping" selectable="YES" sendsActionOnEndEditing="YES" title="Table" id="156">
                                                        <font key="font" metaFont="systemBold"/>
                                                        <color key="textColor" name="controlTextColor" catalog="System" colorSpace="catalog"/>
                                                        <color key="backgroundColor" name="controlColor" catalog="System" colorSpace="catalog"/>
                                                    </textFieldCell>
                                                </textField>
                                            </subviews>
                                        </view>
                                        <color key="borderColor" white="0.0" alpha="0.41999999999999998" colorSpace="calibratedWhite"/>
                                        <color key="fillColor" white="0.0" alpha="0.0" colorSpace="calibratedWhite"/>
                                    </box>
                                    <box autoresizesSubviews="NO" title="Referenced Table" borderType="line" id="157">
                                        <rect key="frame" x="451" y="12" width="281" height="159"/>
                                        <autoresizingMask key="autoresizingMask" flexibleMinX="YES" widthSizable="YES" heightSizable="YES"/>
                                        <view key="contentView" id="FV6-aP-Cux">
                                            <rect key="frame" x="1" y="1" width="279" height="143"/>
                                            <autoresizingMask key="autoresizingMask" widthSizable="YES" heightSizable="YES"/>
                                            <subviews>
                                                <textField verticalHuggingPriority="750" id="158">
                                                    <rect key="frame" x="16" y="28" width="248" height="61"/>
                                                    <autoresizingMask key="autoresizingMask" widthSizable="YES" heightSizable="YES"/>
                                                    <textFieldCell key="cell" controlSize="small" selectable="YES" sendsActionOnEndEditing="YES" alignment="left" title="Multiline Label" id="167">
                                                        <font key="font" metaFont="smallSystem"/>
                                                        <color key="textColor" name="controlTextColor" catalog="System" colorSpace="catalog"/>
                                                        <color key="backgroundColor" name="controlColor" catalog="System" colorSpace="catalog"/>
                                                    </textFieldCell>
                                                </textField>
                                                <button verticalHuggingPriority="750" tag="101" id="161">
                                                    <rect key="frame" x="171" y="12" width="95" height="28"/>
                                                    <autoresizingMask key="autoresizingMask" flexibleMinX="YES" flexibleMaxY="YES"/>
                                                    <buttonCell key="cell" type="push" title="Edit Table..." bezelStyle="rounded" alignment="center" controlSize="small" borderStyle="border" imageScaling="proportionallyDown" inset="2" id="164">
                                                        <behavior key="behavior" pushIn="YES" lightByBackground="YES" lightByGray="YES"/>
                                                        <font key="font" metaFont="smallSystem"/>
                                                    </buttonCell>
                                                    <connections>
                                                        <action selector="editTable:" target="-2" id="178"/>
                                                    </connections>
                                                </button>
                                                <button id="162">
                                                    <rect key="frame" x="17" y="19" width="89" height="18"/>
                                                    <autoresizingMask key="autoresizingMask" flexibleMinX="YES" flexibleMaxX="YES" flexibleMaxY="YES"/>
                                                    <buttonCell key="cell" type="check" title="Mandatory" bezelStyle="regularSquare" imagePosition="left" alignment="left" controlSize="small" state="on" inset="2" id="163">
                                                        <behavior key="behavior" changeContents="YES" doesNotDimImage="YES" lightByContents="YES"/>
                                                        <font key="font" metaFont="smallSystem"/>
                                                    </buttonCell>
                                                    <connections>
                                                        <action selector="userToggleCheck:" target="-2" id="216"/>
                                                    </connections>
                                                </button>
                                                <textField verticalHuggingPriority="750" id="160">
                                                    <rect key="frame" x="16" y="116" width="248" height="17"/>
                                                    <autoresizingMask key="autoresizingMask" widthSizable="YES" flexibleMinY="YES"/>
                                                    <textFieldCell key="cell" controlSize="small" scrollable="YES" lineBreakMode="clipping" selectable="YES" sendsActionOnEndEditing="YES" title="Table" id="165">
                                                        <font key="font" metaFont="systemBold"/>
                                                        <color key="textColor" name="controlTextColor" catalog="System" colorSpace="catalog"/>
                                                        <color key="backgroundColor" name="controlColor" catalog="System" colorSpace="catalog"/>
                                                    </textFieldCell>
                                                </textField>
                                            </subviews>
                                        </view>
                                        <color key="borderColor" white="0.0" alpha="0.41999999999999998" colorSpace="calibratedWhite"/>
                                        <color key="fillColor" white="0.0" alpha="0.0" colorSpace="calibratedWhite"/>
                                    </box>
                                    <imageView id="181">
                                        <rect key="frame" x="300" y="123" width="150" height="37"/>
                                        <autoresizingMask key="autoresizingMask" flexibleMinX="YES" widthSizable="YES" flexibleMaxX="YES" flexibleMinY="YES"/>
                                        <imageCell key="cell" refusesFirstResponder="YES" alignment="left" imageScaling="proportionallyDown" id="182"/>
                                    </imageView>
                                    <box autoresizesSubviews="NO" title="Cardinality" borderType="line" id="190">
                                        <rect key="frame" x="290" y="93" width="159" height="78"/>
                                        <autoresizingMask key="autoresizingMask" flexibleMinX="YES" flexibleMaxX="YES" flexibleMinY="YES"/>
                                        <view key="contentView" id="Z6I-3X-J9T">
                                            <rect key="frame" x="1" y="1" width="157" height="62"/>
                                            <autoresizingMask key="autoresizingMask" widthSizable="YES" heightSizable="YES"/>
                                            <subviews>
                                                <matrix verticalHuggingPriority="750" allowsEmptySelection="NO" id="191">
                                                    <rect key="frame" x="18" y="14" width="142" height="38"/>
                                                    <autoresizingMask key="autoresizingMask" flexibleMaxX="YES" flexibleMinY="YES"/>
                                                    <color key="backgroundColor" name="controlColor" catalog="System" colorSpace="catalog"/>
                                                    <size key="cellSize" width="142" height="18"/>
                                                    <size key="intercellSpacing" width="4" height="2"/>
                                                    <buttonCell key="prototype" type="radio" title="Radio" imagePosition="left" alignment="left" controlSize="small" inset="2" id="194">
                                                        <behavior key="behavior" changeContents="YES" doesNotDimImage="YES" lightByContents="YES"/>
                                                        <font key="font" metaFont="smallSystem"/>
                                                    </buttonCell>
                                                    <cells>
                                                        <column>
                                                            <buttonCell type="radio" title="One-to-Many (1:n)" imagePosition="left" alignment="left" controlSize="small" tag="1" inset="2" id="196">
                                                                <behavior key="behavior" changeContents="YES" doesNotDimImage="YES" lightByContents="YES"/>
                                                                <font key="font" metaFont="smallSystem"/>
                                                            </buttonCell>
                                                            <buttonCell type="radio" title="One-to-One (1:1)" imagePosition="left" alignment="left" controlSize="small" state="on" inset="2" id="195">
                                                                <behavior key="behavior" changeContents="YES" doesNotDimImage="YES" lightByContents="YES"/>
                                                                <font key="font" metaFont="smallSystem"/>
                                                            </buttonCell>
                                                        </column>
                                                    </cells>
                                                    <connections>
                                                        <action selector="changeCardinality:" target="-2" id="209"/>
                                                    </connections>
                                                </matrix>
                                            </subviews>
                                        </view>
                                        <color key="borderColor" white="0.0" alpha="0.41999999999999998" colorSpace="calibratedWhite"/>
                                        <color key="fillColor" white="0.0" alpha="0.0" colorSpace="calibratedWhite"/>
                                    </box>
                                    <button toolTip="Toggles whether the relationship/foreign key is part of the Primary Key of the table." id="212">
                                        <rect key="frame" x="295" y="14" width="149" height="18"/>
                                        <autoresizingMask key="autoresizingMask" flexibleMinX="YES" flexibleMaxX="YES" flexibleMaxY="YES"/>
                                        <buttonCell key="cell" type="check" title="Identifying Relationship" bezelStyle="regularSquare" imagePosition="left" alignment="left" controlSize="small" state="on" inset="2" id="213">
                                            <behavior key="behavior" changeContents="YES" doesNotDimImage="YES" lightByContents="YES"/>
                                            <font key="font" metaFont="smallSystem"/>
                                            <connections>
                                                <action selector="userToggleCheck:" target="-2" id="218"/>
                                            </connections>
                                        </buttonCell>
                                    </button>
                                </subviews>
                            </view>
                        </tabViewItem>
                    </tabViewItems>
                    <connections>
                        <outlet property="delegate" destination="222" id="229"/>
                    </connections>
                </tabView>
                <customView id="222" customClass="MTabSwitcher">
                    <rect key="frame" x="0.0" y="0.0" width="762" height="30"/>
                    <autoresizingMask key="autoresizingMask" widthSizable="YES" flexibleMaxY="YES"/>
                    <subviews>
                        <button hidden="YES" verticalHuggingPriority="750" id="223">
                            <rect key="frame" x="594" y="7" width="70" height="17"/>
                            <autoresizingMask key="autoresizingMask" flexibleMinX="YES" flexibleMaxY="YES"/>
                            <buttonCell key="cell" type="roundRect" title="Apply" bezelStyle="roundedRect" alignment="center" controlSize="small" state="on" borderStyle="border" imageScaling="proportionallyDown" inset="2" id="226">
                                <behavior key="behavior" pushIn="YES" lightByBackground="YES" lightByGray="YES"/>
                                <font key="font" metaFont="smallSystem"/>
                            </buttonCell>
                        </button>
                        <button hidden="YES" verticalHuggingPriority="750" id="224">
                            <rect key="frame" x="672" y="7" width="70" height="17"/>
                            <autoresizingMask key="autoresizingMask" flexibleMinX="YES" flexibleMaxY="YES"/>
                            <buttonCell key="cell" type="roundRect" title="Revert" bezelStyle="roundedRect" alignment="center" controlSize="small" state="on" borderStyle="border" imageScaling="proportionallyDown" inset="2" id="225">
                                <behavior key="behavior" pushIn="YES" lightByBackground="YES" lightByGray="YES"/>
                                <font key="font" metaFont="smallSystem"/>
                            </buttonCell>
                        </button>
                    </subviews>
                    <connections>
                        <outlet property="delegate" destination="-2" id="d8M-1h-BOD"/>
                        <outlet property="mTabView" destination="2" id="230"/>
                    </connections>
                </customView>
            </subviews>
        </customView>
    </objects>
</document><|MERGE_RESOLUTION|>--- conflicted
+++ resolved
@@ -1,15 +1,9 @@
 <?xml version="1.0" encoding="UTF-8" standalone="no"?>
-<<<<<<< HEAD
-<document type="com.apple.InterfaceBuilder3.Cocoa.XIB" version="3.0" toolsVersion="7706" systemVersion="14E46" targetRuntime="MacOSX.Cocoa" propertyAccessControl="none">
-    <dependencies>
-        <plugIn identifier="com.apple.InterfaceBuilder.CocoaPlugin" version="7706"/>
-=======
 <document type="com.apple.InterfaceBuilder3.Cocoa.XIB" version="3.0" toolsVersion="9531" systemVersion="15C50" targetRuntime="MacOSX.Cocoa" propertyAccessControl="none">
     <dependencies>
         <deployment identifier="macosx"/>
         <plugIn identifier="com.apple.InterfaceBuilder.CocoaPlugin" version="9531"/>
         <capability name="box content view" minToolsVersion="7.0"/>
->>>>>>> 0e0e9f7e
     </dependencies>
     <objects>
         <customObject id="-2" userLabel="File's Owner" customClass="DbMysqlRelationshipEditor">
