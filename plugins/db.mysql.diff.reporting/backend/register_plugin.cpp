--- conflicted
+++ resolved
@@ -46,14 +46,8 @@
 
     return rc;
   }
-<<<<<<< HEAD
   
-  virtual grt::ListRef<app_Plugin> getPluginInfo() override
-  {
-=======
-
-  virtual grt::ListRef<app_Plugin> getPluginInfo() {
->>>>>>> 14c8002f
+  virtual grt::ListRef<app_Plugin> getPluginInfo() override {
     return get_mysql_plugins_info();
   }
 };
