# Copyright (c) 2009, 2015, Oracle and/or its affiliates. All rights reserved.
#
# This program is free software; you can redistribute it and/or
# modify it under the terms of the GNU General Public License as
# published by the Free Software Foundation; version 2 of the
# License.
# 
# This program is distributed in the hope that it will be useful,
# but WITHOUT ANY WARRANTY; without even the implied warranty of
# MERCHANTABILITY or FITNESS FOR A PARTICULAR PURPOSE. See the
# GNU General Public License for more details.
# 
# You should have received a copy of the GNU General Public License
# along with this program; if not, write to the Free Software
# Foundation, Inc., 51 Franklin St, Fifth Floor, Boston, MA
# 02110-1301  USA

import mforms
from mforms import newBox, newButton, newTreeNodeView, newTextEntry, newTabView

import os
import sys


class VariablesGrouper(mforms.Box):
    def __init__(self, variables, all_opts, output_path):
        mforms.Box.__init__(self, False)

        self.set_managed()
        self.set_release_on_add()

        self.suspend_layout()
        self.output_path = output_path
        self.all_options = all_opts

        self.filter = newTextEntry()
        self.filter.add_changed_callback(self.show_filtered_options)
        self.add(self.filter, False, True)

        box = newBox(True)
        box.set_spacing(12)

        sidebox = newBox(False)
        sidebox.set_spacing(12)

        self.groups_tree = newTreeNodeView(mforms.TreeFlatList)
        self.groups_tree.set_size(220, -1)
        self.groups_tree.add_column(mforms.CheckColumnType, "", 20, True)
        self.groups_tree.add_column(mforms.StringColumnType, "", 160, False)
        self.groups_tree.end_columns()
        self.groups_tree.set_cell_edited_callback(self.toggled_group)

        sidebox.add(self.groups_tree, True, True)
        box.add_end(sidebox, False, True)

        self.values_tree = newTreeNodeView(mforms.TreeFlatList)
        self.values_tree.add_column(mforms.StringColumnType, "Name", 200, False)
        self.values_tree.add_column(mforms.StringColumnType, "Groups", 1000, False)
        self.values_tree.set_selection_mode(mforms.TreeSelectMultiple)
        self.values_tree.end_columns()
        self.values_tree.set_allow_sorting(True)
        self.values_tree.add_changed_callback(self.value_selected)
        box.add(self.values_tree, True, True)

        self.add(box, True, True)

        box = newBox(True)
        box.set_spacing(8)
        box.set_padding(12)

        button = newButton()
        button.set_text("Save")
        button.add_clicked_callback(self.save)
        box.add_end(button, False, True)

        button = newButton()
        button.set_text("Add Group")
        button.add_clicked_callback(self.add_group)
        box.add_end(button, False, True)

        self.group_entry = newTextEntry()
        self.group_entry.set_size(300, -1)
        box.add_end(self.group_entry, False, True)

        self.add(box, False, True)

        self.resume_layout()

        self.all_groups = set()
        self.value_group_pair = dict()

        for name, groups in variables:
            self.all_groups = self.all_groups.union(set(groups))
            self.value_group_pair[name] = groups

        for g in sorted(self.all_groups):
            node = self.groups_tree.add_node()
            node.set_string(1, g)

        self.groups = self.all_groups

        self.show_filtered_options()

    def show_filtered_options(self):
        self.values_tree.clear()
        filter_text = self.filter.get_string_value()

        for opt in self.all_options:
            if len(filter_text) == 0 or opt['name'].lower().find(filter_text.lower()) >= 0:
                node = self.values_tree.add_node()
                node.set_string(0, opt['name'])
                node.set_string(1, ", ".join(self.value_group_pair.get(opt['name'], [])))

    def value_selected(self):
        node = self.values_tree.get_selected_node()
        if node:
            self.groups_tree.clear()
            groups = self.split_groups(node.get_string(1))
            for group in sorted(self.groups):
                group = group.strip()
                node = self.groups_tree.add_node()
                node.set_string(1, group)
                node.set_bool(0, group in groups)

    def split_groups(self, group_string):
        return [x.encode("utf-8").strip() for x in group_string.strip().split(",") if x]

    def join_groups(self, group1_list, group2_list):
        return ",".join(sorted(group1_list + group2_list))

    def toggled_group(self, node, column, value):
        changed_group = node.get_string(1)
        for sel in self.values_tree.get_selection():
            var = self.split_groups(sel.get_string(1))
            node.set_bool(0, int(value) != 0)
            if int(value):
                sel.set_string(1, self.join_groups(var, [changed_group]))
            else:
                var.remove(changed_group)
                sel.set_string(1, ",".join(sorted(var)))
            self.value_group_pair[sel.get_string(0)] = self.split_groups(sel.get_string(1))

    def add_group(self):
        v = self.group_entry.get_string_value()
        self.groups.add(v)
        self.value_selected()

    def save(self):
        l = []
        for x in range(self.values_tree.count()):
            node = self.values_tree.node_at_row(x)
            l.append((node.get_string(0).encode("utf-8"), self.split_groups(node.get_string(1))))

        import pprint
        f = open(self.output_path, "w+")
        f.write("variable_groups = ")
        pp = pprint.PrettyPrinter(indent=2, stream=f)
        pp.pprint(l)
        f.close()


script_dir = os.getcwd()

<<<<<<< HEAD
class VariablesGrouper(mforms.Box):
  def __init__(self, variables, all_opts, output_path):
    mforms.Box.__init__(self, False)
    self.set_managed()
    self.set_release_on_add()
    
    self.suspend_layout()
    self.output_path = output_path
    
    box = newBox(True)
    box.set_spacing(12)
    self.add(box, True, True)
    self.tree = newTreeNodeView(mforms.TreeFlatList)
    self.tree.set_size(220, -1)
    
    sidebox = newBox(False)
    
    box.add_end(sidebox, False, True)
    
    sidebox.set_spacing(12)
    sidebox.add(self.tree, True, True)
    
    self.tree.add_column(mforms.CheckColumnType, "", 20, True)
    self.tree.add_column(mforms.StringColumnType, "", 160, False)
    self.tree.end_columns()
    self.tree.set_cell_edited_callback(self.toggled_group)
    
    self.values = newTreeNodeView(mforms.TreeFlatList)
    box.add(self.values, True, True)
    
    self.values.add_column(mforms.StringColumnType, "Name", 200, False)
    self.values.add_column(mforms.StringColumnType, "Groups", 1000, False)
    self.values.set_selection_mode(mforms.TreeSelectMultiple)
    self.values.end_columns()
    self.values.set_allow_sorting(True)
    self.values.add_changed_callback(self.value_selected)
    
    box = newBox(True)
    box.set_spacing(8)
    button = newButton()
    box.add_end(button, False, True)
    button.set_text("Save")
    button.add_clicked_callback(self.save)

    button = newButton()
    box.add_end(button, False, True)
    button.set_text("Add Group")
    button.add_clicked_callback(self.add_group)
    
    self.group_entry = newTextEntry()
    self.group_entry.set_size(100, -1)
    box.add_end(self.group_entry, False, True)

    
    box.set_padding(12)
    
    self.add(box, False, True)
    
    self.resume_layout()

    all_groups = set()
    vars = dict()
    for name, groups in variables:
        all_groups = all_groups.union(set(groups))
        vars[name] = groups

    for opt in all_opts:
        node = self.values.add_node()
        node.set_string(0, opt['name'])
        node.set_string(1, ", ".join(vars.get(opt['name'], [])))

    for g in sorted(all_groups):
        node = self.tree.add_node()
        node.set_string(1, g)
    self.groups = all_groups
  
  def value_selected(self):
      node = self.values.get_selected_node()
      if node:
        var = node.get_string(1)
        groups = var.split(",")
        self.tree.clear()
        for x in sorted(self.groups):
            x = x.strip()
            node = self.tree.add_node()
            node.set_string(1, x)
            node.set_bool(0, x in groups)
      
  
  def toggled_group(self, node, column, value):
      g = node.get_string(1)
      for sel in self.values.get_selection():
          var = [x for x in sel.get_string(1).strip().split(",") if x]
          node.set_bool(0, int(value) != 0)
          if int(value):
              sel.set_string(1, ",".join(sorted(var+[g])))
          else:
              var.remove(g)
              sel.set_string(1, ",".join(sorted(var)))

  
  def add_group(self):
    v = self.group_entry.get_string_value()
    self.groups.add(v)
    self.value_selected()
  

  def save(self):
    l = []
    for x in range(self.values.count()):
      n = self.values.node_at_row(x)
      l.append((n.get_string(0).encode("latin1"), [x.encode("latin1").strip() for x in n.get_string(1).split(",") if x]))
    import pprint
    f =open(self.output_path, "w+")
    f.write("variable_groups=")
    pp = pprint.PrettyPrinter(indent=2, stream=f)
    pp.pprint(l)
    f.close()
=======
form = mforms.Form(None, 0)
form.set_size(800,600)

file_chooser = mforms.newFileChooser(form, mforms.OpenDirectory)
>>>>>>> 69fe4ccb

file_chooser.set_title('Choose the base directory')
file_chooser.set_path(script_dir)
if file_chooser.run_modal() != mforms.ResultOk:
    exit

temp_path = file_chooser.get_path()
sys.path.append(temp_path)

import variable_groups
import status_groups
import raw_opts
import raw_vars

tabs = newTabView(mforms.TabViewSystemStandard)

system_variables = VariablesGrouper(variable_groups.variable_groups, raw_opts.ropts, os.path.join(temp_path, "variable_groups.py"))
status_variables = VariablesGrouper(status_groups.variable_groups, raw_vars.status_vars_list, os.path.join(temp_path, "status_groups.py"))

tabs.add_page(system_variables, "Syatem Variables")
tabs.add_page(status_variables, "Status Variables")

form.set_content(tabs)

form.show()<|MERGE_RESOLUTION|>--- conflicted
+++ resolved
@@ -161,131 +161,10 @@
 
 script_dir = os.getcwd()
 
-<<<<<<< HEAD
-class VariablesGrouper(mforms.Box):
-  def __init__(self, variables, all_opts, output_path):
-    mforms.Box.__init__(self, False)
-    self.set_managed()
-    self.set_release_on_add()
-    
-    self.suspend_layout()
-    self.output_path = output_path
-    
-    box = newBox(True)
-    box.set_spacing(12)
-    self.add(box, True, True)
-    self.tree = newTreeNodeView(mforms.TreeFlatList)
-    self.tree.set_size(220, -1)
-    
-    sidebox = newBox(False)
-    
-    box.add_end(sidebox, False, True)
-    
-    sidebox.set_spacing(12)
-    sidebox.add(self.tree, True, True)
-    
-    self.tree.add_column(mforms.CheckColumnType, "", 20, True)
-    self.tree.add_column(mforms.StringColumnType, "", 160, False)
-    self.tree.end_columns()
-    self.tree.set_cell_edited_callback(self.toggled_group)
-    
-    self.values = newTreeNodeView(mforms.TreeFlatList)
-    box.add(self.values, True, True)
-    
-    self.values.add_column(mforms.StringColumnType, "Name", 200, False)
-    self.values.add_column(mforms.StringColumnType, "Groups", 1000, False)
-    self.values.set_selection_mode(mforms.TreeSelectMultiple)
-    self.values.end_columns()
-    self.values.set_allow_sorting(True)
-    self.values.add_changed_callback(self.value_selected)
-    
-    box = newBox(True)
-    box.set_spacing(8)
-    button = newButton()
-    box.add_end(button, False, True)
-    button.set_text("Save")
-    button.add_clicked_callback(self.save)
-
-    button = newButton()
-    box.add_end(button, False, True)
-    button.set_text("Add Group")
-    button.add_clicked_callback(self.add_group)
-    
-    self.group_entry = newTextEntry()
-    self.group_entry.set_size(100, -1)
-    box.add_end(self.group_entry, False, True)
-
-    
-    box.set_padding(12)
-    
-    self.add(box, False, True)
-    
-    self.resume_layout()
-
-    all_groups = set()
-    vars = dict()
-    for name, groups in variables:
-        all_groups = all_groups.union(set(groups))
-        vars[name] = groups
-
-    for opt in all_opts:
-        node = self.values.add_node()
-        node.set_string(0, opt['name'])
-        node.set_string(1, ", ".join(vars.get(opt['name'], [])))
-
-    for g in sorted(all_groups):
-        node = self.tree.add_node()
-        node.set_string(1, g)
-    self.groups = all_groups
-  
-  def value_selected(self):
-      node = self.values.get_selected_node()
-      if node:
-        var = node.get_string(1)
-        groups = var.split(",")
-        self.tree.clear()
-        for x in sorted(self.groups):
-            x = x.strip()
-            node = self.tree.add_node()
-            node.set_string(1, x)
-            node.set_bool(0, x in groups)
-      
-  
-  def toggled_group(self, node, column, value):
-      g = node.get_string(1)
-      for sel in self.values.get_selection():
-          var = [x for x in sel.get_string(1).strip().split(",") if x]
-          node.set_bool(0, int(value) != 0)
-          if int(value):
-              sel.set_string(1, ",".join(sorted(var+[g])))
-          else:
-              var.remove(g)
-              sel.set_string(1, ",".join(sorted(var)))
-
-  
-  def add_group(self):
-    v = self.group_entry.get_string_value()
-    self.groups.add(v)
-    self.value_selected()
-  
-
-  def save(self):
-    l = []
-    for x in range(self.values.count()):
-      n = self.values.node_at_row(x)
-      l.append((n.get_string(0).encode("latin1"), [x.encode("latin1").strip() for x in n.get_string(1).split(",") if x]))
-    import pprint
-    f =open(self.output_path, "w+")
-    f.write("variable_groups=")
-    pp = pprint.PrettyPrinter(indent=2, stream=f)
-    pp.pprint(l)
-    f.close()
-=======
 form = mforms.Form(None, 0)
 form.set_size(800,600)
 
 file_chooser = mforms.newFileChooser(form, mforms.OpenDirectory)
->>>>>>> 69fe4ccb
 
 file_chooser.set_title('Choose the base directory')
 file_chooser.set_path(script_dir)
