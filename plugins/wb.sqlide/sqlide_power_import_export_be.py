# Copyright (c) 2016, Oracle and/or its affiliates. All rights reserved.
#
# This program is free software; you can redistribute it and/or
# modify it under the terms of the GNU General Public License as
# published by the Free Software Foundation; version 2 of the
# License.
#
# This program is distributed in the hope that it will be useful,
# but WITHOUT ANY WARRANTY; without even the implied warranty of
# MERCHANTABILITY or FITNESS FOR A PARTICULAR PURPOSE. See the
# GNU General Public License for more details.
#
# You should have received a copy of the GNU General Public License
# along with this program; if not, write to the Free Software
# Foundation, Inc., 51 Franklin St, Fifth Floor, Boston, MA
# 02110-1301  USA

from __future__ import with_statement

# import the mforms module for GUI stuff
import mforms

import sys, os, csv

<<<<<<< HEAD
from mforms import newTreeView
from mforms import FileChooser
=======
>>>>>>> 6ae6ce51
import datetime
import json
from workbench.utils import Version

from workbench.log import log_debug3, log_debug2, log_error

last_location = ""

def showPowerImport(editor, selection):
    importer = PowerImport(editor, mforms.Form.main_form(), selection)
    importer.set_title("Table Data Import")
    importer.run()

def showPowerExport(editor, selection):
    exporter = PowerExport(editor, mforms.Form.main_form())
    exporter.set_source(selection)
    exporter.set_title("Table Data Export")
    exporter.run()

def handleContextMenu(name, sender, args):
    menu = mforms.fromgrt(args['menu'])

    selection = args['selection']

    # Add extra menu items to the SQL editor live schema tree context menu
    user_selection = None
    
    for s in selection:
        if s.type == 'db.Schema':
            user_selection = {'schema': s.name, 'table': None}
            break
        elif s.type == 'db.Table':
            user_selection = {'table': s.name, 'schema': s.schemaName}
            break
        else:
            return

    if user_selection:
        if user_selection['table']:
            item = mforms.newMenuItem("Table Data Export")
            item.add_clicked_callback(lambda sender=sender : showPowerExport(sender, user_selection))
            menu.insert_item(3, item)
    
        item = mforms.newMenuItem("Table Data Import")
        item.add_clicked_callback(lambda sender=sender : showPowerImport(sender, user_selection))
        menu.insert_item(4, item)
        
        menu.insert_item(5, mforms.newMenuItem("", mforms.SeparatorMenuItem))
    
class base_module:
    def __init__(self, editor, is_import):
        self.name = ""
        self.title = self.name
        self.options = {};
        self._offset = None
        self._limit = None
        self._table_w_prefix = None
        self._columns = []
        self._filepath = None
        self._extension = None
        self._allow_remote = False
        self._editor = editor
        self._targetVersion = Version.fromgrt(editor.serverVersion)
        self._local = True
        self._mapping = []
        self._new_table = False
        self._last_analyze = False
        self._is_import = is_import
        self._current_row = 0
        self._max_rows = 0
        self._thread_event = None
        self._user_query = None
        self._decimal_separator = ','
        self._date_format = '%Y-%m-%d %H:%M:%S'
        self._encoding = 'utf-8' #default encoding
        self._force_drop_table = False
        self._truncate_table = False
        self._type_map = {'text':'is_string', 'bigint': 'is_bignumber', 'geometry': 'is_geometry', 'int': 'is_number', 'double':'is_float', 'json': 'is_json'}
        self.is_running = False
        self.progress_info = None
        self.item_count = 0

    def guess_type(self, vals):
        def is_json(v):
            return True if type(v) in [dict, list] else False
        
        def is_float(v):
            v = str(v)
            try:
                if "%s" % float(v) == v:
                    return True
                return False
            except:
                return False
        
        def is_int(v):
            v = str(v)
            try:
                if "%s" % int(v) == v:
                    return True
                return False
            except:
                return False
        
        cur_type = None
        for v in vals:
            if is_json(v):
                return "json" # If JSON then we can return immediately. 
            if is_int(v):
                if not cur_type:
                    #We know that it's int, but let's see if it's maybe big int
                    val = int(v)
                    if val > 2147483647 or val < -2147483647:
                        cur_type = "bigint"
                    else:
                        cur_type = "int"
                continue
    
            if is_float(v):
                if cur_type in [None, "int"]:
                    cur_type = "double"
                continue
            cur_type = "text"
            break
        return cur_type

        
    def update_progress(self, pct, msg):
        if self.progress_info:
            self.progress_info(pct, msg)

    def force_drop_table(self, force):
        self._force_drop_table = force

    def set_encoding(self, encoding):
        self._encoding = encoding
        
    def get_current_row(self):    
        return self._current_row
    
    def set_user_query(self, query):
        self._user_query = query

    def get_max_row(self):
        return self._max_rows

    def create_new_table(self, create):
        self._new_table = create
        
    def truncate_table(self, trunc):
        self._truncate_table = trunc

    def set_table(self, schema, table):
        if schema:
            self._table_w_prefix = "`%s`.`%s`" % (schema, table)
        else:
            self._table_w_prefix = "`%s`" % str(table)
        
    def set_mapping(self, mapping):
        self._mapping = mapping
    
    def allow_remote(self):
        return self._allow_remote;
    
    def get_file_extension(self):
        return self._extension
    
    def set_columns(self, cols):
        self._columns = cols        
    
    def set_filepath(self, filename):
        self._filepath = filename
    
    def set_limit(self, limit):
        self._limit = limit;
        
    def set_offset(self, offset):
        self._offset = offset;
    
    def set_local(self, local):
        if self._allow_remote:
            self._local = local
            
    def set_decimal_separator(self, separator):
        self._decimal_separator = separator
    
    def set_date_format(self, format):
        self._date_format = format
    
    def read_user_query_columns(self, result):
        self._columns = []
        for c in result.columns:
            self._columns.append({'name': c.name, 'type': c.columnType, 
                   'is_string': any(x in c.columnType for x in ['char', 'text', 'set', 'enum']),
                   'is_json': any(x in c.columnType for x in ['json']), 
                   'is_number': any(x in c.columnType for x in ['int', 'integer']),
                   'is_bignumber':  any(x in c.columnType for x in ['bigint']),
                   'is_geometry':  any(x in c.columnType for x in ['geometry','geometrycollection', 'linestring', 'multilinestring', 'multipoint', 'multipolygon', 'point' , 'polygon']),
                   'is_date_or_time': any(x in c.columnType for x in ['timestamp', 'time', 'datetime', 'date']), 
                   'is_bin': any(x in c.columnType for x in ['geo', 'blob', 'binary']),
                   'is_float': any(x in c.columnType for x in ['decimal', 'float', 'double', 'real']),
                   'value': None})
    
    def prepare_new_table(self):
        try:
            
            self._editor.executeManagementCommand(""" CREATE TABLE %s (%s)""" % (self._table_w_prefix, ", ".join(["`%s` %s" % (col['name'], col["type"]) for col in self._mapping])), 1)
            self.update_progress(0.0, "Prepared new table")
            # wee need to setup dest_col for each row, as the mapping is empty if we're creating new table
            for col in self._mapping:
                col['dest_col'] = col['name']
            return True
        except Exception, e:
            log_error("Error creating table for import: %s" % e)
            if len(e.args) == 2 and e.args[1] == 1050 and self._force_drop_table:
                try:
                    self.update_progress(0.0, "Drop existing table")
                    self._editor.executeManagementCommand(""" DROP TABLE %s""" % self._table_w_prefix, 1)
                    self.prepare_new_table()
                    return True
                except:
                    log_error("Error dropping table for import: %s" % e)
                    raise
            raise
        
    
    def get_command(self):
        return False
    
    def start_export(self):
        return False
    
    def start_import(self):
        return False
    
    def start(self, event):
        self._thread_event = event
        try:
            self.is_running = True
            if self._is_import:
                ret = self.start_import()
            else:
                ret = self.start_export()
            self.is_running = False
            return ret
        except:
            self.is_running = False
            raise

class Utf8Reader:
    def __init__(self, f, enc):
        import codecs
        self.reader = codecs.getreader(enc)(f)

    def __iter__(self):
        return self

    def next(self):
        return self.reader.next().encode("utf-8")

class UniReader:
    def __init__(self, f, dialect=csv.excel, encoding="utf-8", **args):
        f = Utf8Reader(f, encoding)
        self.csvreader = csv.reader(f, dialect=dialect, **args)

    def next(self):
        row = self.csvreader.next()
        return [unicode(s, "utf-8") for s in row]
    
    @property
    def line_num(self):
        return self.csvreader.line_num

    def __iter__(self):
        return self

class csv_module(base_module):
    def __init__(self, editor, is_import):
        self.dialect = None
        self.has_header = False

        base_module.__init__(self, editor, is_import)
        self.name = "csv"
        self.title = self.name
        self.options = {'filedseparator': {'description':'Field Separator', 'type':'select', 'opts':{'TAB':'\t',';':';', ':':':', ',':','}, 'value':';', 'entry': None},
                'lineseparator': {'description':'Line Separator', 'type':'select','opts':{"CR":'\r', "CR LF":'\r\n', "LF":'\n'}, 'value':'\n', 'entry': None}, 
                'encolsestring': {'description':'Enclose Strings in', 'type':'text', 'value':'"', 'entry': None}};
        
        self._extension = ["Comma Separated Values (*.csv)|*.csv", "csv"]
        self._allow_remote = True 
    
    def get_query(self):
        if self._local:
            limit = ""
            if self._limit:
                limit = "LIMIT %d" % int(self._limit)
                if self._offset:
                    limit = "LIMIT %d,%d" % (int(self._offset), int(self._limit))
            return """SELECT %s FROM %s %s""" % (",".join(["`%s`" % value['name'] for value in self._columns]), self._table_w_prefix, limit)
        else:
            limit = ""
            if self._limit:
                limit = "LIMIT %d" % int(self._limit)
                if self._offset:
                    limit = "LIMIT %d,%d" % (int(self._offset), int(self._limit))
            fpath = self._filepath
            if sys.platform.lower() == "win32":
                fpath = fpath.replace("\\","\\\\")

            return """SELECT %s FROM %s INTO OUTFILE '%s' 
                        FIELDS TERMINATED BY '%s' 
                        ENCLOSED BY '%s' 
                        LINES TERMINATED BY %s %s""" % (",".join(["`%s`" % value['name'] for value in self._columns]), self._table_w_prefix, fpath,
                                                       self.options['filedseparator']['value'], self.options['encolsestring']['value'], repr(self.options['lineseparator']['value']), limit)

    def start_export(self):
        if self._user_query:
            query = self._user_query
        else:
            query = self.get_query()
        if self._local:
            rset = self._editor.executeManagementQuery(query, 1)
            if rset:
                if self._user_query: #We need to get columns info
                    self.read_user_query_columns(rset)
                    
                self._max_rows = rset.rowCount
                self.update_progress(0.0, "Begin Export")
                with open(self._filepath, 'wb') as csvfile:
                    output = csv.writer(csvfile, delimiter = self.options['filedseparator']['value'], 
                                        lineterminator = self.options['lineseparator']['value'], 
                                        quotechar = self.options['encolsestring']['value'], quoting = csv.QUOTE_NONNUMERIC if self.options['encolsestring']['value'] else csv.QUOTE_NONE)
                    output.writerow([value['name'].encode('utf-8') for value in self._columns])
                    ok = rset.goToFirstRow()
                    
                    # Because there's no realiable way to use offset only, we'll do this here.
                    offset = 0
                    if self._offset and not self._limit:
                        offset = self._offset
                    i = 0
                    while ok:
                        if self._thread_event and self._thread_event.is_set():
                            log_debug2("Worker thread was stopped by user")
                            self.update_progress(round(self._current_row / self._max_rows, 2), "Data export stopped by user request")
                            return False

                        i += 1
                        if offset > 0 and i <= offset:
                            ok = rset.nextRow()
                            continue
                        self.item_count = self.item_count + 1 
                        self._current_row = float(rset.currentRow + 1)
                        self.update_progress(round(self._current_row / self._max_rows, 2), "Data export")
                        row = []
                        for col in self._columns:
                            if col['is_number'] or col['is_bignumber']:
                                row.append(rset.intFieldValueByName(col['name']))
                            elif col['is_float']:
                                row.append(rset.floatFieldValueByName(col['name']))
                            elif col['is_geometry']:
                                row.append(rset.geoStringFieldValueByName(col['name']))
                            else:
                                row.append(rset.stringFieldValueByName(col['name']))
                        output.writerow(row)
                        csvfile.flush()
                        ok = rset.nextRow()
                self.update_progress(1.0, "Export finished")
        else:
            self._editor.executeManagementCommand(query, 1)

        return True
    
    def start_import(self):
        if not self._last_analyze:
            return False
        
        if self._new_table:
            if not self.prepare_new_table():
                return False
            
        if self._truncate_table:
            self.update_progress(0.0, "Truncate table")
            self._editor.executeManagementCommand("TRUNCATE TABLE %s" % self._table_w_prefix, 1)
            
        result = True
        
        with open(self._filepath, 'rb') as csvfile:
            self.update_progress(0.0, "Prepare Import")
            dest_col_order = list(set([i['dest_col'] for i in self._mapping if i['active']]))
            query = """PREPARE stmt FROM 'INSERT INTO %s (%s) VALUES(%s)'""" % (self._table_w_prefix, ",".join(["`%s`" % col for col in dest_col_order]), ",".join(["?" for i in dest_col_order]))
            col_order = dict([(i['dest_col'], i['col_no']) for i in self._mapping if i['active']])
            col_type = dict([(i['dest_col'], i['type']) for i in self._mapping if i['active']])

            is_server_5_7 = self._targetVersion.is_supported_mysql_version_at_least(Version.fromstr("5.7.5"))
            
            self._editor.executeManagementCommand(query, 1)
            try:
                is_header = self.has_header
                reader = UniReader(csvfile, self.dialect, encoding=self._encoding)
                self._max_rows = os.path.getsize(self._filepath)
                self.update_progress(0.0, "Begin Import")
                for row in reader:
                    if self._thread_event and self._thread_event.is_set():
                        self._editor.executeManagementCommand("DEALLOCATE PREPARE stmt", 1)
                        log_debug2("Worker thread was stopped by user")
                        self.update_progress(round(self._current_row / self._max_rows, 2), "Import stopped by user request")
                        return False

                    self._current_row = float(csvfile.tell())
                    
                    if is_header:
                        is_header = False
                        continue

                    
                    self.update_progress(round(self._current_row / self._max_rows, 2), "Data import")

                    for i, col in enumerate(col_order):
                        if col_order[col] >= len(row):
                            log_error("Can't find col: %s in row: %s" % (col_order[col], row))
                            result = False
                            break
                        val = row[col_order[col]]
                        col_name = col_order[col]

                        if col_type[col] == "geometry":
                            if is_server_5_7:
                                val = """ST_GeomFromText("%s")""" % row[col_name]
                            else:
                                val = """GeomFromText("%s")""" % row[col_name]
                                
                            self._editor.executeManagementCommand("""SET @a%d = %s """ % (i, val), 0)
                        else:
                            if col_type[col] == 'double':
                                val = row[col_name].replace(self._decimal_separator, '.')
                            elif col_type[col] == 'datetime':
                                val = datetime.datetime.strptime(row[col_name], self._date_format).strftime("%Y-%m-%d %H:%M:%S")
                            if hasattr(val, "replace"):
                                val = val.replace("\\", "\\\\").replace('"', '\\"')
                            self._editor.executeManagementCommand("""SET @a%d = "%s" """ % (i, val), 0)
                    else:
                        try:
                            self._editor.executeManagementCommand("EXECUTE stmt USING %s" % ", ".join(['@a%d' % i for i, col in enumerate(col_order)]), 0)
                            self.item_count = self.item_count + 1
                        except Exception, e:
                            log_error("Row import failed with error: %s" % e)
                self.update_progress(1.0, "Import finished")
            except Exception, e:
                import traceback
                log_debug3("Import failed traceback: %s" % traceback.format_exc())
                log_error("Import failed: %s" % e)
            self._editor.executeManagementCommand("DEALLOCATE PREPARE stmt", 1)

        return result

    def analyze_file(self):
        with open(self._filepath, 'rb') as csvfile:
            if self.dialect is None:
                csvsample = []
                for i in range(0,2): #read two lines as a sample
                    csvsample.append(csvfile.readline())
                
                csvsample = "".join(csvsample)
                self.dialect = csv.Sniffer().sniff(csvsample)
                self.has_header = csv.Sniffer().has_header(csvsample)
                csvfile.seek(0)
                self.options['filedseparator']['value'] = self.dialect.delimiter 
                self.options['lineseparator']['value'] = self.dialect.lineterminator 
                self.options['encolsestring']['value'] = self.dialect.quotechar 
            else:
                self.dialect.delimiter = self.options['filedseparator']['value']
                self.dialect.lineterminator = self.options['lineseparator']['value']
                self.dialect.quotechar = self.options['encolsestring']['value']
                csvfile.seek(0)
                
            try:
                reader = UniReader(csvfile, self.dialect, encoding=self._encoding)
                self._columns = []
                row = None
                try:
                    row = reader.next()
                except StopIteration, e:
                    pass
                
                if row:
                    for col_value in row:
                        self._columns.append({'name': col_value, 'type': 'text', 'is_string': True, 'is_geometry': False, 'is_bignumber': False, 'is_number': False, 'is_date_or_time': False, 'is_bin': False, 'is_float':False, 'is_json':False,'value': []})

                    for i, row in enumerate(reader): #we will read only first few rows
                        if i < 5:
                            for j, col_value in enumerate(row):
                                try:
                                    json_value = json.loads(col_value)
                                    self._columns[j]['is_string'] = False
                                    self._columns[j]['is_json'] = True
                                    self._columns[j]['value'].append(json_value)
                                except Exception as e:
                                    self._columns[j]['value'].append(col_value)
                        else:
                            break
                    for col in self._columns:
                        # Means the file is missing some data or is mallformed
                        if len(col['value']) == 0:
                            return False

                        gtype = self.guess_type(col['value'])
                        if gtype not in self._type_map:
                            raise Exception("Unhandled type: %s in %s" % (gtype, self._type_map))
                        else:
                            col['type'] = gtype
                            for attrib in col:
                                if attrib.startswith("is_"):
                                    if attrib == self._type_map[gtype]:
                                        col[attrib] = True
                                    else:
                                        col[attrib] = False
            except (UnicodeError, UnicodeDecodeError), e:
                import traceback
                log_error("Error analyzing file, probably encoding issue: %s\n Traceback is: %s" % (e, traceback.format_exc()))
                self._last_analyze = False
                return False
                
        self._last_analyze = True
        return True
        
class json_module(base_module):
    def __init__(self, editor, is_import):
        base_module.__init__(self, editor, is_import)
        self.name = "json"
        self.title = self.name
        self._extension = ["JavaScript Object Notation (*.json)|*.json", "json"]
        self._allow_remote = False
        
    def get_query(self):
        limit = ""
        if self._limit:
            limit = "LIMIT %d" % int(self._limit)
            if self._offset:
                limit = "LIMIT %d,%d" % (int(self._offset), int(self._limit))
        return """SELECT %s FROM %s %s""" % (",".join([value['name'] for value in self._columns]), self._table_w_prefix, limit)                
    
    def start_export(self):
        if self._user_query:
            query = self._user_query
        else:
            query = self.get_query()

        rset = self._editor.executeManagementQuery(query, 1)
        if rset:
            if self._user_query: #We need to get columns info
                self.read_user_query_columns(rset)
                
            with open(self._filepath, 'wb') as jsonfile:
                jsonfile.write('[')
                ok = rset.goToFirstRow()
                self._max_rows = rset.rowCount
                
                # Because there's no realiable way to use offset only, we'll do this here.
                offset = 0
                if self._offset and not self._limit:
                    offset = self._offset
                i = 0
                while ok:
                    if self._thread_event and self._thread_event.is_set():
                        log_debug2("Worker thread was stopped by user")
                        return False

                    i += 1
                    if offset > 0 and i <= offset:
                        ok = rset.nextRow()
                        continue

                    self.item_count = self.item_count + 1
                    self._current_row = rset.currentRow + 1
                    row = []
                    for col in self._columns:
                        if col['is_number'] or col['is_bignumber']:
                            row.append("\"%s\":%s" % (col['name'], json.dumps(rset.intFieldValueByName(col['name']))))
                        elif col['is_float']:
                            row.append("\"%s\":%s" % (col['name'], json.dumps(rset.floatFieldValueByName(col['name']))))
                        elif col['is_geometry']:
                            row.append("\"%s\":%s" % (col['name'], rset.geoJsonFieldValueByName(col['name'])))
                        else:
                            if col['type'] == "json":
                                row.append("\"%s\":%s" % (col['name'], rset.stringFieldValueByName(col['name'])))
                            else:
                                row.append("\"%s\":%s" % (col['name'], json.dumps(rset.stringFieldValueByName(col['name']))))
                    ok = rset.nextRow()
                    jsonfile.write("{%s}%s" % (', '.join(row), ",\n " if ok else ""))
                    jsonfile.flush()
                jsonfile.write(']')

        return True

    def start_import(self):
        if not self._last_analyze:
            return False

        if self._new_table:
            if not self.prepare_new_table():
                return False
        
        if self._truncate_table:
            self.update_progress(0.0, "Truncate table")
            self._editor.executeManagementCommand("TRUNCATE TABLE %s" % self._table_w_prefix, 1)
        
        result = True
        with open(self._filepath, 'rb') as jsonfile:
            data = json.load(jsonfile)
            dest_col_order = list(set([i['dest_col'] for i in self._mapping if i['active']]))
            query = """PREPARE stmt FROM 'INSERT INTO %s (%s) VALUES(%s)'""" % (self._table_w_prefix, ",".join(dest_col_order), ",".join(["?" for i in dest_col_order]))
            col_order = dict([(i['dest_col'], i['name']) for i in self._mapping if i['active']])
            col_type = dict([(i['name'], i['type']) for i in self._mapping if i['active']])
            
            self._editor.executeManagementCommand(query, 1)
            try:
                self._max_rows = len(data)
                for row in data:
                    if self._thread_event and self._thread_event.is_set():
                        log_debug2("Worker thread was stopped by user")
                        self._editor.executeManagementCommand("DEALLOCATE PREPARE stmt", 1)
                        return False
                    self._current_row = self._current_row + 1
                    for i, col in enumerate(col_order):
                        if col_order[col] not in row:
                            log_error("Can't find col: %s in row: %s" % (col_order[col], row))
                            result = False
                            break

                        val = row[col_order[col]]
                        col_name = col_order[col]

                        if col_type[col] == "geometry":
                            val = """ ST_GeomFromGeoJSON('%s')""" % json.dumps(val).replace("\\", "\\\\").replace("'", "\\'")
                                 
                            self._editor.executeManagementCommand("""SET @a%d = %s """ % (i, val), 0)
                        else:
                            if col_type[col_name] != "json" and hasattr(val, "replace"):
                                val = val.replace("\\", "\\\\").replace('"', '\\"')
                                
                            if col_type[col_name] == 'double':
                                val = val(str).replace(self._decimal_separator, '.')
                            elif col_type[col_name] == 'datetime':
                                val = datetime.datetime.strptime(val, self._date_format).strftime("%Y-%m-%d %H:%M:%S")
                            elif col_type[col_name] == "json":
                                val = json.dumps(val).replace("\\", "\\\\").replace("'", "\\'")
    
                            if col_type[col_name] == "int":
                                self._editor.executeManagementCommand("""SET @a%d = %d """ % (i, int(val)), 0)
                            elif col_type[col_name] == "json":
                                self._editor.executeManagementCommand("""SET @a%d = '%s' """ % (i, val), 0)
                            else:
                                self._editor.executeManagementCommand("""SET @a%d = "%s" """ % (i, val), 0)
                            
                    else:
                        try:
                            self._editor.executeManagementCommand("EXECUTE stmt USING %s" % ", ".join(['@a%d' % i for i, col in enumerate(col_order)]), 0)
                            self.item_count = self.item_count + 1
                        except Exception, e:
                            log_error("Row import failed with error: %s" % e)
                        
            except Exception, e:
                import traceback
                log_debug3("Import failed traceback: %s" % traceback.format_exc())
                log_error("Import failed: %s" % e)
            self._editor.executeManagementCommand("DEALLOCATE PREPARE stmt", 1)
            
        return result

    def analyze_file(self):
        data = []
        with open(self._filepath, 'rb') as f:
            prevchar = None
            stropen = False
            inside = 0
            datachunk = []
            rowcount = 0 
            while True:
                if f.tell() >= 20480:
                    log_error("JSON file contains data that's in unknown structure: %s" % (self._filepath))
                    return False
                c = f.read(1)
                if c == "":
                    break
            
                if c == '"' and prevchar != '\\':
                    stropen = True if stropen == False else False
            
                if stropen == False:
                    if c == '{' and prevchar != '\\':
                        inside = inside + 1
                    if c == '}' and prevchar != '\\':
                        inside = inside - 1
                        if inside == 0:
                            if rowcount >= 4:
                                datachunk.append(c)
                                datachunk.append(']')
                                break
                            else:
                                rowcount = rowcount + 1 
                datachunk.append(c)
                prevchar = c
            try:
                data = json.loads("".join(datachunk))
            except Exception, e:
                log_error("Unable to parse JSON file: %s,%s " % (self._filepath, e))
                self._last_analyze = False
                return False
        if len(data) == 0:
            log_error("JSON file contains no data, or data is invalid: %s" % (self._filepath))
            self._last_analyze = False
            return False
        
        self._columns = []
        for elem in data[0]:
            self._columns.append({'name': elem, 'type': 'text', 'is_string': True, 'is_geometry': False, 'is_bignumber': False, 'is_number': False, 'is_date_or_time': False, 'is_bin': False, 'is_float':False, 'is_json':False, 'value': []})

        for row in data:
            for i, elem in enumerate(row):
                if type(row[elem]) in [dict, list]:
                    self._columns[i]['is_string'] = False
                    self._columns[i]['is_json'] = True
                self._columns[i]['value'].append(row[elem])
                
        for col in self._columns:
            gtype = self.guess_type(col['value'])
            if gtype not in self._type_map:
                raise Exception("Unhandled type: %s in %s" % (gtype, self._type_map))
            else:
                col['type'] = gtype
                for attrib in col:
                    if attrib.startswith("is_"):
                        if attrib == self._type_map[gtype]:
                            col[attrib] = True
                        else:
                            col[attrib] = False
        self._last_analyze = True
        return True
        

def create_module(type, editor, is_import):
    if type == "csv":
        return csv_module(editor, is_import);
    if type == "json":
        return json_module(editor, is_import);<|MERGE_RESOLUTION|>--- conflicted
+++ resolved
@@ -22,11 +22,6 @@
 
 import sys, os, csv
 
-<<<<<<< HEAD
-from mforms import newTreeView
-from mforms import FileChooser
-=======
->>>>>>> 6ae6ce51
 import datetime
 import json
 from workbench.utils import Version
