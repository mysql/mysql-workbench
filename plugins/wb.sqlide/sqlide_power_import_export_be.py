# Copyright (c) 2015, Oracle and/or its affiliates. All rights reserved.
#
# This program is free software; you can redistribute it and/or
# modify it under the terms of the GNU General Public License as
# published by the Free Software Foundation; version 2 of the
# License.
#
# This program is distributed in the hope that it will be useful,
# but WITHOUT ANY WARRANTY; without even the implied warranty of
# MERCHANTABILITY or FITNESS FOR A PARTICULAR PURPOSE. See the
# GNU General Public License for more details.
#
# You should have received a copy of the GNU General Public License
# along with this program; if not, write to the Free Software
# Foundation, Inc., 51 Franklin St, Fifth Floor, Boston, MA
# 02110-1301  USA

from __future__ import with_statement

# import the mforms module for GUI stuff
import mforms
import grt
import threading

import sys, os, csv

from mforms import newTreeNodeView
from mforms import FileChooser
import datetime
import operator
import json


from workbench.log import log_debug3, log_debug2, log_error

last_location = ""

def showPowerImport(editor, selection):
    importer = PowerImport(editor, mforms.Form.main_form(), selection)
    importer.set_title("Table Data Import")
    importer.run()

def showPowerExport(editor, selection):
    exporter = PowerExport(editor, mforms.Form.main_form())
    exporter.set_source(selection)
    exporter.set_title("Table Data Export")
    exporter.run()

def handleContextMenu(name, sender, args):
    menu = mforms.fromgrt(args['menu'])

    selection = args['selection']

    # Add extra menu items to the SQL editor live schema tree context menu
    user_selection = None
    
    for s in selection:
        if s.type == 'db.Schema':
            user_selection = {'schema': s.name, 'table': None}
            break
        elif s.type == 'db.Table':
            user_selection = {'table': s.name, 'schema': s.schemaName}
            break
        else:
            return

    if user_selection:
        if user_selection['table']:
            item = mforms.newMenuItem("Table Data Export")
            item.add_clicked_callback(lambda sender=sender : showPowerExport(sender, user_selection))
            menu.insert_item(3, item)
    
        item = mforms.newMenuItem("Table Data Import")
        item.add_clicked_callback(lambda sender=sender : showPowerImport(sender, user_selection))
        menu.insert_item(4, item)
        
        menu.insert_item(5, mforms.newMenuItem("", mforms.SeparatorMenuItem))
    
class base_module:
    def __init__(self, editor, is_import):
        self.name = ""
        self.title = self.name
        self.options = {};
        self._offset = None
        self._limit = None
        self._table_w_prefix = None
        self._columns = []
        self._filepath = None
        self._extension = None
        self._allow_remote = False
        self._editor = editor
        self._local = True
        self._mapping = []
        self._new_table = False
        self._last_analyze = False
        self._is_import = is_import
        self._current_row = 0
        self._max_rows = 0
        self._thread_event = None
        self._user_query = None
        self._decimal_separator = ','
        self._date_format = '%Y-%m-%d %H:%M:%S'
        self._encoding = 'utf-8' #default encoding
        self._force_drop_table = False
        self._truncate_table = False
        self._type_map = {'text':'is_string', 'int': 'is_number', 'double':'is_float', 'json': 'is_json'}
        self.is_running = False
        self.progress_info = None
        self.item_count = 0

    def guess_type(self, vals):
        def is_json(v):
            return True if type(v) in [dict, list] else False
        
        def is_float(v):
            v = str(v)
            try:
                if "%s" % float(v) == v:
                    return True
                return False
            except:
                return False
        
        def is_int(v):
            v = str(v)
            try:
                if "%s" % int(v) == v:
                    return True
                return False
            except:
                return False
        
        cur_type = None
        for v in vals:
            if is_json(v):
                return "json" # If JSON then we can return immediately. 
            if is_int(v):
                if not cur_type:
                    cur_type = "int"
                continue
    
            if is_float(v):
                if cur_type in [None, "int"]:
                    cur_type = "double"
                continue
            cur_type = "text"
            break
        return cur_type

        
    def update_progress(self, pct, msg):
        if self.progress_info:
            self.progress_info(pct, msg)

    def force_drop_table(self, force):
        self._force_drop_table = force

    def set_encoding(self, encoding):
        self._encoding = encoding
        
    def get_current_row(self):    
        return self._current_row
    
    def set_user_query(self, query):
        self._user_query = query

    def get_max_row(self):
        return self._max_rows

    def create_new_table(self, create):
        self._new_table = create
        
    def truncate_table(self, trunc):
        self._truncate_table = trunc

    def set_table(self, schema, table):
        if schema:
            self._table_w_prefix = "`%s`.`%s`" % (schema, table)
        else:
            self._table_w_prefix = "`%s`" % str(table)
        
    def set_mapping(self, mapping):
        self._mapping = mapping
    
    def allow_remote(self):
        return self._allow_remote;
    
    def get_file_extension(self):
        return self._extension
    
    def set_columns(self, cols):
        self._columns = cols        
    
    def set_filepath(self, filename):
        self._filepath = filename
    
    def set_limit(self, limit):
        self._limit = limit;
        
    def set_offset(self, offset):
        self._offset = offset;
    
    def set_local(self, local):
        if self._allow_remote:
            self._local = local
            
    def set_decimal_separator(self, separator):
        self._decimal_separator = separator
    
    def set_date_format(self, format):
        self._date_format = format
    
    def read_user_query_columns(self, result):
        self._columns = []
        for c in result.columns:
            self._columns.append({'name': c.name, 'type': c.columnType, 
                   'is_string': any(x in c.columnType for x in ['char', 'text', 'set', 'enum']),
                   'is_json': any(x in c.columnType for x in ['json']), 
                   'is_number': any(x in c.columnType for x in ['int', 'integer']), 
                   'is_date_or_time': any(x in c.columnType for x in ['timestamp', 'time', 'datetime', 'date']), 
                   'is_bin': any(x in c.columnType for x in ['geo', 'blob', 'binary']),
                   'is_float': any(x in c.columnType for x in ['decimal', 'float', 'double', 'real']),
                   'value': None})
    
    def prepare_new_table(self):
        try:
            
            self._editor.executeManagementCommand(""" CREATE TABLE %s (%s)""" % (self._table_w_prefix, ", ".join(["`%s` %s" % (col['name'], col["type"]) for col in self._mapping])), 1)
            self.update_progress(0.0, "Prepared new table")
            # wee need to setup dest_col for each row, as the mapping is empty if we're creating new table
            for col in self._mapping:
                col['dest_col'] = col['name']
            return True
        except Exception, e:
            log_error("Error creating table for import: %s" % e)
            if len(e.args) == 2 and e.args[1] == 1050 and self._force_drop_table:
                try:
                    self.update_progress(0.0, "Drop existing table")
                    self._editor.executeManagementCommand(""" DROP TABLE %s""" % self._table_w_prefix, 1)
                    self.prepare_new_table()
                    return True
                except:
                    log_error("Error dropping table for import: %s" % e)
                    raise
            raise
        
    
    def get_command(self):
        return False
    
    def start_export(self):
        return False
    
    def start_import(self):
        return False
    
    def start(self, event):
        self._thread_event = event
        try:
            self.is_running = True
            if self._is_import:
                ret = self.start_import()
            else:
                ret = self.start_export()
            self.is_running = False
            return ret
        except:
            self.is_running = False
            raise

class Utf8Reader:
    def __init__(self, f, enc):
        import codecs
        self.reader = codecs.getreader(enc)(f)

    def __iter__(self):
        return self

    def next(self):
        return self.reader.next().encode("utf-8")

class UniReader:
    def __init__(self, f, dialect=csv.excel, encoding="utf-8", **args):
        f = Utf8Reader(f, encoding)
        self.csvreader = csv.reader(f, dialect=dialect, **args)

    def next(self):
        row = self.csvreader.next()
        return [unicode(s, "utf-8") for s in row]
    
    @property
    def line_num(self):
        return self.csvreader.line_num

    def __iter__(self):
        return self

class csv_module(base_module):
    def __init__(self, editor, is_import):
        self.dialect = None
        self.has_header = False

        base_module.__init__(self, editor, is_import)
        self.name = "csv"
        self.title = self.name
        self.options = {'filedseparator': {'description':'Field Separator', 'type':'select', 'opts':{'TAB':'\t',';':';', ':':':', ',':','}, 'value':';', 'entry': None},
                'lineseparator': {'description':'Line Separator', 'type':'select','opts':{"CR":'\r', "CR LF":'\r\n', "LF":'\n'}, 'value':'\n', 'entry': None}, 
                'encolsestring': {'description':'Enclose Strings in', 'type':'text', 'value':'"', 'entry': None}};
        
        self._extension = ["Comma Separated Values (*.csv)|*.csv", "csv"]
        self._allow_remote = True 
    
    def get_query(self):
        if self._local:
            limit = ""
            if self._limit:
                limit = "LIMIT %d" % int(self._limit)
                if self._offset:
                    limit = "LIMIT %d,%d" % (int(self._offset), int(self._limit))
            return """SELECT %s FROM %s %s""" % (",".join([value['name'] for value in self._columns]), self._table_w_prefix, limit)
        else:
            limit = ""
            if self._limit:
                limit = "LIMIT %d" % int(self._limit)
                if self._offset:
                    limit = "LIMIT %d,%d" % (int(self._offset), int(self._limit))
            fpath = self._filepath
            if sys.platform.lower() == "win32":
                fpath = fpath.replace("\\","\\\\")

            return """SELECT %s FROM %s INTO OUTFILE '%s' 
                        FIELDS TERMINATED BY '%s' 
                        ENCLOSED BY '%s' 
                        LINES TERMINATED BY %s %s""" % (",".join([value['name'] for value in self._columns]), self._table_w_prefix, fpath,
                                                       self.options['filedseparator']['value'], self.options['encolsestring']['value'], repr(self.options['lineseparator']['value']), limit)

    def start_export(self):
        if self._user_query:
            query = self._user_query
        else:
            query = self.get_query()
        if self._local:
            rset = self._editor.executeManagementQuery(query, 1)
            if rset:
                if self._user_query: #We need to get columns info
                    self.read_user_query_columns(rset)
                    
                self._max_rows = rset.rowCount
                self.update_progress(0.0, "Begin Export")
                with open(self._filepath, 'wb') as csvfile:
                    output = csv.writer(csvfile, delimiter = self.options['filedseparator']['value'], 
                                        lineterminator = self.options['lineseparator']['value'], 
                                        quotechar = self.options['encolsestring']['value'], quoting = csv.QUOTE_NONNUMERIC if self.options['encolsestring']['value'] else csv.QUOTE_NONE)
                    output.writerow([value['name'].encode('utf-8') for value in self._columns])
                    ok = rset.goToFirstRow()
                    
                    # Because there's no realiable way to use offset only, we'll do this here.
                    offset = 0
                    if self._offset and not self._limit:
                        offset = self._offset
                    i = 0
                    while ok:
                        if self._thread_event and self._thread_event.is_set():
                            log_debug2("Worker thread was stopped by user")
                            self.update_progress(round(self._current_row / self._max_rows, 2), "Data export stopped by user request")
                            return False

                        i += 1
                        if offset > 0 and i <= offset:
                            ok = rset.nextRow()
                            continue
                        self.item_count = self.item_count + 1 
                        self._current_row = float(rset.currentRow + 1)
                        self.update_progress(round(self._current_row / self._max_rows, 2), "Data export")
                        row = []
                        for col in self._columns:
                            if col['is_number']:
                                row.append(rset.intFieldValueByName(col['name']))
                            elif col['is_float']:
                                row.append(rset.floatFieldValueByName(col['name']))
                            else:
                                row.append(rset.stringFieldValueByName(col['name']))
                        output.writerow(row)
                        csvfile.flush()
                        ok = rset.nextRow()
                self.update_progress(1.0, "Export finished")
        else:
            self._editor.executeManagementCommand(query, 1)

        return True
    
    def start_import(self):
        if not self._last_analyze:
            return False
        
        if self._new_table:
            if not self.prepare_new_table():
                return False
            
        if self._truncate_table:
            self.update_progress(0.0, "Truncate table")
            self._editor.executeManagementCommand("TRUNCATE TABLE %s" % self._table_w_prefix, 1)
            
        result = True
        
        with open(self._filepath, 'rb') as csvfile:
            self.update_progress(0.0, "Prepare Import")
            dest_col_order = list(set([i['dest_col'] for i in self._mapping if i['active']]))
            query = """PREPARE stmt FROM 'INSERT INTO %s (%s) VALUES(%s)'""" % (self._table_w_prefix, ",".join(["`%s`" % col for col in dest_col_order]), ",".join(["?" for i in dest_col_order]))
            col_order = dict([(i['dest_col'], i['col_no']) for i in self._mapping if i['active']])
            col_type = dict([(i['dest_col'], i['type']) for i in self._mapping if i['active']])

            self._editor.executeManagementCommand(query, 1)
            try:
                is_header = self.has_header
                reader = UniReader(csvfile, self.dialect, encoding=self._encoding)
                self._max_rows = os.path.getsize(self._filepath)
                self.update_progress(0.0, "Begin Import")
                for row in reader:
                    if self._thread_event and self._thread_event.is_set():
                        self._editor.executeManagementCommand("DEALLOCATE PREPARE stmt", 1)
                        log_debug2("Worker thread was stopped by user")
                        self.update_progress(round(self._current_row / self._max_rows, 2), "Import stopped by user request")
                        return False

                    self._current_row = float(csvfile.tell())
                    
                    if is_header:
                        is_header = False
                        continue

                    
                    self.update_progress(round(self._current_row / self._max_rows, 2), "Data import")

                    for i, col in enumerate(col_order):
                        if col_order[col] >= len(row):
                            log_error("Can't find col: %s in row: %s" % (col_order[col], row))
                            result = False
                            break
                        val = row[col_order[col]]
                        if col_type[col] == 'double':
                            val = row[col_order[col]].replace(self._decimal_separator, '.')
                        elif col_type[col] == 'datetime':
                            val = datetime.datetime.strptime(row[col_order[col]], self._date_format).strftime("%Y-%m-%d %H:%M:%S")
                            
                        if hasattr(val, "replace"):
                            val = val.replace("\\", "\\\\").replace('"', '\\"')
                        self._editor.executeManagementCommand("""SET @a%d = "%s" """ % (i, val), 0)
                    else:
                        try:
                            self._editor.executeManagementCommand("EXECUTE stmt USING %s" % ", ".join(['@a%d' % i for i, col in enumerate(col_order)]), 0)
                            self.item_count = self.item_count + 1
                        except Exception, e:
                            log_error("Row import failed with error: %s" % e)
                self.update_progress(1.0, "Import finished")
            except Exception, e:
                import traceback
                log_debug3("Import failed traceback: %s" % traceback.format_exc())
                log_error("Import failed: %s" % e)
            self._editor.executeManagementCommand("DEALLOCATE PREPARE stmt", 1)

        return result

    def analyze_file(self):
        with open(self._filepath, 'rb') as csvfile:
            if self.dialect is None:
                csvsample = []
                for i in range(0,2): #read two lines as a sample
                    csvsample.append(csvfile.readline())
                
                csvsample = "".join(csvsample)
                self.dialect = csv.Sniffer().sniff(csvsample)
                self.has_header = csv.Sniffer().has_header(csvsample)
                csvfile.seek(0)
                self.options['filedseparator']['value'] = self.dialect.delimiter 
                self.options['lineseparator']['value'] = self.dialect.lineterminator 
                self.options['encolsestring']['value'] = self.dialect.quotechar 
            else:
                self.dialect.delimiter = self.options['filedseparator']['value']
                self.dialect.lineterminator = self.options['lineseparator']['value']
                self.dialect.quotechar = self.options['encolsestring']['value']
                csvfile.seek(0)
                
            try:
                reader = UniReader(csvfile, self.dialect, encoding=self._encoding)
                self._columns = []
                row = None
                try:
                    row = reader.next()
                except StopIteration, e:
                    pass
                
                if row:
                    for col_value in row:
                        self._columns.append({'name': col_value, 'type': 'text', 'is_string': True, 'is_number': False, 'is_date_or_time': False, 'is_bin': False, 'is_float':False, 'is_json':False,'value': []})

                    for i, row in enumerate(reader): #we will read only first few rows
                        if i < 5:
                            for j, col_value in enumerate(row):
                                try:
                                    json_value = json.loads(col_value)
                                    self._columns[j]['is_string'] = False
                                    self._columns[j]['is_json'] = True
                                    self._columns[j]['value'].append(json_value)
                                except Exception as e:
                                    self._columns[j]['value'].append(col_value)
                        else:
                            break
                    for col in self._columns:
                        # Means the file is missing some data or is mallformed
                        if len(col['value']) == 0:
                            return False

                        gtype = self.guess_type(col['value'])
                        if gtype not in self._type_map:
                            raise Exception("Unhandled type: %s in %s" % (gtype, self._type_map))
                        else:
                            col['type'] = gtype
                            for attrib in col:
                                if attrib.startswith("is_"):
                                    if attrib == self._type_map[gtype]:
                                        col[attrib] = True
                                    else:
                                        col[attrib] = False

            except (UnicodeError, UnicodeDecodeError), e:
                import traceback
                log_error("Error analyzing file, probably encoding issue: %s\n Traceback is: %s" % (e, traceback.format_exc()))
                self._last_analyze = False
                return False
                
        self._last_analyze = True
        return True
        
class json_module(base_module):
    def __init__(self, editor, is_import):
        base_module.__init__(self, editor, is_import)
        self.name = "json"
        self.title = self.name
        self._extension = ["JavaScript Object Notation (*.json)|*.json", "json"]
        self._allow_remote = False
        
    def get_query(self):
        limit = ""
        if self._limit:
            limit = "LIMIT %d" % int(self._limit)
            if self._offset:
                limit = "LIMIT %d,%d" % (int(self._offset), int(self._limit))
        return """SELECT %s FROM %s %s""" % (",".join([value['name'] for value in self._columns]), self._table_w_prefix, limit)                
    
    def start_export(self):
        if self._user_query:
            query = self._user_query
        else:
            query = self.get_query()

        rset = self._editor.executeManagementQuery(query, 1)
        if rset:
            if self._user_query: #We need to get columns info
                self.read_user_query_columns(rset)
                
            with open(self._filepath, 'wb') as jsonfile:
                jsonfile.write('[')
                ok = rset.goToFirstRow()
                self._max_rows = rset.rowCount
                
                # Because there's no realiable way to use offset only, we'll do this here.
                offset = 0
                if self._offset and not self._limit:
                    offset = self._offset
                i = 0
                while ok:
                    if self._thread_event and self._thread_event.is_set():
                        log_debug2("Worker thread was stopped by user")
                        return False

                    i += 1
                    if offset > 0 and i <= offset:
                        ok = rset.nextRow()
                        continue

                    self.item_count = self.item_count + 1
                    self._current_row = rset.currentRow + 1
                    row = []
                    for col in self._columns:
                        if col['is_number']:
                            row.append("\"%s\":%s" % (col['name'], json.dumps(rset.intFieldValueByName(col['name']))))
                        elif col['is_float']:
                            row.append("\"%s\":%s" % (col['name'], json.dumps(rset.floatFieldValueByName(col['name']))))
                        else:
                            if col['type'] == "json":
                                row.append("\"%s\":%s" % (col['name'], rset.stringFieldValueByName(col['name'])))
                            else:
                                row.append("\"%s\":%s" % (col['name'], json.dumps(rset.stringFieldValueByName(col['name']))))
                    ok = rset.nextRow()
                    jsonfile.write("{%s}%s" % (', '.join(row), ",\n " if ok else ""))
                    jsonfile.flush()
                jsonfile.write(']')

        return True

    def start_import(self):
        if not self._last_analyze:
            return False

        if self._new_table:
            if not self.prepare_new_table():
                return False
        
        if self._truncate_table:
            self.update_progress(0.0, "Truncate table")
            self._editor.executeManagementCommand("TRUNCATE TABLE %s" % self._table_w_prefix, 1)
        
        result = True
        with open(self._filepath, 'rb') as jsonfile:
            data = json.load(jsonfile)
            dest_col_order = list(set([i['dest_col'] for i in self._mapping if i['active']]))
            query = """PREPARE stmt FROM 'INSERT INTO %s (%s) VALUES(%s)'""" % (self._table_w_prefix, ",".join(dest_col_order), ",".join(["?" for i in dest_col_order]))
            col_order = dict([(i['dest_col'], i['name']) for i in self._mapping if i['active']])
            col_type = dict([(i['name'], i['type']) for i in self._mapping if i['active']])
            self._editor.executeManagementCommand(query, 1)
            try:
                self._max_rows = len(data)
                for row in data:
                    if self._thread_event and self._thread_event.is_set():
                        log_debug2("Worker thread was stopped by user")
                        self._editor.executeManagementCommand("DEALLOCATE PREPARE stmt", 1)
                        return False

                    self._current_row = self._current_row + 1
                    for i, col in enumerate(col_order):
                        if col_order[col] not in row:
                            log_error("Can't find col: %s in row: %s" % (col_order[col], row))
                            result = False
                            break
                        val = row[col_order[col]]
                        if col_type[col] == 'double':
<<<<<<< HEAD
                            val = row[col_order[col]].replace(self._decimal_separator, '.')
                        elif col_type[col] == 'datetime':
                            val = datetime.datetime.strptime(row[col_order[col]], self._date_format).strftime("%Y-%m-%d %H:%M:%S")
                        
                        if hasattr(val, "replace"):
                            val = val.replace("\\", "\\\\").replace('"', '\\"')
                        self._editor.executeManagementCommand("""SET @a%d = "%s" """ % (i, val), 0)
                        
=======
                            val = str(val).replace(self._decimal_separator, '.')
                        elif col_type[col] == 'datetime':
                            val = datetime.datetime.strptime(val, self._date_format).strftime("%Y-%m-%d %H:%M:%S")

                        if type(val) in [dict, list]:
                            val = json.dumps(val)
                        
                        if col_type[col] == "int":
                            self._editor.executeManagementCommand("""SET @a%d = %d """ % (i, val), 0)
                        else:
                            self._editor.executeManagementCommand("""SET @a%d = "%s" """ % (i, val.replace("\\", "\\\\").replace('"', '\\"')), 0)
>>>>>>> 5224a33b
                    else:
                        try:
                            self._editor.executeManagementCommand("EXECUTE stmt USING %s" % ", ".join(['@a%d' % i for i, col in enumerate(col_order)]), 0)
                            self.item_count = self.item_count + 1
                        except Exception, e:
                            log_error("Row import failed with error: %s" % e)
                        
            except Exception, e:
                log_error("Import failed: %s" % e)
            self._editor.executeManagementCommand("DEALLOCATE PREPARE stmt", 1)
            
        return result

    def analyze_file(self):
        data = []
        with open(self._filepath, 'rb') as f:
            prevchar = None
            stropen = False
            inside = 0
            datachunk = []
            rowcount = 0 
            while True:
                if f.tell() >= 4096:
                    log_error("Json file contains data that's in unknown structure: %s" % (self._filepath))
                    return False
                c = f.read(1)
                if c == "":
                    break
            
                if c == '"' and prevchar != '\\':
                    stropen = True if stropen == False else False
            
                if stropen == False:
                    if c == '{' and prevchar != '\\':
                        inside = inside + 1
                    if c == '}' and prevchar != '\\':
                        inside = inside - 1
                        if inside == 0:
                            if rowcount >= 4:
                                datachunk.append(c)
                                datachunk.append(']')
                                break
                            else:
                                rowcount = rowcount + 1 
                datachunk.append(c)
                prevchar = c
            try:
                data = json.loads("".join(datachunk))
            except Exception, e:
                log_error("Unable to parse json file: %s,%s " % (self._filepath, e))
                self._last_analyze = False
                return False
        if len(data) == 0:
            log_error("Json file contains no data, or data is inalivd: %s" % (self._filepath))
            self._last_analyze = False
            return False
        
        self._columns = []
        for elem in data[0]:
            self._columns.append({'name': elem, 'type': 'text', 'is_string': True, 'is_number': False, 'is_date_or_time': False, 'is_bin': False, 'is_float':False, 'is_json':False, 'value': []})

        for row in data:
            for i, elem in enumerate(row):
                if type(row[elem]) in [dict, list]:
                    self._columns[i]['is_string'] = False
                    self._columns[i]['is_json'] = True
                self._columns[i]['value'].append(row[elem])
                
        for col in self._columns:
            gtype = self.guess_type(col['value'])
            if gtype not in self._type_map:
                raise Exception("Unhandled type: %s in %s" % (gtype, self._type_map))
            else:
                col['type'] = gtype
                for attrib in col:
                    if attrib.startswith("is_"):
                        if attrib == self._type_map[gtype]:
                            col[attrib] = True
                        else:
                            col[attrib] = False
        
        self._last_analyze = True
        return True
        

def create_module(type, editor, is_import):
    if type == "csv":
        return csv_module(editor, is_import);
    if type == "json":
        return json_module(editor, is_import);<|MERGE_RESOLUTION|>--- conflicted
+++ resolved
@@ -438,10 +438,11 @@
                             result = False
                             break
                         val = row[col_order[col]]
+                        col_name = col_order[col]
                         if col_type[col] == 'double':
-                            val = row[col_order[col]].replace(self._decimal_separator, '.')
+                            val = row[col_name].replace(self._decimal_separator, '.')
                         elif col_type[col] == 'datetime':
-                            val = datetime.datetime.strptime(row[col_order[col]], self._date_format).strftime("%Y-%m-%d %H:%M:%S")
+                            val = datetime.datetime.strptime(row[col_name], self._date_format).strftime("%Y-%m-%d %H:%M:%S")
                             
                         if hasattr(val, "replace"):
                             val = val.replace("\\", "\\\\").replace('"', '\\"')
@@ -626,37 +627,32 @@
                         log_debug2("Worker thread was stopped by user")
                         self._editor.executeManagementCommand("DEALLOCATE PREPARE stmt", 1)
                         return False
-
                     self._current_row = self._current_row + 1
                     for i, col in enumerate(col_order):
                         if col_order[col] not in row:
                             log_error("Can't find col: %s in row: %s" % (col_order[col], row))
                             result = False
                             break
+
                         val = row[col_order[col]]
-                        if col_type[col] == 'double':
-<<<<<<< HEAD
-                            val = row[col_order[col]].replace(self._decimal_separator, '.')
-                        elif col_type[col] == 'datetime':
-                            val = datetime.datetime.strptime(row[col_order[col]], self._date_format).strftime("%Y-%m-%d %H:%M:%S")
+                        col_name = col_order[col]
+                        if col_type[col_name] != "json" and hasattr(val, "replace"):
+                            val = val.replace("\\", "\\\\").replace('"', '\\"')
+                            
+                        if col_type[col_name] == 'double':
+                            val = val(str).replace(self._decimal_separator, '.')
+                        elif col_type[col_name] == 'datetime':
+                            val = datetime.datetime.strptime(val, self._date_format).strftime("%Y-%m-%d %H:%M:%S")
+                        elif col_type[col_name] == "json":
+                            val = json.dumps(val).replace("\\", "\\\\").replace("'", "\\'")
+
+                        if col_type[col_name] == "int":
+                            self._editor.executeManagementCommand("""SET @a%d = %d """ % (i, val), 0)
+                        elif col_type[col_name] == "json":
+                            self._editor.executeManagementCommand("""SET @a%d = '%s' """ % (i, val), 0)
+                        else:
+                            self._editor.executeManagementCommand("""SET @a%d = "%s" """ % (i, val), 0)
                         
-                        if hasattr(val, "replace"):
-                            val = val.replace("\\", "\\\\").replace('"', '\\"')
-                        self._editor.executeManagementCommand("""SET @a%d = "%s" """ % (i, val), 0)
-                        
-=======
-                            val = str(val).replace(self._decimal_separator, '.')
-                        elif col_type[col] == 'datetime':
-                            val = datetime.datetime.strptime(val, self._date_format).strftime("%Y-%m-%d %H:%M:%S")
-
-                        if type(val) in [dict, list]:
-                            val = json.dumps(val)
-                        
-                        if col_type[col] == "int":
-                            self._editor.executeManagementCommand("""SET @a%d = %d """ % (i, val), 0)
-                        else:
-                            self._editor.executeManagementCommand("""SET @a%d = "%s" """ % (i, val.replace("\\", "\\\\").replace('"', '\\"')), 0)
->>>>>>> 5224a33b
                     else:
                         try:
                             self._editor.executeManagementCommand("EXECUTE stmt USING %s" % ", ".join(['@a%d' % i for i, col in enumerate(col_order)]), 0)
@@ -665,6 +661,8 @@
                             log_error("Row import failed with error: %s" % e)
                         
             except Exception, e:
+                import traceback
+                log_debug3("Import failed traceback: %s" % traceback.format_exc())
                 log_error("Import failed: %s" % e)
             self._editor.executeManagementCommand("DEALLOCATE PREPARE stmt", 1)
             
