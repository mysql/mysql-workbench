# Copyright (c) 2016, 2020, Oracle and/or its affiliates. All rights reserved.
#
# This program is free software; you can redistribute it and/or modify
# it under the terms of the GNU General Public License, version 2.0,
# as published by the Free Software Foundation.
#
# This program is also distributed with certain software (including
# but not limited to OpenSSL) that is licensed under separate terms, as
# designated in a particular file or component or in included license
# documentation.  The authors of MySQL hereby grant you an additional
# permission to link the program and your derivative works with the
# separately licensed software that they have included with MySQL.
# This program is distributed in the hope that it will be useful,  but
# WITHOUT ANY WARRANTY; without even the implied warranty of
# MERCHANTABILITY or FITNESS FOR A PARTICULAR PURPOSE.  See
# the GNU General Public License, version 2.0, for more details.
#
# You should have received a copy of the GNU General Public License
# along with this program; if not, write to the Free Software Foundation, Inc.,
# 51 Franklin St, Fifth Floor, Boston, MA 02110-1301 USA



# import the mforms module for GUI stuff
import mforms

import sys, os, csv

import datetime
import json
import base64
from workbench.utils import Version

from workbench.log import log_debug3, log_debug2, log_error, log_warning

from wb_common import to_unicode

last_location = ""

def showPowerImport(editor, selection):
    importer = PowerImport(editor, mforms.Form.main_form(), selection)
    importer.set_title("Table Data Import")
    importer.run()

def showPowerExport(editor, selection):
    exporter = PowerExport(editor, mforms.Form.main_form())
    exporter.set_source(selection)
    exporter.set_title("Table Data Export")
    exporter.run()

def handleContextMenu(name, sender, args):
    menu = mforms.fromgrt(args['menu'])

    selection = args['selection']

    # Add extra menu items to the SQL editor live schema tree context menu
    user_selection = None
    
    for s in selection:
        if s.type == 'db.Schema':
            user_selection = {'schema': to_unicode(s.name), 'table': None}
            break
        elif s.type == 'db.Table':
            user_selection = {'table': to_unicode(s.name), 'schema': to_unicode(s.schemaName)}
            break
        else:
            return

    if user_selection:
        if user_selection['table']:
            item = mforms.newMenuItem("Table Data Export")
            item.add_clicked_callback(lambda sender=sender : showPowerExport(sender, user_selection))
            menu.insert_item(3, item)
    
        item = mforms.newMenuItem("Table Data Import")
        item.add_clicked_callback(lambda sender=sender : showPowerImport(sender, user_selection))
        menu.insert_item(4, item)
        
        menu.insert_item(5, mforms.newMenuItem("", mforms.SeparatorMenuItem))
    
class base_module:
    def __init__(self, editor, is_import):
        self.name = ""
        self.title = self.name
        self.options = {};
        self._offset = None
        self._limit = None
        self._table_w_prefix = None
        self._columns = []
        self._filepath = None
        self._extension = None
        self._allow_remote = False
        self._editor = editor
        self._targetVersion = Version.fromgrt(editor.serverVersion)
        self._local = True
        self._mapping = []
        self._new_table = False
        self._last_analyze = False
        self._is_import = is_import
        self._current_row = 0
        self._max_rows = 0
        self._thread_event = None
        self._user_query = None
        self._decimal_separator = ','
        self._date_format = '%Y-%m-%d %H:%M:%S'
        self._encoding = 'utf-8' #default encoding
        self._force_drop_table = False
        self._truncate_table = False
        self._type_map = {'text':'is_string', 'bigint': 'is_bignumber', 'geometry': 'is_geometry', 'int': 'is_number', 'double':'is_float', 'json': 'is_json'}
        self.is_running = False
        self.progress_info = None
        self.item_count = 0
        self._columnNames = {}

    def reset_column_fix(self):
        self._columnNames = {}

    def fix_column_duplication(self, name):
        # Just to be on the safe side if the column name is not a plain string so python is happy
        bname = base64.b64encode(name)
        if bname in self._columnNames:
            name = "%s_[%d]" % (name, self._columnNames[bname])
            self._columnNames[bname] += 1
        else:
            self._columnNames[bname] = 0
        return name

    def fix_column_name(self, name):
        if name is None:
            name = ""
        name = name.strip()
        if len(name) == 0:
            name = "MyUnknownColumn"

        return self.fix_column_duplication(name)

    def guess_type(self, vals):
        def is_json(v):
            return True if type(v) in [dict, list] else False
        
        def is_float(v):
            if hasattr(v, 'encode'):
                v = v.encode('utf8')

            v = str(v)
            try:
                if "%s" % float(v) == v:
                    return True
                return False
            except:
                return False
        
        def is_int(v):
            if hasattr(v, 'encode'):
                v = v.encode('utf8')

            v = str(v)
            try:
                if "%s" % int(v) == v:
                    return True
                return False
            except:
                return False
        
        cur_type = None
        for v in vals:
            if is_json(v):
                return "json" # If JSON then we can return immediately. 
            if is_int(v):
                if not cur_type:
                    #We know that it's int, but let's see if it's maybe big int
                    val = int(v)
                    if val > 2147483647 or val < -2147483647:
                        cur_type = "bigint"
                    else:
                        cur_type = "int"
                continue
    
            if is_float(v):
                if cur_type in [None, "int"]:
                    cur_type = "double"
                continue
            cur_type = "text"
            break
        return cur_type

        
    def update_progress(self, pct, msg):
        if self.progress_info:
            self.progress_info(pct, msg)

    def force_drop_table(self, force):
        self._force_drop_table = force

    def set_encoding(self, encoding):
        self._encoding = encoding
        
    def get_current_row(self):    
        return self._current_row
    
    def set_user_query(self, query):
        self._user_query = query

    def get_max_row(self):
        return self._max_rows

    def create_new_table(self, create):
        self._new_table = create
        
    def truncate_table(self, trunc):
        self._truncate_table = trunc

    def set_table(self, schema, table):
        if schema:
            self._table_w_prefix = "`%s`.`%s`" % (schema, table)
        else:
            self._table_w_prefix = "`%s`" % str(table)
        
    def set_mapping(self, mapping):
        self._mapping = mapping
    
    def allow_remote(self):
        return self._allow_remote;
    
    def get_file_extension(self):
        return self._extension
    
    def set_columns(self, cols):
        self._columns = cols        
    
    def set_filepath(self, filename):
        self._filepath = filename
    
    def set_limit(self, limit):
        self._limit = limit;
        
    def set_offset(self, offset):
        self._offset = offset;
    
    def set_local(self, local):
        if self._allow_remote:
            self._local = local
            
    def set_decimal_separator(self, separator):
        self._decimal_separator = separator
    
    def set_date_format(self, format):
        self._date_format = format
    
    def read_user_query_columns(self, result):
        self._columns = []
        for c in result.columns:
            self._columns.append({'name': c.name, 'type': c.columnType, 
                   'is_string': any(x in c.columnType for x in ['char', 'text', 'set', 'enum']),
                   'is_json': any(x in c.columnType for x in ['json']), 
                   'is_number': any(x in c.columnType for x in ['int', 'integer']),
                   'is_bignumber':  any(x in c.columnType for x in ['bigint']),
                   'is_geometry':  any(x in c.columnType for x in ['geometry','geometrycollection', 'linestring', 'multilinestring', 'multipoint', 'multipolygon', 'point' , 'polygon']),
                   'is_date_or_time': any(x in c.columnType for x in ['timestamp', 'time', 'datetime', 'date']), 
                   'is_bin': any(x in c.columnType for x in ['geo', 'blob', 'binary']),
                   'is_float': any(x in c.columnType for x in ['decimal', 'float', 'double', 'real']),
                   'value': None})
    
    def prepare_new_table(self):
        try:
            self._editor.executeManagementCommand(""" CREATE TABLE %s (%s)""" % (self._table_w_prefix, ", ".join(["`%s` %s" % (col['name'], col["type"]) for col in self._mapping if col['active'] is True])), 1)
            self.update_progress(0.0, "Prepared new table")
            # wee need to setup dest_col for each row, as the mapping is empty if we're creating new table
            for col in self._mapping:
                col['dest_col'] = col['name']
            return True
        except Exception as e:
            log_error("Error creating table for import: %s" % e)
            if len(e.args) == 2 and e.args[1] == 1050 and self._force_drop_table:
                try:
                    self.update_progress(0.0, "Drop existing table")
                    self._editor.executeManagementCommand(""" DROP TABLE %s""" % self._table_w_prefix, 1)
                    self.prepare_new_table()
                    return True
                except:
                    log_error("Error dropping table for import: %s" % e)
                    raise
            raise
        
    
    def get_command(self):
        return False
    
    def start_export(self):
        return False
    
    def start_import(self):
        return False
    
    def start(self, event):
        self._thread_event = event
        try:
            self.is_running = True
            if self._is_import:
                ret = self.start_import()
            else:
                ret = self.start_export()
            self.is_running = False
            return ret
        except:
            self.is_running = False
            raise

class Utf8Reader:
    def __init__(self, f, enc):
        import codecs
        self.reader = codecs.getreader(enc)(f)

    def __iter__(self):
        return self

    def __next__(self):
        return self.reader.next().encode("utf-8")

class UniReader:
    def __init__(self, f, dialect=csv.excel, encoding="utf-8", **args):
        f = Utf8Reader(f, encoding)
        self.csvreader = csv.reader(f, dialect=dialect, **args)

    def __next__(self):
        row = next(self.csvreader)
        return [str(s, "utf-8") for s in row]
        
    @property
    def line_num(self):
        return self.csvreader.line_num

    def __iter__(self):
        return self

class csv_module(base_module):
    def __init__(self, editor, is_import):
        self.dialect = None
        self.has_header = False

        base_module.__init__(self, editor, is_import)
        self.name = "csv"
        self.title = self.name
        self.options = {'filedseparator': {'description':'Field Separator', 'type':'select', 'opts':{'TAB':'\t','|':'|',';':';', ':':':', ',':','}, 'value':';', 'entry': None},
                'lineseparator': {'description':'Line Separator', 'type':'select','opts':{"CR":'\r', "CR LF":'\r\n', "LF":'\n'}, 'value':'\n', 'entry': None}, 
                'encolsestring': {'description':'Enclose Strings in', 'type':'text', 'value':'"', 'entry': None},
                'nullwordaskeyword': {'description':'null and NULL word as SQL keyword', 'type':'select', 'opts':{'YES':'y', 'NO':'n'}, 'value':'y', 'entry': None}};
        
        self._extension = ["Comma Separated Values (*.csv)|*.csv", "csv"]
        self._allow_remote = True 
    
    def get_query(self):
        if self._local:
            limit = ""
            if self._limit:
                limit = "LIMIT %d" % int(self._limit)
                if self._offset:
                    limit = "LIMIT %d,%d" % (int(self._offset), int(self._limit))
            return """SELECT %s FROM %s %s""" % (",".join(["`%s`" % value['name'] for value in self._columns]), self._table_w_prefix, limit)
        else:
            limit = ""
            if self._limit:
                limit = "LIMIT %d" % int(self._limit)
                if self._offset:
                    limit = "LIMIT %d,%d" % (int(self._offset), int(self._limit))
            fpath = self._filepath
            if sys.platform.lower() == "win32":
                fpath = fpath.replace("\\","\\\\")

            return """SELECT %s FROM %s INTO OUTFILE '%s' 
                        FIELDS TERMINATED BY '%s' 
                        ENCLOSED BY '%s' 
                        LINES TERMINATED BY %s %s""" % (",".join(["`%s`" % value['name'] for value in self._columns]), self._table_w_prefix, fpath,
                                                       self.options['filedseparator']['value'], self.options['encolsestring']['value'], repr(self.options['lineseparator']['value']), limit)

    def start_export(self):
        if self._user_query:
            query = self._user_query
        else:
            query = self.get_query()
        if self._local:
            rset = self._editor.executeManagementQuery(query, 1)
            if rset:
                if self._user_query: #We need to get columns info
                    self.read_user_query_columns(rset)
                    
                self._max_rows = rset.rowCount
                self.update_progress(0.0, "Begin Export")
                with open(self._filepath, 'wb') as csvfile:
                    output = csv.writer(csvfile, delimiter = self.options['filedseparator']['value'], 
                                        lineterminator = self.options['lineseparator']['value'], 
                                        quotechar = self.options['encolsestring']['value'], quoting = csv.QUOTE_NONNUMERIC if self.options['encolsestring']['value'] else csv.QUOTE_NONE)
                    output.writerow([value['name'].encode('utf-8') for value in self._columns])
                    ok = rset.goToFirstRow()
                    
                    # Because there's no realiable way to use offset only, we'll do this here.
                    offset = 0
                    if self._offset and not self._limit:
                        offset = self._offset
                    i = 0
                    while ok:
                        if self._thread_event and self._thread_event.is_set():
                            log_debug2("Worker thread was stopped by user")
                            self.update_progress(round(self._current_row / self._max_rows, 2), "Data export stopped by user request")
                            return False

                        i += 1
                        if offset > 0 and i <= offset:
                            ok = rset.nextRow()
                            continue
                        self.item_count = self.item_count + 1 
                        self._current_row = float(rset.currentRow + 1)
                        self.update_progress(round(self._current_row / self._max_rows, 2), "Data export")
                        row = []
                        for col in self._columns:
                            if col['is_number'] or col['is_bignumber']:
                                row.append(rset.intFieldValueByName(col['name']))
                            elif col['is_float']:
                                row.append(rset.floatFieldValueByName(col['name']))
                            elif col['is_geometry']:
                                row.append(rset.geoStringFieldValueByName(col['name']))
                            else:
                                row.append(rset.stringFieldValueByName(col['name']))
                        output.writerow(row)
                        csvfile.flush()
                        ok = rset.nextRow()
                self.update_progress(1.0, "Export finished")
        else:
            self._editor.executeManagementCommand(query, 1)

        return True
    
    def start_import(self):
        if not self._last_analyze:
            return False
        
        if self._new_table:
            if not self.prepare_new_table():
                return False
            
        if self._truncate_table:
            self.update_progress(0.0, "Truncate table")
            self._editor.executeManagementCommand("TRUNCATE TABLE %s" % self._table_w_prefix, 1)
            
        result = True
        
        with open(self._filepath, 'rb') as csvfile:
            self.update_progress(0.0, "Prepare Import")
            dest_col_order = list(set([i['dest_col'] for i in self._mapping if i['active']]))
            query = """PREPARE stmt FROM 'INSERT INTO %s (%s) VALUES(%s)'""" % (self._table_w_prefix, ",".join(["`%s`" % col for col in dest_col_order]), ",".join(["?" for i in dest_col_order]))
            col_order = dict([(i['dest_col'], i['col_no']) for i in self._mapping if i['active']])
            col_type = dict([(i['dest_col'], i['type']) for i in self._mapping if i['active']])

            is_server_5_7 = self._targetVersion.is_supported_mysql_version_at_least(Version.fromstr("5.7.5"))
            
            self._editor.executeManagementCommand(query, 1)
            try:
                is_header = self.has_header
                reader = UniReader(csvfile, self.dialect, encoding=self._encoding)
                self._max_rows = os.path.getsize(self._filepath)
                self.update_progress(0.0, "Begin Import")
                for row in reader:
                    if self._thread_event and self._thread_event.is_set():
                        self._editor.executeManagementCommand("DEALLOCATE PREPARE stmt", 1)
                        log_debug2("Worker thread was stopped by user")
                        self.update_progress(round(self._current_row / self._max_rows, 2), "Import stopped by user request")
                        return False

                    self._current_row = float(csvfile.tell())
                    
                    if is_header:
                        is_header = False
                        continue

                    
                    

                    for i, col in enumerate(col_order):
                        if col_order[col] >= len(row):
                            log_error("Can't find col: %s in row: %s" % (col_order[col], row))
                            result = False
                            break
                        val = row[col_order[col]]
                        col_name = col_order[col]

                        if col_type[col] == "geometry":
                            if is_server_5_7:
                                val = """ST_GeomFromText("%s")""" % row[col_name]
                            else:
                                val = """GeomFromText("%s")""" % row[col_name]

                            self._editor.executeManagementCommand("""SET @a%d = %s """ % (i, val), 0)
                        else:
                            if col_type[col] == 'double':
                                val = row[col_name].replace(self._decimal_separator, '.')
                            elif col_type[col] == 'datetime':
                                val = datetime.datetime.strptime(row[col_name], self._date_format).strftime("%Y-%m-%d %H:%M:%S")
                            if hasattr(val, "replace"):
                                val = val.replace("\\", "\\\\").replace("'", "\\'")

                            if self.options['nullwordaskeyword']['value'] == "y" and val.upper() == "NULL":
                                self._editor.executeManagementCommand("""SET @a%d = NULL """ % (i), 0)
                            else:
                                self._editor.executeManagementCommand("""SET @a%d = '%s' """ % (i, val), 0)
                    else:
                        try:
                            self._editor.executeManagementCommand("EXECUTE stmt USING %s" % ", ".join(['@a%d' % i for i, col in enumerate(col_order)]), 0)
                            self.item_count = self.item_count + 1
                            self.update_progress(round(self._current_row / self._max_rows, 2), "Data import")
                        except Exception as e:
                            log_error("Row import failed with error: %s" % e)
                            self.update_progress(round(self._current_row / self._max_rows, 2), "Row import failed with error: %s" % e)
                            result = False

                self.update_progress(1.0, "Import finished")
            except Exception as e:
                import traceback
                log_debug3("Import failed traceback: %s" % traceback.format_exc())
                log_error("Import failed: %s" % e)
            self._editor.executeManagementCommand("DEALLOCATE PREPARE stmt", 1)

        return result

    def analyze_file(self):
        self.reset_column_fix()
        with open(self._filepath, 'rb') as csvfile:
            if self.dialect is None:
                csvsample = []
                for i in range(0,2): #read two lines as a sample
                    line = csvfile.readline()
                    if len(line) > 0:
                        csvsample.append(line)

                csvsample_len = len(csvsample)
                csvsample = "".join(csvsample)
                self.dialect = csv.Sniffer().sniff(csvsample)
                self.has_header = csv.Sniffer().has_header(csvsample)
                if self.has_header and csvsample_len == 1:
                    self.has_header = False

                csvfile.seek(0)
                self.options['filedseparator']['value'] = self.dialect.delimiter 
                self.options['lineseparator']['value'] = self.dialect.lineterminator 
                self.options['encolsestring']['value'] = self.dialect.quotechar 
            else:
                self.dialect.delimiter = self.options['filedseparator']['value']
                self.dialect.lineterminator = self.options['lineseparator']['value']
                self.dialect.quotechar = self.options['encolsestring']['value']

                csvfile.seek(0)
                
            try:
                reader = UniReader(csvfile, self.dialect, encoding=self._encoding)
                self._columns = []
                row_line = None
                try:
                    row_line = next(reader)
                except StopIteration as e:
                    pass
                
                
                if row_line:
                    for col_value in row_line:
                        self._columns.append({'name': self.fix_column_name(col_value) , 'type': 'text', 'is_string': True, 'is_geometry': False, 'is_bignumber': False, 'is_number': False, 'is_date_or_time': False, 'is_bin': False, 'is_float':False, 'is_json':False,'value': []})
                        
                    ii = -1
                    for ii, row in enumerate(reader): #we will read only first few rows
                        if ii < 5:
                            for j, col_value in enumerate(row):
                                try:
                                    json_value = json.loads(col_value)
                                    self._columns[j]['is_string'] = False
                                    self._columns[j]['is_json'] = True
                                    self._columns[j]['value'].append(json_value)
                                except Exception as e:
                                    self._columns[j]['value'].append(col_value)
                        else:
                            break

                    # We hit here an edge case, enumerate didn't run but row_line contains something, 
                    # we will assume this means that there's just one line
                    if ii == -1 and len(row_line) > 0:
                        ii = 1

                    if not self.has_header and ii == 1: # This means there were one line which was consumed as a header we need to copy it to use as values
                        log_warning("File: %s, probably has got only one line, using it as a header and data\n" % self._filepath)
                        for j, col_value in enumerate(row_line):
                            try:
                                json_value = json.loads(col_value)
                                self._columns[j]['is_string'] = False
                                self._columns[j]['is_json'] = True
                                self._columns[j]['value'].append(json_value)
                            except Exception as e:
                                self._columns[j]['value'].append(col_value)

                    for col in self._columns:
                        # Means the file is missing some data or is mallformed
                        if len(col['value']) == 0:
                            log_error("Error analyzing file, we have no values.")
                            return False

                        gtype = self.guess_type(col['value'])
                        if gtype not in self._type_map:
                            raise Exception("Unhandled type: %s in %s" % (gtype, self._type_map))
                        else:
                            col['type'] = gtype
                            for attrib in col:
                                if attrib.startswith("is_"):
                                    if attrib == self._type_map[gtype]:
                                        col[attrib] = True
                                    else:
                                        col[attrib] = False
            except (UnicodeError, UnicodeDecodeError) as e:
                import traceback
                log_error("Error analyzing file, probably encoding issue: %s\n Traceback is: %s" % (e, traceback.format_exc()))
                self._last_analyze = False
                return False
                
        self._last_analyze = True
        return True
        
class json_module(base_module):
    def __init__(self, editor, is_import):
        base_module.__init__(self, editor, is_import)
        self.name = "json"
        self.title = self.name
        self._extension = ["JavaScript Object Notation (*.json)|*.json", "json"]
        self._allow_remote = False
        
    def get_query(self):
        limit = ""
        if self._limit:
            limit = "LIMIT %d" % int(self._limit)
            if self._offset:
                limit = "LIMIT %d,%d" % (int(self._offset), int(self._limit))
        return """SELECT %s FROM %s %s""" % (",".join(["`%s`" % value['name'] for value in self._columns]), self._table_w_prefix, limit)                
    
    def start_export(self):
        if self._user_query:
            query = self._user_query
        else:
            query = self.get_query()

        rset = self._editor.executeManagementQuery(query, 1)
        if rset:
            if self._user_query: #We need to get columns info
                self.read_user_query_columns(rset)
                
            with open(self._filepath, 'wb') as jsonfile:
                jsonfile.write('[')
                ok = rset.goToFirstRow()
                self._max_rows = rset.rowCount
                
                # Because there's no realiable way to use offset only, we'll do this here.
                offset = 0
                if self._offset and not self._limit:
                    offset = self._offset
                i = 0
                while ok:
                    if self._thread_event and self._thread_event.is_set():
                        log_debug2("Worker thread was stopped by user")
                        return False

                    i += 1
                    if offset > 0 and i <= offset:
                        ok = rset.nextRow()
                        continue

                    self.item_count = self.item_count + 1
                    self._current_row = rset.currentRow + 1
                    row = []
                    for col in self._columns:
                        if col['is_number'] or col['is_bignumber']:
                            row.append("\"%s\":%s" % (col['name'], json.dumps(rset.intFieldValueByName(col['name']))))
                        elif col['is_float']:
                            row.append("\"%s\":%s" % (col['name'], json.dumps(rset.floatFieldValueByName(col['name']))))
                        elif col['is_geometry']:
                            row.append("\"%s\":%s" % (col['name'], rset.geoJsonFieldValueByName(col['name'])))
                        else:
                            if col['type'] == "json":
                                row.append("\"%s\":%s" % (col['name'], to_unicode(rset.stringFieldValueByName(col['name']))))
                            else:
                                row.append("\"%s\":%s" % (col['name'], json.dumps(to_unicode(rset.stringFieldValueByName(col['name'])))))
                    ok = rset.nextRow()
                    line = "{%s}%s" % (', '.join(row), ",\n " if ok else "")
                    jsonfile.write(line.encode('utf-8'))
                    jsonfile.flush()
                jsonfile.write(']')

        return True

    def start_import(self):
        if not self._last_analyze:
            return False

        if self._new_table:
            if not self.prepare_new_table():
                return False
        
        if self._truncate_table:
            self.update_progress(0.0, "Truncate table")
            self._editor.executeManagementCommand("TRUNCATE TABLE %s" % self._table_w_prefix, 1)
        
        result = True
        with open(self._filepath, 'rb') as jsonfile:
            data = json.load(jsonfile)
            dest_col_order = list(set([i['dest_col'] for i in self._mapping if i['active']]))
            query = """PREPARE stmt FROM 'INSERT INTO %s (%s) VALUES(%s)'""" % (self._table_w_prefix, ",".join(["`%s`" % col for col in dest_col_order]), ",".join(["?" for i in dest_col_order]))
            col_order = dict([(i['dest_col'], i['name']) for i in self._mapping if i['active']])
            col_type = dict([(i['name'], i['type']) for i in self._mapping if i['active']])
            
            self._editor.executeManagementCommand(query, 1)
            try:
                self._max_rows = len(data)
                for row in data:
                    if self._thread_event and self._thread_event.is_set():
                        log_debug2("Worker thread was stopped by user")
                        self._editor.executeManagementCommand("DEALLOCATE PREPARE stmt", 1)
                        return False
                    self._current_row = self._current_row + 1
                    for i, col in enumerate(col_order):
                        if col_order[col] not in row:
                            log_error("Can't find col: %s in row: %s" % (col_order[col], row))
                            result = False
                            break

                        val = row[col_order[col]]
                        col_name = col_order[col]

                        if col_type[col] == "geometry":
                            val = """ ST_GeomFromGeoJSON('%s')""" % json.dumps(val).replace("\\", "\\\\").replace("'", "\\'")
                                 
                            self._editor.executeManagementCommand("""SET @a%d = %s """ % (i, val), 0)
                        else:
                            if col_type[col_name] != "json" and hasattr(val, "replace"):
                                val = val.replace("\\", "\\\\").replace("'", "\\'")
                                
                            if col_type[col_name] == 'double':
                                val = val(str).replace(self._decimal_separator, '.')
                            elif col_type[col_name] == 'datetime':
                                val = datetime.datetime.strptime(val, self._date_format).strftime("%Y-%m-%d %H:%M:%S")
                            elif col_type[col_name] == "json":
                                val = json.dumps(val).replace("\\", "\\\\").replace("'", "\\'")                                
    
                            if col_type[col_name] == "int":
                                self._editor.executeManagementCommand("""SET @a%d = %d """ % (i, int(val)), 0)
                            else:
                                self._editor.executeManagementCommand("""SET @a%d = '%s' """ % (i, val), 0)

                    else:
                        try:
                            self._editor.executeManagementCommand("EXECUTE stmt USING %s" % ", ".join(['@a%d' % i for i, col in enumerate(col_order)]), 0)
                            self.item_count = self.item_count + 1
                        except Exception as e:
                            log_error("Row import failed with error: %s" % e)
                        
            except Exception as e:
                import traceback
                log_debug3("Import failed traceback: %s" % traceback.format_exc())
                log_error("Import failed: %s" % e)
            self._editor.executeManagementCommand("DEALLOCATE PREPARE stmt", 1)
            
        return result

    def analyze_file(self):
        data = []
        with open(self._filepath, 'rb') as f:
            try:
<<<<<<< HEAD
                data = json.loads("".join(datachunk))
            except Exception as e:
                log_error("Unable to parse JSON file: %s,%s " % (self._filepath, e))
=======
                data = json.load(f)
            except ValueError as e:
                log_error("JSON file is invalid: %s\n" % (self._filepath))
>>>>>>> 6f1f3c81
                self._last_analyze = False
                return False
                
        if len(data) == 0:
            log_error("JSON file contains no data: %s\n" % (self._filepath))
            self._last_analyze = False
            return False
                
        self._columns = []
        
        if type(data) == dict: # We need to have list so if it's dict after that we will be able to handle it.
            data = [data]
        
        for elem in data[0]:
            self._columns.append({'name': elem, 'type': 'text', 'is_string': True, 'is_geometry': False, 'is_bignumber': False, 'is_number': False, 'is_date_or_time': False, 'is_bin': False, 'is_float':False, 'is_json':False, 'value': []})

        for row in data:
            for i, elem in enumerate(row):
                if type(row[elem]) in [dict, list]:
                    self._columns[i]['is_string'] = False
                    self._columns[i]['is_json'] = True
                self._columns[i]['value'].append(row[elem])
                
        for col in self._columns:
            gtype = self.guess_type(col['value'])
            if gtype not in self._type_map:
                raise Exception("Unhandled type: %s in %s" % (gtype, self._type_map))
            else:
                col['type'] = gtype
                for attrib in col:
                    if attrib.startswith("is_"):
                        if attrib == self._type_map[gtype]:
                            col[attrib] = True
                        else:
                            col[attrib] = False
        self._last_analyze = True
        return True

def create_module(type, editor, is_import):
    if type == "csv":
        return csv_module(editor, is_import);
    if type == "json":
        return json_module(editor, is_import);<|MERGE_RESOLUTION|>--- conflicted
+++ resolved
@@ -766,15 +766,9 @@
         data = []
         with open(self._filepath, 'rb') as f:
             try:
-<<<<<<< HEAD
-                data = json.loads("".join(datachunk))
-            except Exception as e:
-                log_error("Unable to parse JSON file: %s,%s " % (self._filepath, e))
-=======
                 data = json.load(f)
             except ValueError as e:
                 log_error("JSON file is invalid: %s\n" % (self._filepath))
->>>>>>> 6f1f3c81
                 self._last_analyze = False
                 return False
                 
