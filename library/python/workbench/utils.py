--- conflicted
+++ resolved
@@ -170,26 +170,6 @@
             return Version(v[0], v[1], v[2])
         else:
             raise ValueError("Invalid version string %s" % s)
-<<<<<<< HEAD
-
-    def __lt__(self, other):
-        return (self.majorNumber * 10000 + self.minorNumber * 100 + max(0, self.releaseNumber)) < (other.majorNumber * 10000 + other.minorNumber * 100 + max(0, other.releaseNumber))
-
-    def __eq__(self, other):
-        return not self < other and not other < self
-
-    def __ne__(self, other):
-        return self < other or other < self
-
-    def __gt__(self, other):
-        return other < self
-
-    def __ge__(self, other):
-        return not self < other
-
-    def __le__(self, other):
-        return not other < self
-=======
     
     def compare(self, other):
         other_version = None
@@ -226,7 +206,6 @@
 
     def __le__(self, other):
         return self.compare(other) <= 0
->>>>>>> bbc21837
 
     def is_supported_mysql_version(self):
         if self.majorNumber == 5 and self.minorNumber in (1, 5, 6, 7):
