--- conflicted
+++ resolved
@@ -292,7 +292,7 @@
 {
   if (sizeof(wchar_t) > 2)
   {
-    std::wstring_convert<std::codecvt_utf8<char32_t>, char32_t>::wide_string utf32String = utf32Converter.from_bytes(s);
+    auto utf32String = utf32Converter.from_bytes(s);
     return std::wstring(utf32String.begin(), utf32String.end());
   }
   else
@@ -332,10 +332,6 @@
 
 std::string wstring_to_string(const std::wstring &str)
 {
-<<<<<<< HEAD
-  return utf_to_utf<char>(str.c_str(), str.c_str() + str.size());
-}  
-=======
   if (sizeof(wchar_t) > 2)
     return utf_to_utf<char>((char32_t*)s.c_str(), (char32_t*)s.c_str() + str.size());
   else
@@ -343,11 +339,8 @@
 }
 
 //--------------------------------------------------------------------------------------------------
->>>>>>> fefa5d64
-  
-//--------------------------------------------------------------------------------------------------
-
-  std::string path_from_utf8(const std::string &s)
+
+std::string path_from_utf8(const std::string &s)
 {
   return s;
 }
