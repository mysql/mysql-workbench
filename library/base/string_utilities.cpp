/* 
 * Copyright (c) 2009, 2015, Oracle and/or its affiliates. All rights reserved.
 *
 * This program is free software; you can redistribute it and/or
 * modify it under the terms of the GNU General Public License as
 * published by the Free Software Foundation; version 2 of the
 * License.
 * 
 * This program is distributed in the hope that it will be useful,
 * but WITHOUT ANY WARRANTY; without even the implied warranty of
 * MERCHANTABILITY or FITNESS FOR A PARTICULAR PURPOSE. See the
 * GNU General Public License for more details.
 * 
 * You should have received a copy of the GNU General Public License
 * along with this program; if not, write to the Free Software
 * Foundation, Inc., 51 Franklin St, Fifth Floor, Boston, MA
 * 02110-1301  USA
 */

#include "base/string_utilities.h"
#include "base/file_functions.h"
#include "base/log.h"

#ifndef HAVE_PRECOMPILED_HEADERS
#include <stdexcept>
#include <functional>
#include <locale>
#include <algorithm>
#include <math.h>
#include <errno.h>
#include <string.h>
#include <boost/function.hpp>
#include <boost/bind.hpp>
#include <fstream>
#include <boost/locale/encoding_utf.hpp>
#endif

DEFAULT_LOG_DOMAIN(DOMAIN_BASE);

// updated as of 5.7
static const char *reserved_keywords[] = {
  "ACCESSIBLE",
  "ADD",
  "ALL",
  "ALTER",
  "ANALYZE",
  "AND",
  "AS",
  "ASC",
  "ASENSITIVE",
  "BEFORE",
  "BETWEEN",
  "BIGINT",
  "BINARY",
  "BLOB",
  "BOTH",
  "BY",
  "CALL",
  "CASCADE",
  "CASE",
  "CHANGE",
  "CHAR",
  "CHARACTER",
  "CHECK",
  "COLLATE",
  "COLUMN",
  "CONDITION",
  "CONSTRAINT",
  "CONTINUE",
  "CONVERT",
  "CREATE",
  "CROSS",
  "CURRENT_DATE",
  "CURRENT_TIME",
  "CURRENT_TIMESTAMP",
  "CURRENT_USER",
  "CURSOR",
  "DATABASE",
  "DATABASES",
  "DAY_HOUR",
  "DAY_MICROSECOND",
  "DAY_MINUTE",
  "DAY_SECOND",
  "DEC",
  "DECIMAL",
  "DECLARE",
  "DEFAULT",
  "DELAYED",
  "DELETE",
  "DESC",
  "DESCRIBE",
  "DETERMINISTIC",
  "DISTINCT",
  "DISTINCTROW",
  "DIV",
  "DOUBLE",
  "DROP",
  "DUAL",
  "EACH",
  "ELSE",
  "ELSEIF",
  "ENCLOSED",
  "ESCAPED",
  "EXISTS",
  "EXIT",
  "EXPLAIN",
  "FALSE",
  "FETCH",
  "FLOAT",
  "FLOAT4",
  "FLOAT8",
  "FOR",
  "FORCE",
  "FOREIGN",
  "FROM",
  "FULLTEXT",
  "GET",
  "GRANT",
  "GROUP",
  "HAVING",
  "HIGH_PRIORITY",
  "HOUR_MICROSECOND",
  "HOUR_MINUTE",
  "HOUR_SECOND",
  "IF",
  "IGNORE",
  "IN",
  "INDEX",
  "INFILE",
  "INNER",
  "INOUT",
  "INSENSITIVE",
  "INSERT",
  "INT",
  "INT1",
  "INT2",
  "INT3",
  "INT4",
  "INT8",
  "INTEGER",
  "INTERVAL",
  "INTO",
  "IO_AFTER_GTIDS",
  "IO_BEFORE_GTIDS",
  "IS",
  "ITERATE",
  "JOIN",
  "KEY",
  "KEYS",
  "KILL",
  "LEADING",
  "LEAVE",
  "LEFT",
  "LIKE",
  "LIMIT",
  "LINEAR",
  "LINES",
  "LOAD",
  "LOCALTIME",
  "LOCALTIMESTAMP",
  "LOCK",
  "LONG",
  "LONGBLOB",
  "LONGTEXT",
  "LOOP",
  "LOW_PRIORITY",
  "MASTER_BIND",
  "MASTER_SSL_VERIFY_SERVER_CERT",
  "MATCH",
  "MAXVALUE",
  "MEDIUMBLOB",
  "MEDIUMINT",
  "MEDIUMTEXT",
  "MIDDLEINT",
  "MINUTE_MICROSECOND",
  "MINUTE_SECOND",
  "MOD",
  "MODIFIES",
  "NATURAL",
  "NONBLOCKING",
  "NOT",
  "NO_WRITE_TO_BINLOG",
  "NULL",
  "NUMERIC",
  "ON",
  "OPTIMIZE",
  "OPTION",
  "OPTIONALLY",
  "OR",
  "ORDER",
  "OUT",
  "OUTER",
  "OUTFILE",
  "PARTITION",
  "PRECISION",
  "PRIMARY",
  "PROCEDURE",
  "PURGE",
  "RANGE",
  "READ",
  "READS",
  "READ_WRITE",
  "REAL",
  "REFERENCES",
  "REGEXP",
  "RELEASE",
  "RENAME",
  "REPEAT",
  "REPLACE",
  "REQUIRE",
  "RESIGNAL",
  "RESTRICT",
  "RETURN",
  "REVOKE",
  "RIGHT",
  "RLIKE",
  "SCHEMA",
  "SCHEMAS",
  "SECOND_MICROSECOND",
  "SELECT",
  "SENSITIVE",
  "SEPARATOR",
  "SET",
  "SHOW",
  "SIGNAL",
  "SMALLINT",
  "SPATIAL",
  "SPECIFIC",
  "SQL",
  "SQLEXCEPTION",
  "SQLSTATE",
  "SQLWARNING",
  "SQL_BIG_RESULT",
  "SQL_CALC_FOUND_ROWS",
  "SQL_SMALL_RESULT",
  "SSL",
  "STARTING",
  "STRAIGHT_JOIN",
  "TABLE",
  "TERMINATED",
  "THEN",
  "TINYBLOB",
  "TINYINT",
  "TINYTEXT",
  "TO",
  "TRAILING",
  "TRIGGER",
  "TRUE",
  "UNDO",
  "UNION",
  "UNIQUE",
  "UNLOCK",
  "UNSIGNED",
  "UPDATE",
  "USAGE",
  "USE",
  "USING",
  "UTC_DATE",
  "UTC_TIME",
  "UTC_TIMESTAMP",
  "VALUES",
  "VARBINARY",
  "VARCHAR",
  "VARCHARACTER",
  "VARYING",
  "WHEN",
  "WHERE",
  "WHILE",
  "WITH",
  "WRITE",
  "XOR",
  "YEAR_MONTH",
  "ZEROFILL",
  NULL
};

namespace base {

#ifdef _WIN32

// Win uses C++11 with support for wstring_convert. Other platforms use boost for now.

//--------------------------------------------------------------------------------------------------

static std::wstring_convert<std::codecvt_utf8_utf16<wchar_t>> converter;

/**
 * Converts an UTF-8 encoded string to an UTF-16 string.
 */
std::wstring string_to_wstring(const std::string &s)
{
  return converter.from_bytes(s);
}

//--------------------------------------------------------------------------------------------------

/**
 * Converts an UTF-16 encoded string to an UTF-8 string.
 */
std::string wstring_to_string(const std::wstring &s)
{
  return converter.to_bytes(s);
}

//--------------------------------------------------------------------------------------------------

std::wstring path_from_utf8(const std::string &s)
{
  return string_to_wstring(s);
}

#else

using boost::locale::conv::utf_to_utf;

std::wstring string_to_wstring(const std::string &str)
{
  return utf_to_utf<wchar_t>(str.c_str(), str.c_str() + str.size());
}

//--------------------------------------------------------------------------------------------------

std::string wstring_to_string(const std::wstring &str)
{
  return utf_to_utf<char>(str.c_str(), str.c_str() + str.size());
}  
  
//--------------------------------------------------------------------------------------------------

  std::string path_from_utf8(const std::string &s)
{
  return s;
}

#endif

//--------------------------------------------------------------------------------------------------

std::string string_to_path_for_open(const std::string &s)
{
  // XXX: convert from utf-8 to wide string and then back to utf-8?
  //      How can this help in any way here?
#ifdef _WIN32
  std::wstring ws = string_to_wstring(s);
  int buflen = GetShortPathNameW(ws.c_str(), NULL, 0);
  if (buflen > 0)
  {
    wchar_t *buffer = g_new(wchar_t, buflen);
    if (GetShortPathNameW(ws.c_str(), buffer, buflen) > 0)
    {
      char *buffer2;
      buflen = WideCharToMultiByte(CP_UTF8, 0, buffer, buflen, NULL, 0, 0, 0);
      buffer2 = g_new(char, buflen);
      if (WideCharToMultiByte(CP_UTF8, 0, buffer, buflen, buffer2, buflen, 0, 0) == 0)
      {
        std::string path(buffer2);
        g_free(buffer2);
        g_free(buffer);
        return path;
      }
      g_free(buffer2);
    }
    g_free(buffer);
  }
  return s;
#else
  return s;
#endif
}

//--------------------------------------------------------------------------------------------------
  
inline bool is_invalid_filesystem_char(int ch)
{
  static const char invalids[] = "/?<>\\:*|\"^";
  
  return memchr(invalids, ch, sizeof(invalids)-1) != NULL;
}
  
std::string sanitize_file_name(const std::string &s)
{
  static const char *invalid_filenames[] = {
    "com1", "com2", "com3", "com4", "com5", "com6",
    "com7", "com8", "com9", "lpt1", "lpt2", "lpt3", "lpt4", 
    "lpt5", "lpt6", "lpt7", "lpt8", "lpt9", "con", "nul", "prn",
    ".", "..", 
    NULL
  };
  std::string out;
  
  for (std::string::const_iterator c = s.begin(); c != s.end(); ++c)
  {
    // utf-8 has the high-bit = 1, so we just copy those verbatim
    if (isalnum(*c) || (unsigned char)*c >= 128 || (ispunct(*c) && !is_invalid_filesystem_char(*c)))
      out.push_back(*c);
    else
      out.push_back('_');
  }
  
  // not valid under windows
  if (!out.empty() && (out[out.size()-1] == ' ' || out[out.size()-1] == '.'))
    out[out.size()-1] = '_';
  
  for (const char **fn = invalid_filenames; *fn; ++fn)
  {
    if (strcmp(out.c_str(), *fn) == 0)
    {
      out.append("_");
      break;
    }
  }
  
  return out;
}

//--------------------------------------------------------------------------------------------------

std::string trim_right(const std::string& s, const std::string& t)
{
  std::string d(s);
  std::string::size_type i (d.find_last_not_of(t));
  if (i == std::string::npos)
    return "";
  else
    return d.erase(d.find_last_not_of(t) + 1) ;
}  

//--------------------------------------------------------------------------------------------------

std::string trim_left(const std::string& s, const std::string& t)
{
  std::string d(s);
  return d.erase(0, s.find_first_not_of(t)) ;
}  

//--------------------------------------------------------------------------------------------------

std::string trim(const std::string& s, const std::string& t)
{
  std::string d(s);
  return trim_left(trim_right(d, t), t) ;
}  

//--------------------------------------------------------------------------------------------------

/**
 * Simple case conversion routine, which returns a new string.
 * Note: converting to lower can be wrong when the returned string is used for string comparison,
 * because in some cultures letter cases are more complicated. Use string_compare instead in such cases.
 */
std::string tolower(const std::string& s)
{
  char *str_down = g_utf8_strdown(s.c_str(), (gsize)s.length());
  std::string result(str_down);
  g_free(str_down);
  return result;
}

//--------------------------------------------------------------------------------------------------

std::string toupper(const std::string& s)
{
  char *str_up= g_utf8_strup(s.c_str(), (gsize)s.length());
  std::string result(str_up);
  g_free(str_up);
  return result;
}

//--------------------------------------------------------------------------------------------------

std::string truncate_text(const std::string& s, int max_length)
{
  if ((int) s.length() > max_length)
  {
    std::string shortened(s.substr(0, max_length));
    const char *prev = g_utf8_find_prev_char(shortened.c_str(), shortened.c_str() + (max_length - 1));
    if (prev)
    {
      shortened.resize(prev - shortened.c_str(), 0);
      shortened.append("...");
    }
    return shortened;
  }
  return s;
}
  
//--------------------------------------------------------------------------------------------------

std::string sanitize_utf8(const std::string& s)
{
  const char *end = 0;
  if (!g_utf8_validate(s.data(), (gsize)s.size(), &end))
    return std::string(s.data(), end);
  return s;
}
  
//--------------------------------------------------------------------------------------------------

std::vector<std::string> split(const std::string &s, const std::string &sep, int count)
{
  std::vector<std::string> parts;
  std::string ss= s;

  std::string::size_type p;

  if (s.empty())
    return parts;

  if (count == 0)
    count= -1;

  p= ss.find(sep);
  while (!ss.empty() && p != std::string::npos && (count < 0 || count > 0))
  {
    parts.push_back(ss.substr(0, p));
    ss= ss.substr(p+sep.size());

    --count;
    p= ss.find(sep);
  }
  parts.push_back(ss);

  return parts;
}

//--------------------------------------------------------------------------------------------------

std::vector<std::string> split_by_set(const std::string &s, const std::string &separator_set, int count)
{
  std::vector<std::string> parts;
  std::string ss= s;

  std::string::size_type p;

  if (s.empty())
    return parts;

  if (count == 0)
    count= -1;

  p= ss.find_first_of(separator_set);
  while (!ss.empty() && p != std::string::npos && (count < 0 || count > 0))
  {
    parts.push_back(ss.substr(0, p));
    ss = ss.substr(p + 1);

    --count;
    p = ss.find_first_of(separator_set);
  }
  parts.push_back(ss);

  return parts;
}

//--------------------------------------------------------------------------------------------------

std::vector<std::string> split_token_list(const std::string &s, int sep)
{
  std::vector<std::string> parts;
  std::string ss= s;
  
  std::string::size_type end = s.size(), pe, p = 0;
  
  {
    bool done;
    bool empty_pending = true;

    while (p < end)
    {
      empty_pending = false;
      switch (s[p])
      {
        case '\'':
          pe = p+1;
          done = false;
          // keep going until we find closing '
          while (pe < end && !done)
          {
            switch (s[pe++])
            {
              case '\'':
                if (pe < end && s[pe] == '\'')
                  pe++;
                else
                  done = true;
                break;
              case '\\':
                if (pe < end)
                  pe++;
                break;
            }
          }
          parts.push_back(s.substr(p, pe-p));
          p = pe;
          // skip whitespace
          while (p < end && (s[p] == ' ' || s[p] == '\t' || s[p] == '\r' || s[p] == '\n')) p++;
          if (p < end)
          {
            if (s[p] != sep)
              log_debug("Error splitting string list\n");
            else
              p++;
          }
          break;

        case '"':
          pe = p+1;
          done = false;
          // keep going until we find closing "
          while (pe < end && !done)
          {
            switch (s[pe++])
            {
              case '"':
                if (pe < end && s[pe] == '"')
                  pe++;
                else
                  done = true;
                break;
              case '\\':
                if (pe < end)
                  pe++;
                break;
            }
          }
          parts.push_back(s.substr(p, pe-p));
          p = pe;
          // skip whitespace
          while (p < end && (s[p] == ' ' || s[p] == '\t' || s[p] == '\r' || s[p] == '\n')) p++;
          if (p < end)
          {
            if (s[p] != sep)
              log_debug("Error splitting string list\n");
            else
              p++;
          }
          break;

        case ' ':
        case '\t':
          p++;
          break;

        default:
          // skip until separator
          pe = p;
          while (pe < end)
          {
            if (s[pe] == sep)
            {
              empty_pending = true;
              break;
            }
            pe++;
          }
          parts.push_back(trim_right(s.substr(p, pe-p)));
          p = pe+1;
          // skip whitespace
          while (p < end && (s[p] == ' ' || s[p] == '\t' || s[p] == '\r' || s[p] == '\n')) p++;
          break;
      }
    }
    if (empty_pending)
      parts.push_back("");
  }

  return parts;
}
  
//--------------------------------------------------------------------------------------------------
  
bool partition(const std::string &s, const std::string &sep, std::string &left, std::string &right)
{
  std::string::size_type p = s.find(sep);
  if (p != std::string::npos)
  {
    left = s.substr(0, p);
    right = s.substr(p + sep.size());
    return true;
  }
  left = s;
  right = "";
  return false;
}

//--------------------------------------------------------------------------------------------------

/**
 * Returns the index of the given string in the given vector or -1 if not found.
 */
int index_of(const std::vector<std::string> &list, const std::string &s)
{
  std::vector<std::string>::const_iterator location = std::find(list.begin(), list.end(), s);
  if (location == list.end())
    return -1;
  return (int)(location - list.begin());
}

//--------------------------------------------------------------------------------------------------

/**
 * Returns a string containing all characters beginning at "start" from the given string "id", which form
 * a valid, unqualified identifier. The returned identifier does not contain any quoting anymore.
 * Note: this function is UTF-8 safe as it skips over all characters except some which are guaranteed
 *       not to be part of any valid UTF-8 sequence.
 *
 * @param id The string to examine.
 * @param start The start position to search from.
 *
 * @result Returns the first found identifier starting at "start" or an empty string if nothing was 
 *         found. Parameter "start" points to the first character after the found identifier.
 */
std::string get_identifier(const std::string& id, std::string::const_iterator& start)
{
  std::string::const_iterator token_end= id.end();
  bool is_symbol_quoted= false;
  for (std::string::const_iterator i= start, i_end= token_end; i != i_end; ++i)
  {
    if (i_end != token_end)
      break;
    switch (*i)
    {
      case '.':
        if (!is_symbol_quoted)
          token_end= i;
        break;
      case ' ':
        if (!is_symbol_quoted)
          token_end= i;
        break;
      case '\'':
      case '"':
      case '`':
        if (*i == *start)
        {
          if (i != start)
            token_end= i + 1;
          else
            is_symbol_quoted= true;
        }
        break;
    }
  }

  if (token_end - start < 2)
    is_symbol_quoted= false;
  std::string result(start, token_end);
  start= token_end;
  if (is_symbol_quoted)
    return result.substr(1, result.size() - 2);

  return result;
}

//--------------------------------------------------------------------------------------------------

/**
 * Splits the given string into identifier parts assuming a format as allowed by the MySQL syntax for
 * qualified identifiers, e.g. part1.part2.part3 (any of the parts might be quoted).
 * In addition to the traditional syntax also these enhancements are supported:
 * - Unlimited level of nesting.
 * - Quoting might be done using single quotes, double quotes and back ticks.
 *
 * If an identifier is not separated by a dot from the rest of the input then this is considered
 * invalid input and ignored. Only identifiers found until that syntax violation are returned.
 */
std::vector<std::string> split_qualified_identifier(const std::string& id)
{
  std::vector<std::string> result;
  std::string::const_iterator iterator= id.begin();
  std::string token;
  do
  {
    token = get_identifier(id, iterator);
    if (token == "")
      break;
    result.push_back(token);
  } while ((iterator != id.end()) && (*iterator++ == '.'));
  
  return result;
}

//--------------------------------------------------------------------------------------------------

/**
 * Removes the first path part from @path and returns this part as well as the shortend path.
 */
std::string pop_path_front(std::string &path)
{
  std::string::size_type p= path.find('/');
  std::string res;
  if (p == std::string::npos || p == path.length()-1)
  {
    res= path;
    path.clear();
    return res;
  }
  res= path.substr(0, p);
  path= path.substr(p+1);
  return res;
}

//--------------------------------------------------------------------------------------------------

/**
 * Removes the last path part from @path and returns this part as well as the shortend path.
 */
std::string pop_path_back(std::string &path)
{
  std::string::size_type p= path.rfind('/');
  std::string res;
  if (p == std::string::npos || p == path.length()-1)
  {
    res= path;
    path.clear();
    return res;
  }
  res= path.substr(p+1);
  path= path.substr(0, p);
  return res;
}
  
//--------------------------------------------------------------------------------------------------

/**
 * Helper routine to format a string into an STL string using the printf parameter syntax.
 */
std::string strfmt(const char *fmt, ...)
{
  va_list args;
  char *tmp;
  std::string ret;
  
  va_start(args, fmt);
  tmp= g_strdup_vprintf(fmt, args);
  va_end(args);
  
  ret= tmp;
  g_free(tmp);
  
  return ret;
}


//--------------------------------------------------------------------------------------------------

BASELIBRARY_PUBLIC_FUNC std::string sizefmt(int64_t s, bool metric)
{
  float one_kb;
  const char* unit;
  if (metric)
  {
    one_kb = 1000;
    unit = "B";
  }
  else
  {
    one_kb = 1024;
    unit = "iB";   // http://en.wikipedia.org/wiki/Binary_prefix
  }

  if (s < one_kb)
    return strfmt("%iB", (int) s);
  else
  {
    float value = s / one_kb;
    if (value < one_kb)
      return strfmt("%.02fK%s", value, unit);
    else
    {
      value /= one_kb;
      if (value < one_kb)
        return strfmt("%.02fM%s", value, unit);
      else
      {
        value /= one_kb;
        if (value < one_kb)
          return strfmt("%.02fG%s", value, unit);
        else
        {
          value /= one_kb;
          if (value < one_kb)
            return strfmt("%.02fT%s", value, unit);
          else
            return strfmt("%.02fP%s", value / one_kb, unit);
        }
      }
    }
  }

}

//--------------------------------------------------------------------------------------------------

/**
 * Helper routine to strip a string into an STL string using the printf parameter syntax.
 */
std::string strip_text(const std::string &text, bool left, bool right)
{//TODO sigc rewrite it in std/boost way
  std::locale loc;
  boost::function<bool (std::string::value_type)> is_space=
    boost::bind(&std::isspace<std::string::value_type>, _1, loc);

  std::string::const_iterator l_edge= !left ? text.begin() :
    std::find_if(text.begin(), text.end(), boost::bind(std::logical_not<bool>(), boost::bind(is_space,_1)));
  std::string::const_reverse_iterator r_edge= !right ? text.rbegin() :
    std::find_if(text.rbegin(), text.rend(), boost::bind(std::logical_not<bool>(), boost::bind(is_space,_1)));

  return std::string(l_edge, r_edge.base());
}

//--------------------------------------------------------------------------------------------------

/**
 * replaces a variable from a string in format %variable%
 * a filter can be passed to the variable as in %variable|filter%
 * supported filters are upper, lower and capitalize
 */
std::string replaceVariable(const std::string &format, const std::string &variable, const std::string &value)
{

  std::string result = format;
  std::string::size_type pos;

  for (;;)
  {
    std::string s;
    std::string::size_type end;

    pos = result.find(variable.substr(0, variable.size() - 1));
    if (pos == std::string::npos)
      break;

    end = result.find('%', pos + 1);
    if (end == std::string::npos) // bad format
      break;

    s = result.substr(pos + 1, end - pos - 1);

    std::string::size_type filter_pos = s.find("|");
    std::string filtered_value = value;

    if (filter_pos == std::string::npos)
    {
      if (s.length() != variable.length() - 2)
        break;
    }
    else if (filter_pos != variable.length() - 2)
      break;
    else
    {
      std::string filter = s.substr(filter_pos + 1, s.size() - filter_pos);

      if (filter.compare("capitalize") == 0)
      {
        gunichar ch = g_utf8_get_char(value.data());

        ch = g_unichar_toupper(ch);

        gchar *rest = g_utf8_find_next_char(value.data(), value.data() + value.size());
        char utf8[10];
        utf8[g_unichar_to_utf8(ch, utf8)] = 0;
        filtered_value = std::string(utf8).append(rest);
      }
      else if (filter.compare("uncapitalize") == 0)
      {
        gunichar ch = g_utf8_get_char(value.data());

        ch = g_unichar_tolower(ch);

        gchar *rest = g_utf8_find_next_char(value.data(), value.data() + value.size());
        char utf8[10];
        utf8[g_unichar_to_utf8(ch, utf8)] = 0;
        filtered_value = std::string(utf8).append(rest);
      }
      else if (filter.compare("lower") == 0)
      {
        gchar *l = g_utf8_strdown(value.data(), (gssize)value.size());
        if (l)
          filtered_value = l;
        g_free(l);
      }
      else if (filter.compare("upper") == 0)
      {
        gchar *l = g_utf8_strup(value.data(), (gssize)value.size());
        if (l)
          filtered_value = l;
        g_free(l);
      }
    }
    result = result.substr(0, pos).append(filtered_value).append(result.substr(end + 1));
  }

  return result;
}

//--------------------------------------------------------------------------------------------------

/**
 * Add the given extension to the filename, if necessary.
 * 
 */
std::string normalize_path_extension(std::string filename, std::string extension)
{
  if (!extension.empty() && !filename.empty())
  {
    std::string::size_type p = filename.rfind('.');
    std::string old_extension = p != std::string::npos ? filename.substr(p) : "";

    if (old_extension.find('/') != std::string::npos || old_extension.find('\\') != std::string::npos)
      old_extension.clear();
  
    if (!extension.empty() && extension[0] != '.')
      extension = "."+extension;

    if (old_extension.empty())
      filename.append(extension);
    else
    {
      if (old_extension != extension)
        filename = filename.substr(0, p).append(extension);
    }      
  }
  return filename;
}

/**
 * Removes all unnecessary path separators as well as "./" combinations.
 * If there is a parent-dir entry (../) then this as well as the directly prefacing
 * dir entry is removed.
 */
std::string normalize_path(const std::string path)
{
  // First convert all separators to the one that is used on the platform (no mix)
  // and ease so at the same time further processing here.
  std::string result;
  std::string separator(1, G_DIR_SEPARATOR);

  result= path;
  replaceStringInplace(result, "\\", separator);
  replaceStringInplace(result, "/", separator);

  std::string double_separator = separator + separator;
  while (result.find(double_separator) != std::string::npos)
    replaceStringInplace(result, double_separator, separator);

  // Sanity check. Return *after* we have converted the slashs. This is part of the normalization.
  if (result.size() < 2)
    return result;
  
  std::vector<std::string> parts= split(result, separator);
  
  // Construct result backwards while examining the path parts.
  result= "";
  int pending_count= 0;
  for (ssize_t i= parts.size() - 1; i >= 0; i--)
  {
    if (parts[i].compare(".") == 0)
      // References to the current directory can be removed without further change.
      continue;
    
    if (parts[i].compare("..") == 0)
    {
      // An entry that points back to the parent dir.
      // Ignore this and keep track for later removal of the parent dir.
      pending_count++;
    }
    else
      if (pending_count > 0)
      {
        // If this is a normal dir entry and we have pending parent-dir redirections
        // then go one step up by removing (ignoring) this entry.
        pending_count--;
      }
      else
        result = separator + parts[i] + result;
  }
  
  // Don't return the leading separator.
  return result.substr(1);
}

std::string expand_tilde(const std::string &path)
{
  if (!path.empty() && path[0] == '~' && (path.size() == 1 || path[1] == G_DIR_SEPARATOR))
  {
    const char *homedir = g_getenv("HOME");
    if (!homedir)
      homedir = g_get_home_dir();
    
    return std::string(homedir).append(path.substr(1));
  }
  return path;
}
  
//--------------------------------------------------------------------------------------------------

/**
 * Checks the input for characters not allowed in the file system and converts them to underscore.
 */
std::string make_valid_filename(const std::string &name)
{
  std::string result;
  std::string illegal_chars = "\\/:?\"<>|*";
  for (std::string::const_iterator iterator = name.begin(); iterator != name.end(); ++iterator)
  {
    if (illegal_chars.find(*iterator) != std::string::npos)
      result += '_';
    else
      result += *iterator;
  }
  return result;
}

//--------------------------------------------------------------------------------------------------

/**
 * Get a string containing the 'len' left most characters.
 */
std::string left(const std::string& s, size_t len)
{
  return s.substr(0, len);
}

//--------------------------------------------------------------------------------------------------

/**
 * Get a string containing the 'len' right most characters.
 */
std::string right(const std::string& s, size_t len)
{
  if (len > s.size())
    len = s.size();
  if (len < 1)
    return "";
  
  return s.substr(std::max(s.length() - len, (size_t)0));
}

//--------------------------------------------------------------------------------------------------

/**
 * Tests if s begins with part.
 */
bool starts_with(const std::string& s, const std::string& part)
{
  return s.compare(0, part.length(), part) == 0;
}

//--------------------------------------------------------------------------------------------------

/**
 * Tests if s ends with part.
 */
bool ends_with(const std::string& s, const std::string& part)
{
  int start_at = (int)s.length() - (int)part.length();
  
  // If start_at < 0 then the search string is bigger then the source, so the results is false.
  // On the other hand, if it starts after the end, something went wrong...
  if (start_at < 0 || start_at > (int)s.length())
    return false;
  
  return s.compare(start_at, std::string::npos, part) == 0;
}
//--------------------------------------------------------------------------------------------------

void replaceStringInplace(std::string& value, const std::string& search, const std::string& replacement)
{
  std::string::size_type next;

  for (next = value.find(search); next != std::string::npos; next = value.find(search,next))
  {
    value.replace(next,search.length(), replacement);
    next += replacement.length();
  }
}

//--------------------------------------------------------------------------------------------------

std::string replaceString(const std::string &s, const std::string &from, const std::string &to)
{
  std::string::size_type p;
  std::string ss, res;

  ss = s;
  p = ss.find(from);
  while (p != std::string::npos)
  {
    if (p > 0)
      res.append(ss.substr(0, p)).append(to);
    else
      res.append(to);
    ss = ss.substr(p + from.size());
    p = ss.find(from);
  }
  res.append(ss);

  return res;
}

//--------------------------------------------------------------------------------------------------

/**
 * Write text data to file, converting to \r\n if in Windows.
 */
void setTextFileContent(const std::string &filename, const std::string &data)
{
#ifdef _WIN32
  // Opening a file in text mode will automatically convert \n to \r\n.
  FILE *f = base_fopen(filename.c_str(), "w+t");
  if (!f)
    throw std::runtime_error(g_strerror(errno));

  size_t bytes_written= fwrite(data.data(), 1, data.size(), f);
  fclose(f);
  if (bytes_written != data.size())
    throw std::runtime_error(g_strerror(errno));
#else
  GError *error = NULL;
  g_file_set_contents(filename.c_str(), data.data(), data.size(), &error);
  if (error)
  {
    std::string msg = error->message;
    g_error_free(error);
    throw std::runtime_error(msg);
  }
#endif
}

//--------------------------------------------------------------------------------------------------

/**
 * Reads text data from the given file (file name encoded as utf-8) and returns the content as utf-8.
 * It can read ASCII/ANSI, utf-8 and utf-16 files (LE only) with and without BOM (BOM not included in result).
 */
std::string getTextFileContent(const std::string &filename)
{
  enum Encoding { ANSI, UTF8, UTF16LE } encoding = ANSI;

  std::string result;
#ifdef _WIN32
  std::ifstream stream(string_to_wstring(filename).c_str(), std::ios::binary);
#else
  std::ifstream stream(filename.c_str(), std::ifstream::binary);
#endif
  std::stringstream ss;

  if (!stream.is_open() || stream.eof())
    return "";
  
  int ch1 = stream.get();
  int ch2 = stream.get();
  if (ch1 == 0xff && ch2 == 0xfe)
    encoding = UTF16LE;
  else
    if (ch1 == 0xfe && ch2 == 0xff)
      return "UTF-16BE not supported";
    else
    {
      int ch3 = stream.get();
      if (ch1 == 0xef && ch2 == 0xbb && ch3 == 0xbf)
        encoding = UTF8;
      else
        stream.seekg(0);
    }

  ss << stream.rdbuf() << '\0';
  switch (encoding)
  {
  case UTF16LE:
    return wstring_to_string(std::wstring((wchar_t *)ss.str().c_str()));
  default:
    return ss.str();
  }
}

//--------------------------------------------------------------------------------------------------

/**
 * Escape a string to be used in a SQL query
 * Same code as used by mysql. Handles null bytes in the middle of the string.
 * If wildcards is true then _ and % are masked as well.
 */
std::string escape_sql_string(const std::string &s, bool wildcards)
{
  std::string result;
  result.reserve(s.size());
  
  for (std::string::const_iterator ch= s.begin(); ch != s.end(); ++ch)
  {
    char escape= 0;
    
    switch (*ch) 
    {
      case 0:                             /* Must be escaped for 'mysql' */
        escape= '0';
        break;
      case '\n':                          /* Must be escaped for logs */
        escape= 'n';
        break;
      case '\r':
        escape= 'r';
        break;
      case '\\':
        escape= '\\';
        break;
      case '\'':
        escape= '\'';
        break;
      case '"':                           /* Better safe than sorry */
        escape= '"';
        break;
      case '\032':                        /* This gives problems on Win32 */
        escape= 'Z';
        break;
      case '_':
        if (wildcards)
          escape = '_';
        break;
      case '%':
        if (wildcards)
          escape = '%';
        break;
    }
    if (escape)
    {
      result.push_back('\\');
      result.push_back(escape);
    }
    else
      result.push_back(*ch);
  }
  return result;
}

/**
<<<<<<< HEAD
 * Removes repeated quote chars and replaces supported escape sequences in the given string.
=======
 * Escape a string to be used in a JSON
 */
std::string escape_json_string(const std::string &s)
{
  std::string result;
  result.reserve(s.size());
  for (std::string::const_iterator ch= s.begin(); ch != s.end(); ++ch)
  {
    char escape = 0;
    switch (*ch)
    {
    case '"':
      escape = '"';
      break;
    case '\\':
      escape = '\\';
      break;
    case '\b':
      escape = 'b';
      break;
    case '\f':
      escape = 'f';
      break;
    case '\n':
      escape = 'n';
      break;
    case '\r':
      escape = 'r';
      break;
    case '\t':
      escape = 't';
      break;
    default:
      break;
    }
    if (escape)
    {
      result.push_back('\\');
      result.push_back(escape);
    }
    else
      result.push_back(*ch);
  }
  return result;

}

/**
 * Removes repeated quote chars and supported escape sequences from the given string.
>>>>>>> c777acb5
 * Invalid escape sequences are handled like in the server, by dropping the backslash and
 * using the wrong char as normal char.
 * The outer quoting stays intact and is not removed.
 */
std::string unescape_sql_string(const std::string &s, char quote_char)
{
  // Early out if the string is simply empty but quoted.
  if (s.size() == 2 && s[0] == quote_char && s[1] == quote_char)
    return s;

  std::string result;
  result.reserve(s.size());
  
  bool pendingQuote = false;
  bool pendingEscape = false;
  for (auto c: s)
  {
    if (!pendingEscape && c == quote_char)
    {
      if (pendingQuote)
        pendingQuote = false;
      else
      {
        pendingQuote = true;
        continue;
      }
    }
    else
    {
      if (pendingQuote)
      {
        pendingQuote = false;
        result.push_back(quote_char);
      }

      if (pendingEscape)
      {
        pendingEscape = false;
        switch (c)
        {
        case 'n': c = '\n'; break;
        case 't': c = '\t'; break;
        case 'r': c = '\r'; break;
        case 'b': c = '\b'; break;
        case '0': c = 0; break;         // ASCII null
        case 'Z': c = '\032'; break;    // Win32 end of file
        }
      }
      else
        if (c == '\\')
        {
          pendingEscape = true;
          continue;
        }
    }
    result.push_back(c);
  }

  if (pendingQuote)
    result.push_back(quote_char);
  if (pendingEscape)
    result.push_back('\\');

  return result;
}



//--------------------------------------------------------------------------------------------------

// NOTE: This is not the same as escape_sql_string, as embedded ` must be escaped as ``, not \`
// and \ ' and " must not be escaped
std::string escape_backticks(const std::string &s)
{
  std::string result;
  result.reserve(s.size());
  
  for (std::string::const_iterator ch= s.begin(); ch != s.end(); ++ch)
  {
    char escape= 0;
    
    switch (*ch) 
    {
      case 0:                             /* Must be escaped for 'mysql' */
        escape= '0';
        break;
      case '\n':                          /* Must be escaped for logs */
        escape= 'n';
        break;
      case '\r':
        escape= 'r';
        break;
      case '\032':                        /* This gives problems on Win32 */
        escape= 'Z';
        break;
      case '`':
        // special case
        result.push_back('`');
        break;        
    }
    if (escape)
    {
      result.push_back('\\');
      result.push_back(escape);
    }
    else
      result.push_back(*ch);
  }
  return result;
}

//--------------------------------------------------------------------------------------------------

/**
 * Parses the given command line (which must be a usual mysql start command) and extracts the
 * value for the given parameter. The function can only return options of the form "option-name = option-value"
 * (both quoted and unquoted).
 */
std::string extract_option_from_command_line(const std::string& option, const std::string &command_line)
{
  std::string result;
  size_t position = command_line.find(option);
  if (position != std::string::npos)
  {
    position += option.size(); // Skip option name and find equal sign.
    while (position < command_line.size() && command_line[position] != '=')
      position++;

    if (command_line[position] == '=')
    {
      position++;

      // Skip any white space.
      while (position < command_line.size() && command_line[position] == ' ')
        position++;

      char terminator;
      if (command_line[position] == '"' || command_line[position] == '\'')
        terminator = command_line[position++];
      else
        terminator = ' ';

      size_t end_position = command_line.find(terminator, position);
      if (end_position == std::string::npos)
      {
        // Terminator not found means the string was either not properly terminated (if quoted)
        // or contains no space char. In this case take everything we can get.
        if (terminator != ' ')
          position++;
        result = command_line.substr(position);
      }
      else
        result = command_line.substr(position, end_position - position);
    }
  }
  return result;
}

//--------------------------------------------------------------------------------------------------

/**
 * Splits the given font description and returns its details in the provided fields.
 *
 * @return True if successful, otherwise false.
 */
bool parse_font_description(const std::string &fontspec, std::string &font, float &size, bool &bold,
                            bool &italic)
{
  std::vector<std::string> parts = split(fontspec, " ");
  font = fontspec;
  size = 12;
  bold = false;
  italic = false;
  
  if (parts.empty())
    return false;
  
  for (std::vector<std::string>::iterator iter = parts.begin(); iter != parts.end(); ++iter)
  {
    float size_check = 0;
    if (sscanf(iter->c_str(), "%f", &size_check) == 1)
    {
      size = size_check;
      parts.erase(iter);
      break;
    }
  }
/*  
  if (!parts.empty() && sscanf(parts.back().c_str(), "%f", &size) == 1)
    parts.pop_back();*/
  
  for (int i= 0; i < 2 && !parts.empty(); i++)
  {
    if (g_ascii_strcasecmp(parts.back().c_str(), "bold")==0)
    {
      bold = true;
      parts.pop_back();
    }
    
    if (g_ascii_strcasecmp(parts.back().c_str(), "italic")==0)
    {
      italic = true;
      parts.pop_back();
    }
  }
  
  if (!parts.empty())
  {
    font = parts[0];
    for (unsigned int i = 1; i < parts.size(); i++)
      font += " " + parts[i];
  }
  return true;  
}

//--------------------------------------------------------------------------------------------------

std::string unquote_identifier(const std::string& identifier)
{
  int start = 0;
  int size = (int)identifier.size();

  if (size == 0)
    return "";

  if (identifier[0] == '"' || identifier[0] == '`')
    start++;

  if (identifier[size - 1] == '"' || identifier[size - 1] == '`')
    size--;

  size -= start;

  return identifier.substr(start, size);
}

//--------------------------------------------------------------------------------------------------
  
std::string quote_identifier(const std::string& identifier, const char quote_char)
{
  return quote_char + identifier + quote_char;
}

//--------------------------------------------------------------------------------------------------

/**
 * Quotes the given identifier, but only if it needs to be quoted.
 * http://dev.mysql.com/doc/refman/5.1/en/identifiers.html specifies what is allowed in unquoted identifiers.
 * Leading numbers are not strictly forbidden but discouraged as they may lead to ambiguous behavior.
 */
std::string quote_identifier_if_needed(const std::string &ident, const char quote_char)
{
  bool needs_quotation= is_reserved_word(ident);  // check whether it's a reserved keyword
  size_t digits = 0;

  if (!needs_quotation)
  {
    for (std::string::const_iterator i= ident.begin(); i != ident.end(); ++i)
    {
      if ((*i >= 'a' && *i <= 'z') || (*i >= 'A' && *i <= 'Z') || (*i >= '0' && *i <= '9')
          || (*i == '_') || (*i == '$') || ((unsigned char)(*i) > 0x7F))
      {
        if (*i >= '0' && *i <= '9')
          digits++;

        continue;
      }
      needs_quotation = true;
      break;
    }
  }

  if (needs_quotation || digits == ident.length())
    return quote_char + ident + quote_char;
  else
    return ident;
}


bool is_number(const std::string &word)
{
  if (word.empty())
    return false;
  size_t i = 0;
  if (word[0] == '-')
    i++;
  for (; i < word.size(); i++)
    if (!isdigit(word[i]))
      return false;
  return true;
}

//--------------------------------------------------------------------------------------------------
  
/**
 * Function : stl_string_compare
 * Description : comparison function to be used on the sorting process
 * Return Value : following the STL requirements should return true if the
 *                first string is lower than the second
 */
bool stl_string_compare(const std::string &first, const std::string &second, bool case_sensitive)
{
  return string_compare(first, second, case_sensitive) < 0;
}

//--------------------------------------------------------------------------------------------------

/**
 * Culturally correct string comparison. Also properly compares different normalization forms.
 * For a large amount of strings this function is not very effective as it generates the sort keys
 * repeatedly (not to mention normalization).
 * So if we ever need sorting of 10000 strings we have to add a separate implementation.
 *
 * @param first, the left string to compare.
 * @param second, the right string to compare.
 * @result   0 - If the strings are equal.
 *         < 0 - If first sorts before second.
 *         > 0 - If second sorts before first.
 */
int string_compare(const std::string &first, const std::string &second, bool case_sensitive)
{
  int result = 0;

  gchar *left = g_utf8_normalize(first.c_str(), -1, G_NORMALIZE_DEFAULT);
  gchar *right = g_utf8_normalize(second.c_str(), -1, G_NORMALIZE_DEFAULT);
  if (!case_sensitive)
  {
    gchar *s1 = g_utf8_casefold(left, -1);
    gchar *s2 = g_utf8_casefold(right, -1);
    result = g_utf8_collate(s1, s2);
    g_free(s1);
    g_free(s2);
  }
  else
    result = g_utf8_collate(left, right);

  g_free(left);
  g_free(right);
  
  return result;
}

//--------------------------------------------------------------------------------------------------

/**
 * Convenience function to determine if 2 strings are the same. This works also for culturally
 * equal letters (e.g. german ß and ss) and any normalization form.
 */
bool same_string(const std::string &first, const std::string &second, bool case_sensitive)
{
  return string_compare(first, second, case_sensitive) == 0;
}

//--------------------------------------------------------------------------------------------------

/**
 * Determines if the given candidate is part of the given text. As with the string_compare matches
 * are culturally correct.
 */
bool contains_string(const std::string &text, const std::string &candidate, bool case_sensitive)
{
  if (text.size() == 0 || candidate.size() == 0)
    return false;
  
  gchar *hay_stack = g_utf8_normalize(text.c_str(), -1, G_NORMALIZE_DEFAULT);
  gchar *needle = g_utf8_normalize(candidate.c_str(), -1, G_NORMALIZE_DEFAULT);

  if (!case_sensitive)
  {
    gchar *temp = g_utf8_casefold(hay_stack, -1);
    g_free(hay_stack);
    hay_stack = temp;

    temp = g_utf8_casefold(needle, -1);
    g_free(needle);
    needle = temp;
  }

  gunichar start_char = g_utf8_get_char(needle);

  bool result = false;
  gchar *run = hay_stack;
  while (!result)
  {
    gchar *p = g_utf8_strchr(run, -1, start_char);
    if (p == NULL)
      break;

    // Found the start char in the remaining text. See if that part matches the needle.
    gchar *needle_run = needle;
    bool mismatch = false;
    for (size_t i = 0; i < candidate.size(); ++i, ++p, ++needle_run)
    {
      if (g_utf8_get_char(needle_run) != g_utf8_get_char(p))
      {
        mismatch = true;
        break;
      }
    }
    if (mismatch)
      ++run;
    else
      result = true;
  }
  g_free(hay_stack);
  g_free(needle);

  return result;
}

//--------------------------------------------------------------------------------------------------

bool is_reserved_word(const std::string &word)
{
    std::string upper = base::toupper(word);
    for (const char **kw = reserved_keywords; *kw != NULL; ++kw)
    {
      if (upper.compare(*kw) == 0)
        return true;
    }
    return false;
}

//--------------------------------------------------------------------------------------------------

EolHelpers::Eol_format EolHelpers::detect(const std::string &text)
{
  std::string::size_type pos= text.find_first_of("\r\n");
  if (std::string::npos == pos)
    return default_eol_format();
  if ('\r' == text[pos])
    return ('\n' == text[pos+1]) ? eol_crlf : eol_cr;
  else
    return eol_lf;
}

int EolHelpers::count_lines(const std::string &text)
{
  Eol_format eol_format= detect(text);
  char eol_sym= (eol_cr == eol_format) ? '\r' : '\n';
  return (int)std::count(text.begin(), text.end(), eol_sym);
}

bool EolHelpers::check(const std::string &text)
{
  std::string::size_type pos= text.find_first_of("\n\r");
  if (std::string::npos == pos)
    return true;
  Eol_format eol_format= detect(text);
  if (eol_lf == eol_format)
  {
    if (text.find("\r") != std::string::npos)
      return false;
  }
  else if (eol_cr == eol_format)
  {
    if (text.find("\n") != std::string::npos)
      return false;
  }
  else if (eol_crlf == eol_format)
  {
    do
    {
      if (('\n' == text[pos]) || ('\n' != text[pos+1]))
        return false;
      ++pos;
      ++pos;
      pos= text.find_first_of("\n\r", pos);
    }
    while (std::string::npos != pos);
  }
  return true;
}

void EolHelpers::conv(const std::string &src_text, Eol_format src_eol_format, std::string &dest_text, Eol_format dest_eol_format)
{
  if (src_eol_format == dest_eol_format)
    throw std::logic_error("source and target line ending formats coincide, no need to convert");

  const std::string &src_eol= eol(src_eol_format);
  const std::string &dest_eol= eol(dest_eol_format);
  std::string::size_type src_eol_length= src_eol.size();

  if (dest_eol.size() != src_eol.size())
  {
    dest_text.clear();
    int line_count= count_lines(src_text);
    size_t dest_size= src_text.size() + line_count * (dest_eol.size() - src_eol.size());
    dest_text.reserve(dest_size);
    std::string::size_type prev_pos= 0;
    std::string::size_type pos= 0;
    while ((pos= src_text.find(src_eol, pos)) != std::string::npos)
    {
      dest_text.append(src_text, prev_pos, pos-prev_pos).append(dest_eol);
      pos+= src_eol_length;
      prev_pos= pos;
    }
    dest_text.append(src_text, prev_pos, std::string::npos);
  }
  else
  {
    dest_text= src_text;
    std::string::size_type pos= 0;
    while ((pos= dest_text.find(src_eol, pos)) != std::string::npos)
    {
      dest_text.replace(pos, src_eol_length, dest_eol);
      pos+= src_eol_length;
    }
  }
}

void EolHelpers::fix(const std::string &src_text, std::string &dest_text, Eol_format eol_format)
{
  const std::string &dest_eol= eol(eol_format);
  std::string::size_type dest_eol_length= dest_eol.size();

  dest_text.clear();
  if (eol_crlf == eol_format)
  {
    int cr_count = (int)std::count(src_text.begin(), src_text.end(), '\r');
    int lf_count = (int)std::count(src_text.begin(), src_text.end(), '\n');
    int crlf_count = 0;
    {
      std::string::size_type pos= 0;
      while ((pos= src_text.find(dest_eol, pos)) != std::string::npos)
      {
        ++crlf_count;
        pos+= dest_eol_length;
      }
    }
    size_t dest_size= src_text.size() + (cr_count - crlf_count) + (lf_count - crlf_count);
    dest_text.reserve(dest_size);
  }

  std::string::size_type prev_pos= 0;
  std::string::size_type pos= 0;
  std::string crlf= "\r\n";
  while ((pos= src_text.find_first_of(crlf, pos)) != std::string::npos)
  {
    dest_text.append(src_text, prev_pos, pos-prev_pos).append(dest_eol);
    if (('\r' == src_text[pos]) && ('\n' == src_text[pos+1]))
      ++pos;
    ++pos;
    prev_pos= pos;
  }
  dest_text.append(src_text, prev_pos, std::string::npos);
}

//--------------------------------------------------------------------------------------------------

std::string reflow_text(const std::string &text, unsigned int line_length, const std::string &left_fill, bool indent_first, unsigned int max_lines)
{
  bool use_fill = true;
  const unsigned int minimum_text_length = 5;

  //  Check if the line length complies to the minimum required
  if (line_length < minimum_text_length)
    return "";

  //  Only use left_fill when it's small enough to fit in the line and make the function able
  //  to do what it has to do
  const unsigned int left_fill_length = (unsigned)left_fill.size();
  
  if (left_fill_length + minimum_text_length >= line_length)
    use_fill = false;

  //  Check for empty string...if we let it go, a left_fill will be inserted
  if (text.size() == 0)
    return "";
  
  //  Check if it's a valid utf8 string
  const char *invalid_data_ptr = NULL;

  if (g_utf8_validate(text.c_str(), (gsize)text.size(), &invalid_data_ptr) != TRUE)
    throw std::invalid_argument(std::string("base::reflow_text received an invalid string: ") + text);
  
  const std::string initial = (indent_first && use_fill) ? left_fill : "";
  const std::string new_line = use_fill ? std::string("\n") + left_fill : std::string("\n");
  std::string result = initial;

  const char *char_string = text.c_str();
  const char *iter = char_string;

  unsigned int space_position_source = 0;
  unsigned int line_char_counter = 0;
  unsigned int line_counter = 0;
  unsigned int char_count_after_space = 0;
  unsigned int text_real_length = use_fill ? line_length - left_fill_length : line_length;



  while (*iter)
  {
    //  Get the full utf8 char into the result string
    result += std::string(iter, g_utf8_skip[*(const guchar *)(iter)]);

    line_char_counter++;
    char_count_after_space++;

    if (g_unichar_isspace(*iter) && line_char_counter > left_fill_length)
    {
        space_position_source = (unsigned)(iter - char_string + 1);
        char_count_after_space = 0;
    }

    if (line_char_counter == text_real_length)
    {
      //  Check for special case when we have a word as big as a line
      if (char_count_after_space == text_real_length)
      {
        result += new_line;

        space_position_source += char_count_after_space;
        line_char_counter = char_count_after_space = 0;
      }
      else
      {
        //  Find last space character position in the result string
        unsigned int break_position = space_position_source + line_counter * (unsigned)new_line.size() + (unsigned)initial.size();

        //  Insert a \n in the right position, right after the space char(or at the end of the string)
        result.size() == break_position ? result += new_line : result.insert(break_position, new_line);

        //  Mark the characters that were already inserted after the new line
        line_char_counter = char_count_after_space;
      }
      
      if (++line_counter == max_lines)
      {
        result.resize(result.size() - char_count_after_space - new_line.size());
        result += "\n(...)";
        break;
      }
    }

    iter = g_utf8_next_char((gchar *)iter);      //  Get the next char from the sequence
  }

#ifdef DEBUG
  if (g_utf8_validate(result.c_str(), result.size(), &invalid_data_ptr) != TRUE)
    throw std::logic_error(strfmt("base::reflow_text produced an invalid string:\nInput:\n%s\nOutput:\n%s", text.c_str(), result.c_str()));
#endif
  
  return result;
}

} // namespace base<|MERGE_RESOLUTION|>--- conflicted
+++ resolved
@@ -1335,9 +1335,6 @@
 }
 
 /**
-<<<<<<< HEAD
- * Removes repeated quote chars and replaces supported escape sequences in the given string.
-=======
  * Escape a string to be used in a JSON
  */
 std::string escape_json_string(const std::string &s)
@@ -1387,7 +1384,6 @@
 
 /**
  * Removes repeated quote chars and supported escape sequences from the given string.
->>>>>>> c777acb5
  * Invalid escape sequences are handled like in the server, by dropping the backslash and
  * using the wrong char as normal char.
  * The outer quoting stays intact and is not removed.
