--- conflicted
+++ resolved
@@ -41,13 +41,9 @@
 #include <wchar.h>
 #include <codecvt>
 #include <fcntl.h>
-<<<<<<< HEAD
 #include <fstream>
 #include <sstream>
 #include <unordered_set>
-=======
-
->>>>>>> 4cf081c5
 #include <list>
 #include <string>
 #include <map>
