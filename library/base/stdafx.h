--- conflicted
+++ resolved
@@ -41,13 +41,9 @@
 #include <wchar.h>
 #include <codecvt>
 #include <fcntl.h>
-<<<<<<< HEAD
 #include <fstream>
 #include <sstream>
 #include <unordered_set>
-=======
-
->>>>>>> 3d0a5c8d
 #include <list>
 #include <string>
 #include <map>
