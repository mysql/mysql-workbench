/* 
 * Copyright (c) 2013, 2015, Oracle and/or its affiliates. All rights reserved.
 *
 * This program is free software; you can redistribute it and/or
 * modify it under the terms of the GNU General Public License as
 * published by the Free Software Foundation; version 2 of the
 * License.
 * 
 * This program is distributed in the hope that it will be useful,
 * but WITHOUT ANY WARRANTY; without even the implied warranty of
 * MERCHANTABILITY or FITNESS FOR A PARTICULAR PURPOSE. See the
 * GNU General Public License for more details.
 * 
 * You should have received a copy of the GNU General Public License
 * along with this program; if not, write to the Free Software
 * Foundation, Inc., 51 Franklin St, Fifth Floor, Boston, MA
 * 02110-1301  USA
 */

#pragma once

#ifdef _WIN64
  typedef __int64 ssize_t;
#else
  typedef int ssize_t;
#endif

#define WIN32_LEAN_AND_MEAN
#define NOMINMAX

#include <windows.h>

#include <stdexcept>
#include <functional>
#include <locale>
#include <algorithm>
#include <math.h>
#include <errno.h>
#include <string.h>
#include <iostream>
#include <wchar.h>
#include <codecvt>
#include <fcntl.h>
<<<<<<< HEAD
#include <fstream>
#include <sstream>
#include <unordered_set>
=======
#include <list>
>>>>>>> cb384dc2

#include <VersionHelpers.h>

#include <boost/function.hpp>
#include <boost/bind.hpp>
#include <boost/locale/encoding_utf.hpp>

#include <glib/glib.h>
#include <glib/gstdio.h><|MERGE_RESOLUTION|>--- conflicted
+++ resolved
@@ -41,13 +41,10 @@
 #include <wchar.h>
 #include <codecvt>
 #include <fcntl.h>
-<<<<<<< HEAD
 #include <fstream>
 #include <sstream>
 #include <unordered_set>
-=======
 #include <list>
->>>>>>> cb384dc2
 
 #include <VersionHelpers.h>
 
