/* 
 * Copyright (c) 2010, 2015, Oracle and/or its affiliates. All rights reserved.
 *
 * This program is free software; you can redistribute it and/or
 * modify it under the terms of the GNU General Public License as
 * published by the Free Software Foundation; version 2 of the
 * License.
 * 
 * This program is distributed in the hope that it will be useful,
 * but WITHOUT ANY WARRANTY; without even the implied warranty of
 * MERCHANTABILITY or FITNESS FOR A PARTICULAR PURPOSE. See the
 * GNU General Public License for more details.
 * 
 * You should have received a copy of the GNU General Public License
 * along with this program; if not, write to the Free Software
 * Foundation, Inc., 51 Franklin St, Fifth Floor, Boston, MA
 * 02110-1301  USA
 */

/**
 * Configuration file reader/writer.
 */

#include <ctype.h>
#include <stdio.h>
#include <stdarg.h>
#include <float.h>

#include "base/config_file.h"
#include "base/util_functions.h"
#include "base/string_utilities.h"

#include "base/log.h"

DEFAULT_LOG_DOMAIN(DOMAIN_BASE);

#ifdef WIN32
#define vsnprintf _vsnprintf
#endif

using namespace std;
using namespace base;

// What character separates key and value.
const std::string EqualIndicators = "=:"; 

typedef struct
{
  std::string key;
  std::string value;
  std::string pre_comment; // A comment before the entry (separate line(s)).
  std::string post_comment; // A comment after the entry (same line).
} ConfigEntry;

typedef std::vector<ConfigEntry> EntryList; // Must be a vector instead of a map to preserve order and
                                            // allow multiple values with the same key (includes).
typedef EntryList::iterator EntryListIterator;

typedef struct
{
  std::string name;
  std::string comment; // A comment placed before a section start.
  EntryList keys;
} ConfigSection;

typedef std::vector<ConfigSection> SectionList;
typedef SectionList::iterator SectionListIterator;

/**
 * Extracts the next key from the next key/value pair in the line and returns it.
 */
std::string extract_next_word(std::string& line)
{
  size_t position = line.find_first_of(EqualIndicators);
  std::string word = std::string("");
  
  if (position != std::string::npos)
  {
    word = line.substr(0, position);
    line.erase(0, position + 1);
  }
  else
  {
    word = line;
    line = "";
  }
  
  return base::trim(word);
}

//----------------- ConfigurationFile::Private -----------------------------------------------------

class ConfigurationFile::Private
{
public:
  int _flags;
  SectionList _sections;
  bool _dirty;
  std::string _trailing_comments; // Any comments after the last key-value or section entry.
  
  Private(std::string file_name, ConfigFileFlags flags);
  
  ConfigEntry* get_entry_in_section(std::string key, std::string section, bool auto_create);
  ConfigSection*	get_section(std::string section, bool auto_create);
  
  void clear_includes(const std::string &section_name);
  void add_include(const std::string &section_name, const std::string &include);
  void add_include_dir(const std::string &section_name, const std::string &include);
  std::vector<std::string> get_includes(const std::string &section_name);

  bool set_value(std::string key_name, std::string value, std::string section_name);
  void set_dirty();
  void clear();
  
  bool create_key(std::string key, std::string value, std::string pre_comment, std::string post_comment,
    std::string section);
  bool delete_key(std::string key, std::string section_name);
  bool create_section(std::string section_name, std::string comment);
  bool delete_section(std::string name);
  
  int section_count();
  int key_count();
  int key_count_for_section(const std::string &section_name);
  bool is_dirty();
  
  std::string make_comment(const std::string &text);
  
  bool load(const std::string &file_name);
  bool save(const std::string &file_name);
  
};

//--------------------------------------------------------------------------------------------------

ConfigurationFile::Private::Private(std::string file_name, ConfigFileFlags flags)
{
  _dirty = false;
  _flags = flags;
  
  // Always create a default section.
  _sections.push_back(ConfigSection());
  
  if (!file_name.empty())
    load(file_name);
}

//--------------------------------------------------------------------------------------------------

/**
 * Looks up the given key in the given section and returns its entry if found, otherwise NULL.
 */
ConfigEntry* ConfigurationFile::Private::get_entry_in_section(std::string key, std::string section_name,
  bool auto_create)
{
  ConfigSection* section = get_section(section_name, auto_create && (_flags & AutoCreateSections) != 0);
  
  if (section == NULL)
    return NULL;
  
  for (EntryListIterator iterator = section->keys.begin(); iterator != section->keys.end(); iterator++)
  {
    if (strcasecmp(iterator->key.c_str(), key.c_str()) == 0)
      return &(*iterator);
  }
  
  if (auto_create)
  {
    _dirty = true;
    ConfigEntry new_entry;
    new_entry.key = base::trim(key);
    section->keys.push_back(new_entry);
    return &section->keys.back();
  }

  return NULL;
}

//--------------------------------------------------------------------------------------------------

/**
 * Looks up the given section in our list and returns a pointer to it if found.
 * If the section could not be found and auto_create is true then it is created and returned.
 * Otherwise NULL is returned.
 */
ConfigSection* ConfigurationFile::Private::get_section(std::string section_name, bool auto_create)
{
  section_name = base::trim(section_name);
  for (SectionListIterator iterator = _sections.begin(); iterator != _sections.end(); iterator++)
  {
    if (strcasecmp(iterator->name.c_str(), section_name.c_str()) == 0)
      return &(*iterator);
  }
  
  if (auto_create)
  {
    create_section(section_name, "");
    return &_sections.back();
  }

  return NULL;
}

//--------------------------------------------------------------------------------------------------

bool is_include(ConfigEntry &entry)
{
  std::string key = base::tolower(entry.key);
  return key == "!include" || key == "!includedir";
}

void ConfigurationFile::Private::clear_includes(const std::string &section_name)
{
  ConfigSection *section = get_section(section_name, (_flags & AutoCreateSections) != 0);

  if (section == NULL)
    return;

<<<<<<< HEAD
  std::remove_if(section->keys.begin(), section->keys.end(), is_include);
  
=======
  section->keys.erase(std::remove_if(section->keys.begin(), section->keys.end(), is_include), section->keys.end());
>>>>>>> 8b539be8
  _dirty = true;
}

//--------------------------------------------------------------------------------------------------

void ConfigurationFile::Private::add_include(const std::string &section_name, const std::string &include)
{
  ConfigSection *section = get_section(section_name, (_flags & AutoCreateSections) != 0);

  if (section == NULL)
    return;

  ConfigEntry* entry = get_entry_in_section("!include", section->name, true);
  entry->value = include;

  _dirty = true;
}

//--------------------------------------------------------------------------------------------------

void ConfigurationFile::Private::add_include_dir(const std::string &section_name, const std::string &include)
{
  ConfigSection *section = get_section(section_name, (_flags & AutoCreateSections) != 0);

  if (section == NULL)
    return;

  ConfigEntry* entry = get_entry_in_section("!includedir", section->name, true);
  entry->value = include;

  _dirty = true;
}

//--------------------------------------------------------------------------------------------------

std::vector<std::string> ConfigurationFile::Private::get_includes(const std::string &section_name)
{
  std::vector<std::string> result;
  ConfigSection *section = get_section(section_name, (_flags & AutoCreateSections) != 0);

  if (section != NULL)
  {
    for (EntryListIterator iterator = section->keys.begin(); iterator != section->keys.end(); iterator++)
    {
      if (is_include(*iterator))
        result.push_back(iterator->value);
    }
  }

  return result;
}

//--------------------------------------------------------------------------------------------------

/**
 * Sets the value for the given key in the given section. If the section does not exist yet and
 * the AutoCreateSections flag is set then it is created first. Similarly for the key (and the
 * AutoCreateKeys flag).
 * Returns true if the value could be set, false otherwise.
 */
bool ConfigurationFile::Private::set_value(std::string key_name, std::string value,
                                           std::string section_name)
{
  ConfigEntry* entry = get_entry_in_section(key_name, section_name, (_flags & AutoCreateKeys) != 0);
  
  if (entry == NULL)
    return false;
  
  entry->value = base::trim(value);
  _dirty = true;

  return true;
}

//--------------------------------------------------------------------------------------------------

void ConfigurationFile::Private::set_dirty()
{
  _dirty = true;
}

//--------------------------------------------------------------------------------------------------

void ConfigurationFile::Private::clear()
{
  _dirty = false;
  _trailing_comments = "";
  _sections.clear();
  _sections.push_back(ConfigSection()); // Make sure we always have a default section.
}

//--------------------------------------------------------------------------------------------------

bool ConfigurationFile::Private::delete_section(std::string name)
{
  name = base::trim(name);
  if (name.empty()) // Don't remove the default section.
    return false;

  for (SectionListIterator iterator = _sections.begin(); iterator != _sections.end(); iterator++)
  {
    if (strcasecmp((*iterator).name.c_str(), name.c_str()) == 0)
    {
      _sections.erase(iterator);
      return true;
    }
  }
  
  return false;
}

//--------------------------------------------------------------------------------------------------

/**
 * Removes the given key from the given selection. Returns true if successful, otherwise false.
 */
bool ConfigurationFile::Private::delete_key(std::string key, std::string section_name)
{
  ConfigSection* section = get_section(section_name, false);
  
  if (section == NULL)
    return false;
  
  key = base::trim(key);
  for (EntryListIterator iterator = section->keys.begin(); iterator != section->keys.end(); iterator++)
  {
    if (strcasecmp(iterator->key.c_str(), key.c_str()) == 0)
    {
      section->keys.erase(iterator);
      return true;
    }
  }
  
  return false;
}

//--------------------------------------------------------------------------------------------------

/**
 * Given a key, a value and a section, this function will attempt to locate the
 * Key within the given section, and if it finds it, change the keys value to
 * the new value. If it does not locate the key, it will create a new key with
 * the proper value and place it in the section requested.
 */
bool ConfigurationFile::Private::create_key(std::string key_name, std::string value, 
  std::string pre_comment, std::string post_comment, std::string section_name)
{
  ConfigEntry* entry = get_entry_in_section(key_name, section_name, true);

  if (entry == NULL)
    return false;

  entry->value = base::trim(value);
  entry->pre_comment = pre_comment;
  entry->post_comment = post_comment;
  _dirty = true;
  
  return true;
}

//--------------------------------------------------------------------------------------------------

/**
 * Creates a new section if no section with that name exists already. Returns true if a new section
 * has been created, otherwise false.
 */
bool ConfigurationFile::Private::create_section(std::string section_name, std::string comment)
{
  // TODO: this should be necessary.
  if (get_section(section_name, false) != NULL)
    return false;
  
  ConfigSection section;
  section.name = base::trim(section_name);
  section.comment = comment;
  _sections.push_back(section);
  _dirty = true;
  
  return true;
}

//--------------------------------------------------------------------------------------------------

/**
 * Returns the number of sections.
 */
int ConfigurationFile::Private::section_count()
{ 
  return (int)_sections.size(); 
}

//--------------------------------------------------------------------------------------------------

/**
 * Returns the total number of keys in all sections.
 */
int ConfigurationFile::Private::key_count()
{
  int result = 0;
  
  for (SectionListIterator iterator = _sections.begin(); iterator != _sections.end(); iterator++)
    result += (int)iterator->keys.size();
  
  return result;
}

//--------------------------------------------------------------------------------------------------

/**
 * Returns the number of keys in the given section. Returns 0 if the section could not be found.
 */
int ConfigurationFile::Private::key_count_for_section(const std::string &section_name)
{
  ConfigSection *section = get_section(section_name, false);
  if (section != NULL)
    return (int)section->keys.size();
  
  return 0;
}

//--------------------------------------------------------------------------------------------------

bool ConfigurationFile::Private::is_dirty()
{
  return _dirty;
}

//--------------------------------------------------------------------------------------------------

/**
 * Converts the given text to a comment string (prefixing it with the comment character) if it is 
 * not empty and does not yet have a comment character at the first position.
 */
std::string ConfigurationFile::Private::make_comment(const std::string &text)
{
  if (text.size() == 0)
    return text;
  
  if (text[0] != '#' && text[0] != ';')
    return "# " + text;
  
  return text;
}

//--------------------------------------------------------------------------------------------------

bool ConfigurationFile::Private::load(const std::string& file_name)
{
  ifstream file(file_name.c_str());
  
  if (file.is_open())
  {
    bool done = false;
    
    std::string line;
    std::string comment;
    ConfigSection* section = get_section("", true); // Start with the default section which must always be there.
    
    while (!done)
    {
      std::getline(file, line);
      
      line = base::trim(line);
      done = file.eof() || file.bad() || file.fail();
      
      // Skip empty lines.
      if (line.size() == 0)
        continue;
      
      switch (line[0])
      {
        case '#':
        case ';':
          if (!comment.empty())
            comment += "\n";
          comment += line;
          break;

        case '[':
          {
            // Start a new section.
            size_t closing_bracket_position = line.rfind(']');
            if (closing_bracket_position != std::string::npos)
              line.erase(closing_bracket_position, 1);
            else
              log_warning("Unterminated section specifier found in file %s: %s\n", file_name.c_str(), line.c_str());

            line.erase(0, 1);
            section = get_section(line, true);
            section->comment = comment;
            comment = "";
          }
          break;

        case '!':
          {
            std::string post_comment;
            std::string::size_type comment_position = line.find('#'); // For post comments only # is allowed.
            if (comment_position != std::string::npos)
            {
              post_comment = line.substr(comment_position, line.size());
              line = line.substr(0, comment_position - 1);
            }

            std::vector<std::string> parts = base::split(line, " ");
            if (parts.size() == 2)
            {
              std::string key = base::tolower(parts[0]);
              if (key == "!include" || key == "!includedir")
              {
                ConfigEntry* entry = get_entry_in_section(key, section->name, true);
                entry->value = parts[1];
                entry->pre_comment = comment;
                entry->post_comment = post_comment;
                comment = "";
              }
              else
                log_warning("Invalid include sequence found in file %s: %s\n", file_name.c_str(), line.c_str());
            }
            else
              log_warning("Invalid include sequence found in file %s: %s\n", file_name.c_str(), line.c_str());
          }
          break;

        default:
          if (line.size() > 0)
          {
            // Normal key/value pair or a single key.
            std::string post_comment;
            std::string::size_type comment_position = line.find('#'); // For post comments only # is allowed.
            if (comment_position != std::string::npos)
            {
              post_comment = line.substr(comment_position, line.size());
              line = line.substr(0, comment_position - 1);
            }
            std::string key = extract_next_word(line);
            std::string value = line;

            if (key.size() > 0)
            {
              ConfigEntry* entry = get_entry_in_section(key, section->name, true);
              entry->value = base::trim(value);
              entry->pre_comment = comment;
              entry->post_comment = post_comment;
              comment = "";
            }
          }
          break;
      }
    }

    _trailing_comments = comment;
  }
  else
    return false;
  
  file.close();
  
  return true;
}

//--------------------------------------------------------------------------------------------------

bool ConfigurationFile::Private::save(const std::string& file_name)
{
  if (file_name.size() == 0)
    return false;
  
  fstream output(file_name.c_str(), ios::out | ios::trunc);
  
  if (output.is_open())
  {
    SectionListIterator section_iterator;
    EntryListIterator entry_iterator;
    ConfigEntry entry;
    
    bool empty = true; // No output written yet.

    // We removed all empty lines on load, so add one for each pre-comment, section comment or section entry
    // (except for the very first entry).
    for (section_iterator = _sections.begin(); section_iterator != _sections.end(); section_iterator++)
    {
      if (!empty)
        output << '\n';

      if (!section_iterator->comment.empty())
      {
        output << make_comment(section_iterator->comment) << '\n';
        empty = false;
      }
      
      if (!section_iterator->name.empty())
      {
        output << "[" << section_iterator->name.c_str() << "]\n";
        empty = false;
      }
      
      for (entry_iterator = section_iterator->keys.begin(); entry_iterator != section_iterator->keys.end();
           entry_iterator++)
      {
        if (!entry_iterator->pre_comment.empty())
        {
          if (!empty)
            output << '\n';

          output << make_comment(entry_iterator->pre_comment) << '\n';
        }

        empty = false;
        if (!entry_iterator->key.empty())
        {
          if (entry_iterator->key.find("!include") == 0) // Include entry?
            output << entry_iterator->key << ' ' << entry_iterator->value;
          else
          {
            if (!entry_iterator->value.empty())
              output << entry_iterator->key << ' ' << EqualIndicators[0] << ' ' << entry_iterator->value;
            else
              output << entry_iterator->key;
          }
        }
        if (!entry_iterator->post_comment.empty())
          output << ' ' << make_comment(entry_iterator->post_comment);
        output << '\n';
      }
    }
    
    if (!_trailing_comments.empty())
    {
      if (!empty)
        output << '\n';
      output << make_comment(_trailing_comments) << '\n';
    }

  }
  else
    return false;
  
  _dirty = false;
  
  output.flush();
  output.close();
  
  return true;
}

//----------------- ConfigurationFile --------------------------------------------------------------

ConfigurationFile::ConfigurationFile(std::string file_name, ConfigFileFlags flags)
{
  data = new Private(file_name, flags);
}

//--------------------------------------------------------------------------------------------------

ConfigurationFile::ConfigurationFile(ConfigFileFlags flags)
{
  data = new Private("", flags);
}

//--------------------------------------------------------------------------------------------------

ConfigurationFile::~ConfigurationFile()
{
  delete data;
}

//--------------------------------------------------------------------------------------------------

void ConfigurationFile::clear_includes(const std::string &section_name)
{
  data->clear_includes(section_name);
}

//--------------------------------------------------------------------------------------------------

void ConfigurationFile::add_include(const std::string &section_name, const std::string &include)
{
  data->add_include(section_name, include);
}

//--------------------------------------------------------------------------------------------------

void ConfigurationFile::add_include_dir(const std::string &section_name, const std::string &include)
{
  data->add_include_dir(section_name, include);
}

//--------------------------------------------------------------------------------------------------

std::vector<std::string> ConfigurationFile::get_includes(const std::string &section_name)
{
  return data->get_includes(section_name);
}

//--------------------------------------------------------------------------------------------------

void ConfigurationFile::clear()
{
  data->clear();
}

//--------------------------------------------------------------------------------------------------

bool ConfigurationFile::is_dirty()
{
  return data->is_dirty();
}

//--------------------------------------------------------------------------------------------------

/**
 * Checks if the a key in a given section exists.
 */
bool ConfigurationFile::has_key(const std::string& key, const std::string& section)
{
  return data->get_entry_in_section(key, section, false) != NULL;
}

//--------------------------------------------------------------------------------------------------

bool ConfigurationFile::has_section(const std::string& section_name)
{
  return data->get_section(section_name, false) != NULL;
}

//--------------------------------------------------------------------------------------------------

/**
 * Loads the given file and adds its content to the current content. Comments will be retained.
 */
bool ConfigurationFile::load(const std::string& file_name)
{
  return data->load(file_name);
}

//--------------------------------------------------------------------------------------------------

/**
 * Saves the content to the given file.
 */
bool ConfigurationFile::save(const std::string& file_name)
{
  return data->save(file_name);
}

//--------------------------------------------------------------------------------------------------

/**
 * Sets the comment for a given entry. Returns true if the entry was found, otherwise false.
 */
bool ConfigurationFile::set_key_pre_comment(std::string key, std::string comment, std::string section_name)
{
  ConfigEntry* entry = data->get_entry_in_section(key, section_name, (data->_flags & AutoCreateKeys) != 0);
  if (entry == NULL)
    return false;
  
  data->_dirty = true;
  entry->pre_comment = comment;

  return true;
}

//--------------------------------------------------------------------------------------------------

/**
 * Sets the comment for a given section. Returns true if the section was found, otherwise false.
 */
bool ConfigurationFile::set_section_comment(std::string section_name, std::string comment)
{
  ConfigSection* section = data->get_section(section_name, (data->_flags & AutoCreateSections) != 0);
  if (section == NULL)
    return false;
  
  data->set_dirty();
  section->comment = comment;
  return true;
}

//--------------------------------------------------------------------------------------------------

bool ConfigurationFile::set_value(std::string key_name, std::string value, std::string section_name)
{
  return data->set_value(key_name, value, section_name);
  
}

//--------------------------------------------------------------------------------------------------

bool ConfigurationFile::set_float(std::string key, float value, std::string section)
{
  char buffer[64];
  snprintf(buffer, 64, "%f", value);
  
  return data->set_value(key, buffer, section);
}

//--------------------------------------------------------------------------------------------------

bool ConfigurationFile::set_int(std::string key, int value, std::string section)
{
  char buffer[64];
  snprintf(buffer, 64, "%d", value);
  
  return data->set_value(key, buffer, section);
}

//--------------------------------------------------------------------------------------------------

bool ConfigurationFile::set_bool(std::string key, bool value, std::string section)
{
  return data->set_value(key, value ?  "True" : "False", section);
}

//--------------------------------------------------------------------------------------------------

/**
 * Returns the value of the given key as string. An empty string is returned if the key could not be
 * found or is empty.
 */
std::string ConfigurationFile::get_value(std::string key, std::string section) 
{
  ConfigEntry* entry = data->get_entry_in_section(key, section, false);
  
  return (entry == NULL) ? "" : entry->value;
}

//--------------------------------------------------------------------------------------------------

double ConfigurationFile::get_float(std::string key, std::string section)
{
  std::string value = base::unquote_identifier(get_value(key, section));
  
  if (value.size() == 0)
    return FLT_MIN;
  
  // This conversion handles invalid entries with more than one letter at the end
  // (those are simply ignored). The right size computation is done in both cases.
  // There's no error handling in case of an overflow.
  double factor = 1;
  switch (::tolower(value[value.size() - 1]))
  {
    // All cases fall through.
  case 'g':
    factor *= 1024;
  case 'm':
    factor *= 1024;
  case 'k':
    factor *= 1024;
    value[value.size() - 1] = 0;
  }
  return factor * base::atof<float>(value, 0.0);
}

//--------------------------------------------------------------------------------------------------

int	ConfigurationFile::get_int(std::string key, std::string section)
{
  std::string value = base::unquote_identifier(get_value(key, section));
  
  if (value.size() == 0)
    return INT_MIN;
  
  // Same as for get_float().
  // Note: for int overflow can happen much quicker with G suffix or large values.
  int factor = 1;
  switch (::tolower(value[value.size() - 1]))
  {
    // All cases fall through.
  case 'g':
    factor *= 1024;
  case 'm':
    factor *= 1024;
  case 'k':
    factor *= 1024;
    value[value.size() - 1] = 0;
  }

  return factor * base::atoi<int>(value, 0);
}

//--------------------------------------------------------------------------------------------------

bool ConfigurationFile::get_bool(std::string key, std::string section)
{
  std::string value = base::tolower(base::unquote_identifier(get_value(key, section)));
  
  if (value == "true" || value == "yes")
    return true;
  

  if (base::atoi<int>(value, 0) != 0)
    return true;

  return false;
}

//--------------------------------------------------------------------------------------------------

bool ConfigurationFile::delete_section(std::string name)
{
  return data->delete_section(name);
}

//--------------------------------------------------------------------------------------------------

bool ConfigurationFile::delete_key(std::string key, std::string section_name)
{
  return data->delete_key(key, section_name);
}

//--------------------------------------------------------------------------------------------------

bool ConfigurationFile::create_key(std::string key, std::string value, std::string pre_comment,
  std::string post_comment, std::string section)
{
  return data->create_key(key, value, pre_comment, post_comment, section);
}

//--------------------------------------------------------------------------------------------------

/**
 * Creates a new section if no section with that name exists already. Returns true if a new section
 * has been created, otherwise false.
 */
bool ConfigurationFile::create_section(std::string section_name, std::string comment)
{
  return data->create_section(section_name, comment);
}

//--------------------------------------------------------------------------------------------------

int ConfigurationFile::section_count() 
{ 
  return data->section_count();
}

//--------------------------------------------------------------------------------------------------

int ConfigurationFile::key_count()
{
  return data->key_count();
}

//--------------------------------------------------------------------------------------------------

int ConfigurationFile::key_count_for_secton(const std::string &section_name)
{
  return data->key_count_for_section(section_name);
}

//--------------------------------------------------------------------------------------------------<|MERGE_RESOLUTION|>--- conflicted
+++ resolved
@@ -215,12 +215,7 @@
   if (section == NULL)
     return;
 
-<<<<<<< HEAD
-  std::remove_if(section->keys.begin(), section->keys.end(), is_include);
-  
-=======
   section->keys.erase(std::remove_if(section->keys.begin(), section->keys.end(), is_include), section->keys.end());
->>>>>>> 8b539be8
   _dirty = true;
 }
 
