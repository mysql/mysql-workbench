/* 
 * Copyright (c) 2007, 2014, Oracle and/or its affiliates. All rights reserved.
 *
 * This program is free software; you can redistribute it and/or
 * modify it under the terms of the GNU General Public License as
 * published by the Free Software Foundation; version 2 of the
 * License.
 * 
 * This program is distributed in the hope that it will be useful,
 * but WITHOUT ANY WARRANTY; without even the implied warranty of
 * MERCHANTABILITY or FITNESS FOR A PARTICULAR PURPOSE. See the
 * GNU General Public License for more details.
 * 
 * You should have received a copy of the GNU General Public License
 * along with this program; if not, write to the Free Software
 * Foundation, Inc., 51 Franklin St, Fifth Floor, Boston, MA
 * 02110-1301  USA
 */

#pragma once
<<<<<<< HEAD

#define MIN_SERVER_VERSION 50100
#define MAX_SERVER_VERSION 99999

#ifdef _WIN32
  #pragma warning(disable:4251) // class needs to have dll-interface
=======

#ifdef _WIN32
  #pragma warning(disable:4251)
>>>>>>> 60e99a63

  #ifdef BASELIBRARY_EXPORTS
    #define BASELIBRARY_PUBLIC_FUNC __declspec(dllexport)
  #else
    #define BASELIBRARY_PUBLIC_FUNC __declspec(dllimport)
  #endif
#else
  #define BASELIBRARY_PUBLIC_FUNC
#endif

#if defined(_WIN32) || defined(__APPLE)
  #define HAVE_PRECOMPILED_HEADERS
#endif

#ifndef HAVE_PRECOMPILED_HEADERS
#include <string>
#include <math.h>
#endif

#ifdef _WIN32
  #ifndef strcasecmp
    #define strcasecmp _stricmp
    #define strncasecmp _strnicmp
  #endif

  #ifndef snprintf
    #define HAVE_SNPRINTF 1 // For python libs.
    #define snprintf _snprintf_s
  #endif

#endif // _WIN32<|MERGE_RESOLUTION|>--- conflicted
+++ resolved
@@ -18,18 +18,12 @@
  */
 
 #pragma once
-<<<<<<< HEAD
 
 #define MIN_SERVER_VERSION 50100
 #define MAX_SERVER_VERSION 99999
 
 #ifdef _WIN32
   #pragma warning(disable:4251) // class needs to have dll-interface
-=======
-
-#ifdef _WIN32
-  #pragma warning(disable:4251)
->>>>>>> 60e99a63
 
   #ifdef BASELIBRARY_EXPORTS
     #define BASELIBRARY_PUBLIC_FUNC __declspec(dllexport)
