/* 
 * Copyright (c) 2011, 2015, Oracle and/or its affiliates. All rights reserved.
 *
 * This library is free software; you can redistribute it and/or
 * modify it under the terms of the GNU Lesser General Public
 * License as published by the Free Software Foundation; either
 * version 2 of the License, or (at your option) any later version.
 *
 * This library is distributed in the hope that it will be useful,
 * but WITHOUT ANY WARRANTY; without even the implied warranty of
 * MERCHANTABILITY or FITNESS FOR A PARTICULAR PURPOSE.  See the GNU
 * Lesser General Public License for more details.
 *
 * You should have received a copy of the GNU Lesser General Public
 * License along with this library; if not, write to the
 * Free Software Foundation, Inc., 59 Temple Place - Suite 330,
 * Boston, MA 02111-1307, USA.
 */

#pragma once

#include "common.h"
#include <list>
#include <string>
#include <stdexcept>

namespace base
{
  enum error_code
  {
    success = 0,
    file_not_found = -1,
    already_exists = -2,
    access_denied = -3,
    other_error = -1000
  };
    
  #ifdef _WIN32
    #pragma warning(disable: 4275) // non dll-interface class used as base dll-interface class.
  #endif
  
  class BASELIBRARY_PUBLIC_FUNC file_error : public std::runtime_error
  {
    int sys_error_code;
  public:
    file_error(const std::string &text, int err);
    
    error_code code();
    int sys_code();
  };
  
  BASELIBRARY_PUBLIC_FUNC std::list<std::string> scan_for_files_matching(const std::string &pattern,
    bool recursive = false);

  class BASELIBRARY_PUBLIC_FUNC file_locked_error : public std::runtime_error
  {
  public:
    file_locked_error(const std::string &msg) : std::runtime_error(msg)
    {}
  };
  
  struct BASELIBRARY_PUBLIC_FUNC LockFile 
  {
#ifdef _WIN32
    #pragma warning(disable: 4251) // DLL interface required for std::string member.
    #pragma warning(disable: 4290) // C++ exception specification ignored.
    HANDLE handle;
#else
    int fd;
#endif

    std::string path;
    enum Status
    {
      LockedSelf, // lock file exists and is the process itself
      LockedOther, // lock file exists and its owner is running
      NotLocked,
    };
    
    LockFile(const std::string &path) throw (std::invalid_argument, std::runtime_error, file_locked_error);
    ~LockFile();
#undef check // there's a #define check in osx
    static Status check(const std::string &path);
  };


  class BASELIBRARY_PUBLIC_FUNC FileHandle
  {
    FILE *_file;
  public:
    FileHandle() : _file(NULL) {}
    FileHandle(const char *filename, const char *mode, bool throw_on_fail= true);
    FileHandle(FileHandle &fh) : _file(NULL) { swap(fh); }
    ~FileHandle() { dispose(); }
    void swap(FileHandle &fh);
    operator bool() const { return (!_file); }
    FileHandle & operator =(FileHandle &fh); // will pass ownership of FILE from assigned obj to this
    //  NOTE: Never close this handle, because it's managed by the FileHandle class.
    FILE * file() { return _file; }
    void dispose();
  };


  // creates the directory, returns false if the directory exists.. throws exception on error
  BASELIBRARY_PUBLIC_FUNC bool create_directory(const std::string &path, int mode, bool with_parents=false);
  
  BASELIBRARY_PUBLIC_FUNC bool remove(const std::string &path);
  BASELIBRARY_PUBLIC_FUNC bool tryRemove(const std::string &path);

  BASELIBRARY_PUBLIC_FUNC bool remove_recursive(const std::string &path);

  BASELIBRARY_PUBLIC_FUNC void rename(const std::string &from, const std::string &to);

  BASELIBRARY_PUBLIC_FUNC bool file_exists(const std::string &path);
  BASELIBRARY_PUBLIC_FUNC bool is_directory(const std::string &path);

  // file.ext -> .ext
  BASELIBRARY_PUBLIC_FUNC std::string extension(const std::string &path);
  // returns path.ext (if path has no ext, it will add it)
  BASELIBRARY_PUBLIC_FUNC std::string appendExtensionIfNeeded(const std::string &path, const std::string &ext);
  // returns . if no dirname in path
  BASELIBRARY_PUBLIC_FUNC std::string dirname(const std::string &path);
  // returns . if no filename in path
  BASELIBRARY_PUBLIC_FUNC std::string basename(const std::string &path);
  
  // file.ext -> file
  BASELIBRARY_PUBLIC_FUNC std::string strip_extension(const std::string &path);
  BASELIBRARY_PUBLIC_FUNC bool file_mtime(const std::string &path, time_t &mtime);
<<<<<<< HEAD

  BASELIBRARY_PUBLIC_FUNC std::string joinPath(const char *prefix, ...);
  BASELIBRARY_PUBLIC_FUNC std::string makePath(const std::string &prefix, const std::string &file);

  BASELIBRARY_PUBLIC_FUNC std::string pathlistAppend(const std::string &l, const std::string &s);
  BASELIBRARY_PUBLIC_FUNC std::string pathlistPrepend(const std::string &l, const std::string &s);

};

#endif
=======
  BASELIBRARY_PUBLIC_FUNC std::string join_path(const char *prefix, ...);
  BASELIBRARY_PUBLIC_FUNC std::string relativePath(const std::string &basePath, const std::string &pathToMakeRelative);
};
>>>>>>> fafcff9e
<|MERGE_RESOLUTION|>--- conflicted
+++ resolved
@@ -126,19 +126,12 @@
   // file.ext -> file
   BASELIBRARY_PUBLIC_FUNC std::string strip_extension(const std::string &path);
   BASELIBRARY_PUBLIC_FUNC bool file_mtime(const std::string &path, time_t &mtime);
-<<<<<<< HEAD
 
   BASELIBRARY_PUBLIC_FUNC std::string joinPath(const char *prefix, ...);
   BASELIBRARY_PUBLIC_FUNC std::string makePath(const std::string &prefix, const std::string &file);
+  BASELIBRARY_PUBLIC_FUNC std::string relativePath(const std::string &basePath, const std::string &pathToMakeRelative);
 
   BASELIBRARY_PUBLIC_FUNC std::string pathlistAppend(const std::string &l, const std::string &s);
   BASELIBRARY_PUBLIC_FUNC std::string pathlistPrepend(const std::string &l, const std::string &s);
 
-};
-
-#endif
-=======
-  BASELIBRARY_PUBLIC_FUNC std::string join_path(const char *prefix, ...);
-  BASELIBRARY_PUBLIC_FUNC std::string relativePath(const std::string &basePath, const std::string &pathToMakeRelative);
-};
->>>>>>> fafcff9e
+};