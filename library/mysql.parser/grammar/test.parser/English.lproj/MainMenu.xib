<?xml version="1.0" encoding="UTF-8" standalone="no"?>
<<<<<<< HEAD
<document type="com.apple.InterfaceBuilder3.Cocoa.XIB" version="3.0" toolsVersion="7702" systemVersion="14D136" targetRuntime="MacOSX.Cocoa" propertyAccessControl="none">
    <dependencies>
        <deployment identifier="macosx"/>
        <plugIn identifier="com.apple.InterfaceBuilder.CocoaPlugin" version="7702"/>
=======
<document type="com.apple.InterfaceBuilder3.Cocoa.XIB" version="3.0" toolsVersion="9060" systemVersion="15B42" targetRuntime="MacOSX.Cocoa" propertyAccessControl="none">
    <dependencies>
        <deployment identifier="macosx"/>
        <plugIn identifier="com.apple.InterfaceBuilder.CocoaPlugin" version="9060"/>
>>>>>>> e033f0be
    </dependencies>
    <objects>
        <customObject id="-2" userLabel="File's Owner">
            <connections>
                <outlet property="delegate" destination="494" id="495"/>
            </connections>
        </customObject>
        <customObject id="-1" userLabel="First Responder" customClass="FirstResponder"/>
        <customObject id="-3" userLabel="Application" customClass="NSObject"/>
        <menu title="AMainMenu" systemMenu="main" id="29">
            <items>
                <menuItem title="mysql.parser" id="56">
                    <menu key="submenu" title="mysql.parser" systemMenu="apple" id="57">
                        <items>
                            <menuItem title="About mysql.parser" id="58">
                                <modifierMask key="keyEquivalentModifierMask"/>
                                <connections>
                                    <action selector="orderFrontStandardAboutPanel:" target="-2" id="142"/>
                                </connections>
                            </menuItem>
                            <menuItem isSeparatorItem="YES" id="236">
                                <modifierMask key="keyEquivalentModifierMask" command="YES"/>
                            </menuItem>
                            <menuItem title="Preferences…" keyEquivalent="," id="129"/>
                            <menuItem isSeparatorItem="YES" id="143">
                                <modifierMask key="keyEquivalentModifierMask" command="YES"/>
                            </menuItem>
                            <menuItem title="Services" id="131">
                                <menu key="submenu" title="Services" systemMenu="services" id="130"/>
                            </menuItem>
                            <menuItem isSeparatorItem="YES" id="144">
                                <modifierMask key="keyEquivalentModifierMask" command="YES"/>
                            </menuItem>
                            <menuItem title="Hide mysql.parser" keyEquivalent="h" id="134">
                                <connections>
                                    <action selector="hide:" target="-1" id="367"/>
                                </connections>
                            </menuItem>
                            <menuItem title="Hide Others" keyEquivalent="h" id="145">
                                <modifierMask key="keyEquivalentModifierMask" option="YES" command="YES"/>
                                <connections>
                                    <action selector="hideOtherApplications:" target="-1" id="368"/>
                                </connections>
                            </menuItem>
                            <menuItem title="Show All" id="150">
                                <connections>
                                    <action selector="unhideAllApplications:" target="-1" id="370"/>
                                </connections>
                            </menuItem>
                            <menuItem isSeparatorItem="YES" id="149">
                                <modifierMask key="keyEquivalentModifierMask" command="YES"/>
                            </menuItem>
                            <menuItem title="Quit mysql.parser" keyEquivalent="q" id="136">
                                <connections>
                                    <action selector="terminate:" target="-3" id="449"/>
                                </connections>
                            </menuItem>
                        </items>
                    </menu>
                </menuItem>
                <menuItem title="File" id="83">
                    <menu key="submenu" title="File" id="81">
                        <items>
                            <menuItem title="New" keyEquivalent="n" id="82">
                                <connections>
                                    <action selector="newDocument:" target="-1" id="373"/>
                                </connections>
                            </menuItem>
                            <menuItem title="Open…" keyEquivalent="o" id="72">
                                <connections>
                                    <action selector="openDocument:" target="-1" id="374"/>
                                </connections>
                            </menuItem>
                            <menuItem title="Open Recent" id="124">
                                <menu key="submenu" title="Open Recent" systemMenu="recentDocuments" id="125">
                                    <items>
                                        <menuItem title="Clear Menu" id="126">
                                            <connections>
                                                <action selector="clearRecentDocuments:" target="-1" id="127"/>
                                            </connections>
                                        </menuItem>
                                    </items>
                                </menu>
                            </menuItem>
                            <menuItem isSeparatorItem="YES" id="79">
                                <modifierMask key="keyEquivalentModifierMask" command="YES"/>
                            </menuItem>
                            <menuItem title="Close" keyEquivalent="w" id="73">
                                <connections>
                                    <action selector="performClose:" target="-1" id="193"/>
                                </connections>
                            </menuItem>
                            <menuItem title="Save" keyEquivalent="s" id="75">
                                <connections>
                                    <action selector="saveDocument:" target="-1" id="362"/>
                                </connections>
                            </menuItem>
                            <menuItem title="Save As…" keyEquivalent="S" id="80">
                                <modifierMask key="keyEquivalentModifierMask" shift="YES" command="YES"/>
                                <connections>
                                    <action selector="saveDocumentAs:" target="-1" id="363"/>
                                </connections>
                            </menuItem>
                            <menuItem title="Revert to Saved" id="112">
                                <modifierMask key="keyEquivalentModifierMask"/>
                                <connections>
                                    <action selector="revertDocumentToSaved:" target="-1" id="364"/>
                                </connections>
                            </menuItem>
                            <menuItem isSeparatorItem="YES" id="74">
                                <modifierMask key="keyEquivalentModifierMask" command="YES"/>
                            </menuItem>
                            <menuItem title="Page Setup..." keyEquivalent="P" id="77">
                                <modifierMask key="keyEquivalentModifierMask" shift="YES" command="YES"/>
                                <connections>
                                    <action selector="runPageLayout:" target="-1" id="87"/>
                                </connections>
                            </menuItem>
                            <menuItem title="Print…" keyEquivalent="p" id="78">
                                <connections>
                                    <action selector="print:" target="-1" id="86"/>
                                </connections>
                            </menuItem>
                        </items>
                    </menu>
                </menuItem>
                <menuItem title="Edit" id="217">
                    <menu key="submenu" title="Edit" id="205">
                        <items>
                            <menuItem title="Undo" keyEquivalent="z" id="207">
                                <connections>
                                    <action selector="undo:" target="-1" id="223"/>
                                </connections>
                            </menuItem>
                            <menuItem title="Redo" keyEquivalent="Z" id="215">
                                <modifierMask key="keyEquivalentModifierMask" shift="YES" command="YES"/>
                            </menuItem>
                            <menuItem isSeparatorItem="YES" id="206">
                                <modifierMask key="keyEquivalentModifierMask" command="YES"/>
                            </menuItem>
                            <menuItem title="Cut" keyEquivalent="x" id="199">
                                <connections>
                                    <action selector="cut:" target="-1" id="228"/>
                                </connections>
                            </menuItem>
                            <menuItem title="Copy" keyEquivalent="c" id="197">
                                <connections>
                                    <action selector="copy:" target="-1" id="224"/>
                                </connections>
                            </menuItem>
                            <menuItem title="Paste" keyEquivalent="v" id="203">
                                <connections>
                                    <action selector="paste:" target="-1" id="226"/>
                                </connections>
                            </menuItem>
                            <menuItem title="Delete" id="202">
                                <connections>
                                    <action selector="delete:" target="-1" id="235"/>
                                </connections>
                            </menuItem>
                            <menuItem title="Select All" keyEquivalent="a" id="198">
                                <connections>
                                    <action selector="selectAll:" target="-1" id="232"/>
                                </connections>
                            </menuItem>
                            <menuItem isSeparatorItem="YES" id="214">
                                <modifierMask key="keyEquivalentModifierMask" command="YES"/>
                            </menuItem>
                            <menuItem title="Find" id="218">
                                <menu key="submenu" title="Find" id="220">
                                    <items>
                                        <menuItem title="Find…" tag="1" keyEquivalent="f" id="209"/>
                                        <menuItem title="Find Next" tag="2" keyEquivalent="g" id="208"/>
                                        <menuItem title="Find Previous" tag="3" keyEquivalent="G" id="213">
                                            <modifierMask key="keyEquivalentModifierMask" shift="YES" command="YES"/>
                                        </menuItem>
                                        <menuItem title="Use Selection for Find" tag="7" keyEquivalent="e" id="221"/>
                                        <menuItem title="Jump to Selection" keyEquivalent="j" id="210"/>
                                    </items>
                                </menu>
                            </menuItem>
                            <menuItem isSeparatorItem="YES" id="633"/>
                            <menuItem title="Parse" id="634">
                                <string key="keyEquivalent" base64-UTF8="YES">
DQ
</string>
                                <connections>
                                    <action selector="parse:" target="494" id="636"/>
                                </connections>
                            </menuItem>
                            <menuItem title="Parse from Clipboard" id="635">
                                <string key="keyEquivalent" base64-UTF8="YES">
DQ
</string>
                                <modifierMask key="keyEquivalentModifierMask" control="YES" command="YES"/>
                                <connections>
                                    <action selector="parseFromClipboard:" target="494" id="637"/>
                                </connections>
                            </menuItem>
                        </items>
                    </menu>
                </menuItem>
                <menuItem title="Format" id="375">
                    <modifierMask key="keyEquivalentModifierMask"/>
                    <menu key="submenu" title="Format" id="376">
                        <items>
                            <menuItem title="Font" id="377">
                                <modifierMask key="keyEquivalentModifierMask"/>
                                <menu key="submenu" title="Font" systemMenu="font" id="388">
                                    <items>
                                        <menuItem title="Show Fonts" keyEquivalent="t" id="389">
                                            <connections>
                                                <action selector="orderFrontFontPanel:" target="420" id="424"/>
                                            </connections>
                                        </menuItem>
                                        <menuItem title="Bold" tag="2" keyEquivalent="b" id="390">
                                            <connections>
                                                <action selector="addFontTrait:" target="420" id="421"/>
                                            </connections>
                                        </menuItem>
                                        <menuItem title="Italic" tag="1" keyEquivalent="i" id="391">
                                            <connections>
                                                <action selector="addFontTrait:" target="420" id="422"/>
                                            </connections>
                                        </menuItem>
                                        <menuItem title="Underline" keyEquivalent="u" id="392">
                                            <connections>
                                                <action selector="underline:" target="-1" id="432"/>
                                            </connections>
                                        </menuItem>
                                        <menuItem isSeparatorItem="YES" id="393"/>
                                        <menuItem title="Bigger" tag="3" keyEquivalent="+" id="394">
                                            <connections>
                                                <action selector="modifyFont:" target="420" id="425"/>
                                            </connections>
                                        </menuItem>
                                        <menuItem title="Smaller" tag="4" keyEquivalent="-" id="395">
                                            <connections>
                                                <action selector="modifyFont:" target="420" id="423"/>
                                            </connections>
                                        </menuItem>
                                        <menuItem isSeparatorItem="YES" id="396"/>
                                        <menuItem title="Kern" id="397">
                                            <modifierMask key="keyEquivalentModifierMask"/>
                                            <menu key="submenu" title="Kern" id="415">
                                                <items>
                                                    <menuItem title="Use Default" id="416">
                                                        <modifierMask key="keyEquivalentModifierMask"/>
                                                        <connections>
                                                            <action selector="useStandardKerning:" target="-1" id="438"/>
                                                        </connections>
                                                    </menuItem>
                                                    <menuItem title="Use None" id="417">
                                                        <modifierMask key="keyEquivalentModifierMask"/>
                                                        <connections>
                                                            <action selector="turnOffKerning:" target="-1" id="441"/>
                                                        </connections>
                                                    </menuItem>
                                                    <menuItem title="Tighten" id="418">
                                                        <modifierMask key="keyEquivalentModifierMask"/>
                                                        <connections>
                                                            <action selector="tightenKerning:" target="-1" id="431"/>
                                                        </connections>
                                                    </menuItem>
                                                    <menuItem title="Loosen" id="419">
                                                        <modifierMask key="keyEquivalentModifierMask"/>
                                                        <connections>
                                                            <action selector="loosenKerning:" target="-1" id="435"/>
                                                        </connections>
                                                    </menuItem>
                                                </items>
                                            </menu>
                                        </menuItem>
                                        <menuItem title="Ligature" id="398">
                                            <modifierMask key="keyEquivalentModifierMask"/>
                                            <menu key="submenu" title="Ligature" id="411">
                                                <items>
                                                    <menuItem title="Use Default" id="412">
                                                        <modifierMask key="keyEquivalentModifierMask"/>
                                                        <connections>
                                                            <action selector="useStandardLigatures:" target="-1" id="439"/>
                                                        </connections>
                                                    </menuItem>
                                                    <menuItem title="Use None" id="413">
                                                        <modifierMask key="keyEquivalentModifierMask"/>
                                                        <connections>
                                                            <action selector="turnOffLigatures:" target="-1" id="440"/>
                                                        </connections>
                                                    </menuItem>
                                                    <menuItem title="Use All" id="414">
                                                        <modifierMask key="keyEquivalentModifierMask"/>
                                                        <connections>
                                                            <action selector="useAllLigatures:" target="-1" id="434"/>
                                                        </connections>
                                                    </menuItem>
                                                </items>
                                            </menu>
                                        </menuItem>
                                        <menuItem title="Baseline" id="399">
                                            <modifierMask key="keyEquivalentModifierMask"/>
                                            <menu key="submenu" title="Baseline" id="405">
                                                <items>
                                                    <menuItem title="Use Default" id="406">
                                                        <modifierMask key="keyEquivalentModifierMask"/>
                                                        <connections>
                                                            <action selector="unscript:" target="-1" id="437"/>
                                                        </connections>
                                                    </menuItem>
                                                    <menuItem title="Superscript" id="407">
                                                        <modifierMask key="keyEquivalentModifierMask"/>
                                                        <connections>
                                                            <action selector="superscript:" target="-1" id="430"/>
                                                        </connections>
                                                    </menuItem>
                                                    <menuItem title="Subscript" id="408">
                                                        <modifierMask key="keyEquivalentModifierMask"/>
                                                        <connections>
                                                            <action selector="subscript:" target="-1" id="429"/>
                                                        </connections>
                                                    </menuItem>
                                                    <menuItem title="Raise" id="409">
                                                        <modifierMask key="keyEquivalentModifierMask"/>
                                                        <connections>
                                                            <action selector="raiseBaseline:" target="-1" id="426"/>
                                                        </connections>
                                                    </menuItem>
                                                    <menuItem title="Lower" id="410">
                                                        <modifierMask key="keyEquivalentModifierMask"/>
                                                        <connections>
                                                            <action selector="lowerBaseline:" target="-1" id="427"/>
                                                        </connections>
                                                    </menuItem>
                                                </items>
                                            </menu>
                                        </menuItem>
                                        <menuItem isSeparatorItem="YES" id="400"/>
                                        <menuItem title="Show Colors" keyEquivalent="C" id="401">
                                            <connections>
                                                <action selector="orderFrontColorPanel:" target="-1" id="433"/>
                                            </connections>
                                        </menuItem>
                                        <menuItem isSeparatorItem="YES" id="402"/>
                                        <menuItem title="Copy Style" keyEquivalent="c" id="403">
                                            <modifierMask key="keyEquivalentModifierMask" option="YES" command="YES"/>
                                            <connections>
                                                <action selector="copyFont:" target="-1" id="428"/>
                                            </connections>
                                        </menuItem>
                                        <menuItem title="Paste Style" keyEquivalent="v" id="404">
                                            <modifierMask key="keyEquivalentModifierMask" option="YES" command="YES"/>
                                            <connections>
                                                <action selector="pasteFont:" target="-1" id="436"/>
                                            </connections>
                                        </menuItem>
                                    </items>
                                </menu>
                            </menuItem>
                            <menuItem title="Text" id="496">
                                <modifierMask key="keyEquivalentModifierMask"/>
                                <menu key="submenu" title="Text" id="497">
                                    <items>
                                        <menuItem title="Align Left" keyEquivalent="{" id="498">
                                            <connections>
                                                <action selector="alignLeft:" target="-1" id="524"/>
                                            </connections>
                                        </menuItem>
                                        <menuItem title="Center" keyEquivalent="|" id="499">
                                            <connections>
                                                <action selector="alignCenter:" target="-1" id="518"/>
                                            </connections>
                                        </menuItem>
                                        <menuItem title="Justify" id="500">
                                            <modifierMask key="keyEquivalentModifierMask"/>
                                        </menuItem>
                                        <menuItem title="Align Right" keyEquivalent="}" id="501">
                                            <connections>
                                                <action selector="alignRight:" target="-1" id="521"/>
                                            </connections>
                                        </menuItem>
                                        <menuItem isSeparatorItem="YES" id="502"/>
                                        <menuItem title="Writing Direction" id="503">
                                            <modifierMask key="keyEquivalentModifierMask"/>
                                            <menu key="submenu" title="Writing Direction" id="508">
                                                <items>
                                                    <menuItem title="Paragraph" enabled="NO" id="509">
                                                        <modifierMask key="keyEquivalentModifierMask"/>
                                                    </menuItem>
                                                    <menuItem id="510">
                                                        <string key="title">	Default</string>
                                                        <modifierMask key="keyEquivalentModifierMask"/>
                                                    </menuItem>
                                                    <menuItem id="511">
                                                        <string key="title">	Left to Right</string>
                                                        <modifierMask key="keyEquivalentModifierMask"/>
                                                    </menuItem>
                                                    <menuItem id="512">
                                                        <string key="title">	Right to Left</string>
                                                        <modifierMask key="keyEquivalentModifierMask"/>
                                                    </menuItem>
                                                    <menuItem isSeparatorItem="YES" id="513"/>
                                                    <menuItem title="Selection" enabled="NO" id="514">
                                                        <modifierMask key="keyEquivalentModifierMask"/>
                                                    </menuItem>
                                                    <menuItem id="515">
                                                        <string key="title">	Default</string>
                                                        <modifierMask key="keyEquivalentModifierMask"/>
                                                    </menuItem>
                                                    <menuItem id="516">
                                                        <string key="title">	Left to Right</string>
                                                        <modifierMask key="keyEquivalentModifierMask"/>
                                                    </menuItem>
                                                    <menuItem id="517">
                                                        <string key="title">	Right to Left</string>
                                                        <modifierMask key="keyEquivalentModifierMask"/>
                                                    </menuItem>
                                                </items>
                                            </menu>
                                        </menuItem>
                                        <menuItem isSeparatorItem="YES" id="504"/>
                                        <menuItem title="Show Ruler" id="505">
                                            <modifierMask key="keyEquivalentModifierMask"/>
                                            <connections>
                                                <action selector="toggleRuler:" target="-1" id="520"/>
                                            </connections>
                                        </menuItem>
                                        <menuItem title="Copy Ruler" keyEquivalent="c" id="506">
                                            <modifierMask key="keyEquivalentModifierMask" control="YES" command="YES"/>
                                            <connections>
                                                <action selector="copyRuler:" target="-1" id="522"/>
                                            </connections>
                                        </menuItem>
                                        <menuItem title="Paste Ruler" keyEquivalent="v" id="507">
                                            <modifierMask key="keyEquivalentModifierMask" control="YES" command="YES"/>
                                            <connections>
                                                <action selector="pasteRuler:" target="-1" id="519"/>
                                            </connections>
                                        </menuItem>
                                    </items>
                                </menu>
                            </menuItem>
                        </items>
                    </menu>
                </menuItem>
                <menuItem title="View" id="295"/>
                <menuItem title="Window" id="19">
                    <menu key="submenu" title="Window" systemMenu="window" id="24">
                        <items>
                            <menuItem title="Minimize" keyEquivalent="m" id="23">
                                <connections>
                                    <action selector="performMiniaturize:" target="-1" id="37"/>
                                </connections>
                            </menuItem>
                            <menuItem title="Zoom" id="239">
                                <connections>
                                    <action selector="performZoom:" target="-1" id="240"/>
                                </connections>
                            </menuItem>
                            <menuItem isSeparatorItem="YES" id="92">
                                <modifierMask key="keyEquivalentModifierMask" command="YES"/>
                            </menuItem>
                            <menuItem title="Bring All to Front" id="5">
                                <connections>
                                    <action selector="arrangeInFront:" target="-1" id="39"/>
                                </connections>
                            </menuItem>
                        </items>
                    </menu>
                </menuItem>
                <menuItem title="Help" id="490">
                    <modifierMask key="keyEquivalentModifierMask"/>
                </menuItem>
            </items>
        </menu>
        <window title="mysql.parser" allowsToolTipsWhenApplicationIsInactive="NO" autorecalculatesKeyViewLoop="NO" frameAutosaveName="mysql.parser.test" animationBehavior="default" id="371">
            <windowStyleMask key="styleMask" titled="YES" closable="YES" miniaturizable="YES" resizable="YES" unifiedTitleAndToolbar="YES"/>
            <windowPositionMask key="initialPositionMask" leftStrut="YES" rightStrut="YES" topStrut="YES" bottomStrut="YES"/>
            <rect key="contentRect" x="335" y="92" width="893" height="700"/>
            <rect key="screenRect" x="0.0" y="0.0" width="1920" height="1058"/>
            <view key="contentView" id="372">
                <rect key="frame" x="0.0" y="0.0" width="893" height="700"/>
                <autoresizingMask key="autoresizingMask"/>
                <subviews>
                    <tabView id="560">
                        <rect key="frame" x="10" y="10" width="868" height="623"/>
                        <autoresizingMask key="autoresizingMask" widthSizable="YES" heightSizable="YES"/>
                        <animations/>
                        <font key="font" metaFont="system"/>
                        <tabViewItems>
                            <tabViewItem label="Single Query" identifier="1" id="561">
                                <view key="view" id="562">
                                    <rect key="frame" x="10" y="33" width="848" height="577"/>
                                    <autoresizingMask key="autoresizingMask" widthSizable="YES" heightSizable="YES"/>
                                    <subviews>
                                        <scrollView horizontalLineScroll="10" horizontalPageScroll="10" verticalLineScroll="10" verticalPageScroll="10" hasHorizontalScroller="NO" usesPredominantAxisScrolling="NO" id="535">
                                            <rect key="frame" x="18" y="435" width="813" height="139"/>
                                            <autoresizingMask key="autoresizingMask" widthSizable="YES" flexibleMinY="YES"/>
                                            <clipView key="contentView" id="8CW-wP-ihz">
                                                <rect key="frame" x="1" y="1" width="811" height="137"/>
                                                <autoresizingMask key="autoresizingMask" widthSizable="YES" heightSizable="YES"/>
                                                <subviews>
                                                    <textView importsGraphics="NO" richText="NO" horizontallyResizable="YES" allowsUndo="YES" verticallyResizable="YES" allowsNonContiguousLayout="YES" id="538">
                                                        <rect key="frame" x="0.0" y="0.0" width="811" height="137"/>
                                                        <autoresizingMask key="autoresizingMask" widthSizable="YES" heightSizable="YES"/>
                                                        <animations/>
                                                        <color key="backgroundColor" white="1" alpha="1" colorSpace="calibratedWhite"/>
                                                        <size key="minSize" width="811" height="137"/>
                                                        <size key="maxSize" width="10000000" height="10000000"/>
                                                        <color key="insertionPointColor" white="0.0" alpha="1" colorSpace="calibratedWhite"/>
                                                        <size key="minSize" width="811" height="137"/>
                                                        <size key="maxSize" width="10000000" height="10000000"/>
                                                        <connections>
                                                            <outlet property="delegate" destination="494" id="632"/>
                                                        </connections>
                                                    </textView>
                                                </subviews>
                                                <animations/>
                                                <color key="backgroundColor" white="1" alpha="1" colorSpace="calibratedWhite"/>
                                            </clipView>
                                            <animations/>
                                            <scroller key="horizontalScroller" hidden="YES" verticalHuggingPriority="750" doubleValue="1" horizontal="YES" id="537">
                                                <rect key="frame" x="-100" y="-100" width="87" height="18"/>
                                                <autoresizingMask key="autoresizingMask"/>
                                                <animations/>
                                            </scroller>
                                            <scroller key="verticalScroller" verticalHuggingPriority="750" doubleValue="1" horizontal="NO" id="536">
                                                <rect key="frame" x="796" y="1" width="16" height="137"/>
                                                <autoresizingMask key="autoresizingMask"/>
                                                <animations/>
                                            </scroller>
                                        </scrollView>
                                        <button verticalHuggingPriority="750" id="540">
                                            <rect key="frame" x="741" y="9" width="96" height="32"/>
                                            <autoresizingMask key="autoresizingMask" flexibleMinX="YES" flexibleMaxY="YES"/>
                                            <animations/>
                                            <buttonCell key="cell" type="push" title="Parse" bezelStyle="rounded" alignment="center" borderStyle="border" imageScaling="proportionallyDown" inset="2" id="541">
                                                <behavior key="behavior" pushIn="YES" lightByBackground="YES" lightByGray="YES"/>
                                                <font key="font" metaFont="system"/>
                                            </buttonCell>
                                            <connections>
                                                <action selector="parse:" target="494" id="542"/>
                                            </connections>
                                        </button>
                                        <scrollView horizontalLineScroll="10" horizontalPageScroll="10" verticalLineScroll="10" verticalPageScroll="10" hasHorizontalScroller="NO" usesPredominantAxisScrolling="NO" id="550">
                                            <rect key="frame" x="18" y="57" width="813" height="266"/>
                                            <autoresizingMask key="autoresizingMask" widthSizable="YES" heightSizable="YES"/>
                                            <clipView key="contentView" id="tHg-fa-tjR">
                                                <rect key="frame" x="1" y="1" width="811" height="264"/>
                                                <autoresizingMask key="autoresizingMask" widthSizable="YES" heightSizable="YES"/>
                                                <subviews>
                                                    <textView editable="NO" importsGraphics="NO" allowsUndo="YES" verticallyResizable="YES" allowsNonContiguousLayout="YES" smartInsertDelete="YES" id="553">
                                                        <rect key="frame" x="0.0" y="0.0" width="811" height="264"/>
                                                        <autoresizingMask key="autoresizingMask" widthSizable="YES" heightSizable="YES"/>
                                                        <animations/>
                                                        <color key="backgroundColor" white="1" alpha="1" colorSpace="calibratedWhite"/>
                                                        <size key="minSize" width="811" height="264"/>
                                                        <size key="maxSize" width="1501" height="10000000"/>
                                                        <color key="insertionPointColor" white="0.0" alpha="1" colorSpace="calibratedWhite"/>
                                                        <size key="minSize" width="811" height="264"/>
                                                        <size key="maxSize" width="1501" height="10000000"/>
                                                    </textView>
                                                </subviews>
                                                <animations/>
                                                <color key="backgroundColor" white="1" alpha="1" colorSpace="calibratedWhite"/>
                                            </clipView>
                                            <animations/>
                                            <scroller key="horizontalScroller" hidden="YES" verticalHuggingPriority="750" doubleValue="1" horizontal="YES" id="552">
                                                <rect key="frame" x="-100" y="-100" width="87" height="18"/>
                                                <autoresizingMask key="autoresizingMask"/>
                                                <animations/>
                                            </scroller>
                                            <scroller key="verticalScroller" verticalHuggingPriority="750" doubleValue="1" horizontal="NO" id="551">
                                                <rect key="frame" x="796" y="1" width="16" height="264"/>
                                                <autoresizingMask key="autoresizingMask"/>
                                                <animations/>
                                            </scroller>
                                        </scrollView>
                                        <scrollView horizontalLineScroll="10" horizontalPageScroll="10" verticalLineScroll="10" verticalPageScroll="10" hasHorizontalScroller="NO" usesPredominantAxisScrolling="NO" id="555">
                                            <rect key="frame" x="18" y="331" width="813" height="96"/>
                                            <autoresizingMask key="autoresizingMask" widthSizable="YES" flexibleMinY="YES"/>
                                            <clipView key="contentView" id="hw1-bC-9lE">
                                                <rect key="frame" x="1" y="1" width="811" height="94"/>
                                                <autoresizingMask key="autoresizingMask" widthSizable="YES" heightSizable="YES"/>
                                                <subviews>
                                                    <textView editable="NO" drawsBackground="NO" importsGraphics="NO" richText="NO" verticallyResizable="YES" allowsNonContiguousLayout="YES" id="558">
                                                        <rect key="frame" x="0.0" y="0.0" width="811" height="94"/>
                                                        <autoresizingMask key="autoresizingMask" widthSizable="YES" heightSizable="YES"/>
                                                        <animations/>
                                                        <color key="backgroundColor" white="1" alpha="1" colorSpace="calibratedWhite"/>
                                                        <size key="minSize" width="811" height="94"/>
                                                        <size key="maxSize" width="1501" height="10000000"/>
                                                        <color key="insertionPointColor" white="0.0" alpha="1" colorSpace="calibratedWhite"/>
                                                        <size key="minSize" width="811" height="94"/>
                                                        <size key="maxSize" width="1501" height="10000000"/>
                                                    </textView>
                                                </subviews>
                                                <animations/>
                                                <color key="backgroundColor" white="1" alpha="1" colorSpace="calibratedWhite"/>
                                            </clipView>
                                            <animations/>
                                            <scroller key="horizontalScroller" hidden="YES" verticalHuggingPriority="750" doubleValue="1" horizontal="YES" id="557">
                                                <rect key="frame" x="-100" y="-100" width="87" height="18"/>
                                                <autoresizingMask key="autoresizingMask"/>
                                                <animations/>
                                            </scroller>
                                            <scroller key="verticalScroller" verticalHuggingPriority="750" doubleValue="1" horizontal="NO" id="556">
                                                <rect key="frame" x="796" y="1" width="16" height="94"/>
                                                <autoresizingMask key="autoresizingMask"/>
                                                <animations/>
                                            </scroller>
                                        </scrollView>
                                    </subviews>
                                    <animations/>
                                </view>
                            </tabViewItem>
                            <tabViewItem label="Multi Query" identifier="2" id="563">
                                <view key="view" id="564">
                                    <rect key="frame" x="10" y="33" width="848" height="577"/>
                                    <autoresizingMask key="autoresizingMask" widthSizable="YES" heightSizable="YES"/>
                                    <subviews>
                                        <textField verticalHuggingPriority="750" id="565">
                                            <rect key="frame" x="10" y="534" width="836" height="38"/>
                                            <autoresizingMask key="autoresizingMask" widthSizable="YES" flexibleMinY="YES"/>
                                            <animations/>
                                            <textFieldCell key="cell" sendsActionOnEndEditing="YES" id="566">
                                                <font key="font" metaFont="system" size="15"/>
                                                <string key="title">This page allows to run a large number of queries from a text file. Each query in such a file must be terminated by $$ followed by a linebreak. Minimum server version for the default file is 5.6.04!</string>
                                                <color key="textColor" red="0.0" green="0.40461397170000002" blue="0.81900453569999998" alpha="1" colorSpace="calibratedRGB"/>
                                                <color key="backgroundColor" name="controlColor" catalog="System" colorSpace="catalog"/>
                                            </textFieldCell>
                                        </textField>
                                        <textField verticalHuggingPriority="750" id="567">
                                            <rect key="frame" x="10" y="490" width="819" height="17"/>
                                            <autoresizingMask key="autoresizingMask" widthSizable="YES" flexibleMinY="YES"/>
                                            <animations/>
                                            <textFieldCell key="cell" scrollable="YES" lineBreakMode="clipping" sendsActionOnEndEditing="YES" alignment="left" title="Select a file containing queries:" id="568">
                                                <font key="font" metaFont="system"/>
                                                <color key="textColor" name="controlTextColor" catalog="System" colorSpace="catalog"/>
                                                <color key="backgroundColor" name="controlColor" catalog="System" colorSpace="catalog"/>
                                            </textFieldCell>
                                        </textField>
                                        <textField verticalHuggingPriority="750" id="569">
                                            <rect key="frame" x="12" y="460" width="706" height="22"/>
                                            <autoresizingMask key="autoresizingMask" widthSizable="YES" flexibleMinY="YES"/>
                                            <animations/>
                                            <textFieldCell key="cell" scrollable="YES" lineBreakMode="clipping" selectable="YES" editable="YES" sendsActionOnEndEditing="YES" state="on" borderStyle="bezel" title="/Data/Work/MySQL/workbench/testing/tut/data/db/statements.txt" drawsBackground="YES" id="570">
                                                <font key="font" metaFont="system"/>
                                                <color key="textColor" name="textColor" catalog="System" colorSpace="catalog"/>
                                                <color key="backgroundColor" name="textBackgroundColor" catalog="System" colorSpace="catalog"/>
                                            </textFieldCell>
                                        </textField>
                                        <button verticalHuggingPriority="750" id="571">
                                            <rect key="frame" x="721" y="454" width="46" height="32"/>
                                            <autoresizingMask key="autoresizingMask" flexibleMinX="YES" flexibleMinY="YES"/>
                                            <animations/>
                                            <buttonCell key="cell" type="push" title="..." bezelStyle="rounded" alignment="center" borderStyle="border" imageScaling="proportionallyDown" inset="2" id="572">
                                                <behavior key="behavior" pushIn="YES" lightByBackground="YES" lightByGray="YES"/>
                                                <font key="font" metaFont="system"/>
                                            </buttonCell>
                                            <connections>
                                                <action selector="selectFile:" target="494" id="574"/>
                                            </connections>
                                        </button>
                                        <button verticalHuggingPriority="750" id="575">
                                            <rect key="frame" x="331" y="424" width="115" height="32"/>
                                            <autoresizingMask key="autoresizingMask" flexibleMaxX="YES" flexibleMinY="YES"/>
                                            <animations/>
                                            <buttonCell key="cell" type="push" title="Start tests" bezelStyle="rounded" alignment="center" borderStyle="border" imageScaling="proportionallyDown" inset="2" id="576">
                                                <behavior key="behavior" pushIn="YES" lightByBackground="YES" lightByGray="YES"/>
                                                <font key="font" metaFont="system"/>
                                            </buttonCell>
                                            <connections>
                                                <action selector="startTests:" target="494" id="577"/>
                                            </connections>
                                        </button>
                                        <scrollView horizontalLineScroll="10" horizontalPageScroll="10" verticalLineScroll="10" verticalPageScroll="10" hasHorizontalScroller="NO" usesPredominantAxisScrolling="NO" id="585">
                                            <rect key="frame" x="12" y="17" width="822" height="260"/>
                                            <autoresizingMask key="autoresizingMask" widthSizable="YES" heightSizable="YES"/>
                                            <clipView key="contentView" id="QOp-SS-ldN">
                                                <rect key="frame" x="1" y="1" width="820" height="258"/>
                                                <autoresizingMask key="autoresizingMask" widthSizable="YES" heightSizable="YES"/>
                                                <subviews>
                                                    <textView editable="NO" importsGraphics="NO" richText="NO" findStyle="panel" verticallyResizable="YES" allowsNonContiguousLayout="YES" smartInsertDelete="YES" id="586" userLabel="Error Query Text">
                                                        <rect key="frame" x="0.0" y="0.0" width="820" height="258"/>
                                                        <autoresizingMask key="autoresizingMask" widthSizable="YES" heightSizable="YES"/>
                                                        <animations/>
                                                        <color key="backgroundColor" white="1" alpha="1" colorSpace="calibratedWhite"/>
                                                        <size key="minSize" width="820" height="258"/>
                                                        <size key="maxSize" width="830" height="10000000"/>
                                                        <color key="insertionPointColor" white="0.0" alpha="1" colorSpace="calibratedWhite"/>
                                                        <size key="minSize" width="820" height="258"/>
                                                        <size key="maxSize" width="830" height="10000000"/>
                                                    </textView>
                                                </subviews>
                                                <animations/>
                                                <color key="backgroundColor" white="1" alpha="1" colorSpace="calibratedWhite"/>
                                            </clipView>
                                            <animations/>
                                            <scroller key="horizontalScroller" hidden="YES" verticalHuggingPriority="750" doubleValue="1" horizontal="YES" id="587">
                                                <rect key="frame" x="-100" y="-100" width="87" height="18"/>
                                                <autoresizingMask key="autoresizingMask"/>
                                                <animations/>
                                            </scroller>
                                            <scroller key="verticalScroller" verticalHuggingPriority="750" doubleValue="1" horizontal="NO" id="588">
                                                <rect key="frame" x="805" y="1" width="16" height="258"/>
                                                <autoresizingMask key="autoresizingMask"/>
                                                <animations/>
                                            </scroller>
                                        </scrollView>
                                        <textField verticalHuggingPriority="750" id="592">
                                            <rect key="frame" x="688" y="285" width="148" height="17"/>
                                            <autoresizingMask key="autoresizingMask" flexibleMinX="YES" flexibleMinY="YES"/>
                                            <animations/>
                                            <textFieldCell key="cell" scrollable="YES" lineBreakMode="clipping" sendsActionOnEndEditing="YES" alignment="right" title="0 of 0" id="593">
                                                <font key="font" metaFont="system"/>
                                                <color key="textColor" name="controlTextColor" catalog="System" colorSpace="catalog"/>
                                                <color key="backgroundColor" name="controlColor" catalog="System" colorSpace="catalog"/>
                                            </textFieldCell>
                                        </textField>
                                        <textField verticalHuggingPriority="750" id="580">
                                            <rect key="frame" x="10" y="285" width="58" height="17"/>
                                            <autoresizingMask key="autoresizingMask" flexibleMaxX="YES" flexibleMinY="YES"/>
                                            <animations/>
                                            <textFieldCell key="cell" scrollable="YES" lineBreakMode="clipping" sendsActionOnEndEditing="YES" title="Status:" id="581">
                                                <font key="font" metaFont="system"/>
                                                <color key="textColor" red="0.0" green="0.40461397170000002" blue="0.81900453569999998" alpha="1" colorSpace="calibratedRGB"/>
                                                <color key="backgroundColor" name="controlColor" catalog="System" colorSpace="catalog"/>
                                            </textFieldCell>
                                        </textField>
                                        <textField verticalHuggingPriority="750" id="582">
                                            <rect key="frame" x="76" y="285" width="591" height="17"/>
                                            <autoresizingMask key="autoresizingMask" widthSizable="YES" flexibleMinY="YES"/>
                                            <animations/>
                                            <textFieldCell key="cell" scrollable="YES" lineBreakMode="clipping" sendsActionOnEndEditing="YES" title="nothing done yet" id="583">
                                                <font key="font" metaFont="system"/>
                                                <color key="textColor" name="controlTextColor" catalog="System" colorSpace="catalog"/>
                                                <color key="backgroundColor" name="controlColor" catalog="System" colorSpace="catalog"/>
                                            </textFieldCell>
                                        </textField>
                                        <scrollView horizontalLineScroll="10" horizontalPageScroll="10" verticalLineScroll="10" verticalPageScroll="10" hasHorizontalScroller="NO" usesPredominantAxisScrolling="NO" id="596">
                                            <rect key="frame" x="12" y="311" width="822" height="100"/>
                                            <autoresizingMask key="autoresizingMask" widthSizable="YES" flexibleMinY="YES"/>
                                            <clipView key="contentView" id="avP-LR-SWZ">
                                                <rect key="frame" x="1" y="1" width="820" height="98"/>
                                                <autoresizingMask key="autoresizingMask" widthSizable="YES" heightSizable="YES"/>
                                                <subviews>
                                                    <textView importsGraphics="NO" richText="NO" findStyle="panel" verticallyResizable="YES" allowsNonContiguousLayout="YES" smartInsertDelete="YES" id="597">
                                                        <rect key="frame" x="0.0" y="0.0" width="820" height="98"/>
                                                        <autoresizingMask key="autoresizingMask" widthSizable="YES" heightSizable="YES"/>
                                                        <animations/>
                                                        <color key="backgroundColor" white="1" alpha="1" colorSpace="calibratedWhite"/>
                                                        <size key="minSize" width="820" height="98"/>
                                                        <size key="maxSize" width="830" height="10000000"/>
                                                        <color key="insertionPointColor" white="0.0" alpha="1" colorSpace="calibratedWhite"/>
                                                        <size key="minSize" width="820" height="98"/>
                                                        <size key="maxSize" width="830" height="10000000"/>
                                                    </textView>
                                                </subviews>
                                                <animations/>
                                                <color key="backgroundColor" white="1" alpha="1" colorSpace="calibratedWhite"/>
                                            </clipView>
                                            <animations/>
                                            <scroller key="horizontalScroller" hidden="YES" verticalHuggingPriority="750" doubleValue="1" horizontal="YES" id="598">
                                                <rect key="frame" x="-100" y="-100" width="87" height="18"/>
                                                <autoresizingMask key="autoresizingMask"/>
                                                <animations/>
                                            </scroller>
                                            <scroller key="verticalScroller" verticalHuggingPriority="750" doubleValue="1" horizontal="NO" id="599">
                                                <rect key="frame" x="805" y="1" width="16" height="98"/>
                                                <autoresizingMask key="autoresizingMask"/>
                                                <animations/>
                                            </scroller>
                                        </scrollView>
                                    </subviews>
                                    <animations/>
                                </view>
                            </tabViewItem>
                            <tabViewItem label="Queries to tokens" identifier="" id="609">
                                <view key="view" id="610">
                                    <rect key="frame" x="10" y="33" width="848" height="577"/>
                                    <autoresizingMask key="autoresizingMask" widthSizable="YES" heightSizable="YES"/>
                                    <subviews>
                                        <textField verticalHuggingPriority="750" id="611">
                                            <rect key="frame" x="15" y="597" width="819" height="38"/>
                                            <autoresizingMask key="autoresizingMask" widthSizable="YES" flexibleMinY="YES"/>
                                            <animations/>
                                            <textFieldCell key="cell" sendsActionOnEndEditing="YES" title="Converts a list of queries to a list of tokens, which can be used in unit tests." id="612">
                                                <font key="font" metaFont="system" size="15"/>
                                                <color key="textColor" red="0.0" green="0.40461397170000002" blue="0.81900453569999998" alpha="1" colorSpace="calibratedRGB"/>
                                                <color key="backgroundColor" name="controlColor" catalog="System" colorSpace="catalog"/>
                                            </textFieldCell>
                                        </textField>
                                        <scrollView horizontalLineScroll="10" horizontalPageScroll="10" verticalLineScroll="10" verticalPageScroll="10" hasHorizontalScroller="NO" usesPredominantAxisScrolling="NO" id="613">
                                            <rect key="frame" x="18" y="325" width="813" height="250"/>
                                            <autoresizingMask key="autoresizingMask" widthSizable="YES" flexibleMinY="YES"/>
                                            <clipView key="contentView" id="1w5-CZ-vXG">
                                                <rect key="frame" x="1" y="1" width="623" height="248"/>
                                                <autoresizingMask key="autoresizingMask" widthSizable="YES" heightSizable="YES"/>
                                                <subviews>
                                                    <textView importsGraphics="NO" richText="NO" allowsUndo="YES" verticallyResizable="YES" allowsNonContiguousLayout="YES" id="620">
                                                        <rect key="frame" x="0.0" y="0.0" width="811" height="248"/>
                                                        <autoresizingMask key="autoresizingMask" widthSizable="YES" heightSizable="YES"/>
                                                        <animations/>
                                                        <color key="backgroundColor" white="1" alpha="1" colorSpace="calibratedWhite"/>
                                                        <size key="minSize" width="623" height="248"/>
                                                        <size key="maxSize" width="1501" height="10000000"/>
                                                        <color key="insertionPointColor" white="0.0" alpha="1" colorSpace="calibratedWhite"/>
                                                        <size key="minSize" width="623" height="248"/>
                                                        <size key="maxSize" width="1501" height="10000000"/>
                                                    </textView>
                                                </subviews>
                                                <animations/>
                                                <color key="backgroundColor" white="1" alpha="1" colorSpace="calibratedWhite"/>
                                            </clipView>
                                            <animations/>
                                            <scroller key="horizontalScroller" hidden="YES" verticalHuggingPriority="750" doubleValue="1" horizontal="YES" id="619">
                                                <rect key="frame" x="-100" y="-100" width="87" height="18"/>
                                                <autoresizingMask key="autoresizingMask"/>
                                                <animations/>
                                            </scroller>
                                            <scroller key="verticalScroller" verticalHuggingPriority="750" doubleValue="1" horizontal="NO" id="618">
                                                <rect key="frame" x="796" y="1" width="16" height="248"/>
                                                <autoresizingMask key="autoresizingMask"/>
                                                <animations/>
                                            </scroller>
                                        </scrollView>
                                        <scrollView horizontalLineScroll="10" horizontalPageScroll="10" verticalLineScroll="10" verticalPageScroll="10" hasHorizontalScroller="NO" usesPredominantAxisScrolling="NO" id="614">
                                            <rect key="frame" x="18" y="67" width="813" height="250"/>
                                            <autoresizingMask key="autoresizingMask" widthSizable="YES" heightSizable="YES"/>
                                            <clipView key="contentView" id="N5R-bQ-PLd">
                                                <rect key="frame" x="1" y="1" width="811" height="248"/>
                                                <autoresizingMask key="autoresizingMask" widthSizable="YES" heightSizable="YES"/>
                                                <subviews>
                                                    <textView editable="NO" importsGraphics="NO" richText="NO" verticallyResizable="YES" allowsNonContiguousLayout="YES" id="617">
                                                        <rect key="frame" x="0.0" y="0.0" width="811" height="248"/>
                                                        <autoresizingMask key="autoresizingMask" widthSizable="YES" heightSizable="YES"/>
                                                        <animations/>
                                                        <color key="backgroundColor" white="1" alpha="1" colorSpace="calibratedWhite"/>
                                                        <size key="minSize" width="811" height="248"/>
                                                        <size key="maxSize" width="1501" height="10000000"/>
                                                        <color key="insertionPointColor" white="0.0" alpha="1" colorSpace="calibratedWhite"/>
                                                        <size key="minSize" width="811" height="248"/>
                                                        <size key="maxSize" width="1501" height="10000000"/>
                                                    </textView>
                                                </subviews>
                                                <animations/>
                                                <color key="backgroundColor" white="1" alpha="1" colorSpace="calibratedWhite"/>
                                            </clipView>
                                            <animations/>
                                            <scroller key="horizontalScroller" hidden="YES" verticalHuggingPriority="750" doubleValue="1" horizontal="YES" id="616">
                                                <rect key="frame" x="-100" y="-100" width="87" height="18"/>
                                                <autoresizingMask key="autoresizingMask"/>
                                                <animations/>
                                            </scroller>
                                            <scroller key="verticalScroller" verticalHuggingPriority="750" doubleValue="1" horizontal="NO" id="615">
                                                <rect key="frame" x="796" y="1" width="16" height="248"/>
                                                <autoresizingMask key="autoresizingMask"/>
                                                <animations/>
                                            </scroller>
                                        </scrollView>
                                        <textField verticalHuggingPriority="750" id="621">
                                            <rect key="frame" x="15" y="583" width="819" height="17"/>
                                            <autoresizingMask key="autoresizingMask" widthSizable="YES" flexibleMinY="YES"/>
                                            <animations/>
                                            <textFieldCell key="cell" scrollable="YES" lineBreakMode="clipping" sendsActionOnEndEditing="YES" title="Enter the list of queries to convert. Delimiter must be $$" id="622">
                                                <font key="font" metaFont="system"/>
                                                <color key="textColor" name="controlTextColor" catalog="System" colorSpace="catalog"/>
                                                <color key="backgroundColor" name="controlColor" catalog="System" colorSpace="catalog"/>
                                            </textFieldCell>
                                        </textField>
                                        <textField verticalHuggingPriority="750" id="623">
                                            <rect key="frame" x="15" y="42" width="819" height="17"/>
                                            <autoresizingMask key="autoresizingMask" widthSizable="YES" flexibleMaxY="YES"/>
                                            <animations/>
                                            <textFieldCell key="cell" scrollable="YES" lineBreakMode="clipping" sendsActionOnEndEditing="YES" title="Nothing done yet" id="624">
                                                <font key="font" metaFont="system"/>
                                                <color key="textColor" name="controlTextColor" catalog="System" colorSpace="catalog"/>
                                                <color key="backgroundColor" name="controlColor" catalog="System" colorSpace="catalog"/>
                                            </textFieldCell>
                                        </textField>
                                        <button verticalHuggingPriority="750" id="625">
                                            <rect key="frame" x="695" y="6" width="142" height="32"/>
                                            <autoresizingMask key="autoresizingMask" flexibleMinX="YES" flexibleMaxY="YES"/>
                                            <animations/>
                                            <buttonCell key="cell" type="push" title="Start conversion" bezelStyle="rounded" alignment="center" borderStyle="border" imageScaling="proportionallyDown" inset="2" id="626">
                                                <behavior key="behavior" pushIn="YES" lightByBackground="YES" lightByGray="YES"/>
                                                <font key="font" metaFont="system"/>
                                            </buttonCell>
                                            <connections>
                                                <action selector="startConversion:" target="494" id="629"/>
                                            </connections>
                                        </button>
                                    </subviews>
                                    <animations/>
                                </view>
                            </tabViewItem>
                        </tabViewItems>
                    </tabView>
                    <button id="638">
                        <rect key="frame" x="106" y="673" width="184" height="18"/>
                        <autoresizingMask key="autoresizingMask" flexibleMaxX="YES" flexibleMinY="YES"/>
                        <animations/>
                        <buttonCell key="cell" type="check" title="IGNORE_SPACE" bezelStyle="regularSquare" imagePosition="left" inset="2" id="639">
                            <behavior key="behavior" changeContents="YES" doesNotDimImage="YES" lightByContents="YES"/>
                            <font key="font" metaFont="system"/>
                        </buttonCell>
                    </button>
                    <button id="640">
                        <rect key="frame" x="106" y="653" width="184" height="18"/>
                        <autoresizingMask key="autoresizingMask" flexibleMaxX="YES" flexibleMinY="YES"/>
                        <animations/>
                        <buttonCell key="cell" type="check" title="ANSI_QUOTES" bezelStyle="regularSquare" imagePosition="left" state="on" inset="2" id="641">
                            <behavior key="behavior" changeContents="YES" doesNotDimImage="YES" lightByContents="YES"/>
                            <font key="font" metaFont="system"/>
                        </buttonCell>
                    </button>
                    <button id="642">
                        <rect key="frame" x="106" y="633" width="184" height="18"/>
                        <autoresizingMask key="autoresizingMask" flexibleMaxX="YES" flexibleMinY="YES"/>
                        <animations/>
                        <buttonCell key="cell" type="check" title="PIPES_AS_CONCAT" bezelStyle="regularSquare" imagePosition="left" inset="2" id="643">
                            <behavior key="behavior" changeContents="YES" doesNotDimImage="YES" lightByContents="YES"/>
                            <font key="font" metaFont="system"/>
                        </buttonCell>
                    </button>
                    <button id="644">
                        <rect key="frame" x="261" y="673" width="184" height="18"/>
                        <autoresizingMask key="autoresizingMask" flexibleMaxX="YES" flexibleMinY="YES"/>
                        <animations/>
                        <buttonCell key="cell" type="check" title="HIGH_NOT_PRECEDENCE" bezelStyle="regularSquare" imagePosition="left" inset="2" id="645">
                            <behavior key="behavior" changeContents="YES" doesNotDimImage="YES" lightByContents="YES"/>
                            <font key="font" metaFont="system"/>
                        </buttonCell>
                    </button>
                    <textField verticalHuggingPriority="750" id="646">
                        <rect key="frame" x="17" y="674" width="86" height="17"/>
                        <autoresizingMask key="autoresizingMask" flexibleMaxX="YES" flexibleMinY="YES"/>
                        <animations/>
                        <textFieldCell key="cell" scrollable="YES" lineBreakMode="clipping" sendsActionOnEndEditing="YES" title="SQL modes:" id="647">
                            <font key="font" metaFont="system"/>
                            <color key="textColor" name="controlTextColor" catalog="System" colorSpace="catalog"/>
                            <color key="backgroundColor" name="controlColor" catalog="System" colorSpace="catalog"/>
                        </textFieldCell>
                    </textField>
                    <button id="648">
                        <rect key="frame" x="261" y="653" width="184" height="18"/>
                        <autoresizingMask key="autoresizingMask" flexibleMaxX="YES" flexibleMinY="YES"/>
                        <animations/>
                        <buttonCell key="cell" type="check" title="NO_BACKSLASH_ESCAPE" bezelStyle="regularSquare" imagePosition="left" inset="2" id="649">
                            <behavior key="behavior" changeContents="YES" doesNotDimImage="YES" lightByContents="YES"/>
                            <font key="font" metaFont="system"/>
                        </buttonCell>
                    </button>
                    <textField verticalHuggingPriority="750" id="657">
                        <rect key="frame" x="777" y="671" width="96" height="22"/>
                        <autoresizingMask key="autoresizingMask" flexibleMinX="YES" flexibleMinY="YES"/>
                        <animations/>
                        <textFieldCell key="cell" scrollable="YES" lineBreakMode="clipping" selectable="YES" editable="YES" sendsActionOnEndEditing="YES" state="on" borderStyle="bezel" alignment="right" title="50610" drawsBackground="YES" usesSingleLineMode="YES" id="658">
                            <numberFormatter key="formatter" formatterBehavior="custom10_4" positiveFormat="0.00.00" negativeFormat="" localizesFormat="NO" numberStyle="decimal" allowsFloats="NO" usesGroupingSeparator="NO" paddingCharacter="*" groupingSize="0" minimumIntegerDigits="1" maximumIntegerDigits="309" maximumFractionDigits="3" decimalSeparator="." groupingSeparator="," currencyDecimalSeparator="." plusSign="+" minusSign="-" notANumberSymbol="NaN" perMillSymbol="‰" percentSymbol="%" exponentSymbol="E" positivePrefix="" positiveSuffix="" negativePrefix="-" negativeSuffix="" id="659">
                                <integer key="minimum" value="40000"/>
                            </numberFormatter>
                            <font key="font" metaFont="system"/>
                            <color key="textColor" name="textColor" catalog="System" colorSpace="catalog"/>
                            <color key="backgroundColor" name="textBackgroundColor" catalog="System" colorSpace="catalog"/>
                        </textFieldCell>
                    </textField>
                    <textField horizontalHuggingPriority="251" verticalHuggingPriority="750" id="1PW-x9-woq">
                        <rect key="frame" x="585" y="674" width="192" height="17"/>
                        <autoresizingMask key="autoresizingMask" flexibleMinX="YES" flexibleMinY="YES"/>
                        <animations/>
                        <textFieldCell key="cell" scrollable="YES" lineBreakMode="clipping" sendsActionOnEndEditing="YES" title="Server versions (e.g. 50610):" id="yiJ-Gq-gM1">
                            <font key="font" metaFont="system"/>
                            <color key="textColor" name="controlTextColor" catalog="System" colorSpace="catalog"/>
                            <color key="backgroundColor" name="controlColor" catalog="System" colorSpace="catalog"/>
                        </textFieldCell>
                    </textField>
                </subviews>
                <animations/>
            </view>
            <point key="canvasLocation" x="364.5" y="119"/>
        </window>
        <customObject id="494" customClass="mysql_parserAppDelegate">
            <connections>
                <outlet property="conversionErrorText" destination="623" id="630"/>
                <outlet property="errorQueryText" destination="586" id="6qY-Dz-jm1"/>
                <outlet property="errorText" destination="558" id="559"/>
                <outlet property="modeAnsiQuotesButton" destination="640" id="652"/>
                <outlet property="modeHighNotPrecedenceButton" destination="644" id="654"/>
                <outlet property="modeIgnoreSpaceButton" destination="638" id="651"/>
                <outlet property="modeNoBackslashEscapeButton" destination="648" id="656"/>
                <outlet property="modePipesAsConcatButton" destination="642" id="653"/>
                <outlet property="output" destination="553" id="554"/>
                <outlet property="pathEdit" destination="569" id="573"/>
                <outlet property="progressLabel" destination="592" id="594"/>
                <outlet property="queryList" destination="620" id="627"/>
                <outlet property="singleQueryText" destination="538" id="yfT-eS-Zc9"/>
                <outlet property="startStopButton" destination="575" id="591"/>
                <outlet property="statusText" destination="582" id="584"/>
                <outlet property="stepsList" destination="597" id="601"/>
                <outlet property="tokenList" destination="617" id="628"/>
                <outlet property="topView" destination="372" id="595"/>
                <outlet property="versionText" destination="657" id="BMw-se-SCz"/>
                <outlet property="window" destination="371" id="532"/>
            </connections>
        </customObject>
        <customObject id="420" customClass="NSFontManager"/>
    </objects>
</document><|MERGE_RESOLUTION|>--- conflicted
+++ resolved
@@ -1,15 +1,8 @@
 <?xml version="1.0" encoding="UTF-8" standalone="no"?>
-<<<<<<< HEAD
-<document type="com.apple.InterfaceBuilder3.Cocoa.XIB" version="3.0" toolsVersion="7702" systemVersion="14D136" targetRuntime="MacOSX.Cocoa" propertyAccessControl="none">
-    <dependencies>
-        <deployment identifier="macosx"/>
-        <plugIn identifier="com.apple.InterfaceBuilder.CocoaPlugin" version="7702"/>
-=======
 <document type="com.apple.InterfaceBuilder3.Cocoa.XIB" version="3.0" toolsVersion="9060" systemVersion="15B42" targetRuntime="MacOSX.Cocoa" propertyAccessControl="none">
     <dependencies>
         <deployment identifier="macosx"/>
         <plugIn identifier="com.apple.InterfaceBuilder.CocoaPlugin" version="9060"/>
->>>>>>> e033f0be
     </dependencies>
     <objects>
         <customObject id="-2" userLabel="File's Owner">
@@ -813,10 +806,10 @@
                                                         <autoresizingMask key="autoresizingMask" widthSizable="YES" heightSizable="YES"/>
                                                         <animations/>
                                                         <color key="backgroundColor" white="1" alpha="1" colorSpace="calibratedWhite"/>
-                                                        <size key="minSize" width="623" height="248"/>
+                                                        <size key="minSize" width="811" height="248"/>
                                                         <size key="maxSize" width="1501" height="10000000"/>
                                                         <color key="insertionPointColor" white="0.0" alpha="1" colorSpace="calibratedWhite"/>
-                                                        <size key="minSize" width="623" height="248"/>
+                                                        <size key="minSize" width="811" height="248"/>
                                                         <size key="maxSize" width="1501" height="10000000"/>
                                                     </textView>
                                                 </subviews>
