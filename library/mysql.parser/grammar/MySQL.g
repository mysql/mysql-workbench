--- conflicted
+++ resolved
@@ -4461,10 +4461,7 @@
 // $> Keywords
 
 // White space handling
-<<<<<<< HEAD
 WHITESPACE: ( ' ' | '\t' | '\f' | '\r'| '\n') { $channel = HIDDEN; };  // Ignore whitespaces.
-=======
-WS: ( ' ' | '\t' | '\f' | '\r'| '\n') { $channel = HIDDEN; };  // Ignore whitespaces.
 
 // Input not covered elsewhere (unless quoted).
 INVALID_INPUT:
@@ -4475,7 +4472,6 @@
 	| '['
 	| ']'
 ;
->>>>>>> 042b43f9
 
 // Basic tokens. Tokens used in parser rules must not be fragments!
 // INTEGER includes all the integral types defined in the server parser. These have different lengths, but
