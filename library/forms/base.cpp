--- conflicted
+++ resolved
@@ -1,5 +1,5 @@
 /* 
- * Copyright (c) 2012, 2015, Oracle and/or its affiliates. All rights reserved.
+ * Copyright (c) 2012, 2016, Oracle and/or its affiliates. All rights reserved.
  *
  * This program is free software; you can redistribute it and/or
  * modify it under the terms of the GNU General Public License as
@@ -83,9 +83,6 @@
   return _destroying;
 };
 
-<<<<<<< HEAD
-//--------------------------------------------------------------------------------------------------
-=======
 //--------------------------------------------------------------------------------------------------
 
 #ifndef SWIG
@@ -155,5 +152,4 @@
 //--------------------------------------------------------------------------------------------------
 
 #endif // !__APPLE__
-#endif // ifndef SWIG
->>>>>>> 0e0e9f7e
+#endif // ifndef SWIG