--- conflicted
+++ resolved
@@ -46,7 +46,7 @@
 #include <mforms/popover.h>
 #include <mforms/fs_object_selector.h>
 #include <mforms/simpleform.h>
-#include <mforms/treeview.h>
+#include <mforms/treenodeview.h>
 #include <mforms/dockingpoint.h>
 
 #include "mforms_grt.h"
@@ -533,11 +533,7 @@
 
 #define SWIG_ADD_SIGNAL_BOOL_INT_CALLBACK(method, signal)\
         void add_##method(PyObject *callback) { signal->connect(pycall_bool_int_fun(callback)); }\
-<<<<<<< HEAD
-        bool call_##method(int i) { return *( (*signal)(i) ); }
-=======
         bool call_##method(int i) { return *((*signal)(i)); }
->>>>>>> 9dcf7033
 
 #define SWIG_ADD_SIGNAL_VOID_ENTRYACTION_CALLBACK(method, signal)\
 	void add_##method(PyObject *callback) { signal->connect(pycall_void_entryaction_fun(callback)); }
@@ -766,10 +762,10 @@
     void *argp;
     int r = SWIG_ConvertPtr($input, &argp, SWIGTYPE_p_mforms__TreeNodeRef,  0  | 0);
     if (!SWIG_IsOK(r)) {
-      SWIG_exception_fail(SWIG_ArgError(r), "in method '" "TreeView_select_node" "', argument of type '" "mforms::TreeNodeRef""'");
+      SWIG_exception_fail(SWIG_ArgError(r), "in method '" "TreeNodeView_select_node" "', argument of type '" "mforms::TreeNodeRef""'");
     }
     if (!argp) {
-      SWIG_exception_fail(SWIG_ValueError, "invalid null reference " "in method '" "TreeView_select_node" "', argument " "2"" of type '" "mforms::TreeNodeRef""'");
+      SWIG_exception_fail(SWIG_ValueError, "invalid null reference " "in method '" "TreeNodeView_select_node" "', argument " "2"" of type '" "mforms::TreeNodeRef""'");
     } else {
       mforms::TreeNodeRef * temp = reinterpret_cast< mforms::TreeNodeRef * >(argp);
       $1 = *temp;
@@ -923,8 +919,8 @@
     c.set_release_on_add()
     return c
 
-def newTreeView(*args):
-    c = TreeView(*args)
+def newTreeNodeView(*args):
+    c = TreeNodeView(*args)
     c.set_managed()
     c.set_release_on_add()
     return c
@@ -1080,7 +1076,7 @@
 %include "../mforms/code_editor.h"
 %include "../mforms/task_sidebar.h"
 %include "../mforms/hypertext.h"
-%include "../mforms/treeview.h"
+%include "../mforms/treenodeview.h"
 
 %include "../../base/base/common.h"
 %include "../../base/base/drawing.h"
@@ -1104,7 +1100,7 @@
 SWIG_ADD_SIGNAL_VOID_INT_INT_INT_BOOL_CALLBACK(changed_callback, self->signal_changed());
 }
 
-%extend mforms::TreeView {
+%extend mforms::TreeNodeView {
 SWIG_ADD_SIGNAL_VOID_NODE_INT_CALLBACK(activated_callback, self->signal_node_activated());
 SWIG_ADD_SIGNAL_VOID_CALLBACK(changed_callback, self->signal_changed());
 SWIG_ADD_SIGNAL_VOID_INT_CALLBACK(column_resized_callback, self->signal_column_resized());
@@ -1219,3 +1215,5 @@
 %extend mforms::Popover {
 SWIG_ADD_SIGNAL_VOID_CALLBACK(close_callback, self->signal_close());
 }
+
+%include mforms_extras.i