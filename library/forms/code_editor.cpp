--- conflicted
+++ resolved
@@ -37,6 +37,8 @@
 using namespace base;
 
 // Marker ID assignments. Markers with higher number overlay lower ones.
+// Note: the order here matches the LineMarkup enum, so we can directly use the enum as marker flags.
+//       The LineMarkup is a bitmask (so we can create what Scintilla calls a marker set).
 #define CE_STATEMENT_MARKER 0
 #define CE_ERROR_MARKER 1
 #define CE_BREAKPOINT_MARKER 2
@@ -59,65 +61,6 @@
 
   std::string lexer;
   std::string override_lexer;
-<<<<<<< HEAD
-  switch (language)
-  {
-  case mforms::LanguageMySQL50:
-    override_lexer = "SCLEX_MYSQL_50";
-    lexer = "SCLEX_MYSQL";
-    break;
-      
-  case mforms::LanguageMySQL51:
-    override_lexer = "SCLEX_MYSQL_51";
-    lexer = "SCLEX_MYSQL";
-    break;
-      
-  case mforms::LanguageMySQL55:
-    override_lexer = "SCLEX_MYSQL_55";
-    lexer = "SCLEX_MYSQL";
-    break;
-      
-  case mforms::LanguageMySQL56:
-    override_lexer = "SCLEX_MYSQL_56";
-    lexer = "SCLEX_MYSQL";
-    break;
-      
-  case mforms::LanguageMySQL57:
-    override_lexer = "SCLEX_MYSQL_57";
-    lexer = "SCLEX_MYSQL";
-    break;
-      
-  case mforms::LanguageMySQL80:
-    override_lexer = "SCLEX_MYSQL_80";
-    lexer = "SCLEX_MYSQL";
-    break;
-      
-  case mforms::LanguageHtml:
-    lexer = "SCLEX_HTML";
-    break;
-
-  case mforms::LanguagePython:
-    lexer = "SCLEX_PYTHON";
-    break;
-
-  case mforms::LanguageCpp:
-    lexer = "SCLEX_CPP";
-    break;
-
-  case mforms::LanguageJS:
-    lexer = "SCLEX_CPP";
-    override_lexer = "SCLEX_CPP_JS";
-    break;
-
-  case mforms::LanguageJson:
-    lexer = "SCLEX_CPP";
-    override_lexer = "SCLEX_CPP_JSON";
-    break;
-
-
-  default:
-    return;
-=======
   switch (language) {
     case mforms::LanguageMySQL50:
       override_lexer = "SCLEX_MYSQL_50";
@@ -144,6 +87,11 @@
       lexer = "SCLEX_MYSQL";
       break;
 
+    case mforms::LanguageMySQL80:
+      override_lexer = "SCLEX_MYSQL_80";
+      lexer = "SCLEX_MYSQL";
+      break;
+
     case mforms::LanguageHtml:
       lexer = "SCLEX_HTML";
       break;
@@ -168,7 +116,6 @@
 
     default:
       return;
->>>>>>> 14c8002f
   }
 
   // Load the user's config file if it exists, otherwise use the default one.
@@ -422,11 +369,9 @@
   setup_marker(CE_ERROR_CONTINUE_MARKER, "editor_continue_on_error");
 
   // Other settings.
-#if defined(_WIN32) || defined(__APPLE__)
   Color color = Color::getSystemColor(base::SelectedTextBackgroundColor);
   sptr_t rawColor = color.toBGR();
   _code_editor_impl->send_editor(this, SCI_SETSELBACK, 1, rawColor);
-#endif
   //_code_editor_impl->send_editor(this, SCI_SETSELFORE, 1, 0xFFFFFF);
 
   _code_editor_impl->send_editor(this, SCI_SETCARETLINEVISIBLE, 1, 0);
@@ -787,7 +732,7 @@
     // Lines have been deleted and markers merged. Since we don't know which have been combined remove them all
     // and send a separate deletion event for this case.
     _code_editor_impl->send_editor(this, SCI_MARKERDELETE, currentLine, -1);
-    changeset.push_back({ (int)currentLine, 0, LineMarkupAll });
+    changeset.push_back({(int)currentLine, 0, LineMarkupAll});
     _marker_changed_event(changeset, true);
     changeset.clear();
   }
@@ -799,7 +744,7 @@
   currentLine = _code_editor_impl->send_editor(this, SCI_MARKERNEXT, currentLine, LineMarkupAll);
   while (currentLine > -1) {
     LineMarkup markup = (LineMarkup)_code_editor_impl->send_editor(this, SCI_MARKERGET, currentLine, LineMarkupAll);
-    LineMarkupChangeEntry entry = { (int)(currentLine - linesAdded), (int)currentLine, markup };
+    LineMarkupChangeEntry entry = {(int)(currentLine - linesAdded), (int)currentLine, markup};
     changeset.push_back(entry);
 
     currentLine = _code_editor_impl->send_editor(this, SCI_MARKERNEXT, currentLine + 1, LineMarkupAll);
@@ -819,35 +764,19 @@
 
   // Key word list sets are from currently active lexer, so that must be set before calling here.
   sptr_t length = _code_editor_impl->send_editor(this, SCI_DESCRIBEKEYWORDSETS, 0, 0);
-<<<<<<< HEAD
   if (length > 0) {
     char* keyword_sets = (char*)malloc(length + 1);
     _code_editor_impl->send_editor(this, SCI_DESCRIBEKEYWORDSETS, 0, (sptr_t)keyword_sets);
     std::vector<std::string> keyword_list_names = base::split(keyword_sets, "\n");
     free(keyword_sets);
 
-    for (std::map<std::string, std::string>::const_iterator iterator = keywords.begin();
-         iterator != keywords.end(); ++iterator)
-    {
+    for (std::map<std::string, std::string>::const_iterator iterator = keywords.begin(); iterator != keywords.end();
+         ++iterator) {
       std::string list_name = iterator->first;
       int list_index = base::index_of(keyword_list_names, list_name);
       if (list_index > -1)
         _code_editor_impl->send_editor(this, SCI_SETKEYWORDS, list_index, (sptr_t)iterator->second.c_str());
     }
-=======
-
-  char* keyword_sets = (char*)malloc(length + 1);
-  _code_editor_impl->send_editor(this, SCI_DESCRIBEKEYWORDSETS, 0, (sptr_t)keyword_sets);
-  std::vector<std::string> keyword_list_names = base::split(keyword_sets, "\n");
-  free(keyword_sets);
-
-  for (std::map<std::string, std::string>::const_iterator iterator = keywords.begin(); iterator != keywords.end();
-       ++iterator) {
-    std::string list_name = iterator->first;
-    int list_index = base::index_of(keyword_list_names, list_name);
-    if (list_index > -1)
-      _code_editor_impl->send_editor(this, SCI_SETKEYWORDS, list_index, (sptr_t)iterator->second.c_str());
->>>>>>> 14c8002f
   }
 
   // Properties.
@@ -911,36 +840,6 @@
 
 //--------------------------------------------------------------------------------------------------
 
-<<<<<<< HEAD
-void CodeEditor::set_language(SyntaxHighlighterLanguage language)
-{
-  switch (language)
-  {
-  case mforms::LanguageMySQL50:
-  case mforms::LanguageMySQL51:
-  case mforms::LanguageMySQL55:
-  case mforms::LanguageMySQL56:
-  case mforms::LanguageMySQL57:
-  case mforms::LanguageMySQL80:
-    _code_editor_impl->send_editor(this, SCI_SETLEXER, SCLEX_MYSQL, 0);
-    break;
-
-  case mforms::LanguageHtml:
-    _code_editor_impl->send_editor(this, SCI_SETLEXER, SCLEX_HTML, 0);
-    break;
-
-  case mforms::LanguagePython:
-    _code_editor_impl->send_editor(this, SCI_SETLEXER, SCLEX_PYTHON, 0);
-    break;
-
-  case mforms::LanguageCpp:
-  case mforms::LanguageJS:
-  case mforms::LanguageJson:
-    _code_editor_impl->send_editor(this, SCI_SETLEXER, SCLEX_CPP, 0);
-    break;
-
-  default:
-=======
 void CodeEditor::set_language(SyntaxHighlighterLanguage language) {
   switch (language) {
     case mforms::LanguageMySQL50:
@@ -948,6 +847,7 @@
     case mforms::LanguageMySQL55:
     case mforms::LanguageMySQL56:
     case mforms::LanguageMySQL57:
+    case mforms::LanguageMySQL80:
       _code_editor_impl->send_editor(this, SCI_SETLEXER, SCLEX_MYSQL, 0);
       break;
 
@@ -966,7 +866,6 @@
       break;
 
     default:
->>>>>>> 14c8002f
       // No language. Reset all styling so the editor appears without syntax highlighting.
       _code_editor_impl->send_editor(this, SCI_SETLEXER, SCLEX_NULL, 0);
       _code_editor_impl->send_editor(this, SCI_STYLERESETDEFAULT, 0,
