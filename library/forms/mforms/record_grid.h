/*
 * Copyright (c) 2014, Oracle and/or its affiliates. All rights reserved.
 *
 * This program is free software; you can redistribute it and/or
 * modify it under the terms of the GNU General Public License as
 * published by the Free Software Foundation; version 2 of the
 * License.
 *
 * This program is distributed in the hope that it will be useful,
 * but WITHOUT ANY WARRANTY; without even the implied warranty of
 * MERCHANTABILITY or FITNESS FOR A PARTICULAR PURPOSE. See the
 * GNU General Public License for more details.
 *
 * You should have received a copy of the GNU General Public License
 * along with this program; if not, write to the Free Software
 * Foundation, Inc., 51 Franklin St, Fifth Floor, Boston, MA
 * 02110-1301  USA
 */

#pragma once

#include "mforms/native.h"
#include <boost/shared_ptr.hpp>

#ifndef SWIG
class Recordset;
#endif

namespace mforms {
  class ContextMenu;

  enum ColumnHeaderIndicator
  {
    NoIndicator = 0,
    SortDescIndicator = -1,
    SortAscIndicator = 1,
  };

  // This is a skeleton/proxy/facade class for a Recordset grid view
  // The implementation of the view itself is in frontend/platform specific code
  // The main use for this class is to provide an interface for SWIG
  // and to allow the frontend to register a factory function to allocate the
  // concrete implementation.
  class MFORMS_EXPORT RecordGrid : public NativeContainer
  {
  public:
    virtual int get_column_count() = 0;
    virtual int get_column_width(int column) = 0;
    virtual void set_column_width(int column, int width) = 0;

    virtual void set_column_header_indicator(int column, ColumnHeaderIndicator order) = 0; //TODO Windows

    virtual bool current_cell(size_t &row, int &column) = 0;
    virtual void set_current_cell(size_t row, int column) = 0;

    virtual void set_font(const std::string &font) = 0; // TODO Windows

    virtual void set_header_menu(ContextMenu *menu); // TODO Windows
    int get_clicked_header_column() { return _clicked_header_column; }

#ifndef SWIG
    static RecordGrid* create(boost::shared_ptr<Recordset> rset);

    static void register_factory(RecordGrid* (*create)(boost::shared_ptr<Recordset> rset));
#endif

<<<<<<< HEAD
    // TODO must be emitted from Windows, Linux
=======
    // TODO must be emited from Windows
>>>>>>> c8a2eab2
    boost::signals2::signal<void (int)>* signal_column_resized() { return &_signal_column_resized; }

    ContextMenu *header_menu() { return _header_menu; }

#ifndef SWIG
    void clicked_header_column(int column);
#endif
  protected:
    RecordGrid();
  private:
    boost::signals2::signal<void (int)> _signal_column_resized;
    ContextMenu *_header_menu;
    int _clicked_header_column;
  };
};<|MERGE_RESOLUTION|>--- conflicted
+++ resolved
@@ -64,11 +64,7 @@
     static void register_factory(RecordGrid* (*create)(boost::shared_ptr<Recordset> rset));
 #endif
 
-<<<<<<< HEAD
-    // TODO must be emitted from Windows, Linux
-=======
     // TODO must be emited from Windows
->>>>>>> c8a2eab2
     boost::signals2::signal<void (int)>* signal_column_resized() { return &_signal_column_resized; }
 
     ContextMenu *header_menu() { return _header_menu; }
