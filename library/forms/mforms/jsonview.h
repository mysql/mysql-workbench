/*
 * Copyright (c) 2015, Oracle and/or its affiliates. All rights reserved.
 *
 * This program is free software; you can redistribute it and/or
 * modify it under the terms of the GNU General Public License as
 * published by the Free Software Foundation; version 2 of the
 * License.
 *
 * This program is distributed in the hope that it will be useful,
 * but WITHOUT ANY WARRANTY; without even the implied warranty of
 * MERCHANTABILITY or FITNESS FOR A PARTICULAR PURPOSE. See the
 * GNU General Public License for more details.
 *
 * You should have received a copy of the GNU General Public License
 * along with this program; if not, write to the Free Software
 * Foundation, Inc., 51 Franklin St, Fifth Floor, Boston, MA
 * 02110-1301  USA
 */

#pragma once

#include "mforms/panel.h"
#include "mforms/treeview.h"
#include <algorithm>
#include <set>
#include <boost/tuple/tuple.hpp>

namespace JsonParser {

  enum DataType { VInt, VBoolean, VString, VDouble, VInt64, VUint64, VObject, VArray, VEmpty };
  class JsonValue;
  class MFORMS_EXPORT JsonObject
  {
  public:
    typedef std::map<std::string, JsonValue> Container;
    typedef Container::size_type SizeType;
    typedef Container::key_type KeyType;
    typedef Container::iterator Iterator;
    typedef Container::const_iterator ConstIterator;
    typedef Container::value_type ValueType;

    JsonObject();
    JsonObject(const JsonObject &other);
    JsonObject &operator=(const JsonObject &val);

    JsonValue &operator [](const std::string &name);

    // return iterator for begining of sequence
    Iterator begin();
    ConstIterator begin() const;
    ConstIterator cbegin() const;

    // return iterator for end of sequence
    Iterator end();
    ConstIterator end() const;
    ConstIterator cend() const;

    // return length of sequence
    SizeType size();
    Iterator find(const KeyType &key);
    ConstIterator find(const KeyType &key) const;

    // test if container is empty
    bool empty() const;

    void clear();
    void erase(Iterator pos);
    void erase(Iterator first, Iterator last);

    void insert(const KeyType &key, const JsonValue &value);
    JsonValue &get(const KeyType &key);
    const JsonValue &get(const KeyType &key) const;

  private:
    Container _data;
  };

  class MFORMS_EXPORT JsonArray
  {
  public:
    // based on std::vector implementation
    typedef std::vector<JsonValue> Container;
    typedef Container::size_type SizeType;
    typedef Container::iterator Iterator;
    typedef Container::const_iterator ConstIterator;
    typedef Container::value_type ValueType;

    // Default constructor
    JsonArray();
    JsonArray(const JsonArray &other);
    JsonArray &operator=(const JsonArray &other);

    // subscript sequence with checking
    JsonValue &at(SizeType pos);
    const JsonValue &at(SizeType pos) const;

    // subscript sequence
    JsonValue &operator[](SizeType pos);
    const JsonValue &operator[](SizeType pos) const;


    // return iterator for begining of sequence
    Iterator begin();
    ConstIterator begin() const;
    ConstIterator cbegin() const;

    // return iterator for end of sequence
    Iterator end();
    ConstIterator end() const;
    ConstIterator cend() const;

    // return length of sequence
    SizeType size();

    // test if container is empty
    bool empty() const;
    void clear();
    Iterator erase(Iterator pos);
    Iterator erase(Iterator first, Iterator last);
    Iterator insert(Iterator pos, const JsonValue &value);
    // insert element at end
    void pushBack(const ValueType &value);

  private:
    Container _data;
  };

  class MFORMS_EXPORT JsonValue
  {

  public:
    JsonValue();
    ~JsonValue() {};
    JsonValue(const JsonValue &rhs);
    JsonValue &operator=(const JsonValue &rhs);

    explicit JsonValue(const std::string &val);
    explicit JsonValue(const char *val);
    explicit JsonValue(bool val);
    explicit JsonValue(int val);
    explicit JsonValue(int64_t val);
    explicit JsonValue(uint64_t val);
    explicit JsonValue(double val);
    explicit JsonValue(const JsonObject &val);
    explicit JsonValue(const JsonArray &val);

    // implicit cast to actual element type. throw if its not possible
    operator const JsonObject & () const;
    operator const JsonArray & () const;
    operator int () const;
    operator double () const;
    operator int64_t() const;
    operator uint64_t() const;
    operator bool () const;
    operator const std::string & () const;

    // access function
    double getDouble() const;
    int getInt() const;
    void setNumber(double val);
    int64_t getInt64() const;
    void setInt64(int64_t val);
    uint64_t getUint64() const;
    void setUint64(uint64_t val);
    bool getBool() const;
    void setBool(bool val);
    const std::string &getString() const;
    void setString(const std::string &val);
    JsonObject &getObject();
    const JsonObject &getObject() const;
    void setObject(const JsonObject &val);
    JsonArray &getArray();
    const JsonArray &getArray() const;
    void setArray(const JsonArray &val);

    void setType(DataType type);
    DataType getType() const;
    void setDeleted(bool flag);
    bool isDeleted() const;

  private:
    double _double;
    int64_t _integer64;
    uint64_t _uint64;
    bool _bool;
    std::string _string;
    JsonObject _object;
    JsonArray _array;
    DataType _type;
    bool _deleted;
  };

#if defined(_WIN32) || defined(__APPLE__)
  #define NOEXCEPT _NOEXCEPT
#else
  #ifndef _GLIBCXX_USE_NOEXCEPT
    #define NOEXCEPT throw()
  #else  
    #define NOEXCEPT _GLIBCXX_USE_NOEXCEPT
  #endif
#endif
  class MFORMS_EXPORT ParserException : public std::exception
  {
  public:
    explicit ParserException(const std::string &message) : _msgText(message) {}
    explicit ParserException(const char *message) : _msgText(message) {}
    virtual ~ParserException() NOEXCEPT {}
    virtual const char *what() const NOEXCEPT { return _msgText.c_str(); }
  private:
    std::string _msgText;
  };

  class MFORMS_EXPORT JsonReader
  {
    struct JsonToken
    {
      enum JsonTokenType {
        JsonTokenString,
        JsonTokenNumber,
        JsonTokenBoolean,
        JsonTokenEmpty,
        JsonTokenObjectStart,
        JsonTokenObjectEnd,
        JsonTokenArrayStart,
        JsonTokenArrayEnd,
        JsonTokenNext,
        JsonTokenAssign,
      };

      JsonToken(JsonTokenType type, const std::string &value) : _type(type), _value(value) { }
      JsonTokenType getType() const { return _type;  }
      const std::string &getValue() const { return _value; }
    private:
      JsonTokenType _type;
      std::string _value;
    };
  public:
    typedef std::vector<JsonToken> Tokens;
    typedef Tokens::const_iterator TokensConstIterator;
    static void read(const std::string &text, JsonValue &value);
    explicit JsonReader(const std::string &text);

  private:
    char peek();
    bool eos();
    void eatWhitespace();
    void moveAhead();
    static bool isWhiteSpace(char c);
    std::string getJsonNumber();
    std::string getJsonString();
    bool match(const std::string &text);
    bool processToken(JsonToken::JsonTokenType type, bool skip = false, bool mustMatch = true);
    void checkJsonEmpty(const std::string &text = "null");
    std::string getJsonBoolean();
    void scan();
    void parse(JsonObject &obj);
    void parseNumber(JsonValue &value);
    void parseBoolean(JsonValue &value);
    void parseString(JsonValue &value);
    void parseEmpty(JsonValue &value);
    void parseObject(JsonValue &value);
    void parseArray(JsonValue &value);
    void parse(JsonValue &value);

    // members
    std::string _jsonText;
    std::string::size_type _actualPos;
    Tokens _tokens;
    TokensConstIterator _tokenIterator;
    TokensConstIterator _tokenEnd;
  };

  class MFORMS_EXPORT JsonWriter
  {
  public:
    explicit JsonWriter(const JsonValue &value);
    static void write(std::string &text, const JsonValue &value);

  private:
    void toString(std::string &output);
    void generate(std::string &output);
    void write(const JsonValue &value);
    void write(const JsonObject &value);
    void write(const JsonArray &value);
    void write(const std::string &value);

    const JsonValue &_jsonValue;
    int _depth;
    std::string _output;
  };
};

/**
 * @brief A Json view tab control with tree diffrent view text, tree and grid.
 *
 */
namespace mforms {
  /**
   * @brief Json view base class definition.
   */
  class JsonBaseView : public Panel
  {
  public:
    JsonBaseView();
    virtual ~JsonBaseView();
    void highlightMatch(const std::string &text);
    boost::signals2::signal<void(bool)>* dataChanged();

  protected:
    virtual void clear() = 0;
    boost::signals2::signal<void(bool)> _dataChanged;
  };

  /**
  * @brief Dialog for adding JSON.
  */
  class CodeEditor;
  class TextEntry;
  class JsonInputDlg : public mforms::Form
  {
  public:
    JsonInputDlg(mforms::Form *owner, bool showTextEntry);
    virtual ~JsonInputDlg();
    const std::string &text() const;
    const JsonParser::JsonValue &data() const;
    std::string objectName() const;
    void setText(const std::string &text, bool readonly);
    void setJson(const JsonParser::JsonValue &json);
    bool run();

  private:
    JsonParser::JsonValue _value;
    std::string _text;
    boost::shared_ptr<CodeEditor> _textEditor;
    Button *_save;
    Button *_cancel;
    TextEntry *_textEntry;
    bool _validated;

    void setup(bool showTextEntry);
    void validate();
    void save();
    void editorContentChanged(int position, int length, int numberOfLines, bool inserted);
  };

  /**
   * @brief Json text view control class definition.
   */
  class Label;
  class JsonTextView : public JsonBaseView
  {
  public:
    JsonTextView();
    virtual ~JsonTextView();
    void setText(const std::string &jsonText);
    virtual void clear();
    void findAndHighlightText(const std::string &text, bool backward = false);
    const JsonParser::JsonValue &getJson() const;

  private:
    void init();
    void editorContentChanged(int position, int length, int numberOfLines, bool inserted);
    virtual void validate();

    boost::shared_ptr<CodeEditor> _textEditor;
    boost::shared_ptr<Label> _validationResult;
    bool _modified;
    std::string _text;
    JsonParser::JsonValue _json;
  };

  class JsonTreeBaseView : public JsonBaseView
  {
  public:
    typedef std::list<TreeNodeRef> TreeNodeList;
    typedef std::vector<TreeNodeRef> TreeNodeVactor;
    typedef std::map <std::string, TreeNodeVactor> TreeNodeVectorMap;
    struct JsonValueNodeData : public mforms::TreeNodeData
    {
      JsonValueNodeData(JsonParser::JsonValue &value) : _jsonValue(value) {}
      JsonParser::JsonValue &getData() { return _jsonValue; }
      ~JsonValueNodeData() {}
    private:
      JsonParser::JsonValue &_jsonValue;
    };
    JsonTreeBaseView();
    virtual ~JsonTreeBaseView();
    enum JsonNodeIcons { JsonObjectIcon, JsonArrayIcon, JsonStringIcon, JsonNumericIcon, JsonNullIcon };
    void setCellValue(mforms::TreeNodeRef node, int column, const std::string &value);
    void highlightMatchNode(const std::string &text, bool bacward = false);
    bool filterView(const std::string &text, JsonParser::JsonValue &value);
    void reCreateTree(JsonParser::JsonValue &value);

  protected:
    void generateTree(JsonParser::JsonValue &value, mforms::TreeNodeRef node, bool addNew = true);
    virtual void generateArrayInTree(JsonParser::JsonValue &value, TreeNodeRef node, bool addNew);
    virtual void generateObjectInTree(JsonParser::JsonValue &value, TreeNodeRef node, bool addNew);
    virtual void generateNumberInTree(JsonParser::JsonValue &value, TreeNodeRef node);
    virtual void generateBoolInTree(JsonParser::JsonValue &value, TreeNodeRef node);
    virtual void generateStringInTree(JsonParser::JsonValue &value, TreeNodeRef node);
    virtual void generateNullInTree(JsonParser::JsonValue &value, TreeNodeRef node);
    void collectParents(TreeNodeRef node, TreeNodeList &parents);
    static std::string getNodeIconPath(JsonNodeIcons icon);
    TreeNodeVectorMap _viewFindResult;
    std::set<JsonParser::JsonValue*> _filterGuard;
    bool _useFilter;
    std::string _textToFind;
    size_t _searchIdx;
<<<<<<< HEAD
    boost::shared_ptr<TreeView> _treeView;
=======
    boost::shared_ptr<TreeNodeView> _treeView;
    mforms::ContextMenu *_contextMenu;

  private:
    void prepareMenu();
    void handleMenuCommand(const std::string &command);
    void openInputJsonWindow(TreeNodeRef node, bool updateMode = false);
>>>>>>> f9a7a653
  };

  /**
   * @brief Json tree view control class definition.
   */
  class JsonTreeView : public JsonTreeBaseView
  {
  public:
    JsonTreeView();
    virtual ~JsonTreeView();
    void setJson(JsonParser::JsonValue &val);
    void appendJson(JsonParser::JsonValue &val);
    virtual void clear();

  private:
    void init();
    virtual void generateArrayInTree(JsonParser::JsonValue &value, TreeNodeRef node, bool addNew);
    virtual void generateObjectInTree(JsonParser::JsonValue &value, TreeNodeRef node, bool addNew);
    virtual void generateNumberInTree(JsonParser::JsonValue &value, TreeNodeRef node);
    virtual void generateBoolInTree(JsonParser::JsonValue &value, TreeNodeRef node);
    virtual void generateStringInTree(JsonParser::JsonValue &value, TreeNodeRef node);
    virtual void generateNullInTree(JsonParser::JsonValue &value, TreeNodeRef node);
  };

  /**
   * @brief Json grid view control class definition.
   */
  class JsonGridView : public JsonTreeBaseView
  {
  public:
    JsonGridView();
    virtual ~JsonGridView();
    void setJson(JsonParser::JsonValue &val);
    void appendJson(JsonParser::JsonValue &val);
    virtual void clear();

  private:
    void init();
    virtual void generateArrayInTree(JsonParser::JsonValue &value, TreeNodeRef node, bool addNew);
    virtual void generateObjectInTree(JsonParser::JsonValue &value, TreeNodeRef node, bool addNew);
    virtual void generateNumberInTree(JsonParser::JsonValue &value, TreeNodeRef node);
    virtual void generateBoolInTree(JsonParser::JsonValue &value, TreeNodeRef node);
    virtual void generateStringInTree(JsonParser::JsonValue &value, TreeNodeRef node);
    virtual void generateNullInTree(JsonParser::JsonValue &value, TreeNodeRef node);
    boost::shared_ptr<TreeView> _gridView;
  };

  /**
   * @brief Json tab view control class definition.
   */
  class TabView;
  class MFORMS_EXPORT JsonTabView : public Panel
  {
  public:
    typedef boost::shared_ptr<JsonParser::JsonValue> JsonValuePtr;
    void Setup();
    JsonTabView();
    ~JsonTabView();

    void setJson(const JsonParser::JsonValue &val);
    void setText(const std::string &text);
    void append(const std::string &text);
    void tabChanged();
    void dataChanged(bool forceUpdate);
    void clear();
    void highlightMatch(const std::string &text);
    void highlightNextMatch();
    void highlightPreviousMatch();
    bool filterView(const std::string &text);
    void restoreOrginalResult();

  private:
    boost::shared_ptr<JsonTextView> _textView;
    boost::shared_ptr<JsonTreeView> _treeView;
    boost::shared_ptr<JsonGridView> _gridView;
    boost::shared_ptr<TabView> _tabView;
    std::string _jsonText;
    JsonValuePtr _json;
    int _ident;
    boost::tuple<int, int, int> _tabId;
    std::string _matchText;
  };
};<|MERGE_RESOLUTION|>--- conflicted
+++ resolved
@@ -406,17 +406,13 @@
     bool _useFilter;
     std::string _textToFind;
     size_t _searchIdx;
-<<<<<<< HEAD
     boost::shared_ptr<TreeView> _treeView;
-=======
-    boost::shared_ptr<TreeNodeView> _treeView;
     mforms::ContextMenu *_contextMenu;
 
   private:
     void prepareMenu();
     void handleMenuCommand(const std::string &command);
     void openInputJsonWindow(TreeNodeRef node, bool updateMode = false);
->>>>>>> f9a7a653
   };
 
   /**
