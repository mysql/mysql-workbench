/*
 * Copyright (c) 2015, Oracle and/or its affiliates. All rights reserved.
 *
 * This program is free software; you can redistribute it and/or
 * modify it under the terms of the GNU General Public License as
 * published by the Free Software Foundation; version 2 of the
 * License.
 *
 * This program is distributed in the hope that it will be useful,
 * but WITHOUT ANY WARRANTY; without even the implied warranty of
 * MERCHANTABILITY or FITNESS FOR A PARTICULAR PURPOSE. See the
 * GNU General Public License for more details.
 *
 * You should have received a copy of the GNU General Public License
 * along with this program; if not, write to the Free Software
 * Foundation, Inc., 51 Franklin St, Fifth Floor, Boston, MA
 * 02110-1301  USA
 */

#pragma once

#include "mforms/panel.h"
#include "mforms/treeview.h"
#include <algorithm>
#include <set>
#include <boost/tuple/tuple.hpp>

namespace JsonParser {

  enum DataType { VInt, VBoolean, VString, VDouble, VInt64, VUint64, VObject, VArray, VEmpty };
  class JsonValue;
  class MFORMS_EXPORT JsonObject
  {
  public:
    typedef std::map<std::string, JsonValue> Container;
    typedef Container::size_type SizeType;
    typedef Container::key_type KeyType;
    typedef Container::iterator Iterator;
    typedef Container::const_iterator ConstIterator;
    typedef Container::value_type ValueType;

    JsonObject();
    JsonObject(const JsonObject &other);
    JsonObject &operator=(const JsonObject &val);

    JsonValue &operator [](const std::string &name);

    // return iterator for begining of sequence
    Iterator begin();
    ConstIterator begin() const;
    ConstIterator cbegin() const;

    // return iterator for end of sequence
    Iterator end();
    ConstIterator end() const;
    ConstIterator cend() const;

    // return length of sequence
    SizeType size();
    Iterator find(const KeyType &key);
    ConstIterator find(const KeyType &key) const;

    // test if container is empty
    bool empty() const;

    void clear();
    void erase(Iterator pos);
    void erase(Iterator first, Iterator last);

    void insert(const KeyType &key, const JsonValue &value);
    JsonValue &get(const KeyType &key);
    const JsonValue &get(const KeyType &key) const;

  private:
    Container _data;
  };

  class MFORMS_EXPORT JsonArray
  {
  public:
    // based on std::vector implementation
    typedef std::vector<JsonValue> Container;
    typedef Container::size_type SizeType;
    typedef Container::iterator Iterator;
    typedef Container::const_iterator ConstIterator;
    typedef Container::value_type ValueType;

    // Default constructor
    JsonArray();
    JsonArray(const JsonArray &other);
    JsonArray &operator=(const JsonArray &other);

    // subscript sequence with checking
    JsonValue &at(SizeType pos);
    const JsonValue &at(SizeType pos) const;

    // subscript sequence
    JsonValue &operator[](SizeType pos);
    const JsonValue &operator[](SizeType pos) const;


    // return iterator for begining of sequence
    Iterator begin();
    ConstIterator begin() const;
    ConstIterator cbegin() const;

    // return iterator for end of sequence
    Iterator end();
    ConstIterator end() const;
    ConstIterator cend() const;

    // return length of sequence
    SizeType size();

    // test if container is empty
    bool empty() const;
    void clear();
    Iterator erase(Iterator pos);
    Iterator erase(Iterator first, Iterator last);
    Iterator insert(Iterator pos, const JsonValue &value);
    // insert element at end
    void pushBack(const ValueType &value);

  private:
    Container _data;
  };

  class MFORMS_EXPORT JsonValue
  {

  public:
    JsonValue();
    ~JsonValue() {};
    JsonValue(const JsonValue &rhs);
    JsonValue &operator=(const JsonValue &rhs);

    explicit JsonValue(const std::string &val);
    explicit JsonValue(const char *val);
    explicit JsonValue(bool val);
    explicit JsonValue(int val);
    explicit JsonValue(int64_t val);
    explicit JsonValue(uint64_t val);
    explicit JsonValue(double val);
    explicit JsonValue(const JsonObject &val);
    explicit JsonValue(const JsonArray &val);

    // implicit cast to actual element type. throw if its not possible
    operator const JsonObject & () const;
    operator const JsonArray & () const;
    operator int () const;
    operator double () const;
    operator int64_t() const;
    operator uint64_t() const;
    operator bool () const;
    operator const std::string & () const;

    // access function
    double getDouble() const;
    int getInt() const;
    void setNumber(double val);
    int64_t getInt64() const;
    void setInt64(int64_t val);
    uint64_t getUint64() const;
    void setUint64(uint64_t val);
    bool getBool() const;
    void setBool(bool val);
    const std::string &getString() const;
    void setString(const std::string &val);
    JsonObject &getObject();
    const JsonObject &getObject() const;
    void setObject(const JsonObject &val);
    JsonArray &getArray();
    const JsonArray &getArray() const;
    void setArray(const JsonArray &val);

    void setType(DataType type);
    DataType getType() const;
    void setDeleted(bool flag);
    bool isDeleted() const;

  private:
    double _double;
    int64_t _integer64;
    uint64_t _uint64;
    bool _bool;
    std::string _string;
    JsonObject _object;
    JsonArray _array;
    DataType _type;
    bool _deleted;
  };

#if defined(_WIN32) || defined(__APPLE__)
  #define NOEXCEPT _NOEXCEPT
#else
  #ifndef _GLIBCXX_USE_NOEXCEPT
    #define NOEXCEPT throw()
  #else  
    #define NOEXCEPT _GLIBCXX_USE_NOEXCEPT
  #endif
#endif
  class MFORMS_EXPORT ParserException : public std::exception
  {
  public:
    explicit ParserException(const std::string &message) : _msgText(message) {}
    explicit ParserException(const char *message) : _msgText(message) {}
    virtual ~ParserException() NOEXCEPT {}
    virtual const char *what() const NOEXCEPT { return _msgText.c_str(); }
  private:
    std::string _msgText;
  };

  class MFORMS_EXPORT JsonReader
  {
    struct JsonToken
    {
      enum JsonTokenType {
        JsonTokenString,
        JsonTokenNumber,
        JsonTokenBoolean,
        JsonTokenEmpty,
        JsonTokenObjectStart,
        JsonTokenObjectEnd,
        JsonTokenArrayStart,
        JsonTokenArrayEnd,
        JsonTokenNext,
        JsonTokenAssign,
      };

      JsonToken(JsonTokenType type, const std::string &value) : _type(type), _value(value) { }
      JsonTokenType getType() const { return _type;  }
      const std::string &getValue() const { return _value; }
    private:
      JsonTokenType _type;
      std::string _value;
    };
  public:
    typedef std::vector<JsonToken> Tokens;
    typedef Tokens::const_iterator TokensConstIterator;
    static void read(const std::string &text, JsonValue &value);
    explicit JsonReader(const std::string &text);

  private:
    char peek();
    bool eos();
    void eatWhitespace();
    void moveAhead();
    static bool isWhiteSpace(char c);
    std::string getJsonNumber();
    std::string getJsonString();
    bool match(const std::string &text);
    bool processToken(JsonToken::JsonTokenType type, bool skip = false, bool mustMatch = true);
    void checkJsonEmpty(const std::string &text = "null");
    std::string getJsonBoolean();
    void scan();
    void parse(JsonObject &obj);
    void parseNumber(JsonValue &value);
    void parseBoolean(JsonValue &value);
    void parseString(JsonValue &value);
    void parseEmpty(JsonValue &value);
    void parseObject(JsonValue &value);
    void parseArray(JsonValue &value);
    void parse(JsonValue &value);

    // members
    std::string _jsonText;
    std::string::size_type _actualPos;
    Tokens _tokens;
    TokensConstIterator _tokenIterator;
    TokensConstIterator _tokenEnd;
  };

  class MFORMS_EXPORT JsonWriter
  {
  public:
    explicit JsonWriter(const JsonValue &value);
    static void write(std::string &text, const JsonValue &value);

  private:
    void toString(std::string &output);
    void generate(std::string &output);
    void write(const JsonValue &value);
    void write(const JsonObject &value);
    void write(const JsonArray &value);
    void write(const std::string &value);

    const JsonValue &_jsonValue;
    int _depth;
    std::string _output;
  };
};

/**
 * @brief A Json view tab control with tree diffrent view text, tree and grid.
 *
 */
namespace mforms {
  /**
   * @brief Json view base class definition.
   */
  class JsonBaseView : public Panel
  {
  public:
    JsonBaseView();
    virtual ~JsonBaseView();
    void highlightMatch(const std::string &text);
    boost::signals2::signal<void(bool)>* dataChanged();

  protected:
    virtual void clear() = 0;
    boost::signals2::signal<void(bool)> _dataChanged;
    bool isDateTime(const std::string &text);
  };

  /**
  * @brief Dialog for adding JSON.
  */
  class CodeEditor;
  class TextEntry;
  class JsonInputDlg : public mforms::Form
  {
  public:
    JsonInputDlg(mforms::Form *owner, bool showTextEntry);
    virtual ~JsonInputDlg();
    const std::string &text() const;
    const JsonParser::JsonValue &data() const;
    std::string objectName() const;
    void setText(const std::string &text, bool readonly);
    void setJson(const JsonParser::JsonValue &json);
    bool run();

  private:
    JsonParser::JsonValue _value;
    std::string _text;
    boost::shared_ptr<CodeEditor> _textEditor;
    Button *_save;
    Button *_cancel;
    TextEntry *_textEntry;
    bool _validated;

    void setup(bool showTextEntry);
    void validate();
    void save();
    void editorContentChanged(int position, int length, int numberOfLines, bool inserted);
  };

  /**
   * @brief Json text view control class definition.
   */
  class Label;
  class JsonTextView : public JsonBaseView
  {
  public:
    JsonTextView();
    virtual ~JsonTextView();
    void setText(const std::string &jsonText);
    virtual void clear();
    void findAndHighlightText(const std::string &text, bool backward = false);
    const JsonParser::JsonValue &getJson() const;

  private:
    void init();
    void editorContentChanged(int position, int length, int numberOfLines, bool inserted);
    virtual void validate();

    boost::shared_ptr<CodeEditor> _textEditor;
    boost::shared_ptr<Label> _validationResult;
    bool _modified;
    std::string _text;
    JsonParser::JsonValue _json;
  };

  class JsonTreeBaseView : public JsonBaseView
  {
  public:
    typedef std::list<TreeNodeRef> TreeNodeList;
    typedef std::vector<TreeNodeRef> TreeNodeVactor;
    typedef std::map <std::string, TreeNodeVactor> TreeNodeVectorMap;
    struct JsonValueNodeData : public mforms::TreeNodeData
    {
      JsonValueNodeData(JsonParser::JsonValue &value) : _jsonValue(value) {}
      JsonParser::JsonValue &getData() { return _jsonValue; }
      ~JsonValueNodeData() {}
    private:
      JsonParser::JsonValue &_jsonValue;
    };
    JsonTreeBaseView();
    virtual ~JsonTreeBaseView();
    enum JsonNodeIcons { JsonObjectIcon, JsonArrayIcon, JsonStringIcon, JsonNumericIcon, JsonNullIcon };
    void setCellValue(mforms::TreeNodeRef node, int column, const std::string &value);
    void highlightMatchNode(const std::string &text, bool bacward = false);
    bool filterView(const std::string &text, JsonParser::JsonValue &value);
    void reCreateTree(JsonParser::JsonValue &value);

  protected:
    void generateTree(JsonParser::JsonValue &value, mforms::TreeNodeRef node, bool addNew = true);
    virtual void generateArrayInTree(JsonParser::JsonValue &value, TreeNodeRef node, bool addNew);
    virtual void generateObjectInTree(JsonParser::JsonValue &value, TreeNodeRef node, bool addNew);
    virtual void generateNumberInTree(JsonParser::JsonValue &value, TreeNodeRef node);
    virtual void generateBoolInTree(JsonParser::JsonValue &value, TreeNodeRef node);
    virtual void generateNullInTree(JsonParser::JsonValue &value, TreeNodeRef node);
    virtual void setStringData(TreeNodeRef node, const std::string &text);
    void generateStringInTree(JsonParser::JsonValue &value, TreeNodeRef node);
    void collectParents(TreeNodeRef node, TreeNodeList &parents);
    static std::string getNodeIconPath(JsonNodeIcons icon);
    TreeNodeVectorMap _viewFindResult;
    std::set<JsonParser::JsonValue*> _filterGuard;
    bool _useFilter;
    std::string _textToFind;
    size_t _searchIdx;
    boost::shared_ptr<TreeView> _treeView;
    mforms::ContextMenu *_contextMenu;

  private:
    void prepareMenu();
    void handleMenuCommand(const std::string &command);
    void openInputJsonWindow(TreeNodeRef node, bool updateMode = false);
  };

  /**
   * @brief Json tree view control class definition.
   */
  class JsonTreeView : public JsonTreeBaseView
  {
  public:
    JsonTreeView();
    virtual ~JsonTreeView();
    void setJson(JsonParser::JsonValue &val);
    void appendJson(JsonParser::JsonValue &val);
    virtual void clear();

  private:
    void init();
    virtual void generateArrayInTree(JsonParser::JsonValue &value, TreeNodeRef node, bool addNew);
    virtual void generateObjectInTree(JsonParser::JsonValue &value, TreeNodeRef node, bool addNew);
    virtual void generateNumberInTree(JsonParser::JsonValue &value, TreeNodeRef node);
    virtual void generateBoolInTree(JsonParser::JsonValue &value, TreeNodeRef node);
    virtual void generateNullInTree(JsonParser::JsonValue &value, TreeNodeRef node);
    virtual void setStringData(TreeNodeRef node, const std::string &text);
  };

  /**
   * @brief Json grid view control class definition.
   */
  class JsonGridView : public JsonTreeBaseView
  {
  public:
    JsonGridView();
    virtual ~JsonGridView();
    void setJson(JsonParser::JsonValue &val);
    void appendJson(JsonParser::JsonValue &val);
    virtual void clear();

  private:
    void init();
    virtual void generateArrayInTree(JsonParser::JsonValue &value, TreeNodeRef node, bool addNew);
    virtual void generateObjectInTree(JsonParser::JsonValue &value, TreeNodeRef node, bool addNew);
    virtual void generateNumberInTree(JsonParser::JsonValue &value, TreeNodeRef node);
    virtual void generateBoolInTree(JsonParser::JsonValue &value, TreeNodeRef node);
    virtual void generateNullInTree(JsonParser::JsonValue &value, TreeNodeRef node);
<<<<<<< HEAD
    boost::shared_ptr<TreeView> _gridView;
=======
    virtual void setStringData(TreeNodeRef node, const std::string &text);
    boost::shared_ptr<TreeNodeView> _gridView;
>>>>>>> a488938a
  };

  /**
   * @brief Json tab view control class definition.
   */
  class TabView;
  class MFORMS_EXPORT JsonTabView : public Panel
  {
  public:
    typedef boost::shared_ptr<JsonParser::JsonValue> JsonValuePtr;
    void Setup();
    JsonTabView();
    ~JsonTabView();

    void setJson(const JsonParser::JsonValue &val);
    void setText(const std::string &text);
    void append(const std::string &text);
    void tabChanged();
    void dataChanged(bool forceUpdate);
    void clear();
    void highlightMatch(const std::string &text);
    void highlightNextMatch();
    void highlightPreviousMatch();
    bool filterView(const std::string &text);
    void restoreOrginalResult();

  private:
    boost::shared_ptr<JsonTextView> _textView;
    boost::shared_ptr<JsonTreeView> _treeView;
    boost::shared_ptr<JsonGridView> _gridView;
    boost::shared_ptr<TabView> _tabView;
    std::string _jsonText;
    JsonValuePtr _json;
    int _ident;
    boost::tuple<int, int, int> _tabId;
    std::string _matchText;
  };
};<|MERGE_RESOLUTION|>--- conflicted
+++ resolved
@@ -408,7 +408,7 @@
     bool _useFilter;
     std::string _textToFind;
     size_t _searchIdx;
-    boost::shared_ptr<TreeView> _treeView;
+    std::shared_ptr<TreeView> _treeView;
     mforms::ContextMenu *_contextMenu;
 
   private:
@@ -458,12 +458,7 @@
     virtual void generateNumberInTree(JsonParser::JsonValue &value, TreeNodeRef node);
     virtual void generateBoolInTree(JsonParser::JsonValue &value, TreeNodeRef node);
     virtual void generateNullInTree(JsonParser::JsonValue &value, TreeNodeRef node);
-<<<<<<< HEAD
-    boost::shared_ptr<TreeView> _gridView;
-=======
     virtual void setStringData(TreeNodeRef node, const std::string &text);
-    boost::shared_ptr<TreeNodeView> _gridView;
->>>>>>> a488938a
   };
 
   /**
