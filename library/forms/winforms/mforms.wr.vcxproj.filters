﻿<?xml version="1.0" encoding="utf-8"?>
<Project ToolsVersion="4.0" xmlns="http://schemas.microsoft.com/developer/msbuild/2003">
  <ItemGroup>
    <Filter Include="Source Files">
      <UniqueIdentifier>{4FC737F1-C7A5-4376-A066-2A32D752A2FF}</UniqueIdentifier>
      <Extensions>cpp;c;cc;cxx;def;odl;idl;hpj;bat;asm;asmx</Extensions>
    </Filter>
    <Filter Include="Header Files">
      <UniqueIdentifier>{93995380-89BD-4b04-88EB-625FBE52EBFB}</UniqueIdentifier>
      <Extensions>h;hh;hpp;hxx;hm;inl;inc;xsd</Extensions>
    </Filter>
    <Filter Include="Resource Files">
      <UniqueIdentifier>{67DA6AB6-F800-4c08-8B7A-83BB121AAD01}</UniqueIdentifier>
      <Extensions>rc;ico;cur;bmp;dlg;rc2;rct;bin;rgs;gif;jpg;jpeg;jpe;resx;tiff;tif;png;wav;mfcribbon-ms</Extensions>
    </Filter>
    <Filter Include="Canvas">
      <UniqueIdentifier>{006d6590-cd43-453e-b07e-8203666151d6}</UniqueIdentifier>
    </Filter>
  </ItemGroup>
  <ItemGroup>
    <ClInclude Include="src\stdafx.h" />
    <ClInclude Include="src\wf_app.h">
      <Filter>Header Files</Filter>
    </ClInclude>
    <ClInclude Include="src\wf_appview.h">
      <Filter>Header Files</Filter>
    </ClInclude>
    <ClInclude Include="src\wf_base.h">
      <Filter>Header Files</Filter>
    </ClInclude>
    <ClInclude Include="src\wf_box.h">
      <Filter>Header Files</Filter>
    </ClInclude>
    <ClInclude Include="src\wf_button.h">
      <Filter>Header Files</Filter>
    </ClInclude>
    <ClInclude Include="src\wf_checkbox.h">
      <Filter>Header Files</Filter>
    </ClInclude>
    <ClInclude Include="src\wf_code_editor.h">
      <Filter>Header Files</Filter>
    </ClInclude>
    <ClInclude Include="src\wf_dockingpoint.h">
      <Filter>Header Files</Filter>
    </ClInclude>
    <ClInclude Include="src\wf_drawbox.h">
      <Filter>Header Files</Filter>
    </ClInclude>
    <ClInclude Include="src\wf_filechooser.h">
      <Filter>Header Files</Filter>
    </ClInclude>
    <ClInclude Include="src\wf_find_panel.h">
      <Filter>Header Files</Filter>
    </ClInclude>
    <ClInclude Include="src\wf_form.h">
      <Filter>Header Files</Filter>
    </ClInclude>
    <ClInclude Include="src\wf_hypertext.h">
      <Filter>Header Files</Filter>
    </ClInclude>
    <ClInclude Include="src\wf_imagebox.h">
      <Filter>Header Files</Filter>
    </ClInclude>
    <ClInclude Include="src\wf_label.h">
      <Filter>Header Files</Filter>
    </ClInclude>
    <ClInclude Include="src\wf_listbox.h">
      <Filter>Header Files</Filter>
    </ClInclude>
    <ClInclude Include="src\wf_menu.h">
      <Filter>Header Files</Filter>
    </ClInclude>
    <ClInclude Include="src\wf_menubar.h">
      <Filter>Header Files</Filter>
    </ClInclude>
    <ClInclude Include="src\wf_mforms.h">
      <Filter>Header Files</Filter>
    </ClInclude>
    <ClInclude Include="src\wf_native.h">
      <Filter>Header Files</Filter>
    </ClInclude>
    <ClInclude Include="src\wf_panel.h">
      <Filter>Header Files</Filter>
    </ClInclude>
    <ClInclude Include="src\wf_popover.h">
      <Filter>Header Files</Filter>
    </ClInclude>
    <ClInclude Include="src\wf_popup.h">
      <Filter>Header Files</Filter>
    </ClInclude>
    <ClInclude Include="src\wf_progressbar.h">
      <Filter>Header Files</Filter>
    </ClInclude>
    <ClInclude Include="src\wf_radiobutton.h">
      <Filter>Header Files</Filter>
    </ClInclude>
    <ClInclude Include="src\wf_scrollpanel.h">
      <Filter>Header Files</Filter>
    </ClInclude>
    <ClInclude Include="src\wf_selector.h">
      <Filter>Header Files</Filter>
    </ClInclude>
    <ClInclude Include="src\wf_splitter.h">
      <Filter>Header Files</Filter>
    </ClInclude>
    <ClInclude Include="src\wf_table.h">
      <Filter>Header Files</Filter>
    </ClInclude>
    <ClInclude Include="src\wf_tabview.h">
      <Filter>Header Files</Filter>
    </ClInclude>
    <ClInclude Include="src\wf_textbox.h">
      <Filter>Header Files</Filter>
    </ClInclude>
    <ClInclude Include="src\wf_textentry.h">
      <Filter>Header Files</Filter>
    </ClInclude>
    <ClInclude Include="src\wf_toolbar.h">
      <Filter>Header Files</Filter>
    </ClInclude>
    <ClInclude Include="src\wf_treenode.h">
      <Filter>Header Files</Filter>
    </ClInclude>
    <ClInclude Include="src\wf_treenodeview.h">
      <Filter>Header Files</Filter>
    </ClInclude>
    <ClInclude Include="src\wf_utilities.h">
      <Filter>Header Files</Filter>
    </ClInclude>
    <ClInclude Include="src\wf_view.h">
      <Filter>Header Files</Filter>
    </ClInclude>
    <ClInclude Include="src\wf_webbrowser.h">
      <Filter>Header Files</Filter>
    </ClInclude>
    <ClInclude Include="src\wf_wizard.h">
      <Filter>Header Files</Filter>
    </ClInclude>
<<<<<<< HEAD
    <ClInclude Include="src\wf_canvas.h">
      <Filter>Header Files</Filter>
    </ClInclude>
    <ClInclude Include="Canvas.h">
      <Filter>Canvas</Filter>
    </ClInclude>
    <ClInclude Include="CanvasViewer.h">
      <Filter>Canvas</Filter>
    </ClInclude>
=======
    <ClInclude Include="src\wf_record_grid_view.h">
      <Filter>Header Files</Filter>
    </ClInclude>
>>>>>>> 8d9deb6d
  </ItemGroup>
  <ItemGroup>
    <ResourceCompile Include="app.rc">
      <Filter>Resource Files</Filter>
    </ResourceCompile>
  </ItemGroup>
  <ItemGroup>
    <ClCompile Include="AssemblyInfo.cpp">
      <Filter>Resource Files</Filter>
    </ClCompile>
    <ClCompile Include="src\wf_app.cpp">
      <Filter>Source Files</Filter>
    </ClCompile>
    <ClCompile Include="src\wf_appview.cpp">
      <Filter>Source Files</Filter>
    </ClCompile>
    <ClCompile Include="src\wf_base.cpp">
      <Filter>Source Files</Filter>
    </ClCompile>
    <ClCompile Include="src\wf_box.cpp">
      <Filter>Source Files</Filter>
    </ClCompile>
    <ClCompile Include="src\wf_button.cpp">
      <Filter>Source Files</Filter>
    </ClCompile>
    <ClCompile Include="src\wf_checkbox.cpp">
      <Filter>Source Files</Filter>
    </ClCompile>
    <ClCompile Include="src\wf_code_editor.cpp">
      <Filter>Source Files</Filter>
    </ClCompile>
    <ClCompile Include="src\wf_dockingpoint.cpp">
      <Filter>Source Files</Filter>
    </ClCompile>
    <ClCompile Include="src\wf_drawbox.cpp">
      <Filter>Source Files</Filter>
    </ClCompile>
    <ClCompile Include="src\wf_filechooser.cpp">
      <Filter>Source Files</Filter>
    </ClCompile>
    <ClCompile Include="src\wf_find_panel.cpp">
      <Filter>Source Files</Filter>
    </ClCompile>
    <ClCompile Include="src\wf_form.cpp">
      <Filter>Source Files</Filter>
    </ClCompile>
    <ClCompile Include="src\wf_hypertext.cpp">
      <Filter>Source Files</Filter>
    </ClCompile>
    <ClCompile Include="src\wf_imagebox.cpp">
      <Filter>Source Files</Filter>
    </ClCompile>
    <ClCompile Include="src\wf_label.cpp">
      <Filter>Source Files</Filter>
    </ClCompile>
    <ClCompile Include="src\wf_listbox.cpp">
      <Filter>Source Files</Filter>
    </ClCompile>
    <ClCompile Include="src\wf_menu.cpp">
      <Filter>Source Files</Filter>
    </ClCompile>
    <ClCompile Include="src\wf_menubar.cpp">
      <Filter>Source Files</Filter>
    </ClCompile>
    <ClCompile Include="src\wf_mforms.cpp">
      <Filter>Source Files</Filter>
    </ClCompile>
    <ClCompile Include="src\wf_native.cpp">
      <Filter>Source Files</Filter>
    </ClCompile>
    <ClCompile Include="src\wf_panel.cpp">
      <Filter>Source Files</Filter>
    </ClCompile>
    <ClCompile Include="src\wf_popover.cpp">
      <Filter>Source Files</Filter>
    </ClCompile>
    <ClCompile Include="src\wf_popup.cpp">
      <Filter>Source Files</Filter>
    </ClCompile>
    <ClCompile Include="src\wf_progressbar.cpp">
      <Filter>Source Files</Filter>
    </ClCompile>
    <ClCompile Include="src\wf_radiobutton.cpp">
      <Filter>Source Files</Filter>
    </ClCompile>
    <ClCompile Include="src\wf_scrollpanel.cpp">
      <Filter>Source Files</Filter>
    </ClCompile>
    <ClCompile Include="src\wf_selector.cpp">
      <Filter>Source Files</Filter>
    </ClCompile>
    <ClCompile Include="src\wf_splitter.cpp">
      <Filter>Source Files</Filter>
    </ClCompile>
    <ClCompile Include="src\wf_table.cpp">
      <Filter>Source Files</Filter>
    </ClCompile>
    <ClCompile Include="src\wf_tabview.cpp">
      <Filter>Source Files</Filter>
    </ClCompile>
    <ClCompile Include="src\wf_textbox.cpp">
      <Filter>Source Files</Filter>
    </ClCompile>
    <ClCompile Include="src\wf_textentry.cpp">
      <Filter>Source Files</Filter>
    </ClCompile>
    <ClCompile Include="src\wf_toolbar.cpp">
      <Filter>Source Files</Filter>
    </ClCompile>
    <ClCompile Include="src\wf_treenode.cpp">
      <Filter>Source Files</Filter>
    </ClCompile>
    <ClCompile Include="src\wf_treenodeview.cpp">
      <Filter>Source Files</Filter>
    </ClCompile>
    <ClCompile Include="src\wf_utilities.cpp">
      <Filter>Source Files</Filter>
    </ClCompile>
    <ClCompile Include="src\wf_view.cpp">
      <Filter>Source Files</Filter>
    </ClCompile>
    <ClCompile Include="src\wf_webbrowser.cpp">
      <Filter>Source Files</Filter>
    </ClCompile>
    <ClCompile Include="src\wf_wizard.cpp">
      <Filter>Source Files</Filter>
    </ClCompile>
    <ClCompile Include="src\stdafx.cpp" />
<<<<<<< HEAD
    <ClCompile Include="src\wf_canvas.cpp">
      <Filter>Source Files</Filter>
    </ClCompile>
    <ClCompile Include="Canvas.cpp">
      <Filter>Canvas</Filter>
    </ClCompile>
    <ClCompile Include="CanvasViewer.cpp">
      <Filter>Canvas</Filter>
    </ClCompile>
=======
    <ClCompile Include="src\wf_record_grid_view.cpp">
      <Filter>Source Files</Filter>
    </ClCompile>
>>>>>>> 8d9deb6d
  </ItemGroup>
  <ItemGroup>
    <Image Include="MySQLAssembly.ico">
      <Filter>Resource Files</Filter>
    </Image>
  </ItemGroup>
</Project><|MERGE_RESOLUTION|>--- conflicted
+++ resolved
@@ -1,303 +1,297 @@
-﻿<?xml version="1.0" encoding="utf-8"?>
-<Project ToolsVersion="4.0" xmlns="http://schemas.microsoft.com/developer/msbuild/2003">
-  <ItemGroup>
-    <Filter Include="Source Files">
-      <UniqueIdentifier>{4FC737F1-C7A5-4376-A066-2A32D752A2FF}</UniqueIdentifier>
-      <Extensions>cpp;c;cc;cxx;def;odl;idl;hpj;bat;asm;asmx</Extensions>
-    </Filter>
-    <Filter Include="Header Files">
-      <UniqueIdentifier>{93995380-89BD-4b04-88EB-625FBE52EBFB}</UniqueIdentifier>
-      <Extensions>h;hh;hpp;hxx;hm;inl;inc;xsd</Extensions>
-    </Filter>
-    <Filter Include="Resource Files">
-      <UniqueIdentifier>{67DA6AB6-F800-4c08-8B7A-83BB121AAD01}</UniqueIdentifier>
-      <Extensions>rc;ico;cur;bmp;dlg;rc2;rct;bin;rgs;gif;jpg;jpeg;jpe;resx;tiff;tif;png;wav;mfcribbon-ms</Extensions>
-    </Filter>
-    <Filter Include="Canvas">
-      <UniqueIdentifier>{006d6590-cd43-453e-b07e-8203666151d6}</UniqueIdentifier>
-    </Filter>
-  </ItemGroup>
-  <ItemGroup>
-    <ClInclude Include="src\stdafx.h" />
-    <ClInclude Include="src\wf_app.h">
-      <Filter>Header Files</Filter>
-    </ClInclude>
-    <ClInclude Include="src\wf_appview.h">
-      <Filter>Header Files</Filter>
-    </ClInclude>
-    <ClInclude Include="src\wf_base.h">
-      <Filter>Header Files</Filter>
-    </ClInclude>
-    <ClInclude Include="src\wf_box.h">
-      <Filter>Header Files</Filter>
-    </ClInclude>
-    <ClInclude Include="src\wf_button.h">
-      <Filter>Header Files</Filter>
-    </ClInclude>
-    <ClInclude Include="src\wf_checkbox.h">
-      <Filter>Header Files</Filter>
-    </ClInclude>
-    <ClInclude Include="src\wf_code_editor.h">
-      <Filter>Header Files</Filter>
-    </ClInclude>
-    <ClInclude Include="src\wf_dockingpoint.h">
-      <Filter>Header Files</Filter>
-    </ClInclude>
-    <ClInclude Include="src\wf_drawbox.h">
-      <Filter>Header Files</Filter>
-    </ClInclude>
-    <ClInclude Include="src\wf_filechooser.h">
-      <Filter>Header Files</Filter>
-    </ClInclude>
-    <ClInclude Include="src\wf_find_panel.h">
-      <Filter>Header Files</Filter>
-    </ClInclude>
-    <ClInclude Include="src\wf_form.h">
-      <Filter>Header Files</Filter>
-    </ClInclude>
-    <ClInclude Include="src\wf_hypertext.h">
-      <Filter>Header Files</Filter>
-    </ClInclude>
-    <ClInclude Include="src\wf_imagebox.h">
-      <Filter>Header Files</Filter>
-    </ClInclude>
-    <ClInclude Include="src\wf_label.h">
-      <Filter>Header Files</Filter>
-    </ClInclude>
-    <ClInclude Include="src\wf_listbox.h">
-      <Filter>Header Files</Filter>
-    </ClInclude>
-    <ClInclude Include="src\wf_menu.h">
-      <Filter>Header Files</Filter>
-    </ClInclude>
-    <ClInclude Include="src\wf_menubar.h">
-      <Filter>Header Files</Filter>
-    </ClInclude>
-    <ClInclude Include="src\wf_mforms.h">
-      <Filter>Header Files</Filter>
-    </ClInclude>
-    <ClInclude Include="src\wf_native.h">
-      <Filter>Header Files</Filter>
-    </ClInclude>
-    <ClInclude Include="src\wf_panel.h">
-      <Filter>Header Files</Filter>
-    </ClInclude>
-    <ClInclude Include="src\wf_popover.h">
-      <Filter>Header Files</Filter>
-    </ClInclude>
-    <ClInclude Include="src\wf_popup.h">
-      <Filter>Header Files</Filter>
-    </ClInclude>
-    <ClInclude Include="src\wf_progressbar.h">
-      <Filter>Header Files</Filter>
-    </ClInclude>
-    <ClInclude Include="src\wf_radiobutton.h">
-      <Filter>Header Files</Filter>
-    </ClInclude>
-    <ClInclude Include="src\wf_scrollpanel.h">
-      <Filter>Header Files</Filter>
-    </ClInclude>
-    <ClInclude Include="src\wf_selector.h">
-      <Filter>Header Files</Filter>
-    </ClInclude>
-    <ClInclude Include="src\wf_splitter.h">
-      <Filter>Header Files</Filter>
-    </ClInclude>
-    <ClInclude Include="src\wf_table.h">
-      <Filter>Header Files</Filter>
-    </ClInclude>
-    <ClInclude Include="src\wf_tabview.h">
-      <Filter>Header Files</Filter>
-    </ClInclude>
-    <ClInclude Include="src\wf_textbox.h">
-      <Filter>Header Files</Filter>
-    </ClInclude>
-    <ClInclude Include="src\wf_textentry.h">
-      <Filter>Header Files</Filter>
-    </ClInclude>
-    <ClInclude Include="src\wf_toolbar.h">
-      <Filter>Header Files</Filter>
-    </ClInclude>
-    <ClInclude Include="src\wf_treenode.h">
-      <Filter>Header Files</Filter>
-    </ClInclude>
-    <ClInclude Include="src\wf_treenodeview.h">
-      <Filter>Header Files</Filter>
-    </ClInclude>
-    <ClInclude Include="src\wf_utilities.h">
-      <Filter>Header Files</Filter>
-    </ClInclude>
-    <ClInclude Include="src\wf_view.h">
-      <Filter>Header Files</Filter>
-    </ClInclude>
-    <ClInclude Include="src\wf_webbrowser.h">
-      <Filter>Header Files</Filter>
-    </ClInclude>
-    <ClInclude Include="src\wf_wizard.h">
-      <Filter>Header Files</Filter>
-    </ClInclude>
-<<<<<<< HEAD
-    <ClInclude Include="src\wf_canvas.h">
-      <Filter>Header Files</Filter>
-    </ClInclude>
-    <ClInclude Include="Canvas.h">
-      <Filter>Canvas</Filter>
-    </ClInclude>
-    <ClInclude Include="CanvasViewer.h">
-      <Filter>Canvas</Filter>
-    </ClInclude>
-=======
-    <ClInclude Include="src\wf_record_grid_view.h">
-      <Filter>Header Files</Filter>
-    </ClInclude>
->>>>>>> 8d9deb6d
-  </ItemGroup>
-  <ItemGroup>
-    <ResourceCompile Include="app.rc">
-      <Filter>Resource Files</Filter>
-    </ResourceCompile>
-  </ItemGroup>
-  <ItemGroup>
-    <ClCompile Include="AssemblyInfo.cpp">
-      <Filter>Resource Files</Filter>
-    </ClCompile>
-    <ClCompile Include="src\wf_app.cpp">
-      <Filter>Source Files</Filter>
-    </ClCompile>
-    <ClCompile Include="src\wf_appview.cpp">
-      <Filter>Source Files</Filter>
-    </ClCompile>
-    <ClCompile Include="src\wf_base.cpp">
-      <Filter>Source Files</Filter>
-    </ClCompile>
-    <ClCompile Include="src\wf_box.cpp">
-      <Filter>Source Files</Filter>
-    </ClCompile>
-    <ClCompile Include="src\wf_button.cpp">
-      <Filter>Source Files</Filter>
-    </ClCompile>
-    <ClCompile Include="src\wf_checkbox.cpp">
-      <Filter>Source Files</Filter>
-    </ClCompile>
-    <ClCompile Include="src\wf_code_editor.cpp">
-      <Filter>Source Files</Filter>
-    </ClCompile>
-    <ClCompile Include="src\wf_dockingpoint.cpp">
-      <Filter>Source Files</Filter>
-    </ClCompile>
-    <ClCompile Include="src\wf_drawbox.cpp">
-      <Filter>Source Files</Filter>
-    </ClCompile>
-    <ClCompile Include="src\wf_filechooser.cpp">
-      <Filter>Source Files</Filter>
-    </ClCompile>
-    <ClCompile Include="src\wf_find_panel.cpp">
-      <Filter>Source Files</Filter>
-    </ClCompile>
-    <ClCompile Include="src\wf_form.cpp">
-      <Filter>Source Files</Filter>
-    </ClCompile>
-    <ClCompile Include="src\wf_hypertext.cpp">
-      <Filter>Source Files</Filter>
-    </ClCompile>
-    <ClCompile Include="src\wf_imagebox.cpp">
-      <Filter>Source Files</Filter>
-    </ClCompile>
-    <ClCompile Include="src\wf_label.cpp">
-      <Filter>Source Files</Filter>
-    </ClCompile>
-    <ClCompile Include="src\wf_listbox.cpp">
-      <Filter>Source Files</Filter>
-    </ClCompile>
-    <ClCompile Include="src\wf_menu.cpp">
-      <Filter>Source Files</Filter>
-    </ClCompile>
-    <ClCompile Include="src\wf_menubar.cpp">
-      <Filter>Source Files</Filter>
-    </ClCompile>
-    <ClCompile Include="src\wf_mforms.cpp">
-      <Filter>Source Files</Filter>
-    </ClCompile>
-    <ClCompile Include="src\wf_native.cpp">
-      <Filter>Source Files</Filter>
-    </ClCompile>
-    <ClCompile Include="src\wf_panel.cpp">
-      <Filter>Source Files</Filter>
-    </ClCompile>
-    <ClCompile Include="src\wf_popover.cpp">
-      <Filter>Source Files</Filter>
-    </ClCompile>
-    <ClCompile Include="src\wf_popup.cpp">
-      <Filter>Source Files</Filter>
-    </ClCompile>
-    <ClCompile Include="src\wf_progressbar.cpp">
-      <Filter>Source Files</Filter>
-    </ClCompile>
-    <ClCompile Include="src\wf_radiobutton.cpp">
-      <Filter>Source Files</Filter>
-    </ClCompile>
-    <ClCompile Include="src\wf_scrollpanel.cpp">
-      <Filter>Source Files</Filter>
-    </ClCompile>
-    <ClCompile Include="src\wf_selector.cpp">
-      <Filter>Source Files</Filter>
-    </ClCompile>
-    <ClCompile Include="src\wf_splitter.cpp">
-      <Filter>Source Files</Filter>
-    </ClCompile>
-    <ClCompile Include="src\wf_table.cpp">
-      <Filter>Source Files</Filter>
-    </ClCompile>
-    <ClCompile Include="src\wf_tabview.cpp">
-      <Filter>Source Files</Filter>
-    </ClCompile>
-    <ClCompile Include="src\wf_textbox.cpp">
-      <Filter>Source Files</Filter>
-    </ClCompile>
-    <ClCompile Include="src\wf_textentry.cpp">
-      <Filter>Source Files</Filter>
-    </ClCompile>
-    <ClCompile Include="src\wf_toolbar.cpp">
-      <Filter>Source Files</Filter>
-    </ClCompile>
-    <ClCompile Include="src\wf_treenode.cpp">
-      <Filter>Source Files</Filter>
-    </ClCompile>
-    <ClCompile Include="src\wf_treenodeview.cpp">
-      <Filter>Source Files</Filter>
-    </ClCompile>
-    <ClCompile Include="src\wf_utilities.cpp">
-      <Filter>Source Files</Filter>
-    </ClCompile>
-    <ClCompile Include="src\wf_view.cpp">
-      <Filter>Source Files</Filter>
-    </ClCompile>
-    <ClCompile Include="src\wf_webbrowser.cpp">
-      <Filter>Source Files</Filter>
-    </ClCompile>
-    <ClCompile Include="src\wf_wizard.cpp">
-      <Filter>Source Files</Filter>
-    </ClCompile>
-    <ClCompile Include="src\stdafx.cpp" />
-<<<<<<< HEAD
-    <ClCompile Include="src\wf_canvas.cpp">
-      <Filter>Source Files</Filter>
-    </ClCompile>
-    <ClCompile Include="Canvas.cpp">
-      <Filter>Canvas</Filter>
-    </ClCompile>
-    <ClCompile Include="CanvasViewer.cpp">
-      <Filter>Canvas</Filter>
-    </ClCompile>
-=======
-    <ClCompile Include="src\wf_record_grid_view.cpp">
-      <Filter>Source Files</Filter>
-    </ClCompile>
->>>>>>> 8d9deb6d
-  </ItemGroup>
-  <ItemGroup>
-    <Image Include="MySQLAssembly.ico">
-      <Filter>Resource Files</Filter>
-    </Image>
-  </ItemGroup>
-</Project>+﻿<?xml version="1.0" encoding="utf-8"?>
+<Project ToolsVersion="4.0" xmlns="http://schemas.microsoft.com/developer/msbuild/2003">
+  <ItemGroup>
+    <Filter Include="Source Files">
+      <UniqueIdentifier>{4FC737F1-C7A5-4376-A066-2A32D752A2FF}</UniqueIdentifier>
+      <Extensions>cpp;c;cc;cxx;def;odl;idl;hpj;bat;asm;asmx</Extensions>
+    </Filter>
+    <Filter Include="Header Files">
+      <UniqueIdentifier>{93995380-89BD-4b04-88EB-625FBE52EBFB}</UniqueIdentifier>
+      <Extensions>h;hh;hpp;hxx;hm;inl;inc;xsd</Extensions>
+    </Filter>
+    <Filter Include="Resource Files">
+      <UniqueIdentifier>{67DA6AB6-F800-4c08-8B7A-83BB121AAD01}</UniqueIdentifier>
+      <Extensions>rc;ico;cur;bmp;dlg;rc2;rct;bin;rgs;gif;jpg;jpeg;jpe;resx;tiff;tif;png;wav;mfcribbon-ms</Extensions>
+    </Filter>
+    <Filter Include="Canvas">
+      <UniqueIdentifier>{006d6590-cd43-453e-b07e-8203666151d6}</UniqueIdentifier>
+    </Filter>
+  </ItemGroup>
+  <ItemGroup>
+    <ClInclude Include="src\stdafx.h" />
+    <ClInclude Include="src\wf_app.h">
+      <Filter>Header Files</Filter>
+    </ClInclude>
+    <ClInclude Include="src\wf_appview.h">
+      <Filter>Header Files</Filter>
+    </ClInclude>
+    <ClInclude Include="src\wf_base.h">
+      <Filter>Header Files</Filter>
+    </ClInclude>
+    <ClInclude Include="src\wf_box.h">
+      <Filter>Header Files</Filter>
+    </ClInclude>
+    <ClInclude Include="src\wf_button.h">
+      <Filter>Header Files</Filter>
+    </ClInclude>
+    <ClInclude Include="src\wf_checkbox.h">
+      <Filter>Header Files</Filter>
+    </ClInclude>
+    <ClInclude Include="src\wf_code_editor.h">
+      <Filter>Header Files</Filter>
+    </ClInclude>
+    <ClInclude Include="src\wf_dockingpoint.h">
+      <Filter>Header Files</Filter>
+    </ClInclude>
+    <ClInclude Include="src\wf_drawbox.h">
+      <Filter>Header Files</Filter>
+    </ClInclude>
+    <ClInclude Include="src\wf_filechooser.h">
+      <Filter>Header Files</Filter>
+    </ClInclude>
+    <ClInclude Include="src\wf_find_panel.h">
+      <Filter>Header Files</Filter>
+    </ClInclude>
+    <ClInclude Include="src\wf_form.h">
+      <Filter>Header Files</Filter>
+    </ClInclude>
+    <ClInclude Include="src\wf_hypertext.h">
+      <Filter>Header Files</Filter>
+    </ClInclude>
+    <ClInclude Include="src\wf_imagebox.h">
+      <Filter>Header Files</Filter>
+    </ClInclude>
+    <ClInclude Include="src\wf_label.h">
+      <Filter>Header Files</Filter>
+    </ClInclude>
+    <ClInclude Include="src\wf_listbox.h">
+      <Filter>Header Files</Filter>
+    </ClInclude>
+    <ClInclude Include="src\wf_menu.h">
+      <Filter>Header Files</Filter>
+    </ClInclude>
+    <ClInclude Include="src\wf_menubar.h">
+      <Filter>Header Files</Filter>
+    </ClInclude>
+    <ClInclude Include="src\wf_mforms.h">
+      <Filter>Header Files</Filter>
+    </ClInclude>
+    <ClInclude Include="src\wf_native.h">
+      <Filter>Header Files</Filter>
+    </ClInclude>
+    <ClInclude Include="src\wf_panel.h">
+      <Filter>Header Files</Filter>
+    </ClInclude>
+    <ClInclude Include="src\wf_popover.h">
+      <Filter>Header Files</Filter>
+    </ClInclude>
+    <ClInclude Include="src\wf_popup.h">
+      <Filter>Header Files</Filter>
+    </ClInclude>
+    <ClInclude Include="src\wf_progressbar.h">
+      <Filter>Header Files</Filter>
+    </ClInclude>
+    <ClInclude Include="src\wf_radiobutton.h">
+      <Filter>Header Files</Filter>
+    </ClInclude>
+    <ClInclude Include="src\wf_scrollpanel.h">
+      <Filter>Header Files</Filter>
+    </ClInclude>
+    <ClInclude Include="src\wf_selector.h">
+      <Filter>Header Files</Filter>
+    </ClInclude>
+    <ClInclude Include="src\wf_splitter.h">
+      <Filter>Header Files</Filter>
+    </ClInclude>
+    <ClInclude Include="src\wf_table.h">
+      <Filter>Header Files</Filter>
+    </ClInclude>
+    <ClInclude Include="src\wf_tabview.h">
+      <Filter>Header Files</Filter>
+    </ClInclude>
+    <ClInclude Include="src\wf_textbox.h">
+      <Filter>Header Files</Filter>
+    </ClInclude>
+    <ClInclude Include="src\wf_textentry.h">
+      <Filter>Header Files</Filter>
+    </ClInclude>
+    <ClInclude Include="src\wf_toolbar.h">
+      <Filter>Header Files</Filter>
+    </ClInclude>
+    <ClInclude Include="src\wf_treenode.h">
+      <Filter>Header Files</Filter>
+    </ClInclude>
+    <ClInclude Include="src\wf_treenodeview.h">
+      <Filter>Header Files</Filter>
+    </ClInclude>
+    <ClInclude Include="src\wf_utilities.h">
+      <Filter>Header Files</Filter>
+    </ClInclude>
+    <ClInclude Include="src\wf_view.h">
+      <Filter>Header Files</Filter>
+    </ClInclude>
+    <ClInclude Include="src\wf_webbrowser.h">
+      <Filter>Header Files</Filter>
+    </ClInclude>
+    <ClInclude Include="src\wf_wizard.h">
+      <Filter>Header Files</Filter>
+    </ClInclude>
+    <ClInclude Include="src\wf_canvas.h">
+      <Filter>Header Files</Filter>
+    </ClInclude>
+    <ClInclude Include="src\wf_record_grid_view.h">
+      <Filter>Header Files</Filter>
+    </ClInclude>
+    <ClInclude Include="Canvas.h">
+      <Filter>Canvas</Filter>
+    </ClInclude>
+    <ClInclude Include="CanvasViewer.h">
+      <Filter>Canvas</Filter>
+    </ClInclude>
+  </ItemGroup>
+  <ItemGroup>
+    <ResourceCompile Include="app.rc">
+      <Filter>Resource Files</Filter>
+    </ResourceCompile>
+  </ItemGroup>
+  <ItemGroup>
+    <ClCompile Include="AssemblyInfo.cpp">
+      <Filter>Resource Files</Filter>
+    </ClCompile>
+    <ClCompile Include="src\wf_app.cpp">
+      <Filter>Source Files</Filter>
+    </ClCompile>
+    <ClCompile Include="src\wf_appview.cpp">
+      <Filter>Source Files</Filter>
+    </ClCompile>
+    <ClCompile Include="src\wf_base.cpp">
+      <Filter>Source Files</Filter>
+    </ClCompile>
+    <ClCompile Include="src\wf_box.cpp">
+      <Filter>Source Files</Filter>
+    </ClCompile>
+    <ClCompile Include="src\wf_button.cpp">
+      <Filter>Source Files</Filter>
+    </ClCompile>
+    <ClCompile Include="src\wf_checkbox.cpp">
+      <Filter>Source Files</Filter>
+    </ClCompile>
+    <ClCompile Include="src\wf_code_editor.cpp">
+      <Filter>Source Files</Filter>
+    </ClCompile>
+    <ClCompile Include="src\wf_dockingpoint.cpp">
+      <Filter>Source Files</Filter>
+    </ClCompile>
+    <ClCompile Include="src\wf_drawbox.cpp">
+      <Filter>Source Files</Filter>
+    </ClCompile>
+    <ClCompile Include="src\wf_filechooser.cpp">
+      <Filter>Source Files</Filter>
+    </ClCompile>
+    <ClCompile Include="src\wf_find_panel.cpp">
+      <Filter>Source Files</Filter>
+    </ClCompile>
+    <ClCompile Include="src\wf_form.cpp">
+      <Filter>Source Files</Filter>
+    </ClCompile>
+    <ClCompile Include="src\wf_hypertext.cpp">
+      <Filter>Source Files</Filter>
+    </ClCompile>
+    <ClCompile Include="src\wf_imagebox.cpp">
+      <Filter>Source Files</Filter>
+    </ClCompile>
+    <ClCompile Include="src\wf_label.cpp">
+      <Filter>Source Files</Filter>
+    </ClCompile>
+    <ClCompile Include="src\wf_listbox.cpp">
+      <Filter>Source Files</Filter>
+    </ClCompile>
+    <ClCompile Include="src\wf_menu.cpp">
+      <Filter>Source Files</Filter>
+    </ClCompile>
+    <ClCompile Include="src\wf_menubar.cpp">
+      <Filter>Source Files</Filter>
+    </ClCompile>
+    <ClCompile Include="src\wf_mforms.cpp">
+      <Filter>Source Files</Filter>
+    </ClCompile>
+    <ClCompile Include="src\wf_native.cpp">
+      <Filter>Source Files</Filter>
+    </ClCompile>
+    <ClCompile Include="src\wf_panel.cpp">
+      <Filter>Source Files</Filter>
+    </ClCompile>
+    <ClCompile Include="src\wf_popover.cpp">
+      <Filter>Source Files</Filter>
+    </ClCompile>
+    <ClCompile Include="src\wf_popup.cpp">
+      <Filter>Source Files</Filter>
+    </ClCompile>
+    <ClCompile Include="src\wf_progressbar.cpp">
+      <Filter>Source Files</Filter>
+    </ClCompile>
+    <ClCompile Include="src\wf_radiobutton.cpp">
+      <Filter>Source Files</Filter>
+    </ClCompile>
+    <ClCompile Include="src\wf_scrollpanel.cpp">
+      <Filter>Source Files</Filter>
+    </ClCompile>
+    <ClCompile Include="src\wf_selector.cpp">
+      <Filter>Source Files</Filter>
+    </ClCompile>
+    <ClCompile Include="src\wf_splitter.cpp">
+      <Filter>Source Files</Filter>
+    </ClCompile>
+    <ClCompile Include="src\wf_table.cpp">
+      <Filter>Source Files</Filter>
+    </ClCompile>
+    <ClCompile Include="src\wf_tabview.cpp">
+      <Filter>Source Files</Filter>
+    </ClCompile>
+    <ClCompile Include="src\wf_textbox.cpp">
+      <Filter>Source Files</Filter>
+    </ClCompile>
+    <ClCompile Include="src\wf_textentry.cpp">
+      <Filter>Source Files</Filter>
+    </ClCompile>
+    <ClCompile Include="src\wf_toolbar.cpp">
+      <Filter>Source Files</Filter>
+    </ClCompile>
+    <ClCompile Include="src\wf_treenode.cpp">
+      <Filter>Source Files</Filter>
+    </ClCompile>
+    <ClCompile Include="src\wf_treenodeview.cpp">
+      <Filter>Source Files</Filter>
+    </ClCompile>
+    <ClCompile Include="src\wf_utilities.cpp">
+      <Filter>Source Files</Filter>
+    </ClCompile>
+    <ClCompile Include="src\wf_view.cpp">
+      <Filter>Source Files</Filter>
+    </ClCompile>
+    <ClCompile Include="src\wf_webbrowser.cpp">
+      <Filter>Source Files</Filter>
+    </ClCompile>
+    <ClCompile Include="src\wf_wizard.cpp">
+      <Filter>Source Files</Filter>
+    </ClCompile>
+    <ClCompile Include="src\stdafx.cpp" />
+    <ClCompile Include="src\wf_canvas.cpp">
+      <Filter>Source Files</Filter>
+    </ClCompile>
+    <ClCompile Include="src\wf_record_grid_view.cpp">
+      <Filter>Source Files</Filter>
+    </ClCompile>
+    <ClCompile Include="Canvas.cpp">
+      <Filter>Canvas</Filter>
+    </ClCompile>
+    <ClCompile Include="CanvasViewer.cpp">
+      <Filter>Canvas</Filter>
+    </ClCompile>
+  </ItemGroup>
+  <ItemGroup>
+    <Image Include="MySQLAssembly.ico">
+      <Filter>Resource Files</Filter>
+    </Image>
+  </ItemGroup>
+</Project>