--- conflicted
+++ resolved
@@ -1459,16 +1459,12 @@
       for (int i = 0; i < node_index; i++)
         row += count_rows_in_node(parent->get_child(i));
       if (parent != root_node())
-<<<<<<< HEAD
         row += row_for_node(parent) + 1; // One more for the parent node.
-=======
-        row += row_for_node(parent) + 1;
     }
     else
     {
       for (int i = 0; i < node_index; i++)
         row += count_rows_in_node(root_node()->get_child(i));
->>>>>>> 4666bdac
     }
     return row;
   }
