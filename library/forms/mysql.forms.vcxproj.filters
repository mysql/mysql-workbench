--- conflicted
+++ resolved
@@ -1,322 +1,320 @@
-﻿<?xml version="1.0" encoding="utf-8"?>
-<Project ToolsVersion="4.0" xmlns="http://schemas.microsoft.com/developer/msbuild/2003">
-  <ItemGroup>
-    <Filter Include="Source Files">
-      <UniqueIdentifier>{4FC737F1-C7A5-4376-A066-2A32D752A2FF}</UniqueIdentifier>
-      <Extensions>cpp;c;cc;cxx;def;odl;idl;hpj;bat;asm;asmx</Extensions>
-    </Filter>
-    <Filter Include="Header Files">
-      <UniqueIdentifier>{93995380-89BD-4b04-88EB-625FBE52EBFB}</UniqueIdentifier>
-      <Extensions>h;hh;hpp;hxx;hm;inl;inc;xsd</Extensions>
-    </Filter>
-    <Filter Include="Resource Files">
-      <UniqueIdentifier>{67DA6AB6-F800-4c08-8B7A-83BB121AAD01}</UniqueIdentifier>
-      <Extensions>rc;ico;cur;bmp;dlg;rc2;rct;bin;rgs;gif;jpg;jpeg;jpe;resx;tiff;tif;png;wav;mfcribbon-ms</Extensions>
-    </Filter>
-  </ItemGroup>
-  <ItemGroup>
-    <ClCompile Include="app.cpp">
-      <Filter>Source Files</Filter>
-    </ClCompile>
-    <ClCompile Include="appview.cpp">
-      <Filter>Source Files</Filter>
-    </ClCompile>
-    <ClCompile Include="base.cpp">
-      <Filter>Source Files</Filter>
-    </ClCompile>
-    <ClCompile Include="box.cpp">
-      <Filter>Source Files</Filter>
-    </ClCompile>
-    <ClCompile Include="button.cpp">
-      <Filter>Source Files</Filter>
-    </ClCompile>
-    <ClCompile Include="checkbox.cpp">
-      <Filter>Source Files</Filter>
-    </ClCompile>
-    <ClCompile Include="code_editor.cpp">
-      <Filter>Source Files</Filter>
-    </ClCompile>
-    <ClCompile Include="container.cpp">
-      <Filter>Source Files</Filter>
-    </ClCompile>
-    <ClCompile Include="dockingpoint.cpp">
-      <Filter>Source Files</Filter>
-    </ClCompile>
-    <ClCompile Include="drawbox.cpp">
-      <Filter>Source Files</Filter>
-    </ClCompile>
-    <ClCompile Include="filechooser.cpp">
-      <Filter>Source Files</Filter>
-    </ClCompile>
-    <ClCompile Include="find_panel.cpp">
-      <Filter>Source Files</Filter>
-    </ClCompile>
-    <ClCompile Include="form.cpp">
-      <Filter>Source Files</Filter>
-    </ClCompile>
-    <ClCompile Include="fs_object_selector.cpp">
-      <Filter>Source Files</Filter>
-    </ClCompile>
-    <ClCompile Include="hypertext.cpp">
-      <Filter>Source Files</Filter>
-    </ClCompile>
-    <ClCompile Include="imagebox.cpp">
-      <Filter>Source Files</Filter>
-    </ClCompile>
-    <ClCompile Include="label.cpp">
-      <Filter>Source Files</Filter>
-    </ClCompile>
-    <ClCompile Include="listbox.cpp">
-      <Filter>Source Files</Filter>
-    </ClCompile>
-    <ClCompile Include="menu.cpp">
-      <Filter>Source Files</Filter>
-    </ClCompile>
-    <ClCompile Include="menubar.cpp">
-      <Filter>Source Files</Filter>
-    </ClCompile>
-    <ClCompile Include="mforms.cpp">
-      <Filter>Source Files</Filter>
-    </ClCompile>
-    <ClCompile Include="native.cpp">
-      <Filter>Source Files</Filter>
-    </ClCompile>
-    <ClCompile Include="panel.cpp">
-      <Filter>Source Files</Filter>
-    </ClCompile>
-    <ClCompile Include="password_cache.cpp">
-      <Filter>Source Files</Filter>
-    </ClCompile>
-    <ClCompile Include="popover.cpp">
-      <Filter>Source Files</Filter>
-    </ClCompile>
-    <ClCompile Include="popup.cpp">
-      <Filter>Source Files</Filter>
-    </ClCompile>
-    <ClCompile Include="progressbar.cpp">
-      <Filter>Source Files</Filter>
-    </ClCompile>
-    <ClCompile Include="radiobutton.cpp">
-      <Filter>Source Files</Filter>
-    </ClCompile>
-    <ClCompile Include="scrollpanel.cpp">
-      <Filter>Source Files</Filter>
-    </ClCompile>
-    <ClCompile Include="sectionbox.cpp">
-      <Filter>Source Files</Filter>
-    </ClCompile>
-    <ClCompile Include="selector.cpp">
-      <Filter>Source Files</Filter>
-    </ClCompile>
-    <ClCompile Include="simpleform.cpp">
-      <Filter>Source Files</Filter>
-    </ClCompile>
-    <ClCompile Include="splitter.cpp">
-      <Filter>Source Files</Filter>
-    </ClCompile>
-    <ClCompile Include="table.cpp">
-      <Filter>Source Files</Filter>
-    </ClCompile>
-    <ClCompile Include="tabswitcher.cpp">
-      <Filter>Source Files</Filter>
-    </ClCompile>
-    <ClCompile Include="tabview.cpp">
-      <Filter>Source Files</Filter>
-    </ClCompile>
-    <ClCompile Include="tabview_dock.cpp">
-      <Filter>Source Files</Filter>
-    </ClCompile>
-    <ClCompile Include="task_sidebar.cpp">
-      <Filter>Source Files</Filter>
-    </ClCompile>
-    <ClCompile Include="textbox.cpp">
-      <Filter>Source Files</Filter>
-    </ClCompile>
-    <ClCompile Include="textentry.cpp">
-      <Filter>Source Files</Filter>
-    </ClCompile>
-    <ClCompile Include="toolbar.cpp">
-      <Filter>Source Files</Filter>
-    </ClCompile>
-    <ClCompile Include="treenodeview.cpp">
-      <Filter>Source Files</Filter>
-    </ClCompile>
-    <ClCompile Include="utilities.cpp">
-      <Filter>Source Files</Filter>
-    </ClCompile>
-    <ClCompile Include="view.cpp">
-      <Filter>Source Files</Filter>
-    </ClCompile>
-    <ClCompile Include="webbrowser.cpp">
-      <Filter>Source Files</Filter>
-    </ClCompile>
-    <ClCompile Include="widgets.cpp">
-      <Filter>Source Files</Filter>
-    </ClCompile>
-    <ClCompile Include="wizard.cpp">
-      <Filter>Source Files</Filter>
-    </ClCompile>
-    <ClCompile Include="stdafx.cpp" />
-<<<<<<< HEAD
-    <ClCompile Include="canvas.cpp">
-=======
-    <ClCompile Include="record_grid.cpp">
->>>>>>> 2f554377
-      <Filter>Source Files</Filter>
-    </ClCompile>
-  </ItemGroup>
-  <ItemGroup>
-    <ClInclude Include="stdafx.h" />
-    <ClInclude Include="mforms\app.h">
-      <Filter>Header Files</Filter>
-    </ClInclude>
-    <ClInclude Include="mforms\appview.h">
-      <Filter>Header Files</Filter>
-    </ClInclude>
-    <ClInclude Include="mforms\base.h">
-      <Filter>Header Files</Filter>
-    </ClInclude>
-    <ClInclude Include="mforms\box.h">
-      <Filter>Header Files</Filter>
-    </ClInclude>
-    <ClInclude Include="mforms\button.h">
-      <Filter>Header Files</Filter>
-    </ClInclude>
-    <ClInclude Include="mforms\checkbox.h">
-      <Filter>Header Files</Filter>
-    </ClInclude>
-    <ClInclude Include="mforms\code_editor.h">
-      <Filter>Header Files</Filter>
-    </ClInclude>
-    <ClInclude Include="mforms\container.h">
-      <Filter>Header Files</Filter>
-    </ClInclude>
-    <ClInclude Include="mforms\dockingpoint.h">
-      <Filter>Header Files</Filter>
-    </ClInclude>
-    <ClInclude Include="mforms\drawbox.h">
-      <Filter>Header Files</Filter>
-    </ClInclude>
-    <ClInclude Include="mforms\filechooser.h">
-      <Filter>Header Files</Filter>
-    </ClInclude>
-    <ClInclude Include="mforms\find_panel.h">
-      <Filter>Header Files</Filter>
-    </ClInclude>
-    <ClInclude Include="mforms\form.h">
-      <Filter>Header Files</Filter>
-    </ClInclude>
-    <ClInclude Include="mforms\fs_object_selector.h">
-      <Filter>Header Files</Filter>
-    </ClInclude>
-    <ClInclude Include="mforms\hypertext.h">
-      <Filter>Header Files</Filter>
-    </ClInclude>
-    <ClInclude Include="mforms\imagebox.h">
-      <Filter>Header Files</Filter>
-    </ClInclude>
-    <ClInclude Include="mforms\label.h">
-      <Filter>Header Files</Filter>
-    </ClInclude>
-    <ClInclude Include="mforms\listbox.h">
-      <Filter>Header Files</Filter>
-    </ClInclude>
-    <ClInclude Include="mforms\menu.h">
-      <Filter>Header Files</Filter>
-    </ClInclude>
-    <ClInclude Include="mforms\menubar.h">
-      <Filter>Header Files</Filter>
-    </ClInclude>
-    <ClInclude Include="mforms\mforms.h">
-      <Filter>Header Files</Filter>
-    </ClInclude>
-    <ClInclude Include="mforms\native.h">
-      <Filter>Header Files</Filter>
-    </ClInclude>
-    <ClInclude Include="mforms\panel.h">
-      <Filter>Header Files</Filter>
-    </ClInclude>
-    <ClInclude Include="mforms\password_cache.h">
-      <Filter>Header Files</Filter>
-    </ClInclude>
-    <ClInclude Include="mforms\popover.h">
-      <Filter>Header Files</Filter>
-    </ClInclude>
-    <ClInclude Include="mforms\popup.h">
-      <Filter>Header Files</Filter>
-    </ClInclude>
-    <ClInclude Include="mforms\progressbar.h">
-      <Filter>Header Files</Filter>
-    </ClInclude>
-    <ClInclude Include="mforms\radiobutton.h">
-      <Filter>Header Files</Filter>
-    </ClInclude>
-    <ClInclude Include="mforms\scrollpanel.h">
-      <Filter>Header Files</Filter>
-    </ClInclude>
-    <ClInclude Include="mforms\sectionbox.h">
-      <Filter>Header Files</Filter>
-    </ClInclude>
-    <ClInclude Include="mforms\selector.h">
-      <Filter>Header Files</Filter>
-    </ClInclude>
-    <ClInclude Include="mforms\simpleform.h">
-      <Filter>Header Files</Filter>
-    </ClInclude>
-    <ClInclude Include="mforms\splitter.h">
-      <Filter>Header Files</Filter>
-    </ClInclude>
-    <ClInclude Include="mforms\table.h">
-      <Filter>Header Files</Filter>
-    </ClInclude>
-    <ClInclude Include="mforms\tabswitcher.h">
-      <Filter>Header Files</Filter>
-    </ClInclude>
-    <ClInclude Include="mforms\tabview.h">
-      <Filter>Header Files</Filter>
-    </ClInclude>
-    <ClInclude Include="mforms\tabview_dock.h">
-      <Filter>Header Files</Filter>
-    </ClInclude>
-    <ClInclude Include="mforms\task_sidebar.h">
-      <Filter>Header Files</Filter>
-    </ClInclude>
-    <ClInclude Include="mforms\textbox.h">
-      <Filter>Header Files</Filter>
-    </ClInclude>
-    <ClInclude Include="mforms\textentry.h">
-      <Filter>Header Files</Filter>
-    </ClInclude>
-    <ClInclude Include="mforms\toolbar.h">
-      <Filter>Header Files</Filter>
-    </ClInclude>
-    <ClInclude Include="mforms\treenodeview.h">
-      <Filter>Header Files</Filter>
-    </ClInclude>
-    <ClInclude Include="mforms\uistyle.h">
-      <Filter>Header Files</Filter>
-    </ClInclude>
-    <ClInclude Include="mforms\utilities.h">
-      <Filter>Header Files</Filter>
-    </ClInclude>
-    <ClInclude Include="mforms\view.h">
-      <Filter>Header Files</Filter>
-    </ClInclude>
-    <ClInclude Include="mforms\webbrowser.h">
-      <Filter>Header Files</Filter>
-    </ClInclude>
-    <ClInclude Include="mforms\widgets.h">
-      <Filter>Header Files</Filter>
-    </ClInclude>
-    <ClInclude Include="mforms\wizard.h">
-      <Filter>Header Files</Filter>
-    </ClInclude>
-<<<<<<< HEAD
-    <ClInclude Include="mforms\canvas.h">
-=======
-    <ClInclude Include="mforms\record_grid.h">
->>>>>>> 2f554377
-      <Filter>Header Files</Filter>
-    </ClInclude>
-  </ItemGroup>
-</Project>+﻿<?xml version="1.0" encoding="utf-8"?>
+<Project ToolsVersion="4.0" xmlns="http://schemas.microsoft.com/developer/msbuild/2003">
+  <ItemGroup>
+    <Filter Include="Source Files">
+      <UniqueIdentifier>{4FC737F1-C7A5-4376-A066-2A32D752A2FF}</UniqueIdentifier>
+      <Extensions>cpp;c;cc;cxx;def;odl;idl;hpj;bat;asm;asmx</Extensions>
+    </Filter>
+    <Filter Include="Header Files">
+      <UniqueIdentifier>{93995380-89BD-4b04-88EB-625FBE52EBFB}</UniqueIdentifier>
+      <Extensions>h;hh;hpp;hxx;hm;inl;inc;xsd</Extensions>
+    </Filter>
+    <Filter Include="Resource Files">
+      <UniqueIdentifier>{67DA6AB6-F800-4c08-8B7A-83BB121AAD01}</UniqueIdentifier>
+      <Extensions>rc;ico;cur;bmp;dlg;rc2;rct;bin;rgs;gif;jpg;jpeg;jpe;resx;tiff;tif;png;wav;mfcribbon-ms</Extensions>
+    </Filter>
+  </ItemGroup>
+  <ItemGroup>
+    <ClCompile Include="app.cpp">
+      <Filter>Source Files</Filter>
+    </ClCompile>
+    <ClCompile Include="appview.cpp">
+      <Filter>Source Files</Filter>
+    </ClCompile>
+    <ClCompile Include="base.cpp">
+      <Filter>Source Files</Filter>
+    </ClCompile>
+    <ClCompile Include="box.cpp">
+      <Filter>Source Files</Filter>
+    </ClCompile>
+    <ClCompile Include="button.cpp">
+      <Filter>Source Files</Filter>
+    </ClCompile>
+    <ClCompile Include="checkbox.cpp">
+      <Filter>Source Files</Filter>
+    </ClCompile>
+    <ClCompile Include="code_editor.cpp">
+      <Filter>Source Files</Filter>
+    </ClCompile>
+    <ClCompile Include="container.cpp">
+      <Filter>Source Files</Filter>
+    </ClCompile>
+    <ClCompile Include="dockingpoint.cpp">
+      <Filter>Source Files</Filter>
+    </ClCompile>
+    <ClCompile Include="drawbox.cpp">
+      <Filter>Source Files</Filter>
+    </ClCompile>
+    <ClCompile Include="filechooser.cpp">
+      <Filter>Source Files</Filter>
+    </ClCompile>
+    <ClCompile Include="find_panel.cpp">
+      <Filter>Source Files</Filter>
+    </ClCompile>
+    <ClCompile Include="form.cpp">
+      <Filter>Source Files</Filter>
+    </ClCompile>
+    <ClCompile Include="fs_object_selector.cpp">
+      <Filter>Source Files</Filter>
+    </ClCompile>
+    <ClCompile Include="hypertext.cpp">
+      <Filter>Source Files</Filter>
+    </ClCompile>
+    <ClCompile Include="imagebox.cpp">
+      <Filter>Source Files</Filter>
+    </ClCompile>
+    <ClCompile Include="label.cpp">
+      <Filter>Source Files</Filter>
+    </ClCompile>
+    <ClCompile Include="listbox.cpp">
+      <Filter>Source Files</Filter>
+    </ClCompile>
+    <ClCompile Include="menu.cpp">
+      <Filter>Source Files</Filter>
+    </ClCompile>
+    <ClCompile Include="menubar.cpp">
+      <Filter>Source Files</Filter>
+    </ClCompile>
+    <ClCompile Include="mforms.cpp">
+      <Filter>Source Files</Filter>
+    </ClCompile>
+    <ClCompile Include="native.cpp">
+      <Filter>Source Files</Filter>
+    </ClCompile>
+    <ClCompile Include="panel.cpp">
+      <Filter>Source Files</Filter>
+    </ClCompile>
+    <ClCompile Include="password_cache.cpp">
+      <Filter>Source Files</Filter>
+    </ClCompile>
+    <ClCompile Include="popover.cpp">
+      <Filter>Source Files</Filter>
+    </ClCompile>
+    <ClCompile Include="popup.cpp">
+      <Filter>Source Files</Filter>
+    </ClCompile>
+    <ClCompile Include="progressbar.cpp">
+      <Filter>Source Files</Filter>
+    </ClCompile>
+    <ClCompile Include="radiobutton.cpp">
+      <Filter>Source Files</Filter>
+    </ClCompile>
+    <ClCompile Include="scrollpanel.cpp">
+      <Filter>Source Files</Filter>
+    </ClCompile>
+    <ClCompile Include="sectionbox.cpp">
+      <Filter>Source Files</Filter>
+    </ClCompile>
+    <ClCompile Include="selector.cpp">
+      <Filter>Source Files</Filter>
+    </ClCompile>
+    <ClCompile Include="simpleform.cpp">
+      <Filter>Source Files</Filter>
+    </ClCompile>
+    <ClCompile Include="splitter.cpp">
+      <Filter>Source Files</Filter>
+    </ClCompile>
+    <ClCompile Include="table.cpp">
+      <Filter>Source Files</Filter>
+    </ClCompile>
+    <ClCompile Include="tabswitcher.cpp">
+      <Filter>Source Files</Filter>
+    </ClCompile>
+    <ClCompile Include="tabview.cpp">
+      <Filter>Source Files</Filter>
+    </ClCompile>
+    <ClCompile Include="tabview_dock.cpp">
+      <Filter>Source Files</Filter>
+    </ClCompile>
+    <ClCompile Include="task_sidebar.cpp">
+      <Filter>Source Files</Filter>
+    </ClCompile>
+    <ClCompile Include="textbox.cpp">
+      <Filter>Source Files</Filter>
+    </ClCompile>
+    <ClCompile Include="textentry.cpp">
+      <Filter>Source Files</Filter>
+    </ClCompile>
+    <ClCompile Include="toolbar.cpp">
+      <Filter>Source Files</Filter>
+    </ClCompile>
+    <ClCompile Include="treenodeview.cpp">
+      <Filter>Source Files</Filter>
+    </ClCompile>
+    <ClCompile Include="utilities.cpp">
+      <Filter>Source Files</Filter>
+    </ClCompile>
+    <ClCompile Include="view.cpp">
+      <Filter>Source Files</Filter>
+    </ClCompile>
+    <ClCompile Include="webbrowser.cpp">
+      <Filter>Source Files</Filter>
+    </ClCompile>
+    <ClCompile Include="widgets.cpp">
+      <Filter>Source Files</Filter>
+    </ClCompile>
+    <ClCompile Include="wizard.cpp">
+      <Filter>Source Files</Filter>
+    </ClCompile>
+    <ClCompile Include="stdafx.cpp" />
+    <ClCompile Include="canvas.cpp">
+      <Filter>Source Files</Filter>
+    </ClCompile>
+    <ClCompile Include="record_grid.cpp">
+      <Filter>Source Files</Filter>
+    </ClCompile>
+  </ItemGroup>
+  <ItemGroup>
+    <ClInclude Include="stdafx.h" />
+    <ClInclude Include="mforms\app.h">
+      <Filter>Header Files</Filter>
+    </ClInclude>
+    <ClInclude Include="mforms\appview.h">
+      <Filter>Header Files</Filter>
+    </ClInclude>
+    <ClInclude Include="mforms\base.h">
+      <Filter>Header Files</Filter>
+    </ClInclude>
+    <ClInclude Include="mforms\box.h">
+      <Filter>Header Files</Filter>
+    </ClInclude>
+    <ClInclude Include="mforms\button.h">
+      <Filter>Header Files</Filter>
+    </ClInclude>
+    <ClInclude Include="mforms\checkbox.h">
+      <Filter>Header Files</Filter>
+    </ClInclude>
+    <ClInclude Include="mforms\code_editor.h">
+      <Filter>Header Files</Filter>
+    </ClInclude>
+    <ClInclude Include="mforms\container.h">
+      <Filter>Header Files</Filter>
+    </ClInclude>
+    <ClInclude Include="mforms\dockingpoint.h">
+      <Filter>Header Files</Filter>
+    </ClInclude>
+    <ClInclude Include="mforms\drawbox.h">
+      <Filter>Header Files</Filter>
+    </ClInclude>
+    <ClInclude Include="mforms\filechooser.h">
+      <Filter>Header Files</Filter>
+    </ClInclude>
+    <ClInclude Include="mforms\find_panel.h">
+      <Filter>Header Files</Filter>
+    </ClInclude>
+    <ClInclude Include="mforms\form.h">
+      <Filter>Header Files</Filter>
+    </ClInclude>
+    <ClInclude Include="mforms\fs_object_selector.h">
+      <Filter>Header Files</Filter>
+    </ClInclude>
+    <ClInclude Include="mforms\hypertext.h">
+      <Filter>Header Files</Filter>
+    </ClInclude>
+    <ClInclude Include="mforms\imagebox.h">
+      <Filter>Header Files</Filter>
+    </ClInclude>
+    <ClInclude Include="mforms\label.h">
+      <Filter>Header Files</Filter>
+    </ClInclude>
+    <ClInclude Include="mforms\listbox.h">
+      <Filter>Header Files</Filter>
+    </ClInclude>
+    <ClInclude Include="mforms\menu.h">
+      <Filter>Header Files</Filter>
+    </ClInclude>
+    <ClInclude Include="mforms\menubar.h">
+      <Filter>Header Files</Filter>
+    </ClInclude>
+    <ClInclude Include="mforms\mforms.h">
+      <Filter>Header Files</Filter>
+    </ClInclude>
+    <ClInclude Include="mforms\native.h">
+      <Filter>Header Files</Filter>
+    </ClInclude>
+    <ClInclude Include="mforms\panel.h">
+      <Filter>Header Files</Filter>
+    </ClInclude>
+    <ClInclude Include="mforms\password_cache.h">
+      <Filter>Header Files</Filter>
+    </ClInclude>
+    <ClInclude Include="mforms\popover.h">
+      <Filter>Header Files</Filter>
+    </ClInclude>
+    <ClInclude Include="mforms\popup.h">
+      <Filter>Header Files</Filter>
+    </ClInclude>
+    <ClInclude Include="mforms\progressbar.h">
+      <Filter>Header Files</Filter>
+    </ClInclude>
+    <ClInclude Include="mforms\radiobutton.h">
+      <Filter>Header Files</Filter>
+    </ClInclude>
+    <ClInclude Include="mforms\scrollpanel.h">
+      <Filter>Header Files</Filter>
+    </ClInclude>
+    <ClInclude Include="mforms\sectionbox.h">
+      <Filter>Header Files</Filter>
+    </ClInclude>
+    <ClInclude Include="mforms\selector.h">
+      <Filter>Header Files</Filter>
+    </ClInclude>
+    <ClInclude Include="mforms\simpleform.h">
+      <Filter>Header Files</Filter>
+    </ClInclude>
+    <ClInclude Include="mforms\splitter.h">
+      <Filter>Header Files</Filter>
+    </ClInclude>
+    <ClInclude Include="mforms\table.h">
+      <Filter>Header Files</Filter>
+    </ClInclude>
+    <ClInclude Include="mforms\tabswitcher.h">
+      <Filter>Header Files</Filter>
+    </ClInclude>
+    <ClInclude Include="mforms\tabview.h">
+      <Filter>Header Files</Filter>
+    </ClInclude>
+    <ClInclude Include="mforms\tabview_dock.h">
+      <Filter>Header Files</Filter>
+    </ClInclude>
+    <ClInclude Include="mforms\task_sidebar.h">
+      <Filter>Header Files</Filter>
+    </ClInclude>
+    <ClInclude Include="mforms\textbox.h">
+      <Filter>Header Files</Filter>
+    </ClInclude>
+    <ClInclude Include="mforms\textentry.h">
+      <Filter>Header Files</Filter>
+    </ClInclude>
+    <ClInclude Include="mforms\toolbar.h">
+      <Filter>Header Files</Filter>
+    </ClInclude>
+    <ClInclude Include="mforms\treenodeview.h">
+      <Filter>Header Files</Filter>
+    </ClInclude>
+    <ClInclude Include="mforms\uistyle.h">
+      <Filter>Header Files</Filter>
+    </ClInclude>
+    <ClInclude Include="mforms\utilities.h">
+      <Filter>Header Files</Filter>
+    </ClInclude>
+    <ClInclude Include="mforms\view.h">
+      <Filter>Header Files</Filter>
+    </ClInclude>
+    <ClInclude Include="mforms\webbrowser.h">
+      <Filter>Header Files</Filter>
+    </ClInclude>
+    <ClInclude Include="mforms\widgets.h">
+      <Filter>Header Files</Filter>
+    </ClInclude>
+    <ClInclude Include="mforms\wizard.h">
+      <Filter>Header Files</Filter>
+    </ClInclude>
+    <ClInclude Include="mforms\canvas.h">
+      <Filter>Header Files</Filter>
+    </ClInclude>
+    <ClInclude Include="mforms\record_grid.h">
+      <Filter>Header Files</Filter>
+    </ClInclude>
+  </ItemGroup>
+</Project>