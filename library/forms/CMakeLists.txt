--- conflicted
+++ resolved
@@ -123,11 +123,7 @@
 	)
 endif()
 
-<<<<<<< HEAD
-target_link_libraries(mforms linux_utilities mdcanvasgtk mdcanvas ${CAIRO_LIBRARIES} ${GTK3_LIBRARIES} ${GNOME_KEYRING_LIBRARIES} ${TINYXML_LIBRARY})
-=======
-target_link_libraries(mforms linux_utilities mdcanvasgtk mdcanvas wbscintilla ${CAIRO_LIBRARIES} ${GTK2_LIBRARIES} ${GNOME_KEYRING_LIBRARIES} ${TINYXML_LIBRARY})
->>>>>>> e1019966
+target_link_libraries(mforms linux_utilities mdcanvasgtk mdcanvas wbscintilla ${CAIRO_LIBRARIES} ${GTK3_LIBRARIES} ${GNOME_KEYRING_LIBRARIES} ${TINYXML_LIBRARY})
 
 set_target_properties(mforms
                       PROPERTIES VERSION   ${WB_VERSION}
