--- conflicted
+++ resolved
@@ -86,7 +86,7 @@
     static gpointer mforms_object_accessible_parent_class = nullptr;
 
     static void mforms_object_accessible_init(mformsObjectAccessible *accessible) {
-      mformsObjectAccessiblePrivate *priv = mforms_get_instance_private(accessible);
+      mformsObjectAccessiblePrivate *priv = MFORMS_OBJECT_ACCESSIBLE_GET_PRIVATE(accessible);
       priv->mfoacc = nullptr;
     }
 
@@ -118,7 +118,7 @@
     }
 
     static void mforms_object_accessible_finalize(GObject *object) {
-      mformsObjectAccessiblePrivate *priv = mforms_get_instance_private((mformsObjectAccessible*)object);
+      mformsObjectAccessiblePrivate *priv = MFORMS_OBJECT_ACCESSIBLE_GET_PRIVATE(object);
 
       if (priv->mfoacc != nullptr) {
         delete priv->mfoacc;
@@ -133,7 +133,7 @@
       if (widget == NULL)
         return;
 
-      mformsObjectAccessiblePrivate *priv = mforms_get_instance_private(accessible);
+      mformsObjectAccessiblePrivate *priv = MFORMS_OBJECT_ACCESSIBLE_GET_PRIVATE(accessible);
       if (priv->mfoacc != nullptr)
         delete priv->mfoacc;
       priv->mfoacc = new mformsGTKAccessible(accessible, mformsGTK::FromWidget(widget)->getmformsAcc());
@@ -144,15 +144,12 @@
       if (widget == NULL)
         return;
 
-      mformsObjectAccessiblePrivate *priv = mforms_get_instance_private(accessible);
+      mformsObjectAccessiblePrivate *priv = MFORMS_OBJECT_ACCESSIBLE_GET_PRIVATE(accessible);
       delete priv->mfoacc;
       priv->mfoacc = nullptr;
     }
 
     static void mforms_object_accessible_class_init(mformsObjectAccessibleClass *klass) {
-
-      g_type_class_adjust_private_offset (klass, &mformsObject_private_offset);
-
       GObjectClass *gobject_class = G_OBJECT_CLASS(klass);
       AtkObjectClass *object_class = ATK_OBJECT_CLASS(klass);
 
@@ -171,13 +168,9 @@
       object_class->ref_child = mformsGTKAccessible::refChild;
 
       mforms_object_accessible_parent_class = g_type_class_peek_parent(klass);
-<<<<<<< HEAD
-
-=======
       G_GNUC_BEGIN_IGNORE_DEPRECATIONS
       g_type_class_add_private(klass, sizeof(mformsObjectAccessiblePrivate));
       G_GNUC_END_IGNORE_DEPRECATIONS
->>>>>>> 6a6c6e4b
     }
 
     // @p parent_type is only required on GTK 3.2 to 3.6, and only on the first call
@@ -213,8 +206,6 @@
 
         g_type_add_interface_static(type_id, ATK_TYPE_ACTION, &atk_action_info);
         g_type_add_interface_static(type_id, ATK_TYPE_COMPONENT, &atk_component_info);
-
-        mformsObject_private_offset = g_type_add_instance_private (type_id, sizeof (mformsObjectAccessiblePrivate));
 
         g_once_init_leave(&type_id_result, type_id);
       }
@@ -460,7 +451,7 @@
       if (!widget)
         return 0;
 
-      return mforms_get_instance_private(accessible)->mfoacc;
+      return MFORMS_OBJECT_ACCESSIBLE_GET_PRIVATE(accessible)->mfoacc;
     }
 
     mformsGTKAccessible* mformsGTKAccessible::FromAccessible(AtkObject *accessible) {
