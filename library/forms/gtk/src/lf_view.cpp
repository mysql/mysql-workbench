/* 
 * Copyright (c) 2008, 2016, Oracle and/or its affiliates. All rights reserved.
 *
 * This program is free software; you can redistribute it and/or
 * modify it under the terms of the GNU General Public License as
 * published by the Free Software Foundation; version 2 of the
 * License.
 * 
 * This program is distributed in the hope that it will be useful,
 * but WITHOUT ANY WARRANTY; without even the implied warranty of
 * MERCHANTABILITY or FITNESS FOR A PARTICULAR PURPOSE. See the
 * GNU General Public License for more details.
 * 
 * You should have received a copy of the GNU General Public License
 * along with this program; if not, write to the Free Software
 * Foundation, Inc., 51 Franklin St, Fifth Floor, Boston, MA
 * 02110-1301  USA
 */
#include "../lf_mforms.h"
#include <gdkmm/types.h>

#include "../lf_view.h"
#include "base/util_functions.h"
#include "base/log.h"
#include <atkmm.h>
<<<<<<< HEAD
#include "gtk_helpers.h"
=======

>>>>>>> fd0d13af
DEFAULT_LOG_DOMAIN("mforms.linux")

namespace mforms { namespace gtk {



  // get the widget that does the actual work. most of the time it will be the same as the outer one
Gtk::Widget *ViewImpl::get_inner() const
{
  return get_outer();
}

ViewImpl::ViewImpl(::mforms::View *view)
  : ObjectImpl(view), _back_image_alignment(mforms::NoAlign),  _last_btn_down(NULL), _target(NULL), _drag_image(NULL)
{}


void ViewImpl::destroy(::mforms::View *self)
{
  // Nothing to do here. Freeing platform objects happens in lf_base.h, via data free function.
}

void ViewImpl::show(::mforms::View *self, bool show)
{
  ViewImpl *view = self->get_data<ViewImpl>();

  if ( view )
  {
    Gtk::Widget* widget = view->get_outer();
    if (show)
      widget->show();
    else
      widget->hide();
  }
}

bool ViewImpl::is_shown(::mforms::View *self)
{
  ViewImpl *view = self->get_data<ViewImpl>();
  if (view)
    return view->get_outer()->is_visible();
  return false;
}

bool ViewImpl::is_fully_visible(::mforms::View *self)
{
  ViewImpl *view = self->get_data<ViewImpl>();
  if (view)
  {
    //INFO: in gtk3 we can use gtk_widget_is_visible and this code can be removed.
    Gtk::Widget *w = view->get_outer();

    while (w->is_visible())
    {
      if (w->get_parent() == NULL)
        return true;

      Gtk::Notebook *n = dynamic_cast<Gtk::Notebook*>(w->get_parent());
      if (n)
        if (n->page_num(*w) != n->get_current_page()) //We need to check if we're on active tab, if not return false.
          return false;

      w = w->get_parent();
    };
  }
  return false;
}

void ViewImpl::set_tooltip(::mforms::View *self, const std::string &text)
{
  ViewImpl *view = self->get_data<ViewImpl>();
  if (view)
  {
#if GTK_VERSION_GT(2,10)
    view->get_outer()->set_tooltip_text(text);
    view->get_outer()->set_has_tooltip(!text.empty());
#endif
  }
}

void ViewImpl::set_font(::mforms::View *self, const std::string &fontDescription)
{
  ViewImpl *view = self->get_data<ViewImpl>();
  if (view)
  {
    // apply font settings
  }
}
  
int ViewImpl::get_width(::mforms::View *self)
{
  ViewImpl *view = self->get_data<ViewImpl>();
  if ( view )
  {
    Gtk::Widget* widget = view->get_outer();
    return widget->get_allocation().get_width();
  }
  return 0;
}

int ViewImpl::get_height(::mforms::View *self)
{
  ViewImpl *view = self->get_data<ViewImpl>();
  if ( view )
  {
    Gtk::Widget* widget = view->get_outer();
    return widget->get_allocation().get_height();
  }
  return 0;
}

int ViewImpl::get_preferred_width(::mforms::View *self)
{
  ViewImpl *view = self->get_data<ViewImpl>();
  if ( view )
  {
    return view->get_preferred_width();
  }
  return 0;
}

int ViewImpl::get_preferred_width()
{
  int w, h;
  get_outer()->get_size_request(w, h);
  return w;
}

int ViewImpl::get_preferred_height(::mforms::View *self)
{
  ViewImpl *view = self->get_data<ViewImpl>();
  if ( view )
    return view->get_preferred_height();
  return 0;
}

int ViewImpl::get_preferred_height()
{
  int w, h;
  get_outer()->get_size_request(w, h);
  return h;
}

int ViewImpl::get_x(::mforms::View *self)
{
  ViewImpl *view = self->get_data<ViewImpl>();
  if ( view )
  {
    Gtk::Widget* widget = view->get_outer();
    return widget->get_allocation().get_x();
  }
  return 0;
}

int ViewImpl::get_y(::mforms::View *self)
{
  ViewImpl *view = self->get_data<ViewImpl>();
  if ( view )
  {
    Gtk::Widget* widget = view->get_outer();
    return widget->get_allocation().get_y();
  }
  return 0;
}

void ViewImpl::set_size(::mforms::View *self, int w, int h)
{
  ViewImpl *view = self->get_data<ViewImpl>();
  if ( view )
    view->set_size(w, h);
}

void ViewImpl::set_size(int width, int height)
{
  get_outer()->set_size_request(width, height);
}

void ViewImpl::set_position(::mforms::View *self, int x, int y)
{
  ViewImpl *view = self->get_data<ViewImpl>();
  if (view)
  {
    mforms::View* parent = self->get_parent();
    if (parent)
    {
      ViewImpl* parent_view_impl = parent->get_data<ViewImpl>();
      if (parent_view_impl)
        parent_view_impl->move_child(view, x, y);
    }
  }
}

std::pair<int, int> ViewImpl::client_to_screen(::mforms::View *self, int x, int y)
{
  ViewImpl *view = self->get_data<ViewImpl>();

  if ( view )
  {
    Gtk::Widget* widget = view->get_outer();
    if (widget)
    {
      Glib::RefPtr<Gdk::Window> wnd = widget->get_window();
      if (wnd)
      {
        #if GTK_VERSION_LT(2,18)
         int originx = 0;
         int originy = 0;
         wnd->get_origin(originx, originy);
         point.x += orginx;
         point.y += originy;
        #else
         int newx = x;
         int newy = y;
         wnd->get_root_coords(x, y, newx, newy);
         x = newx;
         y = newy;
         return std::pair<int, int>(newx, newy);
        #endif
      }
    }
  }
  return std::pair<int, int>(0, 0);
}
  
void ViewImpl::set_enabled(::mforms::View *self, bool flag)
{
  ViewImpl *view = self->get_data<ViewImpl>();
  if (view)
  {
    Gtk::Widget* widget = view->get_outer();
    widget->set_sensitive(flag);
  }
}

bool ViewImpl::is_enabled(::mforms::View *self)
{
  ViewImpl *view = self->get_data<ViewImpl>();
  if (view)
  {
    Gtk::Widget* widget = view->get_outer();
    return widget->get_sensitive();
  }
  return false;
}


void ViewImpl::set_name(::mforms::View *self, const std::string &name)
{
  ViewImpl *view = self->get_data<ViewImpl>();
  if ( view )
    view->set_name(name);
}

void ViewImpl::set_name(const std::string &name)
{
<<<<<<< HEAD
  get_outer()->set_name(name);

  {
  Glib::RefPtr<Atk::Object> acc = get_outer()->get_accessible();
  if (acc)
    acc->set_name(name);
  }
  if (get_outer() != get_inner() && get_inner())
  {
    Glib::RefPtr<Atk::Object> acc = get_inner()->get_accessible();
    if (acc)
      acc->set_name(name);
=======
  Gtk::Widget *w = get_outer();
  if(w)
  {
    w->set_name(name);
    {
      Glib::RefPtr<Atk::Object> acc = w->get_accessible();
      if (acc)
        acc->set_name(name);
    }
    if (get_outer() != get_inner() && get_inner())
    {
      Glib::RefPtr<Atk::Object> acc = get_inner()->get_accessible();
      if (acc)
        acc->set_name(name);
    }
>>>>>>> fd0d13af
  }
}

void ViewImpl::relayout(::mforms::View *view)
{
  // noop
}

void ViewImpl::set_needs_repaint(::mforms::View *self)
{
  ViewImpl *view = self->get_data<ViewImpl>();
  if (view)
  {
    Gtk::Widget *widget = view->get_outer();
    if (widget)
    {
//      Glib::RefPtr<Gdk::Window> window = widget->get_window();
//      if (window)
//        window->process_updates(true);
//      else
      widget->queue_draw();
    }
  }
}

void ViewImpl::suspend_layout(::mforms::View *self, bool flag)
{
  ViewImpl *view = self->get_data<ViewImpl>();
  if (view)
    view->suspend_layout(flag);
}

void ViewImpl::size_changed()
{
  if (get_outer() && get_outer()->get_realized())
  {
    ::mforms::View* owner_view = dynamic_cast< ::mforms::View*>(owner);
    if (owner_view)
      (*owner_view->signal_resized())();
  }
}

void ViewImpl::on_focus_grab()
{
  if (get_outer() && get_outer()->get_realized())
  {
    ::mforms::View* owner_view = dynamic_cast< ::mforms::View*>(owner);
    if (owner_view)
      owner_view->focus_changed();
  }
}

bool ViewImpl::has_focus(mforms::View *self)
{
  ViewImpl *view = self->get_data<ViewImpl>();
  if (view)
    return view->get_inner()->has_focus();
  return false;
}

bool ViewImpl::on_button_release(GdkEventButton* btn)
{
  if(_last_btn_down)
  {
    delete _last_btn_down;
    _last_btn_down = NULL;
  }
  return true;
}

bool ViewImpl::on_button_press(GdkEventButton* btn)
{

  if(_last_btn_down == NULL)
    _last_btn_down = new Gdk::Event((GdkEvent*)btn);
  return true;
}

void ViewImpl::setup()
{
  get_outer()->signal_size_allocate().connect(sigc::hide(sigc::mem_fun(this, &ViewImpl::size_changed)));
  get_outer()->signal_grab_focus().connect(sigc::mem_fun(this, &ViewImpl::on_focus_grab));
  get_outer()->signal_realize().connect(sigc::mem_fun(this, &ViewImpl::size_changed));
  get_outer()->show();
  get_outer()->signal_button_press_event().connect(sigc::mem_fun(this, &ViewImpl::on_button_press));
  get_outer()->signal_button_release_event().connect(sigc::mem_fun(this, &ViewImpl::on_button_release));
  get_outer()->signal_drag_data_get().connect(sigc::mem_fun(this, &ViewImpl::slot_drag_data_get));
  get_outer()->signal_drag_end().connect(sigc::mem_fun(this, &ViewImpl::slot_drag_end));
  get_outer()->signal_drag_failed().connect(sigc::mem_fun(this, &ViewImpl::slot_drag_failed));
  get_outer()->signal_drag_begin().connect(sigc::mem_fun(this, &ViewImpl::slot_drag_begin));
}


void ViewImpl::move_child(ViewImpl *child, int x, int y)
{
  throw std::logic_error("container does not implement required method");
}

void ViewImpl::set_front_color(::mforms::View *self, const std::string &color)
{
  ViewImpl *view= self->get_data<ViewImpl>();
  Gtk::Widget *w = view->get_inner();
  if (w)
  {
    mforms::gtk::set_color(w, color, FG_COLOR);
    if (!color.empty())
      w->override_color(color_to_rgba(Gdk::Color(color)), Gtk::STATE_FLAG_NORMAL);
    else
      w->unset_color(Gtk::STATE_FLAG_NORMAL);
  }
  view->set_front_color(color);
}

void ViewImpl::set_back_color(const std::string &color)
{
  Gtk::Widget *w = this->get_inner();
  if (w)
  {
    mforms::gtk::set_color(w, color, BG_COLOR);
    if (!color.empty())
      w->override_background_color(color_to_rgba(Gdk::Color(color)), Gtk::STATE_FLAG_NORMAL);
    else
      w->unset_background_color(Gtk::STATE_FLAG_NORMAL);
  }
}

void ViewImpl::set_back_color(::mforms::View *self, const std::string &color)
{
  ViewImpl *view= self->get_data<ViewImpl>();
  if (view)
    view->set_back_color(color);
}

std::string ViewImpl::get_front_color(::mforms::View *self)
{
  ViewImpl *view= self->get_data<ViewImpl>();
  base::Color *c = mforms::gtk::get_color(view->get_inner(), FG_COLOR);
  if (c)
    return c->to_html();
  return "";
}

std::string ViewImpl::get_back_color(::mforms::View *self)
{
  ViewImpl *view= self->get_data<ViewImpl>();
  base::Color *c = mforms::gtk::get_color(view->get_inner(), BG_COLOR);
  if (c)
    return c->to_html();
  return "";
}


bool ViewImpl::on_draw_event(const ::Cairo::RefPtr< ::Cairo::Context>& context, Gtk::Widget *target)
{
  int x, y;
  int iwidth, fwidth;
  int iheight, fheight;

  if (_back_image)
  {
    x = 0;
    y = 0;
    iwidth = _back_image->get_width();
    iheight = _back_image->get_height();
    fwidth = target->get_width();
    fheight = target->get_height();

    switch (_back_image_alignment)
    {
      case mforms::TopLeft:
        x = 0;
        y = 0;
        break;
      case mforms::TopCenter:
        x = (iwidth+fwidth) / 2;
        y = 0;
        break;
      case mforms::TopRight:
        x = fwidth - iwidth;
        y = 0;
        break;
      case mforms::MiddleLeft:
        x = 0;
        y = (iheight+fheight) / 2;
        break;
      case mforms::MiddleCenter:
        x = (iwidth+fwidth) / 2;
        y = (iheight+fheight) / 2;
        break;
      case mforms::MiddleRight:
        x = fwidth - iwidth;
        y = (iheight+fheight) / 2;
        break;
      case mforms::BottomLeft:
        x = 0;
        y = fheight - iheight;
        break;
      case mforms::BottomCenter:
        x = (iwidth+fwidth) / 2;
        y = fheight - iheight;
        break;
      case mforms::BottomRight:
        x = fwidth - iwidth;
        y = fheight - iheight;
        break;
      default:
        break;
    }

    ::Cairo::RefPtr< ::Cairo::Context> ctx = target->get_window()->create_cairo_context();
    Gdk::Cairo::set_source_pixbuf(ctx, _back_image, x, y);
    ctx->paint();

    return true;
  }
  return false;
}

void ViewImpl::set_back_image(::mforms::View *self, const std::string &path, mforms::Alignment ali)
{
  ViewImpl *view= self->get_data<ViewImpl>();
  view->set_back_image(path, ali);
}

void ViewImpl::set_back_image(const std::string &path, mforms::Alignment alig)
{
  if (path.empty())
  {
    _back_image.reset();
    return;
  }

  std::string file = mforms::App::get()->get_resource_path(path);
  try
  {
    _back_image = Gdk::Pixbuf::create_from_file(file);
    _back_image_alignment = alig;
  }
  catch (Glib::Error &exc)
  {
    log_error("Could not load image for background: %s: %s\n", file.c_str(), exc.what().c_str());
  }
}

void ViewImpl::flush_events(::mforms::View *self)
{
  while (Gtk::Main::events_pending())
    Gtk::Main::iteration();
}

void ViewImpl::set_padding(::mforms::View *self, int left, int top, int right, int bottom)
{
  ViewImpl *view = self->get_data<ViewImpl>();
  view->set_padding_impl(left, top, right, bottom);
}

void ViewImpl::set_padding_impl(int left, int top, int right, int bottom)
{}

//------------------------------------------------------------------------------
void ViewImpl::set_allow_drag(::mforms::View* self, const bool flag)
{
    ViewImpl *view = self->get_data<ViewImpl>();
    if (view)
    {
      std::vector<Gtk::TargetEntry> targets;

//      targets.push_back(Gtk::TargetEntry("text/plain", Gtk::TargetFlags(0)));
//      targets.push_back(Gtk::TargetEntry("text/uri-list", Gtk::TargetFlags(0)));
//      targets.push_back(Gtk::TargetEntry("UTF8_STRING", Gtk::TargetFlags(0)));
//      targets.push_back(Gtk::TargetEntry("STRING", Gtk::TargetFlags(0)));
//      targets.push_back(Gtk::TargetEntry("TEXT", Gtk::TargetFlags(0)));

      Gtk::Widget* widget = view->get_outer();

      if (widget)
      {
        widget->drag_source_set(targets, Gdk::MODIFIER_MASK, Gdk::ACTION_COPY);
        //widget->signal_drag_begin().connect(sigc::mem_fun(view, &ViewImpl::drag_begin));
        widget->signal_drag_data_get().connect(sigc::mem_fun(view, &ViewImpl::slot_drag_data_get));
        widget->signal_drag_data_delete().connect(sigc::mem_fun(view, &ViewImpl::slot_drag_data_delete));
      }
    }
}

//------------------------------------------------------------------------------
void ViewImpl::register_drop_formats(::mforms::View* self, DropDelegate *target, const std::vector<std::string> &formats)
{
    ViewImpl *view = self->get_data<ViewImpl>();
    if (view)
    {
      view->register_drop_formats(formats, target);
    }
}

void ViewImpl::register_drop_formats(const std::vector<std::string> &formats, DropDelegate *target)
{
  _target = target;
  std::vector<Gtk::TargetEntry> targets;
  _drop_formats.clear();
  for(size_t i=0; i < formats.size(); ++i)
  {
    targets.push_back(Gtk::TargetEntry(formats[i],Gtk::TargetFlags(0), i));
    _drop_formats.insert(std::pair<std::string, size_t>(formats[i], i));
  }
  //We add two more formats, first is for allow files drop, second to allow paste text from other applications.
  targets.push_back(Gtk::TargetEntry("text/uri-list", Gtk::TargetFlags(0), formats.size()));
  _drop_formats.insert(std::pair<std::string, size_t>("text/uri-list", formats.size()));
  targets.push_back(Gtk::TargetEntry("STRING", Gtk::TargetFlags(0), formats.size()));
    _drop_formats.insert(std::pair<std::string, size_t>("STRING", formats.size()));

  Gtk::Widget* widget = this->get_outer();
  if (widget)
  {
    widget->drag_dest_set(targets, Gtk::DEST_DEFAULT_HIGHLIGHT, Gdk::ACTION_COPY|Gdk::ACTION_MOVE);

    Glib::RefPtr<Gtk::TargetList> target_list = Glib::RefPtr<Gtk::TargetList>(Gtk::TargetList::create(targets));
    widget->drag_dest_set_target_list(target_list); //need to explicitly specify target list, cause the one, set by drag_dest_set is not working :/

    widget->signal_drag_motion().connect(sigc::mem_fun(this, &ViewImpl::slot_drag_motion));
    widget->signal_drag_drop().connect(sigc::mem_fun(this, &ViewImpl::slot_drag_drop));
    widget->signal_drag_data_received().connect(sigc::mem_fun(this, &ViewImpl::slot_drag_data_received));
  }
}

//------------------------------------------------------------------------------
void ViewImpl::slot_drag_begin(const Glib::RefPtr<Gdk::DragContext> &context)
{
  if (_drag_image)
  {
    // Convert pixel fromat from ARGB to ABGR.
    int i = 0;
    int width = cairo_image_surface_get_width(_drag_image);
    int height = cairo_image_surface_get_height(_drag_image);
    unsigned char *data = cairo_image_surface_get_data(_drag_image);

    while (i < 4 * width * height)
    {
      unsigned char temp = data[i];
      data[i] = data[i + 2];
      data[i + 2] = temp;
      i += 4;
    }

    Glib::RefPtr<Gdk::Pixbuf> pixbuf = Gdk::Pixbuf::create_from_data(data, Gdk::COLORSPACE_RGB, true, 8,
                                                                      width,
                                                                      height,
                                                                      cairo_image_surface_get_stride(_drag_image));
    context->set_icon(pixbuf, 0, 0);
  }

}

//------------------------------------------------------------------------------
// The drag_data_get signal is emitted on the drag source when the drop site requests the data which is dragged. 
void ViewImpl::slot_drag_data_get(const Glib::RefPtr<Gdk::DragContext> &context, Gtk::SelectionData &data, guint, guint time)
{
  const Glib::ustring target = data.get_target();
  std::map<std::string,DataWrapper>::iterator it = _drop_data.find(target);
  if (it != _drop_data.end()) //TODO need to store in _drop_data also data size for data to be sent
  {
    if (target == "STRING")
    {
      data.set(target, 8, reinterpret_cast<const guchar*>(((std::string*)(it->second.GetData()))->c_str()), ((std::string*)(it->second.GetData()))->size());
    }
    else
      data.set(target, 8, reinterpret_cast<const guint8*>(&it->second), sizeof(it->second));
  }
}

//The drag_end signal is emmited on the drag source when the drag was finished
void ViewImpl::slot_drag_end(const Glib::RefPtr<Gdk::DragContext> &context)
{
  _drop_data.clear();
  _drag_image = NULL;
  Gtk::Main::quit(); //call quit(), cause in do_drag_drop we called run()
}

//The drag_end signal is emmited on the drag source when the drag was failed due to user cancel, timeout, etc.
bool ViewImpl::slot_drag_failed(const Glib::RefPtr<Gdk::DragContext> &context,Gtk::DragResult result)
{
  if (result != Gtk::DRAG_RESULT_NO_TARGET && result != Gtk::DRAG_RESULT_USER_CANCELLED)
    Gtk::Main::quit(); //call quit(), cause in do_drag_drop we called run()
  _drag_image = NULL;
  return false;
}
//------------------------------------------------------------------------------
// The drag_data_delete signal is emitted on the drag source when a drag with the action Gdk::ACTION_MOVE is successfully completed. 
void ViewImpl::slot_drag_data_delete(const Glib::RefPtr<Gdk::DragContext> &context)
{}

//------------------------------------------------------------------------------
// The drag_drop signal is emitted on the drop site when the user drops the data onto the widget. 
bool ViewImpl::slot_drag_drop(const Glib::RefPtr<Gdk::DragContext> &context, int x, int y, guint time)
{
  mforms::View *view = dynamic_cast<mforms::View*>(owner);
  Gtk::Widget *widget = ViewImpl::get_widget_for_view(view);

  mforms::DropDelegate *drop_delegate = _target;
  if (drop_delegate == NULL)
    drop_delegate = reinterpret_cast<mforms::DropDelegate*>(owner);

  if (drop_delegate == NULL || view == NULL || widget == NULL)
    return false; // abandon drop cause we can't accept anything

  std::vector<std::string> targets(context->list_targets());
  if (targets.empty()) //is not valid drop drop site :(
    return false;

  //There should be only one element in targets, so pick it up
  std::string target = targets[0];
  if (targets.size() > 1)
  {//if not, we need to pick up the best one.
    std::vector<std::string>::iterator it = std::find(targets.begin(), targets.end(), "text/uri-list");
    if (it != targets.end())
      target = *it;
    else //Try STRING
      it = std::find(targets.begin(), targets.end(), "STRING");
      if (it != targets.end())
        target = *it;
  }

  widget->drag_get_data(context, target, time);


//  std::vector<Glib::ustring>::iterator iter;
//  if ((iter= std::find(targets.begin(), targets.end(), "text/uri-list")) != targets.end())
//  {
//    Glib::ustring type= *iter;
//    g_message("ask for %s", iter->c_str());
//
//    get_outer()->drag_get_data(context, "DataObject", time);
//
//    return true;
//  }

//  if ((iter= std::find(targets.begin(), targets.end(), "text/uri-list")) != targets.end())
//  {
//    Glib::ustring type= *iter;
//    g_message("ask for %s", iter->c_str());
//
//    get_outer()->drag_get_data(context, "DataObject", time);
//
//    return true;
//  }

  return true;
}
//------------------------------------------------------------------------------
// The drag_motion signal is emitted on the drop site when the user moves the cursor over the widget during a drag. 
bool ViewImpl::slot_drag_motion(const Glib::RefPtr<Gdk::DragContext> &context, int x, int y, guint time)
{
  mforms::DropDelegate *drop_delegate = _target;
  if (drop_delegate == NULL)
    drop_delegate = dynamic_cast<mforms::DropDelegate*>(owner);

  bool ret_val = false;
  if (drop_delegate != NULL)
  {
    std::vector<std::string> targets = context->list_targets();
    //We need to fix a formats a little, so file will be recognized
    bool accept_string = false;

    for(std::vector<std::string>::iterator it = targets.begin(); it < targets.end(); it++)
    {
      if ((*it) == "text/uri-list")
      {
        targets.push_back(mforms::DragFormatFileName);
        break;
      }

      if ((*it) == "STRING")
      {
        accept_string = true;
        break;
      }
    }

    mforms::DragOperation operation, allowedOperations = mforms::DragOperationNone;

    if ((context->get_suggested_action() & Gdk::ACTION_COPY) == Gdk::ACTION_COPY)
      allowedOperations = allowedOperations | mforms::DragOperationCopy;
    if ((context->get_suggested_action() & Gdk::ACTION_MOVE) == Gdk::ACTION_MOVE)
        allowedOperations = allowedOperations | mforms::DragOperationMove;

    operation = drop_delegate->drag_over((mforms::View*)owner, base::Point(x, y), allowedOperations, targets);
    switch(operation)
    {

    case DragOperationCopy:
    case DragOperationMove:
      ret_val = true;
      break;
    case DragOperationNone:
    default:
      //STRING type is handled in different way, we support it by default
      ret_val = accept_string;
      break;
    }
  }

  if (ret_val)
  {
    context->drag_status(context->get_suggested_action(), time);

    get_outer()->drag_highlight();

    return true;
  }
  else
    context->drag_refuse(time);

  return false;
}

//------------------------------------------------------------------------------
// The drag_data_received signal is emitted on the drop site when the dragged data has been received. 
// called when drag is from outside of WB
void ViewImpl::slot_drag_data_received(const Glib::RefPtr<Gdk::DragContext> &context, int x, int y, const Gtk::SelectionData &data, guint info, guint time)
{

  DataWrapper *dwrapper = (DataWrapper*)data.get_data();

  mforms::DropDelegate *drop_delegate = _target;
  if (drop_delegate == NULL)
    drop_delegate = dynamic_cast<mforms::DropDelegate*>(owner);

  if (drop_delegate == NULL || !dwrapper)
    return;

  std::vector<Glib::ustring> files;
  if (data.get_length() >= 0 && data.get_format() == 8)
     files = data.get_uris();

  mforms::DragOperation allowedOperations = mforms::DragOperationNone;

  if ((context->get_suggested_action() & Gdk::ACTION_COPY) == Gdk::ACTION_COPY)
    allowedOperations = allowedOperations | mforms::DragOperationCopy;
  if ((context->get_suggested_action() & Gdk::ACTION_MOVE) == Gdk::ACTION_MOVE)
    allowedOperations = allowedOperations | mforms::DragOperationMove;

  if (files.empty())
  {
    std::string tmpstr = *context->list_targets().begin();

    drop_delegate->data_dropped((mforms::View*)owner, base::Point(x, y), allowedOperations, dwrapper->GetData(), tmpstr);
  }
  else
  {
    //We need to convert uris to file names
    for(std::vector<Glib::ustring>::iterator it = files.begin(); it < files.end(); ++it)
        (*it) = Glib::filename_from_uri((*it));

    std::vector<std::string> files_std;
    files_std.assign(files.begin(), files.end());

    drop_delegate->files_dropped((mforms::View*)owner, base::Point(x, y), allowedOperations, files_std);
  }

  context->drag_finish(true, false, time);
}

mforms::DragOperation ViewImpl::drag_text(::mforms::View *self, ::mforms::DragDetails details, const std::string &text)
{
  return mforms::DragOperationNone;
}

mforms::DragOperation ViewImpl::drag_data(::mforms::View *self, ::mforms::DragDetails details, void *data,const std::string &format)
{
  DragOperation dop = mforms::DragOperationNone;
  ViewImpl *view = self->get_data<ViewImpl>();
  if (view)
  {
    return view->drag_data(details, data, format);
  }
  return dop;
}

DragOperation ViewImpl::drag_data(::mforms::DragDetails details, void *data,const std::string &format)
{
  DragOperation drag_op = mforms::DragOperationNone;
  Gtk::Widget* widget = get_outer();
  if (widget)
  {
     Gdk::DragAction actions = Gdk::ACTION_DEFAULT;

   if ((details.allowedOperations & mforms::DragOperationCopy) != 0)
     actions |= Gdk::ACTION_COPY;
   if ((details.allowedOperations & mforms::DragOperationMove) != 0)
     actions |= Gdk::ACTION_MOVE;

   std::map<std::string,size_t>::iterator it = _drop_formats.find(format);
   if (it == _drop_formats.end())
   {
     std::pair<std::map<std::string,size_t>::iterator, bool> insertptr = _drop_formats.insert(std::make_pair(format,_drop_formats.size()));
     if (!insertptr.second)
     {
       return drag_op;
     }

     it = insertptr.first;
   }

   _drop_data.clear();
   DataWrapper dwrapper(data);
   _drop_data.insert(std::pair<std::string,DataWrapper>(format,dwrapper));

   std::vector<Gtk::TargetEntry> targets;
   targets.push_back(Gtk::TargetEntry(it->first.c_str(), Gtk::TargetFlags(0), it->second));

   const Glib::RefPtr<Gtk::TargetList> tlist = Gtk::TargetList::create(targets);
   _drag_image = details.image;
   if (_last_btn_down)
     Glib::RefPtr<Gdk::DragContext> context = widget->drag_begin(tlist, actions, 1, _last_btn_down->gobj());
   else
     Glib::RefPtr<Gdk::DragContext> context = widget->drag_begin(tlist, actions, 1, NULL);
   Gtk::Main::run();


   drag_op = details.allowedOperations;

  }
  return drag_op;
}

bool draw_event_slot(const ::Cairo::RefPtr< ::Cairo::Context>& context, Gtk::Widget* widget)
{
  return false;
}

static void destroy_color(base::Color *col)
{
  if (col)
    delete col;
}

void set_color(Gtk::Widget* w, const std::string& color, const mforms::gtk::WBColor col_type)
{
  std::string key;
  switch (col_type)
  {
  case mforms::gtk::BG_COLOR:
    key = "BG_COLOR";
    break;
  case mforms::gtk::FG_COLOR:
    key = "FG_COLOR";
    break;
  }
  if (!color.empty())
  {
    base::Color *col = new base::Color(color);
    if (col->is_valid())
      g_object_set_data_full(G_OBJECT(w->gobj()), key.c_str(), (void*)col, (GDestroyNotify)destroy_color);
  }
  else
  {
    base::Color *color = (base::Color*)g_object_get_data(G_OBJECT(w->gobj()), key.c_str());
    if (color)
      delete color;
    g_object_set_data(G_OBJECT(w->gobj()), key.c_str(), NULL);
  }
}

base::Color *get_color(Gtk::Widget* w, const mforms::gtk::WBColor col_type)
{
  std::string key;
  switch (col_type)
  {
  case mforms::gtk::BG_COLOR:
    key = "BG_COLOR";
    break;
  case mforms::gtk::FG_COLOR:
    key = "FG_COLOR";
    break;
  }
  return (base::Color*)g_object_get_data(G_OBJECT(w->gobj()), key.c_str());
}

void ViewImpl::focus(::mforms::View *self)
{
  ViewImpl *view = self->get_data<ViewImpl>();
  if (view && view->get_inner())
    view->get_inner()->grab_focus();
}

mforms::DropPosition ViewImpl::get_drop_position()
{
  return mforms::DropPositionUnknown;
}

mforms::DropPosition ViewImpl::get_drop_position(::mforms::View *self)
{
  ViewImpl *view = self->get_data<ViewImpl>();
  if (view)
    return view->get_drop_position();

  return mforms::DropPositionUnknown;
}


void ViewImpl::init()
{
  ::mforms::ControlFactory *f= ::mforms::ControlFactory::get_instance();

  f->_view_impl.destroy               = &ViewImpl::destroy;
  f->_view_impl.get_width              = &ViewImpl::get_width;
  f->_view_impl.get_height            = &ViewImpl::get_height;
  f->_view_impl.get_preferred_width   = &ViewImpl::get_preferred_width;
  f->_view_impl.get_preferred_height  = &ViewImpl::get_preferred_height;
  f->_view_impl.set_size              = &ViewImpl::set_size;

  f->_view_impl.get_x                 = &ViewImpl::get_x;
  f->_view_impl.get_y                 = &ViewImpl::get_y;
  f->_view_impl.set_position          = &ViewImpl::set_position;
  f->_view_impl.client_to_screen      = &ViewImpl::client_to_screen;

  f->_view_impl.show                  = &ViewImpl::show;
  f->_view_impl.is_shown              = &ViewImpl::is_shown;
  f->_view_impl.is_fully_visible      = &ViewImpl::is_fully_visible;

  f->_view_impl.set_tooltip           = &ViewImpl::set_tooltip;
  f->_view_impl.set_font              = &ViewImpl::set_font;
  f->_view_impl.set_name              = &ViewImpl::set_name;

  f->_view_impl.set_enabled           = &ViewImpl::set_enabled;
  f->_view_impl.is_enabled            = &ViewImpl::is_enabled;

  f->_view_impl.suspend_layout        = &ViewImpl::suspend_layout;
  f->_view_impl.relayout              = &ViewImpl::relayout;
  f->_view_impl.set_needs_repaint     = &ViewImpl::set_needs_repaint;
  f->_view_impl.set_front_color       = &ViewImpl::set_front_color;
  f->_view_impl.get_front_color       = &ViewImpl::get_front_color;
  f->_view_impl.set_back_color        = &ViewImpl::set_back_color;
  f->_view_impl.get_back_color        = &ViewImpl::get_back_color;
  f->_view_impl.set_back_image        = &ViewImpl::set_back_image;
  f->_view_impl.flush_events          = &ViewImpl::flush_events;
  f->_view_impl.set_padding           = &ViewImpl::set_padding;
  f->_view_impl.drag_data             = &ViewImpl::drag_data;
  f->_view_impl.drag_text             = &ViewImpl::drag_text;

//  f->_view_impl.set_allow_drag       = &ViewImpl::set_allow_drag;
  f->_view_impl.register_drop_formats = &ViewImpl::register_drop_formats;
  f->_view_impl.focus                 = &ViewImpl::focus;
  f->_view_impl.has_focus             = &ViewImpl::has_focus;
  f->_view_impl.get_drop_position     = &ViewImpl::get_drop_position;
};


Gtk::Widget* ViewImpl::get_widget_for_view(mforms::View *view)
{
  ViewImpl *vi = view->get_data<ViewImpl>();

  if (vi)
  {
    Gtk::Widget *w = vi->get_outer();
    w->set_data("mforms::View", view);
    return w;
  }
  return NULL;
}


mforms::View *ViewImpl::get_view_for_widget(Gtk::Widget *w)
{
  mforms::View *view = (mforms::View*)w->get_data("mforms::View");
  if (view)
    return view;
  return NULL;
}


};
};<|MERGE_RESOLUTION|>--- conflicted
+++ resolved
@@ -23,11 +23,7 @@
 #include "base/util_functions.h"
 #include "base/log.h"
 #include <atkmm.h>
-<<<<<<< HEAD
 #include "gtk_helpers.h"
-=======
-
->>>>>>> fd0d13af
 DEFAULT_LOG_DOMAIN("mforms.linux")
 
 namespace mforms { namespace gtk {
@@ -283,7 +279,6 @@
 
 void ViewImpl::set_name(const std::string &name)
 {
-<<<<<<< HEAD
   get_outer()->set_name(name);
 
   {
@@ -296,23 +291,6 @@
     Glib::RefPtr<Atk::Object> acc = get_inner()->get_accessible();
     if (acc)
       acc->set_name(name);
-=======
-  Gtk::Widget *w = get_outer();
-  if(w)
-  {
-    w->set_name(name);
-    {
-      Glib::RefPtr<Atk::Object> acc = w->get_accessible();
-      if (acc)
-        acc->set_name(name);
-    }
-    if (get_outer() != get_inner() && get_inner())
-    {
-      Glib::RefPtr<Atk::Object> acc = get_inner()->get_accessible();
-      if (acc)
-        acc->set_name(name);
-    }
->>>>>>> fd0d13af
   }
 }
 
