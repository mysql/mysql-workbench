--- conflicted
+++ resolved
@@ -103,11 +103,7 @@
   NSPoint p = [self convertPoint: [event locationInWindow] fromView: nil];
 
   mforms::MouseButton mouseButton;
-<<<<<<< HEAD
-  switch ([event buttonNumber])
-=======
   switch ([event buttonNumber]) // NSLeftMouseDown etc are NOT buttonNumber constants
->>>>>>> c1c0d844
   {
     case 1:
       mouseButton = mforms::MouseButtonRight;
