--- conflicted
+++ resolved
@@ -1,12 +1,7 @@
 <?xml version="1.0" encoding="UTF-8" standalone="no"?>
 <document type="com.apple.InterfaceBuilder3.Cocoa.XIB" version="3.0" toolsVersion="6254" systemVersion="14B25" targetRuntime="MacOSX.Cocoa" propertyAccessControl="none">
     <dependencies>
-<<<<<<< HEAD
-        <deployment version="1070" identifier="macosx"/>
-        <development version="6000" identifier="xcode"/>
-=======
         <deployment identifier="macosx"/>
->>>>>>> 4c9d2f46
         <plugIn identifier="com.apple.InterfaceBuilder.CocoaPlugin" version="6254"/>
     </dependencies>
     <objects>
