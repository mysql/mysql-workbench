/*
 * Copyright (c) 2011, 2017, Oracle and/or its affiliates. All rights reserved.
 *
 * This program is free software; you can redistribute it and/or
 * modify it under the terms of the GNU General Public License as
 * published by the Free Software Foundation; version 2 of the
 * License.
 *
 * This program is distributed in the hope that it will be useful,
 * but WITHOUT ANY WARRANTY; without even the implied warranty of
 * MERCHANTABILITY or FITNESS FOR A PARTICULAR PURPOSE. See the
 * GNU General Public License for more details.
 *
 * You should have received a copy of the GNU General Public License
 * along with this program; if not, write to the Free Software
 * Foundation, Inc., 51 Franklin St, Fifth Floor, Boston, MA
 * 02110-1301  USA
 */

#include "testgrt.h"
#include "backend/db_rev_eng_be.h"
#include "module_db_mysql.h"

#include "diff/changelistobjects.h"
#include "grtdb/db_helpers.h"
#include "wb_helpers.h"

using namespace parsers;
using namespace tut;

#define VERBOSE_TESTING 0

#define DATABASE_TESTS 1
#define TABLE_TESTS 1
#define TABLE_PARTITION_TESTS 1
#define VIEW_TESTS 1
#define ROUTINE_TESTS 1
#define TRIGGER_TESTS 1
#define CREATE_TESTS 1

BEGIN_TEST_DATA_CLASS(grtdiff_alter_test)
protected:
WBTester *tester;
SqlFacade::Ref sql_parser;
DbMySQLImpl *diffsql_module;
grt::DbObjectMatchAlterOmf omf;
sql::ConnectionWrapper connection;

TEST_DATA_CONSTRUCTOR(grtdiff_alter_test) {
  tester = new WBTester();
  omf.dontdiff_mask = 3;
  diffsql_module = grt::GRT::get()->get_native_module<DbMySQLImpl>();
  ensure("DiffSQLGen module initialization", NULL != diffsql_module);

  // init datatypes
  populate_grt(*tester);

  std::string target_version = bec::GRTManager::get()->get_app_option_string("DefaultTargetMySQLVersion");
  if (target_version.empty())
    target_version = "5.5.49";
  tester->get_rdbms()->version(parse_version(target_version));

  // init database connection
  connection = tester->create_connection_for_import();

  sql_parser = SqlFacade::instance_for_rdbms_name("Mysql");
  ensure("failed to get sqlparser module", (NULL != sql_parser));
}

<<<<<<< HEAD
  TEST_DATA_DESTRUCTOR(grtdiff_alter_test)
  {
    std::auto_ptr<sql::Statement> stmt(connection->createStatement());
    stmt->execute("DROP DATABASE IF EXISTS grtdiff_alter_test;");
  }
=======
TEST_DATA_DESTRUCTOR(grtdiff_alter_test) {
  std::auto_ptr<sql::Statement> stmt(connection->createStatement());
  std::string sql_string = "DROP DATABASE IF EXISTS grtdiff_alter_test;";

  execute_script(stmt.get(), sql_string);
}
>>>>>>> 14c8002f

END_TEST_DATA_CLASS

TEST_MODULE(grtdiff_alter_test, "GRT: diff alter");

// db rev-eng test
TEST_FUNCTION(3) {
  std::list<std::string> schemata;
  schemata.push_back("grtdiff_alter_test");
  grt::GRT::get()->get_undo_manager()->disable();
  db_mysql_CatalogRef cat = tester->db_rev_eng_schema(schemata);
  tester->wb->flush_idle_tasks();
  tester->wb->close_document();
  tester->wb->close_document_finish();
}

static struct {
  const char *description;
  const char *object_name;
  const char *cleanup;
  const char *org;
  const char *mod;
} data[] = {
#if DATABASE_TESTS
  // CREATE and DROP tests
  {"Create database", "grtdiff_alter_test", "DROP DATABASE IF EXISTS grtdiff_alter_test2;",
   "CREATE DATABASE IF NOT EXISTS grtdiff_alter_test;",
   "CREATE DATABASE IF NOT EXISTS grtdiff_alter_test;CREATE DATABASE grtdiff_alter_test2 /*!40100 DEFAULT CHARACTER "
   "SET latin1 */;"},
  {"Drop database", "grtdiff_alter_test", "DROP DATABASE IF EXISTS grtdiff_alter_test2;",
   "CREATE DATABASE IF NOT EXISTS grtdiff_alter_test;CREATE DATABASE grtdiff_alter_test2 /*!40100 DEFAULT CHARACTER "
   "SET latin1 */;",
   "CREATE DATABASE IF NOT EXISTS grtdiff_alter_test;"},
//// ALTER DATABASE tests
//{
//  "alter CHARACTER SET",
//  "grtdiff_alter_test",
//  "DROP DATABASE IF EXISTS grtdiff_alter_test",
//  "CREATE DATABASE grtdiff_alter_test DEFAULT CHARACTER SET 'utf8'",
//  "CREATE DATABASE grtdiff_alter_test DEFAULT CHARACTER SET 'latin1'"
//}, {
//  "alter COLLATE",
//  "grtdiff_alter_test",
//  "DROP DATABASE IF EXISTS grtdiff_alter_test",
//  "CREATE DATABASE grtdiff_alter_test DEFAULT COLLATE 'utf8_general_ci'",
//  "CREATE DATABASE grtdiff_alter_test DEFAULT COLLATE 'utf8_general_cs'"
//}, {
//  "alter CHARACTER SET and COLLATE",
//  "grtdiff_alter_test",
//  "DROP DATABASE IF EXISTS grtdiff_alter_test",
//  "CREATE DATABASE grtdiff_alter_test DEFAULT CHARACTER SET 'utf8' COLLATE 'utf8_general_ci'",
//  "CREATE DATABASE grtdiff_alter_test DEFAULT CHARACTER SET 'latin1' COLLATE 'utf8_general_cs'"
//},
#endif
#if 0 // CREATE TABLE tests. TODO: add more tests, add DROP TABLE tests
    {
      "T+",
      "grtdiff_alter_test.t1",
      "DROP TABLE IF EXISTS grtdiff_alter_test.t1",
      "CREATE DATABASE IF NOT EXISTS grtdiff_alter_test",
      "CREATE TABLE grtdiff_alter_test.t1 (`id` int(11) NOT NULL DEFAULT '0', PRIMARY KEY (`id`)) ENGINE=InnoDB DEFAULT CHARSET=latin1"
    },
#endif
#if TABLE_TESTS
  // ALTER TABLE tests (ADD COLUMN)
  {"C C C+", "grtdiff_alter_test.t1", "DROP TABLE IF EXISTS grtdiff_alter_test.t1",
   "CREATE TABLE grtdiff_alter_test.t1 (`id` int(11) DEFAULT NULL, `id2` int(11) DEFAULT NULL) ENGINE=InnoDB DEFAULT "
   "CHARSET=latin1",
   "CREATE TABLE grtdiff_alter_test.t1 (`id` int(11) DEFAULT NULL, `id2` int(11) DEFAULT NULL, t TEXT) ENGINE=InnoDB "
   "DEFAULT CHARSET=latin1"},
  {"C C C+ C+", "grtdiff_alter_test.t1", "DROP TABLE IF EXISTS grtdiff_alter_test.t1",
   "CREATE TABLE grtdiff_alter_test.t1 (`id` int(11) DEFAULT NULL, `id2` int(11) DEFAULT NULL) ENGINE=InnoDB DEFAULT "
   "CHARSET=latin1",
   "CREATE TABLE grtdiff_alter_test.t1 (`id` int(11) DEFAULT NULL, `id2` int(11) DEFAULT NULL, t TEXT, t2 TEXT) "
   "ENGINE=InnoDB DEFAULT CHARSET=latin1"},
  {"C+ C C", "grtdiff_alter_test.t1", "DROP TABLE IF EXISTS grtdiff_alter_test.t1",
   "CREATE TABLE grtdiff_alter_test.t1 (`id` int(11) DEFAULT NULL, `id2` int(11) DEFAULT NULL) ENGINE=InnoDB DEFAULT "
   "CHARSET=latin1",
   "CREATE TABLE grtdiff_alter_test.t1 (t TEXT, `id` int(11) DEFAULT NULL, `id2` int(11) DEFAULT NULL) ENGINE=InnoDB "
   "DEFAULT CHARSET=latin1"},
  {"C+ C C+ C", "grtdiff_alter_test.t1", "DROP TABLE IF EXISTS grtdiff_alter_test.t1",
   "CREATE TABLE grtdiff_alter_test.t1 (`id` int(11) DEFAULT NULL, `id2` int(11) DEFAULT NULL) ENGINE=InnoDB DEFAULT "
   "CHARSET=latin1",
   "CREATE TABLE grtdiff_alter_test.t1 (t TEXT, `id` int(11) DEFAULT NULL, t2 TEXT, `id2` int(11) DEFAULT NULL) "
   "ENGINE=InnoDB DEFAULT CHARSET=latin1"},
  {"C C+ C", "grtdiff_alter_test.t1", "DROP TABLE IF EXISTS grtdiff_alter_test.t1",
   "CREATE TABLE grtdiff_alter_test.t1 (`id` int(11) DEFAULT NULL, `id2` int(11) DEFAULT NULL) ENGINE=InnoDB DEFAULT "
   "CHARSET=latin1",
   "CREATE TABLE grtdiff_alter_test.t1 (`id` int(11) DEFAULT NULL, t TEXT, `id2` int(11) DEFAULT NULL) ENGINE=InnoDB "
   "DEFAULT CHARSET=latin1"},
  {"C C+ C C+", "grtdiff_alter_test.t1", "DROP TABLE IF EXISTS grtdiff_alter_test.t1",
   "CREATE TABLE grtdiff_alter_test.t1 (`id` int(11) DEFAULT NULL, `id2` int(11) DEFAULT NULL) ENGINE=InnoDB DEFAULT "
   "CHARSET=latin1",
   "CREATE TABLE grtdiff_alter_test.t1 (`id` int(11) DEFAULT NULL, t TEXT, `id2` int(11) DEFAULT NULL, t2 TEXT) "
   "ENGINE=InnoDB DEFAULT CHARSET=latin1"},
  {"C C+ C C+ C+", "grtdiff_alter_test.t1", "DROP TABLE IF EXISTS grtdiff_alter_test.t1",
   "CREATE TABLE grtdiff_alter_test.t1 (`id` int(11) DEFAULT NULL, `id2` int(11) DEFAULT NULL) ENGINE=InnoDB DEFAULT "
   "CHARSET=latin1",
   "CREATE TABLE grtdiff_alter_test.t1 (`id` int(11) DEFAULT NULL, t TEXT, `id2` int(11) DEFAULT NULL, t2 TEXT, t3 "
   "TEXT) ENGINE=InnoDB DEFAULT CHARSET=latin1"},
  {"C C+ C+ C C+ C+", "grtdiff_alter_test.t1", "DROP TABLE IF EXISTS grtdiff_alter_test.t1",
   "CREATE TABLE grtdiff_alter_test.t1 (`id` int(11) DEFAULT NULL, `id2` int(11) DEFAULT NULL) ENGINE=InnoDB DEFAULT "
   "CHARSET=latin1",
   "CREATE TABLE grtdiff_alter_test.t1 (`id` int(11) DEFAULT NULL, t TEXT, t2 TEXT, `id2` int(11) DEFAULT NULL, t3 "
   "TEXT, t4 TEXT) ENGINE=InnoDB DEFAULT CHARSET=latin1"},
  {"C+ C+ C C+ C+ C C+ C+", "grtdiff_alter_test.t1", "DROP TABLE IF EXISTS grtdiff_alter_test.t1",
   "CREATE TABLE grtdiff_alter_test.t1 (`id` int(11) DEFAULT NULL, `id2` int(11) DEFAULT NULL) ENGINE=InnoDB DEFAULT "
   "CHARSET=latin1",
   "CREATE TABLE grtdiff_alter_test.t1 (t TEXT, t2 TEXT, `id` int(11) DEFAULT NULL, t3 TEXT, t4 TEXT, `id2` int(11) "
   "DEFAULT NULL, t5 TEXT, t6 TEXT) ENGINE=InnoDB DEFAULT CHARSET=latin1"},
  // ALTER TABLE tests (DROP COLUMN)
  {"C C C-", "grtdiff_alter_test.t1", "DROP TABLE IF EXISTS grtdiff_alter_test.t1",
   "CREATE TABLE grtdiff_alter_test.t1 (`id` int(11) DEFAULT NULL, `id2` int(11) DEFAULT NULL, t TEXT) ENGINE=InnoDB "
   "DEFAULT CHARSET=latin1",
   "CREATE TABLE grtdiff_alter_test.t1 (`id` int(11) DEFAULT NULL, `id2` int(11) DEFAULT NULL) ENGINE=InnoDB DEFAULT "
   "CHARSET=latin1"},
  {"C C C- C-", "grtdiff_alter_test.t1", "DROP TABLE IF EXISTS grtdiff_alter_test.t1",
   "CREATE TABLE grtdiff_alter_test.t1 (`id` int(11) DEFAULT NULL, `id2` int(11) DEFAULT NULL, t TEXT, t2 TEXT) "
   "ENGINE=InnoDB DEFAULT CHARSET=latin1",
   "CREATE TABLE grtdiff_alter_test.t1 (`id` int(11) DEFAULT NULL, `id2` int(11) DEFAULT NULL) ENGINE=InnoDB DEFAULT "
   "CHARSET=latin1"},
  {"C- C C", "grtdiff_alter_test.t1", "DROP TABLE IF EXISTS grtdiff_alter_test.t1",
   "CREATE TABLE grtdiff_alter_test.t1 (t TEXT, `id` int(11) DEFAULT NULL, `id2` int(11) DEFAULT NULL) ENGINE=InnoDB "
   "DEFAULT CHARSET=latin1",
   "CREATE TABLE grtdiff_alter_test.t1 (`id` int(11) DEFAULT NULL, `id2` int(11) DEFAULT NULL) ENGINE=InnoDB DEFAULT "
   "CHARSET=latin1"},
  {"C- C C- C", "grtdiff_alter_test.t1", "DROP TABLE IF EXISTS grtdiff_alter_test.t1",
   "CREATE TABLE grtdiff_alter_test.t1 (t TEXT, `id` int(11) DEFAULT NULL, t2 TEXT, `id2` int(11) DEFAULT NULL) "
   "ENGINE=InnoDB DEFAULT CHARSET=latin1",
   "CREATE TABLE grtdiff_alter_test.t1 (`id` int(11) DEFAULT NULL, `id2` int(11) DEFAULT NULL) ENGINE=InnoDB DEFAULT "
   "CHARSET=latin1"},
  {"C C- C", "grtdiff_alter_test.t1", "DROP TABLE IF EXISTS grtdiff_alter_test.t1",
   "CREATE TABLE grtdiff_alter_test.t1 (`id` int(11) DEFAULT NULL, t TEXT, `id2` int(11) DEFAULT NULL) ENGINE=InnoDB "
   "DEFAULT CHARSET=latin1",
   "CREATE TABLE grtdiff_alter_test.t1 (`id` int(11) DEFAULT NULL, `id2` int(11) DEFAULT NULL) ENGINE=InnoDB DEFAULT "
   "CHARSET=latin1"},
  {"C C- C C-", "grtdiff_alter_test.t1", "DROP TABLE IF EXISTS grtdiff_alter_test.t1",
   "CREATE TABLE grtdiff_alter_test.t1 (`id` int(11) DEFAULT NULL, t TEXT, `id2` int(11) DEFAULT NULL, t2 TEXT) "
   "ENGINE=InnoDB DEFAULT CHARSET=latin1",
   "CREATE TABLE grtdiff_alter_test.t1 (`id` int(11) DEFAULT NULL, `id2` int(11) DEFAULT NULL) ENGINE=InnoDB DEFAULT "
   "CHARSET=latin1"},
  {"C C- C C- C-", "grtdiff_alter_test.t1", "DROP TABLE IF EXISTS grtdiff_alter_test.t1",
   "CREATE TABLE grtdiff_alter_test.t1 (`id` int(11) DEFAULT NULL, t TEXT, `id2` int(11) DEFAULT NULL, t2 TEXT, t3 "
   "TEXT) ENGINE=InnoDB DEFAULT CHARSET=latin1",
   "CREATE TABLE grtdiff_alter_test.t1 (`id` int(11) DEFAULT NULL, `id2` int(11) DEFAULT NULL) ENGINE=InnoDB DEFAULT "
   "CHARSET=latin1"},
  {"C C- C- C C- C-", "grtdiff_alter_test.t1", "DROP TABLE IF EXISTS grtdiff_alter_test.t1",
   "CREATE TABLE grtdiff_alter_test.t1 (`id` int(11) DEFAULT NULL, t TEXT, t2 TEXT, `id2` int(11) DEFAULT NULL, t3 "
   "TEXT, t4 TEXT) ENGINE=InnoDB DEFAULT CHARSET=latin1",
   "CREATE TABLE grtdiff_alter_test.t1 (`id` int(11) DEFAULT NULL, `id2` int(11) DEFAULT NULL) ENGINE=InnoDB DEFAULT "
   "CHARSET=latin1"},
  {"C- C- C C- C- C C- C-", "grtdiff_alter_test.t1", "DROP TABLE IF EXISTS grtdiff_alter_test.t1",
   "CREATE TABLE grtdiff_alter_test.t1 (t TEXT, t2 TEXT, `id` int(11) DEFAULT NULL, t3 TEXT, t4 TEXT, `id2` int(11) "
   "DEFAULT NULL, t5 TEXT, t6 TEXT) ENGINE=InnoDB DEFAULT CHARSET=latin1",
   "CREATE TABLE grtdiff_alter_test.t1 (`id` int(11) DEFAULT NULL, `id2` int(11) DEFAULT NULL) ENGINE=InnoDB DEFAULT "
   "CHARSET=latin1"},
// ALTER TABLE tests (ADD/DROP COLUMN  mix)
#if 0 // crash due to server bug #31145
    {
      "C- C+ C C",
      "grtdiff_alter_test.t1",
      "DROP TABLE IF EXISTS grtdiff_alter_test.t1",
      "CREATE TABLE grtdiff_alter_test.t1 (t TEXT, `id` int(11) DEFAULT NULL, `id2` int(11) DEFAULT NULL) ENGINE=InnoDB DEFAULT CHARSET=latin1",
      "CREATE TABLE grtdiff_alter_test.t1 (t2 TEXT, `id` int(11) DEFAULT NULL, `id2` int(11) DEFAULT NULL) ENGINE=InnoDB DEFAULT CHARSET=latin1"
    },
#endif
  {"C- C- C+ C C", "grtdiff_alter_test.t1", "DROP TABLE IF EXISTS grtdiff_alter_test.t1",
   "CREATE TABLE grtdiff_alter_test.t1 (t TEXT, t2 TEXT, `id` int(11) DEFAULT NULL, `id2` int(11) DEFAULT NULL) "
   "ENGINE=InnoDB DEFAULT CHARSET=latin1",
   "CREATE TABLE grtdiff_alter_test.t1 (t3 TEXT, `id` int(11) DEFAULT NULL, `id2` int(11) DEFAULT NULL) ENGINE=InnoDB "
   "DEFAULT CHARSET=latin1"},
  {"C+ C+ C- C C", "grtdiff_alter_test.t1", "DROP TABLE IF EXISTS grtdiff_alter_test.t1",
   "CREATE TABLE grtdiff_alter_test.t1 (t TEXT, `id` int(11) DEFAULT NULL, `id2` int(11) DEFAULT NULL) ENGINE=InnoDB "
   "DEFAULT CHARSET=latin1",
   "CREATE TABLE grtdiff_alter_test.t1 (t2 TEXT, t3 TEXT, `id` int(11) DEFAULT NULL, `id2` int(11) DEFAULT NULL) "
   "ENGINE=InnoDB DEFAULT CHARSET=latin1"},
  {"C- C C+ C", "grtdiff_alter_test.t1", "DROP TABLE IF EXISTS grtdiff_alter_test.t1",
   "CREATE TABLE grtdiff_alter_test.t1 (t TEXT, `id` int(11) DEFAULT NULL, `id2` int(11) DEFAULT NULL) ENGINE=InnoDB "
   "DEFAULT CHARSET=latin1",
   "CREATE TABLE grtdiff_alter_test.t1 (`id` int(11) DEFAULT NULL, t2 TEXT, `id2` int(11) DEFAULT NULL) ENGINE=InnoDB "
   "DEFAULT CHARSET=latin1"},
  {"C- C C- C+ C C", "grtdiff_alter_test.t1", "DROP TABLE IF EXISTS grtdiff_alter_test.t1",
   "CREATE TABLE grtdiff_alter_test.t1 (t TEXT, `id` int(11) DEFAULT NULL, t2 TEXT, `id2` int(11) DEFAULT NULL) "
   "ENGINE=InnoDB DEFAULT CHARSET=latin1",
   "CREATE TABLE grtdiff_alter_test.t1 (`id` int(11) DEFAULT NULL, t3 TEXT, `id2` int(11) DEFAULT NULL) ENGINE=InnoDB "
   "DEFAULT CHARSET=latin1"},
  {"C+ C C- C C", "grtdiff_alter_test.t1", "DROP TABLE IF EXISTS grtdiff_alter_test.t1",
   "CREATE TABLE grtdiff_alter_test.t1 (`id` int(11) DEFAULT NULL, t2 TEXT, `id2` int(11) DEFAULT NULL) ENGINE=InnoDB "
   "DEFAULT CHARSET=latin1",
   "CREATE TABLE grtdiff_alter_test.t1 (t TEXT, `id` int(11) DEFAULT NULL, `id2` int(11) DEFAULT NULL) ENGINE=InnoDB "
   "DEFAULT CHARSET=latin1"},
  {"C+ C C+ C- C C", "grtdiff_alter_test.t1", "DROP TABLE IF EXISTS grtdiff_alter_test.t1",
   "CREATE TABLE grtdiff_alter_test.t1 (`id` int(11) DEFAULT NULL, t2 TEXT, `id2` int(11) DEFAULT NULL) ENGINE=InnoDB "
   "DEFAULT CHARSET=latin1",
   "CREATE TABLE grtdiff_alter_test.t1 (t TEXT, `id` int(11) DEFAULT NULL, t3 TEXT, t4 TEXT, `id2` int(11) DEFAULT "
   "NULL) ENGINE=InnoDB DEFAULT CHARSET=latin1"},
  {"C- C C C+", "grtdiff_alter_test.t1", "DROP TABLE IF EXISTS grtdiff_alter_test.t1",
   "CREATE TABLE grtdiff_alter_test.t1 (t TEXT, `id` int(11) DEFAULT NULL, `id2` int(11) DEFAULT NULL) ENGINE=InnoDB "
   "DEFAULT CHARSET=latin1",
   "CREATE TABLE grtdiff_alter_test.t1 (`id` int(11) DEFAULT NULL, `id2` int(11) DEFAULT NULL, t2 TEXT) ENGINE=InnoDB "
   "DEFAULT CHARSET=latin1"},
  {"C- C C C- C+ C", "grtdiff_alter_test.t1", "DROP TABLE IF EXISTS grtdiff_alter_test.t1",
   "CREATE TABLE grtdiff_alter_test.t1 (t TEXT, `id` int(11) DEFAULT NULL, t2 TEXT, `id2` int(11) DEFAULT NULL) "
   "ENGINE=InnoDB DEFAULT CHARSET=latin1",
   "CREATE TABLE grtdiff_alter_test.t1 (`id` int(11) DEFAULT NULL, t3 TEXT, `id2` int(11) DEFAULT NULL) ENGINE=InnoDB "
   "DEFAULT CHARSET=latin1"},
  {"C+ C C C- C", "grtdiff_alter_test.t1", "DROP TABLE IF EXISTS grtdiff_alter_test.t1",
   "CREATE TABLE grtdiff_alter_test.t1 (`id` int(11) DEFAULT NULL, `id2` int(11) DEFAULT NULL, t TEXT, `id3` int(11) "
   "DEFAULT NULL) ENGINE=InnoDB DEFAULT CHARSET=latin1",
   "CREATE TABLE grtdiff_alter_test.t1 (t2 TEXT, `id` int(11) DEFAULT NULL, `id2` int(11) DEFAULT NULL, `id3` int(11) "
   "DEFAULT NULL) ENGINE=InnoDB DEFAULT CHARSET=latin1"},
  {"C C- C C+", "grtdiff_alter_test.t1", "DROP TABLE IF EXISTS grtdiff_alter_test.t1",
   "CREATE TABLE grtdiff_alter_test.t1 (`id` int(11) DEFAULT NULL, t TEXT, `id2` int(11) DEFAULT NULL) ENGINE=InnoDB "
   "DEFAULT CHARSET=latin1",
   "CREATE TABLE grtdiff_alter_test.t1 (`id` int(11) DEFAULT NULL, `id2` int(11) DEFAULT NULL, t2 TEXT) ENGINE=InnoDB "
   "DEFAULT CHARSET=latin1"},
  {"C C- C C+", "grtdiff_alter_test.t1", "DROP TABLE IF EXISTS grtdiff_alter_test.t1",
   "CREATE TABLE grtdiff_alter_test.t1 (`id` int(11) DEFAULT NULL, t TEXT, `id2` int(11) DEFAULT NULL) ENGINE=InnoDB "
   "DEFAULT CHARSET=latin1",
   "CREATE TABLE grtdiff_alter_test.t1 (`id` int(11) DEFAULT NULL, `id2` int(11) DEFAULT NULL, t2 TEXT) ENGINE=InnoDB "
   "DEFAULT CHARSET=latin1"},
  {"C C- C C- C+ C", "grtdiff_alter_test.t1", "DROP TABLE IF EXISTS grtdiff_alter_test.t1",
   "CREATE TABLE grtdiff_alter_test.t1 (`id` int(11) DEFAULT NULL, t TEXT, `id2` int(11) DEFAULT NULL, t2 TEXT, `id3` "
   "int(11) DEFAULT NULL) ENGINE=InnoDB DEFAULT CHARSET=latin1",
   "CREATE TABLE grtdiff_alter_test.t1 (`id` int(11) DEFAULT NULL, `id2` int(11) DEFAULT NULL, t3 TEXT, `id3` int(11) "
   "DEFAULT NULL) ENGINE=InnoDB DEFAULT CHARSET=latin1"},
  {"C C+ C C- C", "grtdiff_alter_test.t1", "DROP TABLE IF EXISTS grtdiff_alter_test.t1",
   "CREATE TABLE grtdiff_alter_test.t1 (`id` int(11) DEFAULT NULL, `id2` int(11) DEFAULT NULL, t2 TEXT, `id3` int(11) "
   "DEFAULT NULL) ENGINE=InnoDB DEFAULT CHARSET=latin1",
   "CREATE TABLE grtdiff_alter_test.t1 (`id` int(11) DEFAULT NULL, t TEXT, `id2` int(11) DEFAULT NULL, `id3` int(11) "
   "DEFAULT NULL) ENGINE=InnoDB DEFAULT CHARSET=latin1"},
#if 0 // crash due to server bug #31145
    {
      "C C C- C+",
      "grtdiff_alter_test.t1",
      "DROP TABLE IF EXISTS grtdiff_alter_test.t1",
      "CREATE TABLE grtdiff_alter_test.t1 (`id` int(11) DEFAULT NULL, `id2` int(11) DEFAULT NULL, t TEXT) ENGINE=InnoDB DEFAULT CHARSET=latin1",
      "CREATE TABLE grtdiff_alter_test.t1 (`id` int(11) DEFAULT NULL, `id2` int(11) DEFAULT NULL, t2 TEXT) ENGINE=InnoDB DEFAULT CHARSET=latin1"
    },
#endif
  {"C C C- C- C+", "grtdiff_alter_test.t1", "DROP TABLE IF EXISTS grtdiff_alter_test.t1",
   "CREATE TABLE grtdiff_alter_test.t1 (`id` int(11) DEFAULT NULL, `id2` int(11) DEFAULT NULL, t TEXT, t2 TEXT) "
   "ENGINE=InnoDB DEFAULT CHARSET=latin1",
   "CREATE TABLE grtdiff_alter_test.t1 (`id` int(11) DEFAULT NULL, `id2` int(11) DEFAULT NULL, t3 TEXT) ENGINE=InnoDB "
   "DEFAULT CHARSET=latin1"},
  // ALTER TABLE tests (CHANGE COLUMN position change, content change)
  {"C> C C", "grtdiff_alter_test.t1", "DROP TABLE IF EXISTS grtdiff_alter_test.t1",
   "CREATE TABLE grtdiff_alter_test.t1 (t TEXT, `id` int(11) DEFAULT NULL, `id2` int(11) DEFAULT NULL) ENGINE=InnoDB "
   "DEFAULT CHARSET=latin1",
   "CREATE TABLE grtdiff_alter_test.t1 (`id` int(11) DEFAULT NULL, t TEXT, `id2` int(11) DEFAULT NULL) ENGINE=InnoDB "
   "DEFAULT CHARSET=latin1"},
  {"C C> C", "grtdiff_alter_test.t1", "DROP TABLE IF EXISTS grtdiff_alter_test.t1",
   "CREATE TABLE grtdiff_alter_test.t1 (`id` int(11) DEFAULT NULL, t TEXT, `id2` int(11) DEFAULT NULL) ENGINE=InnoDB "
   "DEFAULT CHARSET=latin1",
   "CREATE TABLE grtdiff_alter_test.t1 (`id` int(11) DEFAULT NULL, `id2` int(11) DEFAULT NULL, t TEXT) ENGINE=InnoDB "
   "DEFAULT CHARSET=latin1"},
  {"C C< C", "grtdiff_alter_test.t1", "DROP TABLE IF EXISTS grtdiff_alter_test.t1",
   "CREATE TABLE grtdiff_alter_test.t1 (`id` int(11) DEFAULT NULL, t TEXT, `id2` int(11) DEFAULT NULL) ENGINE=InnoDB "
   "DEFAULT CHARSET=latin1",
   "CREATE TABLE grtdiff_alter_test.t1 (t TEXT, `id` int(11) DEFAULT NULL, `id2` int(11) DEFAULT NULL) ENGINE=InnoDB "
   "DEFAULT CHARSET=latin1"},
  {"C*", // a test for presicion/scale
   "grtdiff_alter_test.t1", "DROP TABLE IF EXISTS grtdiff_alter_test.t1",
   "CREATE TABLE grtdiff_alter_test.t1 (`id` DECIMAL) ENGINE=InnoDB DEFAULT CHARSET=latin1",
   "CREATE TABLE grtdiff_alter_test.t1 (`id` DECIMAL(8,2)) ENGINE=InnoDB DEFAULT CHARSET=latin1"},
  {"C C*> C", "grtdiff_alter_test.t1", "DROP TABLE IF EXISTS grtdiff_alter_test.t1",
   "CREATE TABLE grtdiff_alter_test.t1 (`id` int(11) DEFAULT NULL, t TEXT, `id2` int(11) DEFAULT NULL) ENGINE=InnoDB "
   "DEFAULT CHARSET=latin1",
   "CREATE TABLE grtdiff_alter_test.t1 (`id` int(11) DEFAULT NULL, `id2` int(11) DEFAULT NULL, t TEXT NOT NULL) "
   "ENGINE=InnoDB DEFAULT CHARSET=latin1"},
  {"C C* C", "grtdiff_alter_test.t1", "DROP TABLE IF EXISTS grtdiff_alter_test.t1",
   "CREATE TABLE grtdiff_alter_test.t1 (`id` int(11) DEFAULT NULL, t TEXT, `id2` int(11) DEFAULT NULL) ENGINE=InnoDB "
   "DEFAULT CHARSET=latin1",
   "CREATE TABLE grtdiff_alter_test.t1 (`id` int(11) DEFAULT NULL, t int(11) DEFAULT NULL, `id2` int(11) DEFAULT NULL) "
   "ENGINE=InnoDB DEFAULT CHARSET=latin1"},
  {"C* C C", "grtdiff_alter_test.t1", "DROP TABLE IF EXISTS grtdiff_alter_test.t1",
   "CREATE TABLE grtdiff_alter_test.t1 (t TEXT, `id` int(11) DEFAULT NULL, `id2` int(11) DEFAULT NULL) ENGINE=InnoDB "
   "DEFAULT CHARSET=latin1",
   "CREATE TABLE grtdiff_alter_test.t1 (t int(11) DEFAULT NULL, `id` int(11) DEFAULT NULL, `id2` int(11) DEFAULT NULL) "
   "ENGINE=InnoDB DEFAULT CHARSET=latin1"},
  {"C*> C C", "grtdiff_alter_test.t1", "DROP TABLE IF EXISTS grtdiff_alter_test.t1",
   "CREATE TABLE grtdiff_alter_test.t1 (t TEXT, `id` int(11) DEFAULT NULL, `id2` int(11) DEFAULT NULL) ENGINE=InnoDB "
   "DEFAULT CHARSET=latin1",
   "CREATE TABLE grtdiff_alter_test.t1 (`id` int(11) DEFAULT NULL, t int(11) DEFAULT NULL, `id2` int(11) DEFAULT NULL) "
   "ENGINE=InnoDB DEFAULT CHARSET=latin1"},
  {"C C*> C", "grtdiff_alter_test.t1", "DROP TABLE IF EXISTS grtdiff_alter_test.t1",
   "CREATE TABLE grtdiff_alter_test.t1 (`id` int(11) DEFAULT NULL, t TEXT, `id2` int(11) DEFAULT NULL) ENGINE=InnoDB "
   "DEFAULT CHARSET=latin1",
   "CREATE TABLE grtdiff_alter_test.t1 (`id` int(11) DEFAULT NULL, `id2` int(11) DEFAULT NULL, t int(11) DEFAULT NULL) "
   "ENGINE=InnoDB DEFAULT CHARSET=latin1"},
  {"C C*< C", "grtdiff_alter_test.t1", "DROP TABLE IF EXISTS grtdiff_alter_test.t1",
   "CREATE TABLE grtdiff_alter_test.t1 (`id` int(11) DEFAULT NULL, t TEXT, `id2` int(11) DEFAULT NULL) ENGINE=InnoDB "
   "DEFAULT CHARSET=latin1",
   "CREATE TABLE grtdiff_alter_test.t1 (t int(11) DEFAULT NULL, `id` int(11) DEFAULT NULL, `id2` int(11) DEFAULT NULL) "
   "ENGINE=InnoDB DEFAULT CHARSET=latin1"},
  {"C CR C", "grtdiff_alter_test.t1", "DROP TABLE IF EXISTS grtdiff_alter_test.t1",
   "CREATE TABLE grtdiff_alter_test.t1 (`id` int(11) DEFAULT NULL, t TEXT, `id2` int(11) DEFAULT NULL) ENGINE=InnoDB "
   "DEFAULT CHARSET=latin1",
   "CREATE TABLE grtdiff_alter_test.t1 (`id` int(11) DEFAULT NULL, t2 TEXT, `id2` int(11) DEFAULT NULL) ENGINE=InnoDB "
   "DEFAULT CHARSET=latin1"},
  {"C CR> C", "grtdiff_alter_test.t1", "DROP TABLE IF EXISTS grtdiff_alter_test.t1",
   "CREATE TABLE grtdiff_alter_test.t1 (`id` int(11) DEFAULT NULL, t TEXT, `id2` int(11) DEFAULT NULL) ENGINE=InnoDB "
   "DEFAULT CHARSET=latin1",
   "CREATE TABLE grtdiff_alter_test.t1 (`id` int(11) DEFAULT NULL, `id2` int(11) DEFAULT NULL, t2 TEXT) ENGINE=InnoDB "
   "DEFAULT CHARSET=latin1"},
  {"C CR< C", "grtdiff_alter_test.t1", "DROP TABLE IF EXISTS grtdiff_alter_test.t1",
   "CREATE TABLE grtdiff_alter_test.t1 (`id` int(11) DEFAULT NULL, t TEXT, `id2` int(11) DEFAULT NULL) ENGINE=InnoDB "
   "DEFAULT CHARSET=latin1",
   "CREATE TABLE grtdiff_alter_test.t1 (t2 TEXT, `id` int(11) DEFAULT NULL, `id2` int(11) DEFAULT NULL) ENGINE=InnoDB "
   "DEFAULT CHARSET=latin1"},
  {"C CR*> C", "grtdiff_alter_test.t1", "DROP TABLE IF EXISTS grtdiff_alter_test.t1",
   "CREATE TABLE grtdiff_alter_test.t1 (`id` int(11) DEFAULT NULL, t TEXT, `id2` int(11) DEFAULT NULL) ENGINE=InnoDB "
   "DEFAULT CHARSET=latin1",
   "CREATE TABLE grtdiff_alter_test.t1 (`id` int(11) DEFAULT NULL, `id2` int(11) DEFAULT NULL, t2 TEXT) ENGINE=InnoDB "
   "DEFAULT CHARSET=latin1"},
  {"C CR*< C", "grtdiff_alter_test.t1", "DROP TABLE IF EXISTS grtdiff_alter_test.t1",
   "CREATE TABLE grtdiff_alter_test.t1 (`id` int(11) DEFAULT NULL, t TEXT, `id2` int(11) DEFAULT NULL) ENGINE=InnoDB "
   "DEFAULT CHARSET=latin1",
   "CREATE TABLE grtdiff_alter_test.t1 (t2  int(11) DEFAULT NULL, `id` int(11) DEFAULT NULL, `id2` int(11) DEFAULT "
   "NULL) ENGINE=InnoDB DEFAULT CHARSET=latin1"},
  {"C> C C+", "grtdiff_alter_test.t1", "DROP TABLE IF EXISTS grtdiff_alter_test.t1",
   "CREATE TABLE grtdiff_alter_test.t1 (`id` int(11) DEFAULT NULL, `id2` int(11) DEFAULT NULL) ENGINE=InnoDB DEFAULT "
   "CHARSET=latin1",
   "CREATE TABLE grtdiff_alter_test.t1 (`id2` int(11) DEFAULT NULL, `id` int(11) DEFAULT NULL, t TEXT) ENGINE=InnoDB "
   "DEFAULT CHARSET=latin1"},
  {"C< C+ C", "grtdiff_alter_test.t1", "DROP TABLE IF EXISTS grtdiff_alter_test.t1",
   "CREATE TABLE grtdiff_alter_test.t1 (`id` int(11) DEFAULT NULL, `id2` int(11) DEFAULT NULL) ENGINE=InnoDB DEFAULT "
   "CHARSET=latin1",
   "CREATE TABLE grtdiff_alter_test.t1 (`id2` int(11) DEFAULT NULL, t TEXT, `id` int(11) DEFAULT NULL) ENGINE=InnoDB "
   "DEFAULT CHARSET=latin1"},
  {"C> C- C", "grtdiff_alter_test.t1", "DROP TABLE IF EXISTS grtdiff_alter_test.t1",
   "CREATE TABLE grtdiff_alter_test.t1 (`id` int(11) DEFAULT NULL, `id2` int(11) DEFAULT NULL, t TEXT) ENGINE=InnoDB "
   "DEFAULT CHARSET=latin1",
   "CREATE TABLE grtdiff_alter_test.t1 (t TEXT, `id` int(11) DEFAULT NULL) ENGINE=InnoDB DEFAULT CHARSET=latin1"},
  // TODO: test USING HASH and other indexKind values
  {"I(1)+", "grtdiff_alter_test.t1", "DROP TABLE IF EXISTS grtdiff_alter_test.t1",
   "CREATE TABLE grtdiff_alter_test.t1 (`id` int(11) DEFAULT NULL) ENGINE=InnoDB DEFAULT CHARSET=latin1",
   "CREATE TABLE grtdiff_alter_test.t1 (`id` int(11) DEFAULT NULL, KEY `idx1` (`id`)) ENGINE=InnoDB DEFAULT "
   "CHARSET=latin1"},
  {"I(1)+ I(1)+", "grtdiff_alter_test.t1", "DROP TABLE IF EXISTS grtdiff_alter_test.t1",
   "CREATE TABLE grtdiff_alter_test.t1 (`id` int(11) DEFAULT NULL) ENGINE=InnoDB DEFAULT CHARSET=latin1",
   "CREATE TABLE grtdiff_alter_test.t1 (`id` int(11) DEFAULT NULL, KEY `idx1` (`id`), KEY `idx2` (`id`)) ENGINE=InnoDB "
   "DEFAULT CHARSET=latin1"},
  {"I(2)+", "grtdiff_alter_test.t1", "DROP TABLE IF EXISTS grtdiff_alter_test.t1",
   "CREATE TABLE grtdiff_alter_test.t1 (`id` int(11) DEFAULT NULL, `id2` int(11) DEFAULT NULL) ENGINE=InnoDB DEFAULT "
   "CHARSET=latin1",
   "CREATE TABLE grtdiff_alter_test.t1 (`id` int(11) DEFAULT NULL, `id2` int(11) DEFAULT NULL, KEY `idx1` (`id`, "
   "`id2`)) ENGINE=InnoDB DEFAULT CHARSET=latin1"},
  {"I(2)+ I(2)+", "grtdiff_alter_test.t1", "DROP TABLE IF EXISTS grtdiff_alter_test.t1",
   "CREATE TABLE grtdiff_alter_test.t1 (`id` int(11) DEFAULT NULL, `id2` int(11) DEFAULT NULL) ENGINE=InnoDB DEFAULT "
   "CHARSET=latin1",
   "CREATE TABLE grtdiff_alter_test.t1 (`id` int(11) DEFAULT NULL, `id2` int(11) DEFAULT NULL, KEY `idx1` (`id`, "
   "`id2`), KEY `idx2` (`id`, `id2`)) ENGINE=InnoDB DEFAULT CHARSET=latin1"},
  {"I(2)-", "grtdiff_alter_test.t1", "DROP TABLE IF EXISTS grtdiff_alter_test.t1",
   "CREATE TABLE grtdiff_alter_test.t1 (`id` int(11) DEFAULT NULL, `id2` int(11) DEFAULT NULL, KEY `idx1` (`id`, "
   "`id2`)) ENGINE=InnoDB DEFAULT CHARSET=latin1",
   "CREATE TABLE grtdiff_alter_test.t1 (`id` int(11) DEFAULT NULL, `id2` int(11) DEFAULT NULL) ENGINE=InnoDB DEFAULT "
   "CHARSET=latin1"},
  {"I(2)- I(2)-", "grtdiff_alter_test.t1", "DROP TABLE IF EXISTS grtdiff_alter_test.t1",
   "CREATE TABLE grtdiff_alter_test.t1 (`id` int(11) DEFAULT NULL, `id2` int(11) DEFAULT NULL, KEY `idx1` (`id`, "
   "`id2`), KEY `idx2` (`id`, `id2`)) ENGINE=InnoDB DEFAULT CHARSET=latin1",
   "CREATE TABLE grtdiff_alter_test.t1 (`id` int(11) DEFAULT NULL, `id2` int(11) DEFAULT NULL) ENGINE=InnoDB DEFAULT "
   "CHARSET=latin1"},
  {"I(2)- I(2)- I(2)+ I(2)+", "grtdiff_alter_test.t1", "DROP TABLE IF EXISTS grtdiff_alter_test.t1",
   "CREATE TABLE grtdiff_alter_test.t1 (`id` int(11) DEFAULT NULL, `id2` int(11) DEFAULT NULL, KEY `idx1` (`id`, "
   "`id2`), KEY `idx2` (`id`, `id2`)) ENGINE=InnoDB DEFAULT CHARSET=latin1",
   "CREATE TABLE grtdiff_alter_test.t1 (`id` int(11) DEFAULT NULL, `id2` int(11) DEFAULT NULL, KEY `idx3` (`id`, "
   "`id2`), KEY `idx4` (`id`, `id2`)) ENGINE=InnoDB DEFAULT CHARSET=latin1"},
  {"I(2)*", "grtdiff_alter_test.t1", "DROP TABLE IF EXISTS grtdiff_alter_test.t1",
   "CREATE TABLE grtdiff_alter_test.t1 (`id` int(11) DEFAULT NULL, `id2` int(11) DEFAULT NULL, KEY `idx1` (`id`, "
   "`id2`)) ENGINE=InnoDB DEFAULT CHARSET=latin1",
   "CREATE TABLE grtdiff_alter_test.t1 (`id` int(11) DEFAULT NULL, `id2` int(11) DEFAULT NULL, KEY `idx2` (`id`)) "
   "ENGINE=InnoDB DEFAULT CHARSET=latin1"},
  {"I(1)* I(2)*", "grtdiff_alter_test.t1", "DROP TABLE IF EXISTS grtdiff_alter_test.t1",
   "CREATE TABLE grtdiff_alter_test.t1 (`id` int(11) DEFAULT NULL, `id2` int(11) DEFAULT NULL, KEY `idx1` (`id`), KEY "
   "`idx2` (`id`, `id2`)) ENGINE=InnoDB DEFAULT CHARSET=latin1",
   "CREATE TABLE grtdiff_alter_test.t1 (`id` int(11) DEFAULT NULL, `id2` int(11) DEFAULT NULL, KEY `idx1` (`id`, "
   "`id2`), KEY `idx2` (`id`)) ENGINE=InnoDB DEFAULT CHARSET=latin1"},
#if 0 // TODO: fix
    {
      "I(1)* I(2)*<",
      "grtdiff_alter_test.t1",
      "DROP TABLE IF EXISTS grtdiff_alter_test.t1",
      "CREATE TABLE grtdiff_alter_test.t1 (`id` int(11) DEFAULT NULL, `id2` int(11) DEFAULT NULL, KEY `idx1` (`id`), KEY `idx2` (`id`, `id2`)) ENGINE=InnoDB DEFAULT CHARSET=latin1",
      "CREATE TABLE grtdiff_alter_test.t1 (`id` int(11) DEFAULT NULL, `id2` int(11) DEFAULT NULL, KEY `idx2` (`id`), KEY `idx1` (`id`, `id2`)) ENGINE=InnoDB DEFAULT CHARSET=latin1"
    },
#endif
  {"PK(2)+", "grtdiff_alter_test.t1", "DROP TABLE IF EXISTS grtdiff_alter_test.t1",
   "CREATE TABLE grtdiff_alter_test.t1 (`id` int(11) NOT NULL DEFAULT '0', `id2` int(11) NOT NULL DEFAULT '0') "
   "ENGINE=InnoDB DEFAULT CHARSET=latin1",
   "CREATE TABLE grtdiff_alter_test.t1 (`id` int(11) NOT NULL DEFAULT '0', `id2` int(11) NOT NULL DEFAULT '0', PRIMARY "
   "KEY (`id`, `id2`)) ENGINE=InnoDB DEFAULT CHARSET=latin1"},
  {"PK(2)-", "grtdiff_alter_test.t1", "DROP TABLE IF EXISTS grtdiff_alter_test.t1",
   "CREATE TABLE grtdiff_alter_test.t1 (`id` int(11) NOT NULL DEFAULT '0', `id2` int(11) NOT NULL DEFAULT '0', PRIMARY "
   "KEY (`id`, `id2`)) ENGINE=InnoDB DEFAULT CHARSET=latin1",
   "CREATE TABLE grtdiff_alter_test.t1 (`id` int(11) NOT NULL DEFAULT '0', `id2` int(11) NOT NULL DEFAULT '0') "
   "ENGINE=InnoDB DEFAULT CHARSET=latin1"},
  {"PK(2)*", "grtdiff_alter_test.t1", "DROP TABLE IF EXISTS grtdiff_alter_test.t1",
   "CREATE TABLE grtdiff_alter_test.t1 (`id` int(11) NOT NULL DEFAULT '0', `id2` int(11) NOT NULL DEFAULT '0', PRIMARY "
   "KEY (`id`, `id2`)) ENGINE=InnoDB DEFAULT CHARSET=latin1",
   "CREATE TABLE grtdiff_alter_test.t1 (`id` int(11) NOT NULL DEFAULT '0', `id2` int(11) NOT NULL DEFAULT '0', PRIMARY "
   "KEY (`id`)) ENGINE=InnoDB DEFAULT CHARSET=latin1"},
  {"PK(2)+ I(2)+", "grtdiff_alter_test.t1", "DROP TABLE IF EXISTS grtdiff_alter_test.t1",
   "CREATE TABLE grtdiff_alter_test.t1 (`id` int(11) NOT NULL DEFAULT '0', `id2` int(11) NOT NULL DEFAULT '0') "
   "ENGINE=InnoDB DEFAULT CHARSET=latin1",
   "CREATE TABLE grtdiff_alter_test.t1 (`id` int(11) NOT NULL DEFAULT '0', `id2` int(11) NOT NULL DEFAULT '0', PRIMARY "
   "KEY (`id`, `id2`), KEY `idx1` (`id`, `id2`)) ENGINE=InnoDB DEFAULT CHARSET=latin1"},
  {"PK(2)- I(2)-", "grtdiff_alter_test.t1", "DROP TABLE IF EXISTS grtdiff_alter_test.t1",
   "CREATE TABLE grtdiff_alter_test.t1 (`id` int(11) NOT NULL DEFAULT '0', `id2` int(11) NOT NULL DEFAULT '0', PRIMARY "
   "KEY (`id`, `id2`), KEY `idx1` (`id`, `id2`)) ENGINE=InnoDB DEFAULT CHARSET=latin1",
   "CREATE TABLE grtdiff_alter_test.t1 (`id` int(11) NOT NULL DEFAULT '0', `id2` int(11) NOT NULL DEFAULT '0') "
   "ENGINE=InnoDB DEFAULT CHARSET=latin1"},
  {"PK(2)* I(2)*", "grtdiff_alter_test.t1", "DROP TABLE IF EXISTS grtdiff_alter_test.t1",
   "CREATE TABLE grtdiff_alter_test.t1 (`id` int(11) NOT NULL DEFAULT '0', `id2` int(11) NOT NULL DEFAULT '0', PRIMARY "
   "KEY (`id`, `id2`), KEY `idx1` (`id`, `id2`)) ENGINE=InnoDB DEFAULT CHARSET=latin1",
   "CREATE TABLE grtdiff_alter_test.t1 (`id` int(11) NOT NULL DEFAULT '0', `id2` int(11) NOT NULL DEFAULT '0', PRIMARY "
   "KEY (`id`), KEY `idx1` (`id`)) ENGINE=InnoDB DEFAULT CHARSET=latin1"},
  {"F+", "grtdiff_alter_test.t1",
   "DROP TABLE IF EXISTS grtdiff_alter_test.t1; DROP TABLE IF EXISTS grtdiff_alter_test.ref_t1;",

   "CREATE TABLE grtdiff_alter_test.ref_t1 (`id` int(11) NOT NULL DEFAULT '0', PRIMARY KEY (`id`)) ENGINE=InnoDB "
   "DEFAULT CHARSET=latin1;"
   "CREATE TABLE grtdiff_alter_test.t1 (`id` int(11) NOT NULL DEFAULT '0', PRIMARY KEY (`id`)) ENGINE=InnoDB DEFAULT "
   "CHARSET=latin1;",

   "CREATE TABLE grtdiff_alter_test.ref_t1 (`id` int(11) NOT NULL DEFAULT '0', PRIMARY KEY (`id`)) ENGINE=InnoDB "
   "DEFAULT CHARSET=latin1;"
   "CREATE TABLE grtdiff_alter_test.t1 (`id` int(11) NOT NULL DEFAULT '0', PRIMARY KEY (`id`), CONSTRAINT `c1` FOREIGN "
   "KEY (`id`) REFERENCES `grtdiff_alter_test`.`ref_t1` (`id`) ) ENGINE=InnoDB DEFAULT CHARSET=latin1"},
  {"F+ F+", "grtdiff_alter_test.t1",
   "DROP TABLE IF EXISTS grtdiff_alter_test.t1; DROP TABLE IF EXISTS grtdiff_alter_test.ref_t1; DROP TABLE IF EXISTS "
   "grtdiff_alter_test.ref_t2;",

   "CREATE TABLE grtdiff_alter_test.ref_t1 (`id` int(11) NOT NULL DEFAULT '0', PRIMARY KEY (`id`)) ENGINE=InnoDB "
   "DEFAULT CHARSET=latin1;"
   "CREATE TABLE grtdiff_alter_test.ref_t2 (`id` int(11) NOT NULL DEFAULT '0', PRIMARY KEY (`id`)) ENGINE=InnoDB "
   "DEFAULT CHARSET=latin1;"
   "CREATE TABLE grtdiff_alter_test.t1 (`id` int(11) NOT NULL DEFAULT '0', PRIMARY KEY (`id`)) ENGINE=InnoDB DEFAULT "
   "CHARSET=latin1;",

   "CREATE TABLE grtdiff_alter_test.ref_t1 (`id` int(11) NOT NULL DEFAULT '0', PRIMARY KEY (`id`)) ENGINE=InnoDB "
   "DEFAULT CHARSET=latin1;"
   "CREATE TABLE grtdiff_alter_test.ref_t2 (`id` int(11) NOT NULL DEFAULT '0', PRIMARY KEY (`id`)) ENGINE=InnoDB "
   "DEFAULT CHARSET=latin1;"
   "CREATE TABLE grtdiff_alter_test.t1 (`id` int(11) NOT NULL DEFAULT '0', PRIMARY KEY (`id`), CONSTRAINT `c1` FOREIGN "
   "KEY (`id`) REFERENCES `grtdiff_alter_test`.`ref_t1` (`id`), CONSTRAINT `c2` FOREIGN KEY (`id`) REFERENCES "
   "`grtdiff_alter_test`.`ref_t2` (`id`) ) ENGINE=InnoDB DEFAULT CHARSET=latin1"},
  {"F-", "grtdiff_alter_test.t1",
   "DROP TABLE IF EXISTS grtdiff_alter_test.t1; DROP TABLE IF EXISTS grtdiff_alter_test.ref_t1;",

   "CREATE TABLE grtdiff_alter_test.ref_t1 (`id` int(11) NOT NULL DEFAULT '0', PRIMARY KEY (`id`)) ENGINE=InnoDB "
   "DEFAULT CHARSET=latin1;"
   "CREATE TABLE grtdiff_alter_test.t1 (`id` int(11) NOT NULL DEFAULT '0', PRIMARY KEY (`id`), CONSTRAINT `c1` FOREIGN "
   "KEY (`id`) REFERENCES `grtdiff_alter_test`.`ref_t1` (`id`) ) ENGINE=InnoDB DEFAULT CHARSET=latin1",

   "CREATE TABLE grtdiff_alter_test.ref_t1 (`id` int(11) NOT NULL DEFAULT '0', PRIMARY KEY (`id`)) ENGINE=InnoDB "
   "DEFAULT CHARSET=latin1;"
   "CREATE TABLE grtdiff_alter_test.t1 (`id` int(11) NOT NULL DEFAULT '0', PRIMARY KEY (`id`)) ENGINE=InnoDB DEFAULT "
   "CHARSET=latin1;"},
  {"F- F-", "grtdiff_alter_test.t1",
   "DROP TABLE IF EXISTS grtdiff_alter_test.t1; DROP TABLE IF EXISTS grtdiff_alter_test.ref_t1; DROP TABLE IF EXISTS "
   "grtdiff_alter_test.ref_t2;",

   "CREATE TABLE grtdiff_alter_test.ref_t1 (`id` int(11) NOT NULL DEFAULT '0', PRIMARY KEY (`id`)) ENGINE=InnoDB "
   "DEFAULT CHARSET=latin1;"
   "CREATE TABLE grtdiff_alter_test.ref_t2 (`id` int(11) NOT NULL DEFAULT '0', PRIMARY KEY (`id`)) ENGINE=InnoDB "
   "DEFAULT CHARSET=latin1;"
   "CREATE TABLE grtdiff_alter_test.t1 (`id` int(11) NOT NULL DEFAULT '0', PRIMARY KEY (`id`), CONSTRAINT `c1` FOREIGN "
   "KEY (`id`) REFERENCES `grtdiff_alter_test`.`ref_t1` (`id`), CONSTRAINT `c2` FOREIGN KEY (`id`) REFERENCES "
   "`grtdiff_alter_test`.`ref_t2` (`id`) ) ENGINE=InnoDB DEFAULT CHARSET=latin1",

   "CREATE TABLE grtdiff_alter_test.ref_t1 (`id` int(11) NOT NULL DEFAULT '0', PRIMARY KEY (`id`)) ENGINE=InnoDB "
   "DEFAULT CHARSET=latin1;"
   "CREATE TABLE grtdiff_alter_test.ref_t2 (`id` int(11) NOT NULL DEFAULT '0', PRIMARY KEY (`id`)) ENGINE=InnoDB "
   "DEFAULT CHARSET=latin1;"
   "CREATE TABLE grtdiff_alter_test.t1 (`id` int(11) NOT NULL DEFAULT '0', PRIMARY KEY (`id`)) ENGINE=InnoDB DEFAULT "
   "CHARSET=latin1;"},
  {"F+ F-", "grtdiff_alter_test.t1",
   "DROP TABLE IF EXISTS grtdiff_alter_test.t1; DROP TABLE IF EXISTS grtdiff_alter_test.ref_t1; DROP TABLE IF EXISTS "
   "grtdiff_alter_test.ref_t2;",

   "CREATE TABLE grtdiff_alter_test.ref_t1 (`id` int(11) NOT NULL DEFAULT '0', PRIMARY KEY (`id`)) ENGINE=InnoDB "
   "DEFAULT CHARSET=latin1;"
   "CREATE TABLE grtdiff_alter_test.ref_t2 (`id` int(11) NOT NULL DEFAULT '0', PRIMARY KEY (`id`)) ENGINE=InnoDB "
   "DEFAULT CHARSET=latin1;"
   "CREATE TABLE grtdiff_alter_test.t1 (`id` int(11) NOT NULL DEFAULT '0', PRIMARY KEY (`id`), CONSTRAINT `c1` FOREIGN "
   "KEY (`id`) REFERENCES `grtdiff_alter_test`.`ref_t1` (`id`)) ENGINE=InnoDB DEFAULT CHARSET=latin1",

   "CREATE TABLE grtdiff_alter_test.ref_t1 (`id` int(11) NOT NULL DEFAULT '0', PRIMARY KEY (`id`)) ENGINE=InnoDB "
   "DEFAULT CHARSET=latin1;"
   "CREATE TABLE grtdiff_alter_test.ref_t2 (`id` int(11) NOT NULL DEFAULT '0', PRIMARY KEY (`id`)) ENGINE=InnoDB "
   "DEFAULT CHARSET=latin1;"
   "CREATE TABLE grtdiff_alter_test.t1 (`id` int(11) NOT NULL DEFAULT '0', PRIMARY KEY (`id`), CONSTRAINT `c1` FOREIGN "
   "KEY (`id`) REFERENCES `grtdiff_alter_test`.`ref_t2` (`id`)) ENGINE=InnoDB DEFAULT CHARSET=latin1"},
  {"F+ F-", "grtdiff_alter_test.t1",
   "DROP TABLE IF EXISTS grtdiff_alter_test.t1; DROP TABLE IF EXISTS grtdiff_alter_test.ref_t1; DROP TABLE IF EXISTS "
   "grtdiff_alter_test.ref_t2;",

   "CREATE TABLE grtdiff_alter_test.ref_t1 (`id` int(11) NOT NULL DEFAULT '0', PRIMARY KEY (`id`)) ENGINE=InnoDB "
   "DEFAULT CHARSET=latin1;"
   "CREATE TABLE grtdiff_alter_test.ref_t2 (`id` int(11) NOT NULL DEFAULT '0', PRIMARY KEY (`id`)) ENGINE=InnoDB "
   "DEFAULT CHARSET=latin1;"
   "CREATE TABLE grtdiff_alter_test.t1 (`id` int(11) NOT NULL DEFAULT '0', PRIMARY KEY (`id`), CONSTRAINT `c1` FOREIGN "
   "KEY (`id`) REFERENCES `grtdiff_alter_test`.`ref_t1` (`id`)) ENGINE=InnoDB DEFAULT CHARSET=latin1",

   "CREATE TABLE grtdiff_alter_test.ref_t1 (`id` int(11) NOT NULL DEFAULT '0', PRIMARY KEY (`id`)) ENGINE=InnoDB "
   "DEFAULT CHARSET=latin1;"
   "CREATE TABLE grtdiff_alter_test.ref_t2 (`id` int(11) NOT NULL DEFAULT '0', PRIMARY KEY (`id`)) ENGINE=InnoDB "
   "DEFAULT CHARSET=latin1;"
   "CREATE TABLE grtdiff_alter_test.t1 (`id` int(11) NOT NULL DEFAULT '0', PRIMARY KEY (`id`), CONSTRAINT `c2` FOREIGN "
   "KEY (`id`) REFERENCES `grtdiff_alter_test`.`ref_t2` (`id`)) ENGINE=InnoDB DEFAULT CHARSET=latin1"},
  {"F+ F-", "grtdiff_alter_test.t1",
   "DROP TABLE IF EXISTS grtdiff_alter_test.t1; DROP TABLE IF EXISTS grtdiff_alter_test.ref_t1; DROP TABLE IF EXISTS "
   "grtdiff_alter_test.ref_t2;",

   "CREATE TABLE grtdiff_alter_test.ref_t1 (`id` int(11) NOT NULL DEFAULT '0', PRIMARY KEY (`id`)) ENGINE=InnoDB "
   "DEFAULT CHARSET=latin1;"
   "CREATE TABLE grtdiff_alter_test.ref_t2 (`id` int(11) NOT NULL DEFAULT '0', PRIMARY KEY (`id`)) ENGINE=InnoDB "
   "DEFAULT CHARSET=latin1;"
   "CREATE TABLE grtdiff_alter_test.t1 (`id` int(11) NOT NULL DEFAULT '0', PRIMARY KEY (`id`), CONSTRAINT `c1` FOREIGN "
   "KEY (`id`) REFERENCES `grtdiff_alter_test`.`ref_t1` (`id`)) ENGINE=InnoDB DEFAULT CHARSET=latin1",

   "CREATE TABLE grtdiff_alter_test.ref_t1 (`id` int(11) NOT NULL DEFAULT '0', PRIMARY KEY (`id`)) ENGINE=InnoDB "
   "DEFAULT CHARSET=latin1;"
   "CREATE TABLE grtdiff_alter_test.ref_t2 (`id` int(11) NOT NULL DEFAULT '0', PRIMARY KEY (`id`)) ENGINE=InnoDB "
   "DEFAULT CHARSET=latin1;"
   "CREATE TABLE grtdiff_alter_test.t1 (`id` int(11) NOT NULL DEFAULT '0', PRIMARY KEY (`id`), CONSTRAINT `c2` FOREIGN "
   "KEY (`id`) REFERENCES `grtdiff_alter_test`.`ref_t1` (`id`)) ENGINE=InnoDB DEFAULT CHARSET=latin1"},
  {"F+ F+ F-", "grtdiff_alter_test.t1",
   "DROP TABLE IF EXISTS grtdiff_alter_test.t1; DROP TABLE IF EXISTS grtdiff_alter_test.ref_t1; DROP TABLE IF EXISTS "
   "grtdiff_alter_test.ref_t2;",

   "CREATE TABLE grtdiff_alter_test.ref_t1 (`id` int(11) NOT NULL DEFAULT '0', PRIMARY KEY (`id`)) ENGINE=InnoDB "
   "DEFAULT CHARSET=latin1;"
   "CREATE TABLE grtdiff_alter_test.ref_t2 (`id` int(11) NOT NULL DEFAULT '0', PRIMARY KEY (`id`)) ENGINE=InnoDB "
   "DEFAULT CHARSET=latin1;"
   "CREATE TABLE grtdiff_alter_test.t1 (`id` int(11) NOT NULL DEFAULT '0', PRIMARY KEY (`id`), CONSTRAINT `c1` FOREIGN "
   "KEY (`id`) REFERENCES `grtdiff_alter_test`.`ref_t1` (`id`)) ENGINE=InnoDB DEFAULT CHARSET=latin1",

   "CREATE TABLE grtdiff_alter_test.ref_t1 (`id` int(11) NOT NULL DEFAULT '0', PRIMARY KEY (`id`)) ENGINE=InnoDB "
   "DEFAULT CHARSET=latin1;"
   "CREATE TABLE grtdiff_alter_test.ref_t2 (`id` int(11) NOT NULL DEFAULT '0', PRIMARY KEY (`id`)) ENGINE=InnoDB "
   "DEFAULT CHARSET=latin1;"
   "CREATE TABLE grtdiff_alter_test.t1 (`id` int(11) NOT NULL DEFAULT '0', PRIMARY KEY (`id`), CONSTRAINT `c2` FOREIGN "
   "KEY (`id`) REFERENCES `grtdiff_alter_test`.`ref_t1` (`id`), CONSTRAINT `c1` FOREIGN KEY (`id`) REFERENCES "
   "`grtdiff_alter_test`.`ref_t2` (`id`)) ENGINE=InnoDB DEFAULT CHARSET=latin1"},
  {"F+ F+ F- (2)", "grtdiff_alter_test.t1",
   "DROP TABLE IF EXISTS grtdiff_alter_test.t1; DROP TABLE IF EXISTS grtdiff_alter_test.ref_t1; DROP TABLE IF EXISTS "
   "grtdiff_alter_test.ref_t2;",

   "CREATE TABLE grtdiff_alter_test.ref_t1 (`id` int(11) NOT NULL DEFAULT '0', PRIMARY KEY (`id`)) ENGINE=InnoDB "
   "DEFAULT CHARSET=latin1;"
   "CREATE TABLE grtdiff_alter_test.ref_t2 (`id` int(11) NOT NULL DEFAULT '0', PRIMARY KEY (`id`)) ENGINE=InnoDB "
   "DEFAULT CHARSET=latin1;"
   "CREATE TABLE grtdiff_alter_test.t1 (`id` int(11) NOT NULL DEFAULT '0', PRIMARY KEY (`id`), CONSTRAINT `c2` FOREIGN "
   "KEY (`id`) REFERENCES `grtdiff_alter_test`.`ref_t1` (`id`), CONSTRAINT `c1` FOREIGN KEY (`id`) REFERENCES "
   "`grtdiff_alter_test`.`ref_t2` (`id`)) ENGINE=InnoDB DEFAULT CHARSET=latin1",

   "CREATE TABLE grtdiff_alter_test.ref_t1 (`id` int(11) NOT NULL DEFAULT '0', PRIMARY KEY (`id`)) ENGINE=InnoDB "
   "DEFAULT CHARSET=latin1;"
   "CREATE TABLE grtdiff_alter_test.ref_t2 (`id` int(11) NOT NULL DEFAULT '0', PRIMARY KEY (`id`)) ENGINE=InnoDB "
   "DEFAULT CHARSET=latin1;"
   "CREATE TABLE grtdiff_alter_test.t1 (`id` int(11) NOT NULL DEFAULT '0', PRIMARY KEY (`id`), CONSTRAINT `c1` FOREIGN "
   "KEY (`id`) REFERENCES `grtdiff_alter_test`.`ref_t1` (`id`)) ENGINE=InnoDB DEFAULT CHARSET=latin1"},
  {"Rename table", "grtdiff_alter_test.t1",
   "DROP TABLE IF EXISTS grtdiff_alter_test.t1; DROP TABLE IF EXISTS grtdiff_alter_test.t2;",
   "CREATE TABLE grtdiff_alter_test.t1 (`id` int(11) NOT NULL DEFAULT '0') ENGINE=InnoDB DEFAULT CHARSET=latin1",
   "CREATE TABLE grtdiff_alter_test.t2 (`id` int(11) NOT NULL DEFAULT '0') ENGINE=InnoDB DEFAULT CHARSET=latin1"},
  {"Change ENGINE attribute", "grtdiff_alter_test.t1", "DROP TABLE IF EXISTS grtdiff_alter_test.t1;",
   "CREATE TABLE grtdiff_alter_test.t1 (`id` int(11) NOT NULL DEFAULT '0') ENGINE=InnoDB DEFAULT CHARSET=latin1",
   "CREATE TABLE grtdiff_alter_test.t1 (`id` int(11) NOT NULL DEFAULT '0') ENGINE=MyISAM DEFAULT CHARSET=latin1"},
  {"Change COMMENT attribute", "grtdiff_alter_test.t1", "DROP TABLE IF EXISTS grtdiff_alter_test.t1;",
   "CREATE DATABASE IF NOT EXISTS grtdiff_alter_test;",
   "CREATE TABLE grtdiff_alter_test.t1 (`id` int(11) NOT NULL DEFAULT '0') ENGINE=MyISAM ENGINE=InnoDB DEFAULT "
   "CHARSET=latin1 COMMENT='some comment'"},
  {// this attribute is currently ignored during comparison
   //  "Change AUTO_INCREMENT attribute",
   //  "grtdiff_alter_test.t1",
   //  "DROP TABLE IF EXISTS grtdiff_alter_test.t1;",
   //  "CREATE TABLE grtdiff_alter_test.t1 (`id` int(11) NOT NULL DEFAULT '0') ENGINE=MyISAM DEFAULT CHARSET=latin1",
   //  "CREATE TABLE grtdiff_alter_test.t1 (`id` int(11) NOT NULL DEFAULT '0') ENGINE=MyISAM DEFAULT CHARSET=latin1
   //  AUTO_INCREMENT = 2"
   //}, {
   "Change DELAY_KEY_WRITE attribute", "grtdiff_alter_test.t1", "DROP TABLE IF EXISTS grtdiff_alter_test.t1;",
   "CREATE TABLE grtdiff_alter_test.t1 (`id` int(11) NOT NULL DEFAULT '0') ENGINE=InnoDB DEFAULT CHARSET=latin1",
   "CREATE TABLE grtdiff_alter_test.t1 (`id` int(11) NOT NULL DEFAULT '0') ENGINE=InnoDB DEFAULT CHARSET=latin1 "
   "DELAY_KEY_WRITE = 1"},
  {
#if 0 // TODO: need a fix from rev-eng

      "Change UNION, INSERT_METHOD attribute",
      "grtdiff_alter_test.t1",
      "DROP TABLE IF EXISTS grtdiff_alter_test.t1; DROP TABLE IF EXISTS grtdiff_alter_test.t2; DROP TABLE IF EXISTS grtdiff_alter_test.t3;",
      "CREATE TABLE grtdiff_alter_test.t1 (`id` int(11) NOT NULL DEFAULT '0') ENGINE=MyISAM DEFAULT CHARSET=latin1;"
      "CREATE TABLE grtdiff_alter_test.t2 (`id` int(11) NOT NULL DEFAULT '0') ENGINE=MyISAM DEFAULT CHARSET=latin1;"
      "CREATE TABLE grtdiff_alter_test.t3 (`id` int(11) NOT NULL DEFAULT '0') ENGINE=MyISAM DEFAULT CHARSET=latin1;"
      ,
      "CREATE TABLE grtdiff_alter_test.t1 (`id` int(11) NOT NULL DEFAULT '0') ENGINE=MyISAM DEFAULT CHARSET=latin1;"
      "CREATE TABLE grtdiff_alter_test.t2 (`id` int(11) NOT NULL DEFAULT '0') ENGINE=MyISAM DEFAULT CHARSET=latin1;"
      "CREATE TABLE grtdiff_alter_test.t3 (`id` int(11) NOT NULL DEFAULT '0') ENGINE=MERGE UNION=(grtdiff_alter_test.t1,grtdiff_alter_test.t2) INSERT_METHOD=LAST DEFAULT CHARSET=latin1;"
    }, {
#endif
    "Change CHARACTER SET attribute", "grtdiff_alter_test.t1", "DROP TABLE IF EXISTS grtdiff_alter_test.t1;",
    "CREATE TABLE grtdiff_alter_test.t1 (`id` int(11) NOT NULL DEFAULT '0') ENGINE=MyISAM DEFAULT CHARSET=latin1",
    "CREATE TABLE grtdiff_alter_test.t1 (`id` int(11) NOT NULL DEFAULT '0') ENGINE=MyISAM DEFAULT CHARSET=utf8"},
  {"Change COLLATE attribute", "grtdiff_alter_test.t1", "DROP TABLE IF EXISTS grtdiff_alter_test.t1;",
   "CREATE TABLE grtdiff_alter_test.t1 (`id` int(11) NOT NULL DEFAULT '0') ENGINE=MyISAM DEFAULT CHARSET=utf8 "
   "COLLATE=utf8_unicode_ci",
   "CREATE TABLE grtdiff_alter_test.t1 (`id` int(11) NOT NULL DEFAULT '0') ENGINE=MyISAM DEFAULT CHARSET=utf8 "
   "COLLATE=utf8_bin"},
  {"Change PACK_KEYS attribute", "grtdiff_alter_test.t1", "DROP TABLE IF EXISTS grtdiff_alter_test.t1;",
   "CREATE TABLE grtdiff_alter_test.t1 (`id` int(11) NOT NULL DEFAULT '0') ENGINE=MyISAM DEFAULT CHARSET=latin1",
   "CREATE TABLE grtdiff_alter_test.t1 (`id` int(11) NOT NULL DEFAULT '0') ENGINE=MyISAM DEFAULT CHARSET=latin1 "
   "PACK_KEYS = 1"},
  {"Change CHECKSUM attribute", "grtdiff_alter_test.t1", "DROP TABLE IF EXISTS grtdiff_alter_test.t1;",
   "CREATE TABLE grtdiff_alter_test.t1 (`id` int(11) NOT NULL DEFAULT '0') ENGINE=MyISAM DEFAULT CHARSET=latin1",
   "CREATE TABLE grtdiff_alter_test.t1 (`id` int(11) NOT NULL DEFAULT '0') ENGINE=MyISAM DEFAULT CHARSET=latin1 "
   "CHECKSUM = 1"},
  {"Change ROW_FORMAT attribute", "grtdiff_alter_test.t1", "DROP TABLE IF EXISTS grtdiff_alter_test.t1;",
   "CREATE TABLE grtdiff_alter_test.t1 (`id` int(11) NOT NULL DEFAULT '0') ENGINE=MyISAM DEFAULT CHARSET=latin1",
   "CREATE TABLE grtdiff_alter_test.t1 (`id` int(11) NOT NULL DEFAULT '0') ENGINE=MyISAM DEFAULT CHARSET=latin1 "
   "ROW_FORMAT = COMPRESSED"},
  {"Change AVG_ROW_LENGTH attribute", "grtdiff_alter_test.t1", "DROP TABLE IF EXISTS grtdiff_alter_test.t1;",
   "CREATE TABLE grtdiff_alter_test.t1 (`id` int(11) NOT NULL DEFAULT '0') ENGINE=MyISAM DEFAULT CHARSET=latin1",
   "CREATE TABLE grtdiff_alter_test.t1 (`id` int(11) NOT NULL DEFAULT '0') ENGINE=MyISAM DEFAULT CHARSET=latin1 "
   "AVG_ROW_LENGTH = 101"},
  {"Change MIN_ROWS attribute", "grtdiff_alter_test.t1", "DROP TABLE IF EXISTS grtdiff_alter_test.t1;",
   "CREATE TABLE grtdiff_alter_test.t1 (`id` int(11) NOT NULL DEFAULT '0') ENGINE=MyISAM DEFAULT CHARSET=latin1",
   "CREATE TABLE grtdiff_alter_test.t1 (`id` int(11) NOT NULL DEFAULT '0') ENGINE=MyISAM DEFAULT CHARSET=latin1 "
   "MIN_ROWS = 2"},
  {"Change MAX_ROWS attribute", "grtdiff_alter_test.t1", "DROP TABLE IF EXISTS grtdiff_alter_test.t1;",
   "CREATE TABLE grtdiff_alter_test.t1 (`id` int(11) NOT NULL DEFAULT '0') ENGINE=MyISAM DEFAULT CHARSET=latin1",
   "CREATE TABLE grtdiff_alter_test.t1 (`id` int(11) NOT NULL DEFAULT '0') ENGINE=MyISAM DEFAULT CHARSET=latin1 "
   "MAX_ROWS = 200"},
  {"a test for bug #35265", "grtdiff_alter_test.table1",
   "DROP TABLE IF EXISTS grtdiff_alter_test.table2; DROP TABLE IF EXISTS grtdiff_alter_test.table1;",
   "CREATE  TABLE IF NOT EXISTS `grtdiff_alter_test`.`table2` ("
   " `idtable2` INT(11) NOT NULL,"
   " PRIMARY KEY (`idtable2`))"
   " ENGINE = InnoDB DEFAULT CHARSET=latin1;"
   "CREATE  TABLE IF NOT EXISTS `grtdiff_alter_test`.`table1` ("
   " `idtable1` INT(11) NOT NULL ,"
   " `table2_idtable2` INT(11) NULL ,"
   " PRIMARY KEY (`idtable1`) ,"
   " INDEX fk_table1_table2 (`table2_idtable2` ASC) ,"
   " CONSTRAINT `fk_table1_table2`"
   " FOREIGN KEY (`table2_idtable2` )"
   " REFERENCES `grtdiff_alter_test`.`table2` (`idtable2` )"
   " ON DELETE NO ACTION"
   " ON UPDATE NO ACTION)"
   " ENGINE = InnoDB DEFAULT CHARSET=latin1;",
   "CREATE  TABLE IF NOT EXISTS `grtdiff_alter_test`.`table1` ("
   " `idtable1` INT(11) NOT NULL ,"
   " PRIMARY KEY (`idtable1`) )"
   " ENGINE = InnoDB DEFAULT CHARSET=latin1;"
   "CREATE  TABLE IF NOT EXISTS `grtdiff_alter_test`.`table2` ("
   " `idtable2` INT(11) NOT NULL ,"
   " `table1_idtable1` INT(11) NULL ,"
   " PRIMARY KEY (`idtable2`) ,"
   " INDEX fk_table2_table1 (`table1_idtable1` ASC) ,"
   " CONSTRAINT `fk_table2_table1`"
   " FOREIGN KEY (`table1_idtable1` )"
   " REFERENCES `grtdiff_alter_test`.`table1` (`idtable1` )"
   " ON DELETE NO ACTION"
   " ON UPDATE NO ACTION)"
   " ENGINE = InnoDB DEFAULT CHARSET=latin1;"},
  {"a test for bug #36674", "grtdiff_alter_test.table1",
   "DROP TABLE IF EXISTS grtdiff_alter_test.table2; DROP TABLE IF EXISTS grtdiff_alter_test.table1;",

   "CREATE  TABLE IF NOT EXISTS `grtdiff_alter_test`.`table1` ("
   "  `idtable1` INT(11) NOT NULL ,"
   "  PRIMARY KEY (`idtable1`) )"
   "ENGINE = InnoDB DEFAULT CHARSET=latin1;"
   "CREATE  TABLE IF NOT EXISTS `grtdiff_alter_test`.`table2` ("
   "  `idtable2` INT(11) NOT NULL ,"
   "  `t1` INT(11) NULL ,"
   "  PRIMARY KEY (`idtable2`) )"
   "ENGINE = InnoDB DEFAULT CHARSET=latin1;",
   "CREATE  TABLE IF NOT EXISTS `grtdiff_alter_test`.`table1` ("
   "  `idtable1` INT(11) NOT NULL ,"
   "  PRIMARY KEY (`idtable1`) )"
   "ENGINE = InnoDB DEFAULT CHARSET=latin1;"
   "CREATE  TABLE IF NOT EXISTS `grtdiff_alter_test`.`table2` ("
   "  `idtable2` INT(11) NOT NULL ,"
   "  `t1` INT(11) NULL ,"
   "  PRIMARY KEY (`idtable2`) ,"
   "  INDEX fk_table2_table1 (`t1` ASC) ,"
   "  CONSTRAINT `fk_table2_table1`"
   "    FOREIGN KEY (`t1` )"
   "    REFERENCES `grtdiff_alter_test`.`table1` (`idtable1` )"
   "    ON DELETE NO ACTION"
   "    ON UPDATE NO ACTION)"
   "ENGINE = InnoDB DEFAULT CHARSET=latin1;"},
#endif // end of TABLE_TESTS
#if TABLE_PARTITION_TESTS
  {"Add HASH partitioning", "grtdiff_alter_test.t1", "DROP TABLE IF EXISTS grtdiff_alter_test.t1;",
   "CREATE TABLE grtdiff_alter_test.t1 (`id` int(11) NOT NULL DEFAULT '0') ENGINE=InnoDB DEFAULT CHARSET=latin1",
   "CREATE TABLE grtdiff_alter_test.t1 (`id` int(11) NOT NULL DEFAULT '0') ENGINE=InnoDB DEFAULT CHARSET=latin1"
   " PARTITION BY HASH (id) PARTITIONS 6"},
  {"Add KEY partitioning", "grtdiff_alter_test.t1", "DROP TABLE IF EXISTS grtdiff_alter_test.t1;",
   "CREATE TABLE grtdiff_alter_test.t1 (`id` int(11) NOT NULL DEFAULT '0', PRIMARY KEY (id)) ENGINE=InnoDB DEFAULT "
   "CHARSET=latin1",
   "CREATE TABLE grtdiff_alter_test.t1 (`id` int(11) NOT NULL DEFAULT '0', PRIMARY KEY (id)) ENGINE=InnoDB DEFAULT "
   "CHARSET=latin1"
   " PARTITION BY KEY (id) PARTITIONS 6"},
  {"Drop partitioning", "grtdiff_alter_test.t1", "DROP TABLE IF EXISTS grtdiff_alter_test.t1;",
   "CREATE TABLE grtdiff_alter_test.t1 (`id` int(11) NOT NULL DEFAULT '0') ENGINE=InnoDB DEFAULT CHARSET=latin1"
   " PARTITION BY HASH (id) PARTITIONS 6",
   "CREATE TABLE grtdiff_alter_test.t1 (`id` int(11) NOT NULL DEFAULT '0') ENGINE=InnoDB DEFAULT CHARSET=latin1"},
  {"Partition coalescing", "grtdiff_alter_test.t1", "DROP TABLE IF EXISTS grtdiff_alter_test.t1;",
   "CREATE TABLE grtdiff_alter_test.t1 (`id` int(11) NOT NULL DEFAULT '0') ENGINE=InnoDB DEFAULT CHARSET=latin1"
   " PARTITION BY HASH (id) PARTITIONS 6",
   "CREATE TABLE grtdiff_alter_test.t1 (`id` int(11) NOT NULL DEFAULT '0') ENGINE=InnoDB DEFAULT CHARSET=latin1"
   " PARTITION BY HASH (id) PARTITIONS 4"},
  {"Partition splitting", "grtdiff_alter_test.t1", "DROP TABLE IF EXISTS grtdiff_alter_test.t1;",
   "CREATE TABLE grtdiff_alter_test.t1 (`id` int(11) NOT NULL DEFAULT '0') ENGINE=InnoDB DEFAULT CHARSET=latin1"
   " PARTITION BY HASH (id) PARTITIONS 4",
   "CREATE TABLE grtdiff_alter_test.t1 (`id` int(11) NOT NULL DEFAULT '0') ENGINE=InnoDB DEFAULT CHARSET=latin1"
   " PARTITION BY HASH (id) PARTITIONS 6"},
  {"Add range partitioning ", "grtdiff_alter_test.t1", "DROP TABLE IF EXISTS grtdiff_alter_test.t1;",

   "CREATE TABLE grtdiff_alter_test.t1 (id int(11) NOT NULL DEFAULT '0', hired DATE NOT NULL)"
   " ENGINE=InnoDB DEFAULT CHARSET=latin1",

   "CREATE TABLE grtdiff_alter_test.t1 (id int(11) NOT NULL DEFAULT '0', hired DATE NOT NULL)"
   " ENGINE=InnoDB DEFAULT CHARSET=latin1"
   " PARTITION BY RANGE(YEAR(hired)) ("
   " PARTITION p1 VALUES LESS THAN (1991) ENGINE = InnoDB,"
   " PARTITION p2 VALUES LESS THAN (1996) ENGINE = InnoDB,"
   " PARTITION p3 VALUES LESS THAN (2001) ENGINE = InnoDB,"
   " PARTITION p4 VALUES LESS THAN (2005) ENGINE = InnoDB,"
   " PARTITION p5 VALUES LESS THAN (MAXVALUE) ENGINE = InnoDB)"},
  {"Remove range partitioning ", "grtdiff_alter_test.t1", "DROP TABLE IF EXISTS grtdiff_alter_test.t1;",

   "CREATE TABLE grtdiff_alter_test.t1 (id int(11) NOT NULL DEFAULT '0', hired DATE NOT NULL)"
   " ENGINE=InnoDB DEFAULT CHARSET=latin1"
   " PARTITION BY RANGE(YEAR(hired)) ("
   " PARTITION p1 VALUES LESS THAN (1991) ENGINE = InnoDB,"
   " PARTITION p2 VALUES LESS THAN (1996) ENGINE = InnoDB,"
   " PARTITION p3 VALUES LESS THAN (2001) ENGINE = InnoDB,"
   " PARTITION p4 VALUES LESS THAN (2005) ENGINE = InnoDB)",

   "CREATE TABLE grtdiff_alter_test.t1 (id int(11) NOT NULL DEFAULT '0', hired DATE NOT NULL)"
   " ENGINE=InnoDB DEFAULT CHARSET=latin1"},
  {"Range partitioning: change expression, partition LESS THAN values ", "grtdiff_alter_test.t1",
   "DROP TABLE IF EXISTS grtdiff_alter_test.t1;",

   "CREATE TABLE grtdiff_alter_test.t1 (id int(11) NOT NULL DEFAULT '0', hired DATE NOT NULL)"
   " ENGINE=InnoDB DEFAULT CHARSET=latin1"
   " PARTITION BY RANGE(YEAR(hired)) ("
   " PARTITION p1 VALUES LESS THAN (2) ENGINE = InnoDB,"
   " PARTITION p2 VALUES LESS THAN (5) ENGINE = InnoDB,"
   " PARTITION p3 VALUES LESS THAN (10) ENGINE = InnoDB,"
   " PARTITION p4 VALUES LESS THAN (MAXVALUE) ENGINE = InnoDB)",

   "CREATE TABLE grtdiff_alter_test.t1 (id int(11) NOT NULL DEFAULT '0', hired DATE NOT NULL)"
   " ENGINE=InnoDB DEFAULT CHARSET=latin1"
   " PARTITION BY RANGE(MONTH(hired)) ("
   " PARTITION p1 VALUES LESS THAN (1991) ENGINE = InnoDB,"
   " PARTITION p2 VALUES LESS THAN (1996) ENGINE = InnoDB,"
   " PARTITION p3 VALUES LESS THAN (2001) ENGINE = InnoDB,"
   " PARTITION p4 VALUES LESS THAN (2005) ENGINE = InnoDB)"},
  {"Range partitioning: add partition", "grtdiff_alter_test.t1", "DROP TABLE IF EXISTS grtdiff_alter_test.t1;",

   "CREATE TABLE grtdiff_alter_test.t1 (id int(11) NOT NULL DEFAULT '0', hired DATE NOT NULL)"
   " ENGINE=InnoDB DEFAULT CHARSET=latin1"
   " PARTITION BY RANGE(YEAR(hired)) ("
   " PARTITION p1 VALUES LESS THAN (6) ENGINE = InnoDB,"
   " PARTITION p2 VALUES LESS THAN (9) ENGINE = InnoDB)",

   "CREATE TABLE grtdiff_alter_test.t1 (id int(11) NOT NULL DEFAULT '0', hired DATE NOT NULL)"
   " ENGINE=InnoDB DEFAULT CHARSET=latin1"
   " PARTITION BY RANGE(YEAR(hired)) ("
   " PARTITION p1 VALUES LESS THAN (6) ENGINE = InnoDB,"
   " PARTITION p2 VALUES LESS THAN (9) ENGINE = InnoDB,"
   " PARTITION p3 VALUES LESS THAN (MAXVALUE) ENGINE = InnoDB)"},
  {
    "Range partitioning: drop 2 partitions", "grtdiff_alter_test.t1", "DROP TABLE IF EXISTS grtdiff_alter_test.t1;",

    "CREATE TABLE grtdiff_alter_test.t1 (id int(11) NOT NULL DEFAULT '0', hired DATE NOT NULL)"
    " ENGINE=InnoDB DEFAULT CHARSET=latin1"
    " PARTITION BY RANGE(YEAR(hired)) ("
    " PARTITION p1 VALUES LESS THAN (6) ENGINE = InnoDB,"
    " PARTITION p2 VALUES LESS THAN (9) ENGINE = InnoDB,"
    " PARTITION p3 VALUES LESS THAN (12) ENGINE = InnoDB,"
    " PARTITION p4 VALUES LESS THAN (MAXVALUE) ENGINE = InnoDB)",

    "CREATE TABLE grtdiff_alter_test.t1 (id int(11) NOT NULL DEFAULT '0', hired DATE NOT NULL)"
    " ENGINE=InnoDB DEFAULT CHARSET=latin1"
    " PARTITION BY RANGE(YEAR(hired)) ("
    " PARTITION p1 VALUES LESS THAN (6) ENGINE = InnoDB,"
    " PARTITION p4 VALUES LESS THAN (MAXVALUE) ENGINE = InnoDB)",
  },
  {
    "Range partitioning: reorganize partitions", "grtdiff_alter_test.t1", "DROP TABLE IF EXISTS grtdiff_alter_test.t1;",

    "CREATE TABLE grtdiff_alter_test.t1 (id int(11) NOT NULL DEFAULT '0', hired DATE NOT NULL)"
    " ENGINE=InnoDB DEFAULT CHARSET=latin1"
    " PARTITION BY RANGE(YEAR(hired)) ("
    " PARTITION p1 VALUES LESS THAN (6) ENGINE = InnoDB,"
    " PARTITION p2 VALUES LESS THAN (9) ENGINE = InnoDB,"
    " PARTITION p3 VALUES LESS THAN (12) ENGINE = InnoDB,"
    " PARTITION p4 VALUES LESS THAN (13) ENGINE = InnoDB)",

    "CREATE TABLE grtdiff_alter_test.t1 (id int(11) NOT NULL DEFAULT '0', hired DATE NOT NULL)"
    " ENGINE=InnoDB DEFAULT CHARSET=latin1"
    " PARTITION BY RANGE(YEAR(hired)) ("
    " PARTITION p1 VALUES LESS THAN (6) ENGINE = InnoDB,"
    " PARTITION p2 VALUES LESS THAN (9) ENGINE = InnoDB,"
    " PARTITION p3 VALUES LESS THAN (12) ENGINE = InnoDB,"
    " PARTITION p4 VALUES LESS THAN (14) ENGINE = InnoDB)",
  },
  {
    "List partitioning: reorganize partitions", "grtdiff_alter_test.t1", "DROP TABLE IF EXISTS grtdiff_alter_test.t1;",

    "CREATE TABLE grtdiff_alter_test.t1 (id int(11) NOT NULL DEFAULT '0', hired DATE NOT NULL)"
    " ENGINE=InnoDB DEFAULT CHARSET=latin1"
    " PARTITION BY LIST(id) ("
    " PARTITION p0 VALUES IN (5,10,15),"
    " PARTITION p1 VALUES IN (6,12,18),"
    " PARTITION p2 VALUES IN (7,13,19),"
    " PARTITION p3 VALUES IN (8,14,20))",

    "CREATE TABLE grtdiff_alter_test.t1 (id int(11) NOT NULL DEFAULT '0', hired DATE NOT NULL)"
    " ENGINE=InnoDB DEFAULT CHARSET=latin1"
    " PARTITION BY LIST(id) ("
    " PARTITION p0 VALUES IN (5,10,15),"
    " PARTITION p1 VALUES IN (6,12,18),"
    " PARTITION p2 VALUES IN (3,13,19),"
    " PARTITION p3 VALUES IN (8,14,20))",
  },
  {
    "List partitioning: add, remove, change partitions", "grtdiff_alter_test.t1",
    "DROP TABLE IF EXISTS grtdiff_alter_test.t1;",

    "CREATE TABLE grtdiff_alter_test.t1 (id int(11) NOT NULL DEFAULT '0', hired DATE NOT NULL)"
    " ENGINE=InnoDB DEFAULT CHARSET=latin1"
    " PARTITION BY LIST(id) ("
    " PARTITION p0 VALUES IN (5,10,15),"
    " PARTITION p1 VALUES IN (6,12,18),"
    " PARTITION p2 VALUES IN (7,13,19),"
    " PARTITION p3 VALUES IN (8,14,20))",

    "CREATE TABLE grtdiff_alter_test.t1 (id int(11) NOT NULL DEFAULT '0', hired DATE NOT NULL)"
    " ENGINE=InnoDB DEFAULT CHARSET=latin1"
    " PARTITION BY LIST(id) ("
    " PARTITION p0 VALUES IN (5,10,15),"
    " PARTITION p2 VALUES IN (3,13,19),"
    " PARTITION p3 VALUES IN (8,14,20),"
    " PARTITION p4 VALUES IN (6,12,18))",
  },

#endif // end of TABLE_PARTITION_TESTS
#if VIEW_TESTS
  {

    "Create view", "grtdiff_alter_test.v1", "DROP VIEW IF EXISTS grtdiff_alter_test.v1;",
    "CREATE DATABASE IF NOT EXISTS grtdiff_alter_test;",
    "CREATE ALGORITHM=UNDEFINED DEFINER=`root`@`localhost` SQL SECURITY DEFINER VIEW `grtdiff_alter_test`.`v1` AS "
    "select 2 AS `2`;"},
  {"Drop view", "grtdiff_alter_test.v1",
   "DROP VIEW IF EXISTS grtdiff_alter_test.v1;DROP TABLE IF EXISTS grtdiff_alter_test.t1;",
   "CREATE TABLE grtdiff_alter_test.t1 (`id` int(11) NOT NULL DEFAULT '0') ENGINE=MyISAM DEFAULT CHARSET=latin1;CREATE "
   "ALGORITHM=UNDEFINED DEFINER=`root`@`localhost` SQL SECURITY DEFINER VIEW `grtdiff_alter_test`.`v1` AS select 2 AS "
   "`2`;",
   "CREATE TABLE grtdiff_alter_test.t1 (`id` int(11) NOT NULL DEFAULT '0') ENGINE=MyISAM DEFAULT CHARSET=latin1;"},
  {"Alter view", "grtdiff_alter_test.v1", "DROP VIEW IF EXISTS grtdiff_alter_test.v1;",
   "CREATE ALGORITHM=UNDEFINED DEFINER=`root`@`localhost` SQL SECURITY DEFINER VIEW `grtdiff_alter_test`.`v1` AS "
   "select 1 AS `1`;",
   "CREATE ALGORITHM=UNDEFINED DEFINER=`root`@`localhost` SQL SECURITY DEFINER VIEW `grtdiff_alter_test`.`v1` AS "
   "select 2 AS `2`;"},
  {"Rename view", "grtdiff_alter_test.v1",
   "DROP VIEW IF EXISTS grtdiff_alter_test.v1;DROP VIEW IF EXISTS grtdiff_alter_test.v2;",
   "CREATE ALGORITHM=UNDEFINED DEFINER=`root`@`localhost` SQL SECURITY DEFINER VIEW `grtdiff_alter_test`.`v1` AS "
   "select 1 AS `1`;",
   "CREATE ALGORITHM=UNDEFINED DEFINER=`root`@`localhost` SQL SECURITY DEFINER VIEW `grtdiff_alter_test`.`v2` AS "
   "select 1 AS `1`;"},
#endif // end of VIEW_TESTS
#if ROUTINE_TESTS
  {"Create procedure", "grtdiff_alter_test.p1", "DROP PROCEDURE IF EXISTS grtdiff_alter_test.p1;",
   "CREATE DATABASE IF NOT EXISTS grtdiff_alter_test;",
   "DELIMITER //\nCREATE DEFINER=`root`@`localhost` PROCEDURE `grtdiff_alter_test`.`p1`()\nBEGIN SELECT 1; SELECT 2; "
   "END//"},
  {"Drop procedure", "grtdiff_alter_test.p1", "DROP PROCEDURE IF EXISTS grtdiff_alter_test.p1;",
   "DELIMITER //\nCREATE DEFINER=`root`@`localhost` PROCEDURE `grtdiff_alter_test`.`p1`()\nBEGIN SELECT 1; SELECT 2; "
   "END//",
   "CREATE DATABASE IF NOT EXISTS grtdiff_alter_test;"},
  {"Change procedure", "grtdiff_alter_test.p1", "DROP PROCEDURE IF EXISTS grtdiff_alter_test.p1;",
   "DELIMITER //\nCREATE DEFINER=`root`@`localhost` PROCEDURE `grtdiff_alter_test`.`p1`()\nBEGIN SELECT 1; SELECT 2; "
   "END//",
   "DELIMITER //\nCREATE DEFINER=`root`@`localhost` PROCEDURE `grtdiff_alter_test`.`p1`()\nBEGIN SELECT 2; SELECT 1; "
   "END//"},
#endif // ROUTINE_TESTS
#if TRIGGER_TESTS
  {"Create trigger", "grtdiff_alter_test.tr1",

   "DROP TRIGGER IF EXISTS grtdiff_alter_test.tr1;DROP TABLE IF EXISTS grtdiff_alter_test.t1;",

   "CREATE TABLE grtdiff_alter_test.t1 (`id` int(11) NOT NULL DEFAULT '0') ENGINE=MyISAM DEFAULT CHARSET=latin1;\n",

   "CREATE TABLE grtdiff_alter_test.t1 (`id` int(11) NOT NULL DEFAULT '0') ENGINE=MyISAM DEFAULT CHARSET=latin1;\n"
   "USE grtdiff_alter_test;\n"
   "DELIMITER //\nCREATE\nDEFINER=`root`@`localhost`\nTRIGGER `grtdiff_alter_test`.`tr1`\nBEFORE INSERT ON "
   "`grtdiff_alter_test`.`t1`\nFOR EACH ROW\nBEGIN DELETE FROM grtdiff_alter_test.t1; END//"},
  {"Drop trigger", "grtdiff_alter_test.tr1",

   "DROP TRIGGER IF EXISTS grtdiff_alter_test.tr1;DROP TABLE IF EXISTS grtdiff_alter_test.t1;",

   "CREATE TABLE grtdiff_alter_test.t1 (`id` int(11) NOT NULL DEFAULT '0') ENGINE=MyISAM DEFAULT CHARSET=latin1;\n"
   "USE grtdiff_alter_test;\n"
   "DELIMITER //\nCREATE\nDEFINER=`root`@`localhost`\nTRIGGER `grtdiff_alter_test`.`tr1`\nBEFORE INSERT ON "
   "`grtdiff_alter_test`.`t1`\nFOR EACH ROW\nBEGIN DELETE FROM grtdiff_alter_test.t1; END//",

   "CREATE TABLE grtdiff_alter_test.t1 (`id` int(11) NOT NULL DEFAULT '0') ENGINE=MyISAM DEFAULT CHARSET=latin1;\n"},
  {"Change trigger", "grtdiff_alter_test.tr1",

   "DROP TRIGGER IF EXISTS grtdiff_alter_test.tr1;DROP TABLE IF EXISTS grtdiff_alter_test.t1;",

   "CREATE TABLE grtdiff_alter_test.t1 (`id` int(11) NOT NULL DEFAULT '0') ENGINE=MyISAM DEFAULT CHARSET=latin1;\n"
   "USE grtdiff_alter_test;\n"
   "DELIMITER //\nCREATE\nDEFINER=`root`@`localhost`\nTRIGGER `grtdiff_alter_test`.`tr1`\nBEFORE INSERT ON "
   "`grtdiff_alter_test`.`t1`\nFOR EACH ROW\nBEGIN DELETE FROM t1; END//",

   "CREATE TABLE grtdiff_alter_test.t1 (`id` int(11) NOT NULL DEFAULT '0') ENGINE=MyISAM DEFAULT CHARSET=latin1;\n"
   "USE grtdiff_alter_test;\n"
   "DELIMITER //\nCREATE\nDEFINER=`root`@`localhost`\nTRIGGER `grtdiff_alter_test`.`tr1`\nBEFORE INSERT ON "
   "`grtdiff_alter_test`.`t1`\nFOR EACH ROW\nBEGIN DELETE FROM t2; END//"},
#endif // TRIGGER_TESTS
#ifdef CREATE_TESTS
  {"Create test 1", "grtdiff_alter_test.tr1", "drop table if exists grtdiff_alter_test.create_test_t1;", "",
   "CREATE TABLE grtdiff_alter_test.create_test_t1 ("
   "`id` int(11) NOT NULL DEFAULT '0') DEFAULT CHARSET=latin1 ENGINE=InnoDB;"},
  {"Create test: data types", "grtdiff_alter_test.tr1", "drop table if exists grtdiff_alter_test.types_check;", "",
   "CREATE TABLE grtdiff_alter_test.types_check ("
   "`b4` bit(1) DEFAULT NULL,  "
   "`ti` tinyint(4) DEFAULT NULL,  "
   "`si` smallint(6) DEFAULT NULL,  "
   "`mi` mediumint(9) DEFAULT NULL,  "
   "`i` int(11) DEFAULT NULL,  "
   "`i2` int(11) DEFAULT NULL,  "
   "`bi` bigint(20) DEFAULT NULL, "
   "`r` double DEFAULT NULL,  "
   "`d` double DEFAULT NULL,  "
   "`f` float DEFAULT NULL,  "
   "`dc` decimal(10,0) DEFAULT NULL,  "
   "`num` decimal(10,2) DEFAULT NULL,  "
   "`dt` date DEFAULT NULL,  "
   "`tm` time DEFAULT NULL,"
   "`tmst` timestamp NOT NULL DEFAULT CURRENT_TIMESTAMP ON UPDATE CURRENT_TIMESTAMP,  "
   "`dttm` datetime DEFAULT NULL,  "
   "`yr` year(4) DEFAULT NULL,  "
   "`ch` char(32) CHARACTER SET utf8 DEFAULT NULL,"
   "`vchr` varchar(128) DEFAULT NULL, "
   "`bnr` binary(32) DEFAULT NULL,  "
   "`vbnr` varbinary(32) DEFAULT NULL,  "
   "`tblb` tinyblob,  "
   "`blb` blob,  "
   "`mblb` mediumblob,  "
   "`lblb` longblob,  "
   "`ttxt` tinytext,  "
   "`mtxt` mediumtext CHARACTER SET latin1 COLLATE latin1_bin,"
   "`enm` enum('one','two','three') DEFAULT NULL,  "
   "`st` set('on','off') DEFAULT NULL) "
   "ENGINE=InnoDB DEFAULT CHARSET=latin1"},
  {"Create test: keys and indices", "grtdiff_alter_test.tr1", "drop table if exists grtdiff_alter_test.keys_check;", "",
   "CREATE  TABLE IF NOT EXISTS `grtdiff_alter_test`.`keys_check` (`id` INT(11) NOT NULL ,  `txt` VARCHAR(64) NULL "
   "DEFAULT NULL ,  `cnt` INT(11) NOT NULL AUTO_INCREMENT ,  `chk` INT(11) NOT NULL ,  PRIMARY KEY (`id`) ,  UNIQUE "
   "INDEX txt_2 (`txt` ASC) ,  INDEX cnt USING HASH (`cnt` ASC) ,  FULLTEXT INDEX txt (`txt` ASC) ) ENGINE = MyISAM "
   "DEFAULT CHARACTER SET = latin1;"},
  {"Create test: foreign keys", "grtdiff_alter_test.tr1",
   "drop table if exists grtdiff_alter_test.frn_keys_check_t2;drop table if exists "
   "grtdiff_alter_test.frn_keys_check_t1;",
   "",
   "CREATE TABLE grtdiff_alter_test.frn_keys_check_t1( `id` int(11) NOT NULL,  PRIMARY KEY (`id`) USING BTREE) "
   "ENGINE=InnoDB DEFAULT CHARSET=latin1; CREATE TABLE `grtdiff_alter_test`.`frn_keys_check_t2` (`id` int(11) NOT "
   "NULL,  KEY `fid` (`id`),  CONSTRAINT `fid` FOREIGN KEY (`id`) REFERENCES `grtdiff_alter_test`.`frn_keys_check_t1` "
   "(`id`) ON DELETE CASCADE ON UPDATE CASCADE) ENGINE=InnoDB DEFAULT CHARSET=latin1;"},
#endif
  {"Change CHARSET attribute to server default", "grtdiff_alter_test.t1", "DROP TABLE IF EXISTS grtdiff_alter_test.t1;",
   "CREATE TABLE grtdiff_alter_test.t1 (`id` int(11) NOT NULL DEFAULT '0') ENGINE=MyISAM DEFAULT CHARSET=latin2",
   "CREATE TABLE grtdiff_alter_test.t1 (`id` int(11) NOT NULL DEFAULT '0') ENGINE=MyISAM DEFAULT"},

  {"Change COLLATE attribute to server default", "grtdiff_alter_test.t1", "DROP TABLE IF EXISTS grtdiff_alter_test.t1;",
   "CREATE TABLE grtdiff_alter_test.t1 (`id` int(11) NOT NULL DEFAULT '0') ENGINE=MyISAM DEFAULT CHARSET=latin1 "
   "COLLATE=latin1_german1_ci",
   "CREATE TABLE grtdiff_alter_test.t1 (`id` int(11) NOT NULL DEFAULT '0') ENGINE=MyISAM DEFAULT CHARSET=latin1"},
  {NULL, NULL, NULL, NULL, NULL}};

TEST_FUNCTION(10) {
  std::shared_ptr<DiffChange> alter_change;
  std::shared_ptr<DiffChange> empty_change;

  // column insertion

  ensure("connection is NULL", connection.get() != NULL);

  {
    std::auto_ptr<sql::Statement> stmt(connection->createStatement());
    execute_script(stmt.get(),
                   "DROP DATABASE IF EXISTS grtdiff_alter_test;"
                   "DROP DATABASE IF EXISTS grtdiff_alter_test2");
    execute_script(stmt.get(),
                   "CREATE DATABASE IF NOT EXISTS grtdiff_alter_test /*!40100 DEFAULT CHARACTER SET latin1 */");
  }

  MySQLParserServices::Ref services = MySQLParserServices::get();
<<<<<<< HEAD
  parsers::MySQLParserContext::Ref context = services->createParserContext(tester->get_rdbms()->characterSets(),
    tester->get_rdbms()->version(), "", false);
=======
  parser::MySQLParserContext::Ref context =
    services->createParserContext(tester->get_rdbms()->characterSets(), tester->get_rdbms()->version(), false);
>>>>>>> 14c8002f
  grt::DictRef options(true);
  for (int i = 0; data[i].description != NULL; i++) {
    std::cout << ".";
    if ((i + 1) % 30 == 0)
      std::cout << std::endl;

    db_mysql_CatalogRef org_cat = createEmptyCatalog();
    db_mysql_CatalogRef mod_cat = createEmptyCatalog();

    {
      std::string org_script;
      org_script.append("CREATE DATABASE IF NOT EXISTS grtdiff_alter_test /*!40100 DEFAULT CHARACTER SET latin1 */;\n")
        .append(data[i].org)
        .append(";");
      services->parseSQLIntoCatalog(context, org_cat, org_script, options);
    }
    {
      std::string mod_script;
      mod_script.append("CREATE DATABASE IF NOT EXISTS grtdiff_alter_test /*!40100 DEFAULT CHARACTER SET latin1 */;\n")
        .append(data[i].mod)
        .append(";");
      services->parseSQLIntoCatalog(context, mod_cat, mod_script, options);
    }

    if (strcmp(data[i].description, "C CR C") == 0)
      mod_cat->schemata().get(0)->tables().get(0)->columns().get(1)->oldName("t");
    else if (strcmp(data[i].description, "C CR> C") == 0)
      mod_cat->schemata().get(0)->tables().get(0)->columns().get(2)->oldName("t");
    else if (strcmp(data[i].description, "C CR< C") == 0)
      mod_cat->schemata().get(0)->tables().get(0)->columns().get(0)->oldName("t");
    else if (strcmp(data[i].description, "C CR*> C") == 0)
      mod_cat->schemata().get(0)->tables().get(0)->columns().get(2)->oldName("t");
    else if (strcmp(data[i].description, "C CR*< C") == 0)
      mod_cat->schemata().get(0)->tables().get(0)->columns().get(0)->oldName("t");
    else if (strcmp(data[i].description, "Rename table") == 0)
      mod_cat->schemata().get(0)->tables().get(0)->oldName("t1");
    else if (strcmp(data[i].description, "Rename view") == 0)
      mod_cat->schemata().get(0)->views().get(0)->oldName("v1");

    grt::NormalizedComparer normalizer;
    normalizer.init_omf(&omf);
    grt::ValueRef default_engine = bec::GRTManager::get()->get_app_option("db.mysql.Table:tableEngine");
    std::string default_engine_name;
    if (grt::StringRef::can_wrap(default_engine))
      default_engine_name = grt::StringRef::cast_from(default_engine);

    bec::CatalogHelper::apply_defaults(mod_cat, default_engine_name);
    bec::CatalogHelper::apply_defaults(org_cat, default_engine_name);

    alter_change = diff_make(org_cat, mod_cat, &omf);
    ensure("Empty alter:", (bool)alter_change);

#if VERBOSE_TESTING
    alter_change->dump_log(0);
#endif

    // 1. generate alter
    grt::StringListRef alter_map(grt::Initialized);
    grt::ListRef<GrtNamedObject> alter_object_list(true);
    grt::DictRef options(true);
    options.set("UseFilteredLists", grt::IntegerRef(0));
    options.set("OutputContainer", alter_map);
    options.set("OutputObjectContainer", alter_object_list);
    options.set("CaseSensitive", grt::IntegerRef(omf.case_sensitive));

    diffsql_module->generateSQL(mod_cat, options, alter_change);
    diffsql_module->makeSQLSyncScript(mod_cat, options, alter_map, alter_object_list);
    std::string export_sql_script = options.get_string("OutputScript");

    // 2. apply it to server
    std::auto_ptr<sql::Statement> stmt(connection->createStatement());

    try {
      execute_script(stmt.get(), data[i].cleanup);
      execute_script(stmt.get(), data[i].org);
      execute_script(stmt.get(), export_sql_script);
    } catch (sql::SQLException &ex) {
      std::cout << "EXCEPTION: " << ex.what() << std::endl;
      std::cout << export_sql_script << std::endl;
      fail("Server returned error:" + std::string(data[i].description));
    }

    // 3. reveng the new catalog
    std::list<std::string> schemata;
    schemata.push_back("grtdiff_alter_test");
    schemata.push_back("grtdiff_alter_test2");
    db_mysql_CatalogRef cat = tester->db_rev_eng_schema(schemata);
    if ((cat->schemata().get(0).is_valid()) && (cat->schemata().get(0)->name() == "mydb"))
      cat->schemata().remove(0);
    mod_cat->oldName("");

    // 3a. cleanup the server
    execute_script(stmt.get(), data[i].cleanup);

    // 4. diff to mod - TEST - must be empty diff
    if (strcmp(data[i].description, "C CR C") == 0)
      mod_cat->schemata().get(0)->tables().get(0)->columns().get(1)->oldName("t2");
    else if (strcmp(data[i].description, "C CR> C") == 0)
      mod_cat->schemata().get(0)->tables().get(0)->columns().get(2)->oldName("t2");
    else if (strcmp(data[i].description, "C CR< C") == 0)
      mod_cat->schemata().get(0)->tables().get(0)->columns().get(0)->oldName("t2");
    else if (strcmp(data[i].description, "C CR*> C") == 0)
      mod_cat->schemata().get(0)->tables().get(0)->columns().get(2)->oldName("t2");
    else if (strcmp(data[i].description, "C CR*< C") == 0)
      mod_cat->schemata().get(0)->tables().get(0)->columns().get(0)->oldName("t2");
    else if (strcmp(data[i].description, "Rename table") == 0)
      mod_cat->schemata().get(0)->tables().get(0)->oldName("t2");
    else if (strcmp(data[i].description, "Rename view") == 0)
      mod_cat->schemata().get(0)->views().get(0)->oldName("v2");

    normalizer.init_omf(&omf);
    empty_change = diff_make(cat, mod_cat, &omf);

    if (empty_change) {
      alter_map.clear();
      alter_object_list.clear();
      diffsql_module->generateSQL(mod_cat, options, empty_change);
      diffsql_module->makeSQLSyncScript(mod_cat, options, alter_map, alter_object_list);

      // we can't check for the changeset to make sure there are not changes, because some changes from the diff
      // don't cause a script to be generated (like foreign keys being reordered)
      // so, it's better to check whether there's any actual alterations
      if (alter_map.count() > 0 || alter_object_list.count() > 0) {
        empty_change->dump_log(0);
        std::cout << "Iteration:" << i << std::endl;
        std::cout << export_sql_script << std::endl;
        std::string export_sql_script = options.get_string("OutputScript");
        std::cout << "Output:\n" << export_sql_script;
        fail(data[i].description);
      }
    }
    tester->wb->close_document();
    tester->wb->close_document_finish();
  }
  std::cout << std::endl;
}

TEST_FUNCTION(20) {
  std::shared_ptr<DiffChange> alter_change;
  std::shared_ptr<DiffChange> empty_change;

  // column insertion
  ensure("connection is NULL", connection.get() != NULL);

  {
    std::auto_ptr<sql::Statement> stmt(connection->createStatement());
    execute_script(stmt.get(),
                   "DROP DATABASE IF EXISTS grtdiff_alter_test;"
                   "DROP DATABASE IF EXISTS grtdiff_alter_test2");
    execute_script(stmt.get(),
                   "CREATE DATABASE IF NOT EXISTS grtdiff_alter_test /*!40100 DEFAULT CHARACTER SET latin1 */");
  }

  MySQLParserServices::Ref services = MySQLParserServices::get();
<<<<<<< HEAD
  MySQLParserContext::Ref context = services->createParserContext(tester->get_rdbms()->characterSets(),
    tester->get_rdbms()->version(), "", false);
=======
  MySQLParserContext::Ref context =
    services->createParserContext(tester->get_rdbms()->characterSets(), tester->get_rdbms()->version(), false);
>>>>>>> 14c8002f

  grt::DictRef options(true);
  for (int i = 0; data[i].description != NULL; i++) {
    std::cout << ".";
    if ((i + 1) % 30 == 0)
      std::cout << std::endl;

<<<<<<< HEAD
    for (int j = 0; j <= 1; ++j)
    {
      db_mysql_CatalogRef org_cat = createEmptyCatalog();
      db_mysql_CatalogRef mod_cat = createEmptyCatalog();
=======
    for (int j = 0; j <= 1; ++j) {
      db_mysql_CatalogRef org_cat = create_empty_catalog_for_import();
      db_mysql_CatalogRef mod_cat = create_empty_catalog_for_import();
>>>>>>> 14c8002f

      {
        std::string org_script;
        org_script
          .append("CREATE DATABASE IF NOT EXISTS grtdiff_alter_test /*!40100 DEFAULT CHARACTER SET latin1 */;\n")
          .append(data[i].org)
          .append(";");
        services->parseSQLIntoCatalog(context, org_cat, org_script, options);
      }
      {
        std::string mod_script;
        mod_script
          .append("CREATE DATABASE IF NOT EXISTS grtdiff_alter_test /*!40100 DEFAULT CHARACTER SET latin1 */;\n")
          .append(data[i].mod)
          .append(";");
        services->parseSQLIntoCatalog(context, mod_cat, mod_script, options);
      }

      if (strcmp(data[i].description, "C CR C") == 0)
        mod_cat->schemata().get(0)->tables().get(0)->columns().get(1)->oldName("t");
      else if (strcmp(data[i].description, "C CR> C") == 0)
        mod_cat->schemata().get(0)->tables().get(0)->columns().get(2)->oldName("t");
      else if (strcmp(data[i].description, "C CR< C") == 0)
        mod_cat->schemata().get(0)->tables().get(0)->columns().get(0)->oldName("t");
      else if (strcmp(data[i].description, "C CR*> C") == 0)
        mod_cat->schemata().get(0)->tables().get(0)->columns().get(2)->oldName("t");
      else if (strcmp(data[i].description, "C CR*< C") == 0)
        mod_cat->schemata().get(0)->tables().get(0)->columns().get(0)->oldName("t");
      else if (strcmp(data[i].description, "Rename table") == 0)
        mod_cat->schemata().get(0)->tables().get(0)->oldName("t1");
      else if (strcmp(data[i].description, "Rename view") == 0)
        mod_cat->schemata().get(0)->views().get(0)->oldName("v1");

      grt::NormalizedComparer normalizer;
      normalizer.init_omf(&omf);
      grt::ValueRef default_engine = bec::GRTManager::get()->get_app_option("db.mysql.Table:tableEngine");
      std::string default_engine_name;
      if (grt::StringRef::can_wrap(default_engine))
        default_engine_name = grt::StringRef::cast_from(default_engine);

      bec::CatalogHelper::apply_defaults(mod_cat, default_engine_name);
      bec::CatalogHelper::apply_defaults(org_cat, default_engine_name);

      alter_change = diff_make(org_cat, mod_cat, &omf);
      ensure("Empty alter:", (bool)alter_change);

#if VERBOSE_TESTING
      alter_change->dump_log(0);
#endif

      const char TemplateFile[] = "data/reporting/Basic_Text.tpl/basic_text_report.txt.tpl";

      // 1. generate alter
      grt::StringListRef alter_map(grt::Initialized);
      grt::DictRef options(true);
      options.set("UseFilteredLists", grt::IntegerRef(0));
      options.set("OutputContainer", alter_map);
      options.set("TemplateFile", grt::StringRef(TemplateFile));
      options.set("UseShortNames", grt::IntegerRef(j));
      options.set("SeparateForeignKeys", grt::IntegerRef(0));

      std::string report = diffsql_module->generateReport(org_cat, options, alter_change);
      std::string reportFile =
        base::strfmt("data/reporting/Basic_Text.tpl/reports/testres%s%d.txt", (j != 0) ? "_longname" : "_shortname", i);

      std::ifstream rep;
      rep.open(reportFile.c_str());
      std::string expected((std::istreambuf_iterator<char>(rep)), std::istreambuf_iterator<char>());

      if (report != expected) {
        std::cout << std::endl << std::endl << "Reports differ, expected:" << std::endl;
        // alter_change->dump_log(0);
        std::cout << expected << std::endl << std::endl;
        std::cout << "==================================================" << std::endl
                  << std::endl
                  << "actual: " << std::endl;
        std::cout << report << std::endl << std::endl;
        fail(reportFile);
      }

      // Test Data generation
      /*
        sprintf(buf1, "testres%s%d.txt",j?"_longname":"_shortname", i);
        std::ofstream out;
        out.open(buf1);
        out<<(*report).c_str();
        out.close();
      */
    }
  }
  std::cout << std::endl;
}

static struct {
  const char *description;
  const char *object_name;
  const char *cleanup;
  const char *org;
  const char *mod;
} neg_data[] = {
  // Tests that should give no differences
  {"BINARY flag columns", "grtiff_alter_test.t1", "DROP TABLE IF EXISTS grtdiff_alter_test.t1;",
   "CREATE TABLE grtdiff_alter_test.t1 (`a` varchar(20) BINARY) ENGINE=InnoDB DEFAULT CHARSET=latin1",
   "CREATE TABLE grtdiff_alter_test.t1 (`a` varchar(20) CHARACTER SET latin1 COLLATE latin1_bin DEFAULT NULL) "
   "ENGINE=InnoDB DEFAULT CHARSET=latin1"},
  {"BINARY flag columns (utf8)", "grtiff_alter_test.t1", "DROP TABLE IF EXISTS grtdiff_alter_test.t1;",
   "CREATE TABLE grtdiff_alter_test.t1 (`a` varchar(20) BINARY) ENGINE=InnoDB DEFAULT CHARSET=utf8",
   "CREATE TABLE grtdiff_alter_test.t1 (`a` varchar(20) CHARACTER SET utf8 COLLATE utf8_bin DEFAULT NULL) "
   "ENGINE=InnoDB DEFAULT CHARSET=utf8"},
  {"ASCII flag columns", "grtiff_alter_test.t1", "DROP TABLE IF EXISTS grtdiff_alter_test.t1;",
   "CREATE TABLE grtdiff_alter_test.t1 (`a` varchar(20) ASCII) ENGINE=InnoDB DEFAULT CHARSET=utf8",
   "CREATE TABLE grtdiff_alter_test.t1 (`a` varchar(20) CHARACTER SET latin1 DEFAULT NULL) ENGINE=InnoDB DEFAULT "
   "CHARSET=utf8"},
  {"ZEROFILL flag columns", "grtiff_alter_test.t1", "DROP TABLE IF EXISTS grtdiff_alter_test.t1;",
   "CREATE TABLE grtdiff_alter_test.t1 (`a` int ZEROFILL) ENGINE=InnoDB",
   "CREATE TABLE grtdiff_alter_test.t1 (`a` int UNSIGNED ZEROFILL DEFAULT NULL) ENGINE=InnoDB"},
  {"reorder index", "grtiff_alter_test.t1", "DROP TABLE IF EXISTS grtdiff_alter_test.t1;",
   "CREATE TABLE grtdiff_alter_test.t1 (`a` int, `b` int, index aa (a), index bb (b))",
   "CREATE TABLE grtdiff_alter_test.t1 (`a` int, `b` int, index bb (b), index aa (a))"},
  {"enums", "grtiff_alter_test.t1", "DROP TABLE IF EXISTS grtdiff_alter_test.t1;",
   "CREATE TABLE grtdiff_alter_test.t1 (`a` enum('a','b','c'))",
   "CREATE TABLE grtdiff_alter_test.t1 (`a` ENUM('a', 'b',    'c'  ))"},
  {NULL, NULL, NULL, NULL, NULL}};

TEST_FUNCTION(30) {
  std::shared_ptr<DiffChange> empty_change;

  // column insertion

  ensure("connection is NULL", connection.get() != NULL);

  {
    std::auto_ptr<sql::Statement> stmt(connection->createStatement());
    execute_script(stmt.get(),
                   "DROP DATABASE IF EXISTS grtdiff_alter_test;"
                   "DROP DATABASE IF EXISTS grtdiff_alter_test2");
    execute_script(stmt.get(),
                   "CREATE DATABASE IF NOT EXISTS grtdiff_alter_test /*!40100 DEFAULT CHARACTER SET latin1 */");
  }

  MySQLParserServices::Ref services = MySQLParserServices::get();
<<<<<<< HEAD
  MySQLParserContext::Ref context = services->createParserContext(tester->get_rdbms()->characterSets(),
    tester->get_rdbms()->version(), "", false);
=======
  MySQLParserContext::Ref context =
    services->createParserContext(tester->get_rdbms()->characterSets(), tester->get_rdbms()->version(), false);
>>>>>>> 14c8002f

  grt::DictRef options(true);
  for (int i = 0; neg_data[i].description != NULL; i++) {
    std::cout << ".";
    if ((i + 1) % 30 == 0)
      std::cout << std::endl;

<<<<<<< HEAD
    db_mysql_CatalogRef org_cat= createEmptyCatalog();
    db_mysql_CatalogRef mod_cat= createEmptyCatalog();
=======
    db_mysql_CatalogRef org_cat = create_empty_catalog_for_import();
    db_mysql_CatalogRef mod_cat = create_empty_catalog_for_import();
>>>>>>> 14c8002f

    {
      std::string org_script;
      org_script.append("CREATE DATABASE IF NOT EXISTS grtdiff_alter_test /*!40100 DEFAULT CHARACTER SET latin1 */;\n")
        .append(neg_data[i].org)
        .append(";");
      services->parseSQLIntoCatalog(context, org_cat, org_script, options);
    }
    {
      std::string mod_script;
      mod_script.append("CREATE DATABASE IF NOT EXISTS grtdiff_alter_test /*!40100 DEFAULT CHARACTER SET latin1 */;\n")
        .append(neg_data[i].mod)
        .append(";");
      services->parseSQLIntoCatalog(context, mod_cat, mod_script, options);
    }

    if (strcmp(neg_data[i].description, "C CR C") == 0)
      mod_cat->schemata().get(0)->tables().get(0)->columns().get(1)->oldName("t");
    else if (strcmp(neg_data[i].description, "C CR> C") == 0)
      mod_cat->schemata().get(0)->tables().get(0)->columns().get(2)->oldName("t");
    else if (strcmp(neg_data[i].description, "C CR< C") == 0)
      mod_cat->schemata().get(0)->tables().get(0)->columns().get(0)->oldName("t");
    else if (strcmp(neg_data[i].description, "C CR*> C") == 0)
      mod_cat->schemata().get(0)->tables().get(0)->columns().get(2)->oldName("t");
    else if (strcmp(neg_data[i].description, "C CR*< C") == 0)
      mod_cat->schemata().get(0)->tables().get(0)->columns().get(0)->oldName("t");
    else if (strcmp(neg_data[i].description, "Rename table") == 0)
      mod_cat->schemata().get(0)->tables().get(0)->oldName("t1");
    else if (strcmp(neg_data[i].description, "Rename view") == 0)
      mod_cat->schemata().get(0)->views().get(0)->oldName("v1");

    grt::NormalizedComparer normalizer;
    normalizer.init_omf(&omf);
    grt::ValueRef default_engine = bec::GRTManager::get()->get_app_option("db.mysql.Table:tableEngine");
    std::string default_engine_name;
    if (grt::StringRef::can_wrap(default_engine))
      default_engine_name = grt::StringRef::cast_from(default_engine);

    bec::CatalogHelper::apply_defaults(mod_cat, default_engine_name);
    bec::CatalogHelper::apply_defaults(org_cat, default_engine_name);

    // this should yield no differences
    empty_change = diff_make(org_cat, mod_cat, &omf);

    if (empty_change) {
      grt::StringListRef alter_map(grt::Initialized);
      grt::ListRef<GrtNamedObject> alter_object_list(true);
      grt::DictRef options(true);
      options.set("UseFilteredLists", grt::IntegerRef(0));
      options.set("OutputContainer", alter_map);
      options.set("OutputObjectContainer", alter_object_list);
      options.set("CaseSensitive", grt::IntegerRef(omf.case_sensitive));

      alter_map.clear();
      alter_object_list.clear();
      diffsql_module->generateSQL(mod_cat, options, empty_change);
      diffsql_module->makeSQLSyncScript(mod_cat, options, alter_map, alter_object_list);

      // we can't check for the changeset to make sure there are not changes, because some changes from the diff
      // don't cause a script to be generated (like foreign keys being reordered)
      // so, it's better to check whether there's any actual alterations
      if (alter_map.count() > 0 || alter_object_list.count() > 0) {
        empty_change->dump_log(0);
        std::cout << "Iteration:" << i << std::endl;
        std::string export_sql_script = options.get_string("OutputScript");
        std::cout << "Output:\n" << export_sql_script;
        fail(neg_data[i].description);
      }
    }
  }
  std::cout << std::endl;
}

// Due to the tut nature, this must be executed as a last test always,
// we can't have this inside of the d-tor.
TEST_FUNCTION(99) {
  delete tester;
}

END_TESTS<|MERGE_RESOLUTION|>--- conflicted
+++ resolved
@@ -67,20 +67,10 @@
   ensure("failed to get sqlparser module", (NULL != sql_parser));
 }
 
-<<<<<<< HEAD
-  TEST_DATA_DESTRUCTOR(grtdiff_alter_test)
-  {
-    std::auto_ptr<sql::Statement> stmt(connection->createStatement());
-    stmt->execute("DROP DATABASE IF EXISTS grtdiff_alter_test;");
-  }
-=======
 TEST_DATA_DESTRUCTOR(grtdiff_alter_test) {
   std::auto_ptr<sql::Statement> stmt(connection->createStatement());
-  std::string sql_string = "DROP DATABASE IF EXISTS grtdiff_alter_test;";
-
-  execute_script(stmt.get(), sql_string);
+  stmt->execute("DROP DATABASE IF EXISTS grtdiff_alter_test;");
 }
->>>>>>> 14c8002f
 
 END_TEST_DATA_CLASS
 
@@ -1087,13 +1077,8 @@
   }
 
   MySQLParserServices::Ref services = MySQLParserServices::get();
-<<<<<<< HEAD
   parsers::MySQLParserContext::Ref context = services->createParserContext(tester->get_rdbms()->characterSets(),
     tester->get_rdbms()->version(), "", false);
-=======
-  parser::MySQLParserContext::Ref context =
-    services->createParserContext(tester->get_rdbms()->characterSets(), tester->get_rdbms()->version(), false);
->>>>>>> 14c8002f
   grt::DictRef options(true);
   for (int i = 0; data[i].description != NULL; i++) {
     std::cout << ".";
@@ -1248,13 +1233,8 @@
   }
 
   MySQLParserServices::Ref services = MySQLParserServices::get();
-<<<<<<< HEAD
   MySQLParserContext::Ref context = services->createParserContext(tester->get_rdbms()->characterSets(),
     tester->get_rdbms()->version(), "", false);
-=======
-  MySQLParserContext::Ref context =
-    services->createParserContext(tester->get_rdbms()->characterSets(), tester->get_rdbms()->version(), false);
->>>>>>> 14c8002f
 
   grt::DictRef options(true);
   for (int i = 0; data[i].description != NULL; i++) {
@@ -1262,16 +1242,9 @@
     if ((i + 1) % 30 == 0)
       std::cout << std::endl;
 
-<<<<<<< HEAD
-    for (int j = 0; j <= 1; ++j)
-    {
+    for (int j = 0; j <= 1; ++j) {
       db_mysql_CatalogRef org_cat = createEmptyCatalog();
       db_mysql_CatalogRef mod_cat = createEmptyCatalog();
-=======
-    for (int j = 0; j <= 1; ++j) {
-      db_mysql_CatalogRef org_cat = create_empty_catalog_for_import();
-      db_mysql_CatalogRef mod_cat = create_empty_catalog_for_import();
->>>>>>> 14c8002f
 
       {
         std::string org_script;
@@ -1413,13 +1386,8 @@
   }
 
   MySQLParserServices::Ref services = MySQLParserServices::get();
-<<<<<<< HEAD
   MySQLParserContext::Ref context = services->createParserContext(tester->get_rdbms()->characterSets(),
     tester->get_rdbms()->version(), "", false);
-=======
-  MySQLParserContext::Ref context =
-    services->createParserContext(tester->get_rdbms()->characterSets(), tester->get_rdbms()->version(), false);
->>>>>>> 14c8002f
 
   grt::DictRef options(true);
   for (int i = 0; neg_data[i].description != NULL; i++) {
@@ -1427,13 +1395,8 @@
     if ((i + 1) % 30 == 0)
       std::cout << std::endl;
 
-<<<<<<< HEAD
     db_mysql_CatalogRef org_cat= createEmptyCatalog();
     db_mysql_CatalogRef mod_cat= createEmptyCatalog();
-=======
-    db_mysql_CatalogRef org_cat = create_empty_catalog_for_import();
-    db_mysql_CatalogRef mod_cat = create_empty_catalog_for_import();
->>>>>>> 14c8002f
 
     {
       std::string org_script;
