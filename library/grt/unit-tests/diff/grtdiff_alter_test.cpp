<<<<<<< HEAD
/* 
=======
/*
>>>>>>> 4978b740
 * Copyright (c) 2011, 2015, Oracle and/or its affiliates. All rights reserved.
 *
 * This program is free software; you can redistribute it and/or
 * modify it under the terms of the GNU General Public License as
 * published by the Free Software Foundation; version 2 of the
 * License.
 *
 * This program is distributed in the hope that it will be useful,
 * but WITHOUT ANY WARRANTY; without even the implied warranty of
 * MERCHANTABILITY or FITNESS FOR A PARTICULAR PURPOSE. See the
 * GNU General Public License for more details.
 *
 * You should have received a copy of the GNU General Public License
 * along with this program; if not, write to the Free Software
 * Foundation, Inc., 51 Franklin St, Fifth Floor, Boston, MA
 * 02110-1301  USA
 */

#include "testgrt.h"
#include "backend/db_rev_eng_be.h"
#include "module_db_mysql.h"

#include "diff/changelistobjects.h"
#include "grtdb/db_helpers.h"
#include "wb_helpers.h"

using namespace std;
using namespace tut;

#define VERBOSE_TESTING 0

#define DATABASE_TESTS 1
#define TABLE_TESTS    1
#define TABLE_PARTITION_TESTS    1
#define VIEW_TESTS     1
#define ROUTINE_TESTS  1
#define TRIGGER_TESTS  1
#define CREATE_TESTS   1

BEGIN_TEST_DATA_CLASS(grtdiff_alter_test)
protected:
  WBTester tester;
  SqlFacade::Ref sql_parser;
  DbMySQLImpl* diffsql_module;
  grt::DbObjectMatchAlterOmf omf;
  sql::ConnectionWrapper connection;

  TEST_DATA_CONSTRUCTOR(grtdiff_alter_test)
  {
      omf.dontdiff_mask = 3;
      diffsql_module= tester.grt->get_native_module<DbMySQLImpl>();
      ensure("DiffSQLGen module initialization", NULL != diffsql_module);

      // init datatypes
      populate_grt(tester.grt, tester);

      std::string target_version = tester.wb->get_grt_manager()->get_app_option_string("DefaultTargetMySQLVersion");
      if (target_version.empty())
        target_version = "5.5";
      tester.get_rdbms()->version(parse_version(tester.grt, target_version));

      // init database connection
      connection= tester.create_connection_for_import();

      sql_parser= SqlFacade::instance_for_rdbms_name(tester.grt, "Mysql");
      ensure("failed to get sqlparser module", (NULL != sql_parser));
  }

  TEST_DATA_DESTRUCTOR(grtdiff_alter_test)
  {
    std::auto_ptr<sql::Statement> stmt(connection->createStatement());
    std::string sql_string = "DROP DATABASE IF EXISTS grtdiff_alter_test;";

    execute_script(stmt.get(), sql_string, tester.wb->get_grt_manager());
  }

END_TEST_DATA_CLASS

TEST_MODULE(grtdiff_alter_test, "GRT: diff alter");

// db rev-eng test
TEST_FUNCTION(3)
{

  std::list<std::string> schemata;
  schemata.push_back("grtdiff_alter_test");
  tester.grt->get_undo_manager()->disable();
  db_mysql_CatalogRef cat= tester.db_rev_eng_schema(schemata);
  tester.wb->close_document();
  tester.wb->close_document_finish();
}

  static struct
  {
    const char *description;
    const char *object_name;
    const char *cleanup;
    const char *org;
    const char *mod;
  }   data[] = {
#if DATABASE_TESTS
    // CREATE and DROP tests
    {
      "Create database",
      "grtdiff_alter_test",
      "DROP DATABASE IF EXISTS grtdiff_alter_test2;",
      "CREATE DATABASE IF NOT EXISTS grtdiff_alter_test;",
      "CREATE DATABASE IF NOT EXISTS grtdiff_alter_test;CREATE DATABASE grtdiff_alter_test2 /*!40100 DEFAULT CHARACTER SET latin1 */;"
    }, {
      "Drop database",
      "grtdiff_alter_test",
      "DROP DATABASE IF EXISTS grtdiff_alter_test2;",
      "CREATE DATABASE IF NOT EXISTS grtdiff_alter_test;CREATE DATABASE grtdiff_alter_test2 /*!40100 DEFAULT CHARACTER SET latin1 */;",
      "CREATE DATABASE IF NOT EXISTS grtdiff_alter_test;"
    },
    //// ALTER DATABASE tests
    //{
    //  "alter CHARACTER SET",
    //  "grtdiff_alter_test",
    //  "DROP DATABASE IF EXISTS grtdiff_alter_test",
    //  "CREATE DATABASE grtdiff_alter_test DEFAULT CHARACTER SET 'utf8'",
    //  "CREATE DATABASE grtdiff_alter_test DEFAULT CHARACTER SET 'latin1'"
    //}, {
    //  "alter COLLATE",
    //  "grtdiff_alter_test",
    //  "DROP DATABASE IF EXISTS grtdiff_alter_test",
    //  "CREATE DATABASE grtdiff_alter_test DEFAULT COLLATE 'utf8_general_ci'",
    //  "CREATE DATABASE grtdiff_alter_test DEFAULT COLLATE 'utf8_general_cs'"
    //}, {
    //  "alter CHARACTER SET and COLLATE",
    //  "grtdiff_alter_test",
    //  "DROP DATABASE IF EXISTS grtdiff_alter_test",
    //  "CREATE DATABASE grtdiff_alter_test DEFAULT CHARACTER SET 'utf8' COLLATE 'utf8_general_ci'",
    //  "CREATE DATABASE grtdiff_alter_test DEFAULT CHARACTER SET 'latin1' COLLATE 'utf8_general_cs'"
    //},
#endif
#if 0 // CREATE TABLE tests. TODO: add more tests, add DROP TABLE tests
    {
      "T+",
      "grtdiff_alter_test.t1",
      "DROP TABLE IF EXISTS grtdiff_alter_test.t1",
      "CREATE DATABASE IF NOT EXISTS grtdiff_alter_test",
      "CREATE TABLE grtdiff_alter_test.t1 (`id` int(11) NOT NULL DEFAULT '0', PRIMARY KEY (`id`)) ENGINE=InnoDB DEFAULT CHARSET=latin1"
    },
#endif
#if TABLE_TESTS
    // ALTER TABLE tests (ADD COLUMN)
    {
      "C C C+",
      "grtdiff_alter_test.t1",
      "DROP TABLE IF EXISTS grtdiff_alter_test.t1",
      "CREATE TABLE grtdiff_alter_test.t1 (`id` int(11) DEFAULT NULL, `id2` int(11) DEFAULT NULL) ENGINE=InnoDB DEFAULT CHARSET=latin1",
      "CREATE TABLE grtdiff_alter_test.t1 (`id` int(11) DEFAULT NULL, `id2` int(11) DEFAULT NULL, t TEXT) ENGINE=InnoDB DEFAULT CHARSET=latin1"
    }, {
      "C C C+ C+",
      "grtdiff_alter_test.t1",
      "DROP TABLE IF EXISTS grtdiff_alter_test.t1",
      "CREATE TABLE grtdiff_alter_test.t1 (`id` int(11) DEFAULT NULL, `id2` int(11) DEFAULT NULL) ENGINE=InnoDB DEFAULT CHARSET=latin1",
      "CREATE TABLE grtdiff_alter_test.t1 (`id` int(11) DEFAULT NULL, `id2` int(11) DEFAULT NULL, t TEXT, t2 TEXT) ENGINE=InnoDB DEFAULT CHARSET=latin1"
    }, {
      "C+ C C",
      "grtdiff_alter_test.t1",
      "DROP TABLE IF EXISTS grtdiff_alter_test.t1",
      "CREATE TABLE grtdiff_alter_test.t1 (`id` int(11) DEFAULT NULL, `id2` int(11) DEFAULT NULL) ENGINE=InnoDB DEFAULT CHARSET=latin1",
      "CREATE TABLE grtdiff_alter_test.t1 (t TEXT, `id` int(11) DEFAULT NULL, `id2` int(11) DEFAULT NULL) ENGINE=InnoDB DEFAULT CHARSET=latin1"
    }, {
      "C+ C C+ C",
      "grtdiff_alter_test.t1",
      "DROP TABLE IF EXISTS grtdiff_alter_test.t1",
      "CREATE TABLE grtdiff_alter_test.t1 (`id` int(11) DEFAULT NULL, `id2` int(11) DEFAULT NULL) ENGINE=InnoDB DEFAULT CHARSET=latin1",
      "CREATE TABLE grtdiff_alter_test.t1 (t TEXT, `id` int(11) DEFAULT NULL, t2 TEXT, `id2` int(11) DEFAULT NULL) ENGINE=InnoDB DEFAULT CHARSET=latin1"
    }, {
      "C C+ C",
      "grtdiff_alter_test.t1",
      "DROP TABLE IF EXISTS grtdiff_alter_test.t1",
      "CREATE TABLE grtdiff_alter_test.t1 (`id` int(11) DEFAULT NULL, `id2` int(11) DEFAULT NULL) ENGINE=InnoDB DEFAULT CHARSET=latin1",
      "CREATE TABLE grtdiff_alter_test.t1 (`id` int(11) DEFAULT NULL, t TEXT, `id2` int(11) DEFAULT NULL) ENGINE=InnoDB DEFAULT CHARSET=latin1"
    }, {
      "C C+ C C+",
      "grtdiff_alter_test.t1",
      "DROP TABLE IF EXISTS grtdiff_alter_test.t1",
      "CREATE TABLE grtdiff_alter_test.t1 (`id` int(11) DEFAULT NULL, `id2` int(11) DEFAULT NULL) ENGINE=InnoDB DEFAULT CHARSET=latin1",
      "CREATE TABLE grtdiff_alter_test.t1 (`id` int(11) DEFAULT NULL, t TEXT, `id2` int(11) DEFAULT NULL, t2 TEXT) ENGINE=InnoDB DEFAULT CHARSET=latin1"
    }, {
      "C C+ C C+ C+",
      "grtdiff_alter_test.t1",
      "DROP TABLE IF EXISTS grtdiff_alter_test.t1",
      "CREATE TABLE grtdiff_alter_test.t1 (`id` int(11) DEFAULT NULL, `id2` int(11) DEFAULT NULL) ENGINE=InnoDB DEFAULT CHARSET=latin1",
      "CREATE TABLE grtdiff_alter_test.t1 (`id` int(11) DEFAULT NULL, t TEXT, `id2` int(11) DEFAULT NULL, t2 TEXT, t3 TEXT) ENGINE=InnoDB DEFAULT CHARSET=latin1"
    }, {
      "C C+ C+ C C+ C+",
      "grtdiff_alter_test.t1",
      "DROP TABLE IF EXISTS grtdiff_alter_test.t1",
      "CREATE TABLE grtdiff_alter_test.t1 (`id` int(11) DEFAULT NULL, `id2` int(11) DEFAULT NULL) ENGINE=InnoDB DEFAULT CHARSET=latin1",
      "CREATE TABLE grtdiff_alter_test.t1 (`id` int(11) DEFAULT NULL, t TEXT, t2 TEXT, `id2` int(11) DEFAULT NULL, t3 TEXT, t4 TEXT) ENGINE=InnoDB DEFAULT CHARSET=latin1"
    }, {
      "C+ C+ C C+ C+ C C+ C+",
      "grtdiff_alter_test.t1",
      "DROP TABLE IF EXISTS grtdiff_alter_test.t1",
      "CREATE TABLE grtdiff_alter_test.t1 (`id` int(11) DEFAULT NULL, `id2` int(11) DEFAULT NULL) ENGINE=InnoDB DEFAULT CHARSET=latin1",
      "CREATE TABLE grtdiff_alter_test.t1 (t TEXT, t2 TEXT, `id` int(11) DEFAULT NULL, t3 TEXT, t4 TEXT, `id2` int(11) DEFAULT NULL, t5 TEXT, t6 TEXT) ENGINE=InnoDB DEFAULT CHARSET=latin1"
    },
    // ALTER TABLE tests (DROP COLUMN)
    {
      "C C C-",
      "grtdiff_alter_test.t1",
      "DROP TABLE IF EXISTS grtdiff_alter_test.t1",
      "CREATE TABLE grtdiff_alter_test.t1 (`id` int(11) DEFAULT NULL, `id2` int(11) DEFAULT NULL, t TEXT) ENGINE=InnoDB DEFAULT CHARSET=latin1",
      "CREATE TABLE grtdiff_alter_test.t1 (`id` int(11) DEFAULT NULL, `id2` int(11) DEFAULT NULL) ENGINE=InnoDB DEFAULT CHARSET=latin1"
    }, {
      "C C C- C-",
      "grtdiff_alter_test.t1",
      "DROP TABLE IF EXISTS grtdiff_alter_test.t1",
      "CREATE TABLE grtdiff_alter_test.t1 (`id` int(11) DEFAULT NULL, `id2` int(11) DEFAULT NULL, t TEXT, t2 TEXT) ENGINE=InnoDB DEFAULT CHARSET=latin1",
      "CREATE TABLE grtdiff_alter_test.t1 (`id` int(11) DEFAULT NULL, `id2` int(11) DEFAULT NULL) ENGINE=InnoDB DEFAULT CHARSET=latin1"
    }, {
      "C- C C",
      "grtdiff_alter_test.t1",
      "DROP TABLE IF EXISTS grtdiff_alter_test.t1",
      "CREATE TABLE grtdiff_alter_test.t1 (t TEXT, `id` int(11) DEFAULT NULL, `id2` int(11) DEFAULT NULL) ENGINE=InnoDB DEFAULT CHARSET=latin1",
      "CREATE TABLE grtdiff_alter_test.t1 (`id` int(11) DEFAULT NULL, `id2` int(11) DEFAULT NULL) ENGINE=InnoDB DEFAULT CHARSET=latin1"
    }, {
      "C- C C- C",
      "grtdiff_alter_test.t1",
      "DROP TABLE IF EXISTS grtdiff_alter_test.t1",
      "CREATE TABLE grtdiff_alter_test.t1 (t TEXT, `id` int(11) DEFAULT NULL, t2 TEXT, `id2` int(11) DEFAULT NULL) ENGINE=InnoDB DEFAULT CHARSET=latin1",
      "CREATE TABLE grtdiff_alter_test.t1 (`id` int(11) DEFAULT NULL, `id2` int(11) DEFAULT NULL) ENGINE=InnoDB DEFAULT CHARSET=latin1"
    }, {
      "C C- C",
      "grtdiff_alter_test.t1",
      "DROP TABLE IF EXISTS grtdiff_alter_test.t1",
      "CREATE TABLE grtdiff_alter_test.t1 (`id` int(11) DEFAULT NULL, t TEXT, `id2` int(11) DEFAULT NULL) ENGINE=InnoDB DEFAULT CHARSET=latin1",
      "CREATE TABLE grtdiff_alter_test.t1 (`id` int(11) DEFAULT NULL, `id2` int(11) DEFAULT NULL) ENGINE=InnoDB DEFAULT CHARSET=latin1"
    }, {
      "C C- C C-",
      "grtdiff_alter_test.t1",
      "DROP TABLE IF EXISTS grtdiff_alter_test.t1",
      "CREATE TABLE grtdiff_alter_test.t1 (`id` int(11) DEFAULT NULL, t TEXT, `id2` int(11) DEFAULT NULL, t2 TEXT) ENGINE=InnoDB DEFAULT CHARSET=latin1",
      "CREATE TABLE grtdiff_alter_test.t1 (`id` int(11) DEFAULT NULL, `id2` int(11) DEFAULT NULL) ENGINE=InnoDB DEFAULT CHARSET=latin1"
    }, {
      "C C- C C- C-",
      "grtdiff_alter_test.t1",
      "DROP TABLE IF EXISTS grtdiff_alter_test.t1",
      "CREATE TABLE grtdiff_alter_test.t1 (`id` int(11) DEFAULT NULL, t TEXT, `id2` int(11) DEFAULT NULL, t2 TEXT, t3 TEXT) ENGINE=InnoDB DEFAULT CHARSET=latin1",
      "CREATE TABLE grtdiff_alter_test.t1 (`id` int(11) DEFAULT NULL, `id2` int(11) DEFAULT NULL) ENGINE=InnoDB DEFAULT CHARSET=latin1"
    }, {
      "C C- C- C C- C-",
      "grtdiff_alter_test.t1",
      "DROP TABLE IF EXISTS grtdiff_alter_test.t1",
      "CREATE TABLE grtdiff_alter_test.t1 (`id` int(11) DEFAULT NULL, t TEXT, t2 TEXT, `id2` int(11) DEFAULT NULL, t3 TEXT, t4 TEXT) ENGINE=InnoDB DEFAULT CHARSET=latin1",
      "CREATE TABLE grtdiff_alter_test.t1 (`id` int(11) DEFAULT NULL, `id2` int(11) DEFAULT NULL) ENGINE=InnoDB DEFAULT CHARSET=latin1"
    }, {
      "C- C- C C- C- C C- C-",
      "grtdiff_alter_test.t1",
      "DROP TABLE IF EXISTS grtdiff_alter_test.t1",
      "CREATE TABLE grtdiff_alter_test.t1 (t TEXT, t2 TEXT, `id` int(11) DEFAULT NULL, t3 TEXT, t4 TEXT, `id2` int(11) DEFAULT NULL, t5 TEXT, t6 TEXT) ENGINE=InnoDB DEFAULT CHARSET=latin1",
      "CREATE TABLE grtdiff_alter_test.t1 (`id` int(11) DEFAULT NULL, `id2` int(11) DEFAULT NULL) ENGINE=InnoDB DEFAULT CHARSET=latin1"
    },
    // ALTER TABLE tests (ADD/DROP COLUMN  mix)
#if 0 // crash due to server bug #31145
    {
      "C- C+ C C",
      "grtdiff_alter_test.t1",
      "DROP TABLE IF EXISTS grtdiff_alter_test.t1",
      "CREATE TABLE grtdiff_alter_test.t1 (t TEXT, `id` int(11) DEFAULT NULL, `id2` int(11) DEFAULT NULL) ENGINE=InnoDB DEFAULT CHARSET=latin1",
      "CREATE TABLE grtdiff_alter_test.t1 (t2 TEXT, `id` int(11) DEFAULT NULL, `id2` int(11) DEFAULT NULL) ENGINE=InnoDB DEFAULT CHARSET=latin1"
    },
#endif
    {
      "C- C- C+ C C",
      "grtdiff_alter_test.t1",
      "DROP TABLE IF EXISTS grtdiff_alter_test.t1",
      "CREATE TABLE grtdiff_alter_test.t1 (t TEXT, t2 TEXT, `id` int(11) DEFAULT NULL, `id2` int(11) DEFAULT NULL) ENGINE=InnoDB DEFAULT CHARSET=latin1",
      "CREATE TABLE grtdiff_alter_test.t1 (t3 TEXT, `id` int(11) DEFAULT NULL, `id2` int(11) DEFAULT NULL) ENGINE=InnoDB DEFAULT CHARSET=latin1"
    }, {
      "C+ C+ C- C C",
      "grtdiff_alter_test.t1",
      "DROP TABLE IF EXISTS grtdiff_alter_test.t1",
      "CREATE TABLE grtdiff_alter_test.t1 (t TEXT, `id` int(11) DEFAULT NULL, `id2` int(11) DEFAULT NULL) ENGINE=InnoDB DEFAULT CHARSET=latin1",
      "CREATE TABLE grtdiff_alter_test.t1 (t2 TEXT, t3 TEXT, `id` int(11) DEFAULT NULL, `id2` int(11) DEFAULT NULL) ENGINE=InnoDB DEFAULT CHARSET=latin1"
    }, {
      "C- C C+ C",
      "grtdiff_alter_test.t1",
      "DROP TABLE IF EXISTS grtdiff_alter_test.t1",
      "CREATE TABLE grtdiff_alter_test.t1 (t TEXT, `id` int(11) DEFAULT NULL, `id2` int(11) DEFAULT NULL) ENGINE=InnoDB DEFAULT CHARSET=latin1",
      "CREATE TABLE grtdiff_alter_test.t1 (`id` int(11) DEFAULT NULL, t2 TEXT, `id2` int(11) DEFAULT NULL) ENGINE=InnoDB DEFAULT CHARSET=latin1"
    }, {
      "C- C C- C+ C C",
      "grtdiff_alter_test.t1",
      "DROP TABLE IF EXISTS grtdiff_alter_test.t1",
      "CREATE TABLE grtdiff_alter_test.t1 (t TEXT, `id` int(11) DEFAULT NULL, t2 TEXT, `id2` int(11) DEFAULT NULL) ENGINE=InnoDB DEFAULT CHARSET=latin1",
      "CREATE TABLE grtdiff_alter_test.t1 (`id` int(11) DEFAULT NULL, t3 TEXT, `id2` int(11) DEFAULT NULL) ENGINE=InnoDB DEFAULT CHARSET=latin1"
    }, {
      "C+ C C- C C",
      "grtdiff_alter_test.t1",
      "DROP TABLE IF EXISTS grtdiff_alter_test.t1",
      "CREATE TABLE grtdiff_alter_test.t1 (`id` int(11) DEFAULT NULL, t2 TEXT, `id2` int(11) DEFAULT NULL) ENGINE=InnoDB DEFAULT CHARSET=latin1",
      "CREATE TABLE grtdiff_alter_test.t1 (t TEXT, `id` int(11) DEFAULT NULL, `id2` int(11) DEFAULT NULL) ENGINE=InnoDB DEFAULT CHARSET=latin1"
    }, {
      "C+ C C+ C- C C",
      "grtdiff_alter_test.t1",
      "DROP TABLE IF EXISTS grtdiff_alter_test.t1",
      "CREATE TABLE grtdiff_alter_test.t1 (`id` int(11) DEFAULT NULL, t2 TEXT, `id2` int(11) DEFAULT NULL) ENGINE=InnoDB DEFAULT CHARSET=latin1",
      "CREATE TABLE grtdiff_alter_test.t1 (t TEXT, `id` int(11) DEFAULT NULL, t3 TEXT, t4 TEXT, `id2` int(11) DEFAULT NULL) ENGINE=InnoDB DEFAULT CHARSET=latin1"
    }, {
      "C- C C C+",
      "grtdiff_alter_test.t1",
      "DROP TABLE IF EXISTS grtdiff_alter_test.t1",
      "CREATE TABLE grtdiff_alter_test.t1 (t TEXT, `id` int(11) DEFAULT NULL, `id2` int(11) DEFAULT NULL) ENGINE=InnoDB DEFAULT CHARSET=latin1",
      "CREATE TABLE grtdiff_alter_test.t1 (`id` int(11) DEFAULT NULL, `id2` int(11) DEFAULT NULL, t2 TEXT) ENGINE=InnoDB DEFAULT CHARSET=latin1"
    }, {
      "C- C C C- C+ C",
      "grtdiff_alter_test.t1",
      "DROP TABLE IF EXISTS grtdiff_alter_test.t1",
      "CREATE TABLE grtdiff_alter_test.t1 (t TEXT, `id` int(11) DEFAULT NULL, t2 TEXT, `id2` int(11) DEFAULT NULL) ENGINE=InnoDB DEFAULT CHARSET=latin1",
      "CREATE TABLE grtdiff_alter_test.t1 (`id` int(11) DEFAULT NULL, t3 TEXT, `id2` int(11) DEFAULT NULL) ENGINE=InnoDB DEFAULT CHARSET=latin1"
    }, {
      "C+ C C C- C",
      "grtdiff_alter_test.t1",
      "DROP TABLE IF EXISTS grtdiff_alter_test.t1",
      "CREATE TABLE grtdiff_alter_test.t1 (`id` int(11) DEFAULT NULL, `id2` int(11) DEFAULT NULL, t TEXT, `id3` int(11) DEFAULT NULL) ENGINE=InnoDB DEFAULT CHARSET=latin1",
      "CREATE TABLE grtdiff_alter_test.t1 (t2 TEXT, `id` int(11) DEFAULT NULL, `id2` int(11) DEFAULT NULL, `id3` int(11) DEFAULT NULL) ENGINE=InnoDB DEFAULT CHARSET=latin1"
    }, {
      "C C- C C+",
      "grtdiff_alter_test.t1",
      "DROP TABLE IF EXISTS grtdiff_alter_test.t1",
      "CREATE TABLE grtdiff_alter_test.t1 (`id` int(11) DEFAULT NULL, t TEXT, `id2` int(11) DEFAULT NULL) ENGINE=InnoDB DEFAULT CHARSET=latin1",
      "CREATE TABLE grtdiff_alter_test.t1 (`id` int(11) DEFAULT NULL, `id2` int(11) DEFAULT NULL, t2 TEXT) ENGINE=InnoDB DEFAULT CHARSET=latin1"
    }, {
      "C C- C C+",
      "grtdiff_alter_test.t1",
      "DROP TABLE IF EXISTS grtdiff_alter_test.t1",
      "CREATE TABLE grtdiff_alter_test.t1 (`id` int(11) DEFAULT NULL, t TEXT, `id2` int(11) DEFAULT NULL) ENGINE=InnoDB DEFAULT CHARSET=latin1",
      "CREATE TABLE grtdiff_alter_test.t1 (`id` int(11) DEFAULT NULL, `id2` int(11) DEFAULT NULL, t2 TEXT) ENGINE=InnoDB DEFAULT CHARSET=latin1"
    }, {
      "C C- C C- C+ C",
      "grtdiff_alter_test.t1",
      "DROP TABLE IF EXISTS grtdiff_alter_test.t1",
      "CREATE TABLE grtdiff_alter_test.t1 (`id` int(11) DEFAULT NULL, t TEXT, `id2` int(11) DEFAULT NULL, t2 TEXT, `id3` int(11) DEFAULT NULL) ENGINE=InnoDB DEFAULT CHARSET=latin1",
      "CREATE TABLE grtdiff_alter_test.t1 (`id` int(11) DEFAULT NULL, `id2` int(11) DEFAULT NULL, t3 TEXT, `id3` int(11) DEFAULT NULL) ENGINE=InnoDB DEFAULT CHARSET=latin1"
    }, {
      "C C+ C C- C",
      "grtdiff_alter_test.t1",
      "DROP TABLE IF EXISTS grtdiff_alter_test.t1",
      "CREATE TABLE grtdiff_alter_test.t1 (`id` int(11) DEFAULT NULL, `id2` int(11) DEFAULT NULL, t2 TEXT, `id3` int(11) DEFAULT NULL) ENGINE=InnoDB DEFAULT CHARSET=latin1",
      "CREATE TABLE grtdiff_alter_test.t1 (`id` int(11) DEFAULT NULL, t TEXT, `id2` int(11) DEFAULT NULL, `id3` int(11) DEFAULT NULL) ENGINE=InnoDB DEFAULT CHARSET=latin1"
    },
#if 0 // crash due to server bug #31145
    {
      "C C C- C+",
      "grtdiff_alter_test.t1",
      "DROP TABLE IF EXISTS grtdiff_alter_test.t1",
      "CREATE TABLE grtdiff_alter_test.t1 (`id` int(11) DEFAULT NULL, `id2` int(11) DEFAULT NULL, t TEXT) ENGINE=InnoDB DEFAULT CHARSET=latin1",
      "CREATE TABLE grtdiff_alter_test.t1 (`id` int(11) DEFAULT NULL, `id2` int(11) DEFAULT NULL, t2 TEXT) ENGINE=InnoDB DEFAULT CHARSET=latin1"
    },
#endif
    {
      "C C C- C- C+",
      "grtdiff_alter_test.t1",
      "DROP TABLE IF EXISTS grtdiff_alter_test.t1",
      "CREATE TABLE grtdiff_alter_test.t1 (`id` int(11) DEFAULT NULL, `id2` int(11) DEFAULT NULL, t TEXT, t2 TEXT) ENGINE=InnoDB DEFAULT CHARSET=latin1",
      "CREATE TABLE grtdiff_alter_test.t1 (`id` int(11) DEFAULT NULL, `id2` int(11) DEFAULT NULL, t3 TEXT) ENGINE=InnoDB DEFAULT CHARSET=latin1"
    },
    // ALTER TABLE tests (CHANGE COLUMN position change, content change)
    {
      "C> C C",
      "grtdiff_alter_test.t1",
      "DROP TABLE IF EXISTS grtdiff_alter_test.t1",
      "CREATE TABLE grtdiff_alter_test.t1 (t TEXT, `id` int(11) DEFAULT NULL, `id2` int(11) DEFAULT NULL) ENGINE=InnoDB DEFAULT CHARSET=latin1",
      "CREATE TABLE grtdiff_alter_test.t1 (`id` int(11) DEFAULT NULL, t TEXT, `id2` int(11) DEFAULT NULL) ENGINE=InnoDB DEFAULT CHARSET=latin1"
    }, {
      "C C> C",
      "grtdiff_alter_test.t1",
      "DROP TABLE IF EXISTS grtdiff_alter_test.t1",
      "CREATE TABLE grtdiff_alter_test.t1 (`id` int(11) DEFAULT NULL, t TEXT, `id2` int(11) DEFAULT NULL) ENGINE=InnoDB DEFAULT CHARSET=latin1",
      "CREATE TABLE grtdiff_alter_test.t1 (`id` int(11) DEFAULT NULL, `id2` int(11) DEFAULT NULL, t TEXT) ENGINE=InnoDB DEFAULT CHARSET=latin1"
    }, {
      "C C< C",
      "grtdiff_alter_test.t1",
      "DROP TABLE IF EXISTS grtdiff_alter_test.t1",
      "CREATE TABLE grtdiff_alter_test.t1 (`id` int(11) DEFAULT NULL, t TEXT, `id2` int(11) DEFAULT NULL) ENGINE=InnoDB DEFAULT CHARSET=latin1",
      "CREATE TABLE grtdiff_alter_test.t1 (t TEXT, `id` int(11) DEFAULT NULL, `id2` int(11) DEFAULT NULL) ENGINE=InnoDB DEFAULT CHARSET=latin1"
    }, {
      "C*", // a test for presicion/scale
      "grtdiff_alter_test.t1",
      "DROP TABLE IF EXISTS grtdiff_alter_test.t1",
      "CREATE TABLE grtdiff_alter_test.t1 (`id` DECIMAL) ENGINE=InnoDB DEFAULT CHARSET=latin1",
      "CREATE TABLE grtdiff_alter_test.t1 (`id` DECIMAL(8,2)) ENGINE=InnoDB DEFAULT CHARSET=latin1"
    }, {
      "C C*> C",
      "grtdiff_alter_test.t1",
      "DROP TABLE IF EXISTS grtdiff_alter_test.t1",
      "CREATE TABLE grtdiff_alter_test.t1 (`id` int(11) DEFAULT NULL, t TEXT, `id2` int(11) DEFAULT NULL) ENGINE=InnoDB DEFAULT CHARSET=latin1",
      "CREATE TABLE grtdiff_alter_test.t1 (`id` int(11) DEFAULT NULL, `id2` int(11) DEFAULT NULL, t TEXT NOT NULL) ENGINE=InnoDB DEFAULT CHARSET=latin1"
    }, {
      "C C* C",
      "grtdiff_alter_test.t1",
      "DROP TABLE IF EXISTS grtdiff_alter_test.t1",
      "CREATE TABLE grtdiff_alter_test.t1 (`id` int(11) DEFAULT NULL, t TEXT, `id2` int(11) DEFAULT NULL) ENGINE=InnoDB DEFAULT CHARSET=latin1",
      "CREATE TABLE grtdiff_alter_test.t1 (`id` int(11) DEFAULT NULL, t int(11) DEFAULT NULL, `id2` int(11) DEFAULT NULL) ENGINE=InnoDB DEFAULT CHARSET=latin1"
    }, {
      "C* C C",
      "grtdiff_alter_test.t1",
      "DROP TABLE IF EXISTS grtdiff_alter_test.t1",
      "CREATE TABLE grtdiff_alter_test.t1 (t TEXT, `id` int(11) DEFAULT NULL, `id2` int(11) DEFAULT NULL) ENGINE=InnoDB DEFAULT CHARSET=latin1",
      "CREATE TABLE grtdiff_alter_test.t1 (t int(11) DEFAULT NULL, `id` int(11) DEFAULT NULL, `id2` int(11) DEFAULT NULL) ENGINE=InnoDB DEFAULT CHARSET=latin1"
    }, {
      "C*> C C",
      "grtdiff_alter_test.t1",
      "DROP TABLE IF EXISTS grtdiff_alter_test.t1",
      "CREATE TABLE grtdiff_alter_test.t1 (t TEXT, `id` int(11) DEFAULT NULL, `id2` int(11) DEFAULT NULL) ENGINE=InnoDB DEFAULT CHARSET=latin1",
      "CREATE TABLE grtdiff_alter_test.t1 (`id` int(11) DEFAULT NULL, t int(11) DEFAULT NULL, `id2` int(11) DEFAULT NULL) ENGINE=InnoDB DEFAULT CHARSET=latin1"
    }, {
      "C C*> C",
      "grtdiff_alter_test.t1",
      "DROP TABLE IF EXISTS grtdiff_alter_test.t1",
      "CREATE TABLE grtdiff_alter_test.t1 (`id` int(11) DEFAULT NULL, t TEXT, `id2` int(11) DEFAULT NULL) ENGINE=InnoDB DEFAULT CHARSET=latin1",
      "CREATE TABLE grtdiff_alter_test.t1 (`id` int(11) DEFAULT NULL, `id2` int(11) DEFAULT NULL, t int(11) DEFAULT NULL) ENGINE=InnoDB DEFAULT CHARSET=latin1"
    }, {
      "C C*< C",
      "grtdiff_alter_test.t1",
      "DROP TABLE IF EXISTS grtdiff_alter_test.t1",
      "CREATE TABLE grtdiff_alter_test.t1 (`id` int(11) DEFAULT NULL, t TEXT, `id2` int(11) DEFAULT NULL) ENGINE=InnoDB DEFAULT CHARSET=latin1",
      "CREATE TABLE grtdiff_alter_test.t1 (t int(11) DEFAULT NULL, `id` int(11) DEFAULT NULL, `id2` int(11) DEFAULT NULL) ENGINE=InnoDB DEFAULT CHARSET=latin1"
    }, {
      "C CR C",
      "grtdiff_alter_test.t1",
      "DROP TABLE IF EXISTS grtdiff_alter_test.t1",
      "CREATE TABLE grtdiff_alter_test.t1 (`id` int(11) DEFAULT NULL, t TEXT, `id2` int(11) DEFAULT NULL) ENGINE=InnoDB DEFAULT CHARSET=latin1",
      "CREATE TABLE grtdiff_alter_test.t1 (`id` int(11) DEFAULT NULL, t2 TEXT, `id2` int(11) DEFAULT NULL) ENGINE=InnoDB DEFAULT CHARSET=latin1"
    }, {
      "C CR> C",
      "grtdiff_alter_test.t1",
      "DROP TABLE IF EXISTS grtdiff_alter_test.t1",
      "CREATE TABLE grtdiff_alter_test.t1 (`id` int(11) DEFAULT NULL, t TEXT, `id2` int(11) DEFAULT NULL) ENGINE=InnoDB DEFAULT CHARSET=latin1",
      "CREATE TABLE grtdiff_alter_test.t1 (`id` int(11) DEFAULT NULL, `id2` int(11) DEFAULT NULL, t2 TEXT) ENGINE=InnoDB DEFAULT CHARSET=latin1"
    }, {
      "C CR< C",
      "grtdiff_alter_test.t1",
      "DROP TABLE IF EXISTS grtdiff_alter_test.t1",
      "CREATE TABLE grtdiff_alter_test.t1 (`id` int(11) DEFAULT NULL, t TEXT, `id2` int(11) DEFAULT NULL) ENGINE=InnoDB DEFAULT CHARSET=latin1",
      "CREATE TABLE grtdiff_alter_test.t1 (t2 TEXT, `id` int(11) DEFAULT NULL, `id2` int(11) DEFAULT NULL) ENGINE=InnoDB DEFAULT CHARSET=latin1"
    }, {
      "C CR*> C",
      "grtdiff_alter_test.t1",
      "DROP TABLE IF EXISTS grtdiff_alter_test.t1",
      "CREATE TABLE grtdiff_alter_test.t1 (`id` int(11) DEFAULT NULL, t TEXT, `id2` int(11) DEFAULT NULL) ENGINE=InnoDB DEFAULT CHARSET=latin1",
      "CREATE TABLE grtdiff_alter_test.t1 (`id` int(11) DEFAULT NULL, `id2` int(11) DEFAULT NULL, t2 TEXT) ENGINE=InnoDB DEFAULT CHARSET=latin1"
    }, {
      "C CR*< C",
      "grtdiff_alter_test.t1",
      "DROP TABLE IF EXISTS grtdiff_alter_test.t1",
      "CREATE TABLE grtdiff_alter_test.t1 (`id` int(11) DEFAULT NULL, t TEXT, `id2` int(11) DEFAULT NULL) ENGINE=InnoDB DEFAULT CHARSET=latin1",
      "CREATE TABLE grtdiff_alter_test.t1 (t2  int(11) DEFAULT NULL, `id` int(11) DEFAULT NULL, `id2` int(11) DEFAULT NULL) ENGINE=InnoDB DEFAULT CHARSET=latin1"
    }, {
      "C> C C+",
      "grtdiff_alter_test.t1",
      "DROP TABLE IF EXISTS grtdiff_alter_test.t1",
      "CREATE TABLE grtdiff_alter_test.t1 (`id` int(11) DEFAULT NULL, `id2` int(11) DEFAULT NULL) ENGINE=InnoDB DEFAULT CHARSET=latin1",
      "CREATE TABLE grtdiff_alter_test.t1 (`id2` int(11) DEFAULT NULL, `id` int(11) DEFAULT NULL, t TEXT) ENGINE=InnoDB DEFAULT CHARSET=latin1"
    },{
      "C< C+ C",
      "grtdiff_alter_test.t1",
      "DROP TABLE IF EXISTS grtdiff_alter_test.t1",
      "CREATE TABLE grtdiff_alter_test.t1 (`id` int(11) DEFAULT NULL, `id2` int(11) DEFAULT NULL) ENGINE=InnoDB DEFAULT CHARSET=latin1",
      "CREATE TABLE grtdiff_alter_test.t1 (`id2` int(11) DEFAULT NULL, t TEXT, `id` int(11) DEFAULT NULL) ENGINE=InnoDB DEFAULT CHARSET=latin1"
    },{
      "C> C- C",
      "grtdiff_alter_test.t1",
      "DROP TABLE IF EXISTS grtdiff_alter_test.t1",
      "CREATE TABLE grtdiff_alter_test.t1 (`id` int(11) DEFAULT NULL, `id2` int(11) DEFAULT NULL, t TEXT) ENGINE=InnoDB DEFAULT CHARSET=latin1",
      "CREATE TABLE grtdiff_alter_test.t1 (t TEXT, `id` int(11) DEFAULT NULL) ENGINE=InnoDB DEFAULT CHARSET=latin1"
    },
    // TODO: test USING HASH and other indexKind values
    {
      "I(1)+",
      "grtdiff_alter_test.t1",
      "DROP TABLE IF EXISTS grtdiff_alter_test.t1",
      "CREATE TABLE grtdiff_alter_test.t1 (`id` int(11) DEFAULT NULL) ENGINE=InnoDB DEFAULT CHARSET=latin1",
      "CREATE TABLE grtdiff_alter_test.t1 (`id` int(11) DEFAULT NULL, KEY `idx1` (`id`)) ENGINE=InnoDB DEFAULT CHARSET=latin1"
    }, {
      "I(1)+ I(1)+",
      "grtdiff_alter_test.t1",
      "DROP TABLE IF EXISTS grtdiff_alter_test.t1",
      "CREATE TABLE grtdiff_alter_test.t1 (`id` int(11) DEFAULT NULL) ENGINE=InnoDB DEFAULT CHARSET=latin1",
      "CREATE TABLE grtdiff_alter_test.t1 (`id` int(11) DEFAULT NULL, KEY `idx1` (`id`), KEY `idx2` (`id`)) ENGINE=InnoDB DEFAULT CHARSET=latin1"
    }, {
      "I(2)+",
      "grtdiff_alter_test.t1",
      "DROP TABLE IF EXISTS grtdiff_alter_test.t1",
      "CREATE TABLE grtdiff_alter_test.t1 (`id` int(11) DEFAULT NULL, `id2` int(11) DEFAULT NULL) ENGINE=InnoDB DEFAULT CHARSET=latin1",
      "CREATE TABLE grtdiff_alter_test.t1 (`id` int(11) DEFAULT NULL, `id2` int(11) DEFAULT NULL, KEY `idx1` (`id`, `id2`)) ENGINE=InnoDB DEFAULT CHARSET=latin1"
    }, {
      "I(2)+ I(2)+",
      "grtdiff_alter_test.t1",
      "DROP TABLE IF EXISTS grtdiff_alter_test.t1",
      "CREATE TABLE grtdiff_alter_test.t1 (`id` int(11) DEFAULT NULL, `id2` int(11) DEFAULT NULL) ENGINE=InnoDB DEFAULT CHARSET=latin1",
      "CREATE TABLE grtdiff_alter_test.t1 (`id` int(11) DEFAULT NULL, `id2` int(11) DEFAULT NULL, KEY `idx1` (`id`, `id2`), KEY `idx2` (`id`, `id2`)) ENGINE=InnoDB DEFAULT CHARSET=latin1"
    }, {
      "I(2)-",
      "grtdiff_alter_test.t1",
      "DROP TABLE IF EXISTS grtdiff_alter_test.t1",
      "CREATE TABLE grtdiff_alter_test.t1 (`id` int(11) DEFAULT NULL, `id2` int(11) DEFAULT NULL, KEY `idx1` (`id`, `id2`)) ENGINE=InnoDB DEFAULT CHARSET=latin1",
      "CREATE TABLE grtdiff_alter_test.t1 (`id` int(11) DEFAULT NULL, `id2` int(11) DEFAULT NULL) ENGINE=InnoDB DEFAULT CHARSET=latin1"
    }, {
      "I(2)- I(2)-",
      "grtdiff_alter_test.t1",
      "DROP TABLE IF EXISTS grtdiff_alter_test.t1",
      "CREATE TABLE grtdiff_alter_test.t1 (`id` int(11) DEFAULT NULL, `id2` int(11) DEFAULT NULL, KEY `idx1` (`id`, `id2`), KEY `idx2` (`id`, `id2`)) ENGINE=InnoDB DEFAULT CHARSET=latin1",
      "CREATE TABLE grtdiff_alter_test.t1 (`id` int(11) DEFAULT NULL, `id2` int(11) DEFAULT NULL) ENGINE=InnoDB DEFAULT CHARSET=latin1"
    }, {
      "I(2)- I(2)- I(2)+ I(2)+",
      "grtdiff_alter_test.t1",
      "DROP TABLE IF EXISTS grtdiff_alter_test.t1",
      "CREATE TABLE grtdiff_alter_test.t1 (`id` int(11) DEFAULT NULL, `id2` int(11) DEFAULT NULL, KEY `idx1` (`id`, `id2`), KEY `idx2` (`id`, `id2`)) ENGINE=InnoDB DEFAULT CHARSET=latin1",
      "CREATE TABLE grtdiff_alter_test.t1 (`id` int(11) DEFAULT NULL, `id2` int(11) DEFAULT NULL, KEY `idx3` (`id`, `id2`), KEY `idx4` (`id`, `id2`)) ENGINE=InnoDB DEFAULT CHARSET=latin1"
    }, {
      "I(2)*",
      "grtdiff_alter_test.t1",
      "DROP TABLE IF EXISTS grtdiff_alter_test.t1",
      "CREATE TABLE grtdiff_alter_test.t1 (`id` int(11) DEFAULT NULL, `id2` int(11) DEFAULT NULL, KEY `idx1` (`id`, `id2`)) ENGINE=InnoDB DEFAULT CHARSET=latin1",
      "CREATE TABLE grtdiff_alter_test.t1 (`id` int(11) DEFAULT NULL, `id2` int(11) DEFAULT NULL, KEY `idx2` (`id`)) ENGINE=InnoDB DEFAULT CHARSET=latin1"
    }, {
      "I(1)* I(2)*",
      "grtdiff_alter_test.t1",
      "DROP TABLE IF EXISTS grtdiff_alter_test.t1",
      "CREATE TABLE grtdiff_alter_test.t1 (`id` int(11) DEFAULT NULL, `id2` int(11) DEFAULT NULL, KEY `idx1` (`id`), KEY `idx2` (`id`, `id2`)) ENGINE=InnoDB DEFAULT CHARSET=latin1",
      "CREATE TABLE grtdiff_alter_test.t1 (`id` int(11) DEFAULT NULL, `id2` int(11) DEFAULT NULL, KEY `idx1` (`id`, `id2`), KEY `idx2` (`id`)) ENGINE=InnoDB DEFAULT CHARSET=latin1"
    },
#if 0 // TODO: fix
    {
      "I(1)* I(2)*<",
      "grtdiff_alter_test.t1",
      "DROP TABLE IF EXISTS grtdiff_alter_test.t1",
      "CREATE TABLE grtdiff_alter_test.t1 (`id` int(11) DEFAULT NULL, `id2` int(11) DEFAULT NULL, KEY `idx1` (`id`), KEY `idx2` (`id`, `id2`)) ENGINE=InnoDB DEFAULT CHARSET=latin1",
      "CREATE TABLE grtdiff_alter_test.t1 (`id` int(11) DEFAULT NULL, `id2` int(11) DEFAULT NULL, KEY `idx2` (`id`), KEY `idx1` (`id`, `id2`)) ENGINE=InnoDB DEFAULT CHARSET=latin1"
    },
#endif
    {
      "PK(2)+",
      "grtdiff_alter_test.t1",
      "DROP TABLE IF EXISTS grtdiff_alter_test.t1",
      "CREATE TABLE grtdiff_alter_test.t1 (`id` int(11) NOT NULL DEFAULT '0', `id2` int(11) NOT NULL DEFAULT '0') ENGINE=InnoDB DEFAULT CHARSET=latin1",
      "CREATE TABLE grtdiff_alter_test.t1 (`id` int(11) NOT NULL DEFAULT '0', `id2` int(11) NOT NULL DEFAULT '0', PRIMARY KEY (`id`, `id2`)) ENGINE=InnoDB DEFAULT CHARSET=latin1"
    }, {
      "PK(2)-",
      "grtdiff_alter_test.t1",
      "DROP TABLE IF EXISTS grtdiff_alter_test.t1",
      "CREATE TABLE grtdiff_alter_test.t1 (`id` int(11) NOT NULL DEFAULT '0', `id2` int(11) NOT NULL DEFAULT '0', PRIMARY KEY (`id`, `id2`)) ENGINE=InnoDB DEFAULT CHARSET=latin1",
      "CREATE TABLE grtdiff_alter_test.t1 (`id` int(11) NOT NULL DEFAULT '0', `id2` int(11) NOT NULL DEFAULT '0') ENGINE=InnoDB DEFAULT CHARSET=latin1"
    }, {
      "PK(2)*",
      "grtdiff_alter_test.t1",
      "DROP TABLE IF EXISTS grtdiff_alter_test.t1",
      "CREATE TABLE grtdiff_alter_test.t1 (`id` int(11) NOT NULL DEFAULT '0', `id2` int(11) NOT NULL DEFAULT '0', PRIMARY KEY (`id`, `id2`)) ENGINE=InnoDB DEFAULT CHARSET=latin1",
      "CREATE TABLE grtdiff_alter_test.t1 (`id` int(11) NOT NULL DEFAULT '0', `id2` int(11) NOT NULL DEFAULT '0', PRIMARY KEY (`id`)) ENGINE=InnoDB DEFAULT CHARSET=latin1"
    }, {
      "PK(2)+ I(2)+",
      "grtdiff_alter_test.t1",
      "DROP TABLE IF EXISTS grtdiff_alter_test.t1",
      "CREATE TABLE grtdiff_alter_test.t1 (`id` int(11) NOT NULL DEFAULT '0', `id2` int(11) NOT NULL DEFAULT '0') ENGINE=InnoDB DEFAULT CHARSET=latin1",
      "CREATE TABLE grtdiff_alter_test.t1 (`id` int(11) NOT NULL DEFAULT '0', `id2` int(11) NOT NULL DEFAULT '0', PRIMARY KEY (`id`, `id2`), KEY `idx1` (`id`, `id2`)) ENGINE=InnoDB DEFAULT CHARSET=latin1"
    }, {
      "PK(2)- I(2)-",
      "grtdiff_alter_test.t1",
      "DROP TABLE IF EXISTS grtdiff_alter_test.t1",
      "CREATE TABLE grtdiff_alter_test.t1 (`id` int(11) NOT NULL DEFAULT '0', `id2` int(11) NOT NULL DEFAULT '0', PRIMARY KEY (`id`, `id2`), KEY `idx1` (`id`, `id2`)) ENGINE=InnoDB DEFAULT CHARSET=latin1",
      "CREATE TABLE grtdiff_alter_test.t1 (`id` int(11) NOT NULL DEFAULT '0', `id2` int(11) NOT NULL DEFAULT '0') ENGINE=InnoDB DEFAULT CHARSET=latin1"
    }, {
      "PK(2)* I(2)*",
      "grtdiff_alter_test.t1",
      "DROP TABLE IF EXISTS grtdiff_alter_test.t1",
      "CREATE TABLE grtdiff_alter_test.t1 (`id` int(11) NOT NULL DEFAULT '0', `id2` int(11) NOT NULL DEFAULT '0', PRIMARY KEY (`id`, `id2`), KEY `idx1` (`id`, `id2`)) ENGINE=InnoDB DEFAULT CHARSET=latin1",
      "CREATE TABLE grtdiff_alter_test.t1 (`id` int(11) NOT NULL DEFAULT '0', `id2` int(11) NOT NULL DEFAULT '0', PRIMARY KEY (`id`), KEY `idx1` (`id`)) ENGINE=InnoDB DEFAULT CHARSET=latin1"
    }, {
      "F+",
      "grtdiff_alter_test.t1",
      "DROP TABLE IF EXISTS grtdiff_alter_test.t1; DROP TABLE IF EXISTS grtdiff_alter_test.ref_t1;",

      "CREATE TABLE grtdiff_alter_test.ref_t1 (`id` int(11) NOT NULL DEFAULT '0', PRIMARY KEY (`id`)) ENGINE=InnoDB DEFAULT CHARSET=latin1;"
      "CREATE TABLE grtdiff_alter_test.t1 (`id` int(11) NOT NULL DEFAULT '0', PRIMARY KEY (`id`)) ENGINE=InnoDB DEFAULT CHARSET=latin1;",

      "CREATE TABLE grtdiff_alter_test.ref_t1 (`id` int(11) NOT NULL DEFAULT '0', PRIMARY KEY (`id`)) ENGINE=InnoDB DEFAULT CHARSET=latin1;"
      "CREATE TABLE grtdiff_alter_test.t1 (`id` int(11) NOT NULL DEFAULT '0', PRIMARY KEY (`id`), CONSTRAINT `c1` FOREIGN KEY (`id`) REFERENCES `grtdiff_alter_test`.`ref_t1` (`id`) ) ENGINE=InnoDB DEFAULT CHARSET=latin1"
    }, {
      "F+ F+",
      "grtdiff_alter_test.t1",
      "DROP TABLE IF EXISTS grtdiff_alter_test.t1; DROP TABLE IF EXISTS grtdiff_alter_test.ref_t1; DROP TABLE IF EXISTS grtdiff_alter_test.ref_t2;",

      "CREATE TABLE grtdiff_alter_test.ref_t1 (`id` int(11) NOT NULL DEFAULT '0', PRIMARY KEY (`id`)) ENGINE=InnoDB DEFAULT CHARSET=latin1;"
      "CREATE TABLE grtdiff_alter_test.ref_t2 (`id` int(11) NOT NULL DEFAULT '0', PRIMARY KEY (`id`)) ENGINE=InnoDB DEFAULT CHARSET=latin1;"
      "CREATE TABLE grtdiff_alter_test.t1 (`id` int(11) NOT NULL DEFAULT '0', PRIMARY KEY (`id`)) ENGINE=InnoDB DEFAULT CHARSET=latin1;",

      "CREATE TABLE grtdiff_alter_test.ref_t1 (`id` int(11) NOT NULL DEFAULT '0', PRIMARY KEY (`id`)) ENGINE=InnoDB DEFAULT CHARSET=latin1;"
      "CREATE TABLE grtdiff_alter_test.ref_t2 (`id` int(11) NOT NULL DEFAULT '0', PRIMARY KEY (`id`)) ENGINE=InnoDB DEFAULT CHARSET=latin1;"
      "CREATE TABLE grtdiff_alter_test.t1 (`id` int(11) NOT NULL DEFAULT '0', PRIMARY KEY (`id`), CONSTRAINT `c1` FOREIGN KEY (`id`) REFERENCES `grtdiff_alter_test`.`ref_t1` (`id`), CONSTRAINT `c2` FOREIGN KEY (`id`) REFERENCES `grtdiff_alter_test`.`ref_t2` (`id`) ) ENGINE=InnoDB DEFAULT CHARSET=latin1"
    }, {
      "F-",
      "grtdiff_alter_test.t1",
      "DROP TABLE IF EXISTS grtdiff_alter_test.t1; DROP TABLE IF EXISTS grtdiff_alter_test.ref_t1;",

      "CREATE TABLE grtdiff_alter_test.ref_t1 (`id` int(11) NOT NULL DEFAULT '0', PRIMARY KEY (`id`)) ENGINE=InnoDB DEFAULT CHARSET=latin1;"
      "CREATE TABLE grtdiff_alter_test.t1 (`id` int(11) NOT NULL DEFAULT '0', PRIMARY KEY (`id`), CONSTRAINT `c1` FOREIGN KEY (`id`) REFERENCES `grtdiff_alter_test`.`ref_t1` (`id`) ) ENGINE=InnoDB DEFAULT CHARSET=latin1",

      "CREATE TABLE grtdiff_alter_test.ref_t1 (`id` int(11) NOT NULL DEFAULT '0', PRIMARY KEY (`id`)) ENGINE=InnoDB DEFAULT CHARSET=latin1;"
      "CREATE TABLE grtdiff_alter_test.t1 (`id` int(11) NOT NULL DEFAULT '0', PRIMARY KEY (`id`)) ENGINE=InnoDB DEFAULT CHARSET=latin1;"
    }, {
      "F- F-",
      "grtdiff_alter_test.t1",
      "DROP TABLE IF EXISTS grtdiff_alter_test.t1; DROP TABLE IF EXISTS grtdiff_alter_test.ref_t1; DROP TABLE IF EXISTS grtdiff_alter_test.ref_t2;",

      "CREATE TABLE grtdiff_alter_test.ref_t1 (`id` int(11) NOT NULL DEFAULT '0', PRIMARY KEY (`id`)) ENGINE=InnoDB DEFAULT CHARSET=latin1;"
      "CREATE TABLE grtdiff_alter_test.ref_t2 (`id` int(11) NOT NULL DEFAULT '0', PRIMARY KEY (`id`)) ENGINE=InnoDB DEFAULT CHARSET=latin1;"
      "CREATE TABLE grtdiff_alter_test.t1 (`id` int(11) NOT NULL DEFAULT '0', PRIMARY KEY (`id`), CONSTRAINT `c1` FOREIGN KEY (`id`) REFERENCES `grtdiff_alter_test`.`ref_t1` (`id`), CONSTRAINT `c2` FOREIGN KEY (`id`) REFERENCES `grtdiff_alter_test`.`ref_t2` (`id`) ) ENGINE=InnoDB DEFAULT CHARSET=latin1",

      "CREATE TABLE grtdiff_alter_test.ref_t1 (`id` int(11) NOT NULL DEFAULT '0', PRIMARY KEY (`id`)) ENGINE=InnoDB DEFAULT CHARSET=latin1;"
      "CREATE TABLE grtdiff_alter_test.ref_t2 (`id` int(11) NOT NULL DEFAULT '0', PRIMARY KEY (`id`)) ENGINE=InnoDB DEFAULT CHARSET=latin1;"
      "CREATE TABLE grtdiff_alter_test.t1 (`id` int(11) NOT NULL DEFAULT '0', PRIMARY KEY (`id`)) ENGINE=InnoDB DEFAULT CHARSET=latin1;"
    }, {
      "F+ F-",
      "grtdiff_alter_test.t1",
      "DROP TABLE IF EXISTS grtdiff_alter_test.t1; DROP TABLE IF EXISTS grtdiff_alter_test.ref_t1; DROP TABLE IF EXISTS grtdiff_alter_test.ref_t2;",

      "CREATE TABLE grtdiff_alter_test.ref_t1 (`id` int(11) NOT NULL DEFAULT '0', PRIMARY KEY (`id`)) ENGINE=InnoDB DEFAULT CHARSET=latin1;"
      "CREATE TABLE grtdiff_alter_test.ref_t2 (`id` int(11) NOT NULL DEFAULT '0', PRIMARY KEY (`id`)) ENGINE=InnoDB DEFAULT CHARSET=latin1;"
      "CREATE TABLE grtdiff_alter_test.t1 (`id` int(11) NOT NULL DEFAULT '0', PRIMARY KEY (`id`), CONSTRAINT `c1` FOREIGN KEY (`id`) REFERENCES `grtdiff_alter_test`.`ref_t1` (`id`)) ENGINE=InnoDB DEFAULT CHARSET=latin1",

      "CREATE TABLE grtdiff_alter_test.ref_t1 (`id` int(11) NOT NULL DEFAULT '0', PRIMARY KEY (`id`)) ENGINE=InnoDB DEFAULT CHARSET=latin1;"
      "CREATE TABLE grtdiff_alter_test.ref_t2 (`id` int(11) NOT NULL DEFAULT '0', PRIMARY KEY (`id`)) ENGINE=InnoDB DEFAULT CHARSET=latin1;"
      "CREATE TABLE grtdiff_alter_test.t1 (`id` int(11) NOT NULL DEFAULT '0', PRIMARY KEY (`id`), CONSTRAINT `c1` FOREIGN KEY (`id`) REFERENCES `grtdiff_alter_test`.`ref_t2` (`id`)) ENGINE=InnoDB DEFAULT CHARSET=latin1"
    }, {
      "F+ F-",
      "grtdiff_alter_test.t1",
      "DROP TABLE IF EXISTS grtdiff_alter_test.t1; DROP TABLE IF EXISTS grtdiff_alter_test.ref_t1; DROP TABLE IF EXISTS grtdiff_alter_test.ref_t2;",

      "CREATE TABLE grtdiff_alter_test.ref_t1 (`id` int(11) NOT NULL DEFAULT '0', PRIMARY KEY (`id`)) ENGINE=InnoDB DEFAULT CHARSET=latin1;"
      "CREATE TABLE grtdiff_alter_test.ref_t2 (`id` int(11) NOT NULL DEFAULT '0', PRIMARY KEY (`id`)) ENGINE=InnoDB DEFAULT CHARSET=latin1;"
      "CREATE TABLE grtdiff_alter_test.t1 (`id` int(11) NOT NULL DEFAULT '0', PRIMARY KEY (`id`), CONSTRAINT `c1` FOREIGN KEY (`id`) REFERENCES `grtdiff_alter_test`.`ref_t1` (`id`)) ENGINE=InnoDB DEFAULT CHARSET=latin1",

      "CREATE TABLE grtdiff_alter_test.ref_t1 (`id` int(11) NOT NULL DEFAULT '0', PRIMARY KEY (`id`)) ENGINE=InnoDB DEFAULT CHARSET=latin1;"
      "CREATE TABLE grtdiff_alter_test.ref_t2 (`id` int(11) NOT NULL DEFAULT '0', PRIMARY KEY (`id`)) ENGINE=InnoDB DEFAULT CHARSET=latin1;"
      "CREATE TABLE grtdiff_alter_test.t1 (`id` int(11) NOT NULL DEFAULT '0', PRIMARY KEY (`id`), CONSTRAINT `c2` FOREIGN KEY (`id`) REFERENCES `grtdiff_alter_test`.`ref_t2` (`id`)) ENGINE=InnoDB DEFAULT CHARSET=latin1"
    }, {
      "F+ F-",
      "grtdiff_alter_test.t1",
      "DROP TABLE IF EXISTS grtdiff_alter_test.t1; DROP TABLE IF EXISTS grtdiff_alter_test.ref_t1; DROP TABLE IF EXISTS grtdiff_alter_test.ref_t2;",

      "CREATE TABLE grtdiff_alter_test.ref_t1 (`id` int(11) NOT NULL DEFAULT '0', PRIMARY KEY (`id`)) ENGINE=InnoDB DEFAULT CHARSET=latin1;"
      "CREATE TABLE grtdiff_alter_test.ref_t2 (`id` int(11) NOT NULL DEFAULT '0', PRIMARY KEY (`id`)) ENGINE=InnoDB DEFAULT CHARSET=latin1;"
      "CREATE TABLE grtdiff_alter_test.t1 (`id` int(11) NOT NULL DEFAULT '0', PRIMARY KEY (`id`), CONSTRAINT `c1` FOREIGN KEY (`id`) REFERENCES `grtdiff_alter_test`.`ref_t1` (`id`)) ENGINE=InnoDB DEFAULT CHARSET=latin1",

      "CREATE TABLE grtdiff_alter_test.ref_t1 (`id` int(11) NOT NULL DEFAULT '0', PRIMARY KEY (`id`)) ENGINE=InnoDB DEFAULT CHARSET=latin1;"
      "CREATE TABLE grtdiff_alter_test.ref_t2 (`id` int(11) NOT NULL DEFAULT '0', PRIMARY KEY (`id`)) ENGINE=InnoDB DEFAULT CHARSET=latin1;"
      "CREATE TABLE grtdiff_alter_test.t1 (`id` int(11) NOT NULL DEFAULT '0', PRIMARY KEY (`id`), CONSTRAINT `c2` FOREIGN KEY (`id`) REFERENCES `grtdiff_alter_test`.`ref_t1` (`id`)) ENGINE=InnoDB DEFAULT CHARSET=latin1"
    }, {
      "F+ F+ F-",
      "grtdiff_alter_test.t1",
      "DROP TABLE IF EXISTS grtdiff_alter_test.t1; DROP TABLE IF EXISTS grtdiff_alter_test.ref_t1; DROP TABLE IF EXISTS grtdiff_alter_test.ref_t2;",

      "CREATE TABLE grtdiff_alter_test.ref_t1 (`id` int(11) NOT NULL DEFAULT '0', PRIMARY KEY (`id`)) ENGINE=InnoDB DEFAULT CHARSET=latin1;"
      "CREATE TABLE grtdiff_alter_test.ref_t2 (`id` int(11) NOT NULL DEFAULT '0', PRIMARY KEY (`id`)) ENGINE=InnoDB DEFAULT CHARSET=latin1;"
      "CREATE TABLE grtdiff_alter_test.t1 (`id` int(11) NOT NULL DEFAULT '0', PRIMARY KEY (`id`), CONSTRAINT `c1` FOREIGN KEY (`id`) REFERENCES `grtdiff_alter_test`.`ref_t1` (`id`)) ENGINE=InnoDB DEFAULT CHARSET=latin1",

      "CREATE TABLE grtdiff_alter_test.ref_t1 (`id` int(11) NOT NULL DEFAULT '0', PRIMARY KEY (`id`)) ENGINE=InnoDB DEFAULT CHARSET=latin1;"
      "CREATE TABLE grtdiff_alter_test.ref_t2 (`id` int(11) NOT NULL DEFAULT '0', PRIMARY KEY (`id`)) ENGINE=InnoDB DEFAULT CHARSET=latin1;"
      "CREATE TABLE grtdiff_alter_test.t1 (`id` int(11) NOT NULL DEFAULT '0', PRIMARY KEY (`id`), CONSTRAINT `c2` FOREIGN KEY (`id`) REFERENCES `grtdiff_alter_test`.`ref_t1` (`id`), CONSTRAINT `c1` FOREIGN KEY (`id`) REFERENCES `grtdiff_alter_test`.`ref_t2` (`id`)) ENGINE=InnoDB DEFAULT CHARSET=latin1"
    }, {
      "F+ F+ F- (2)",
      "grtdiff_alter_test.t1",
      "DROP TABLE IF EXISTS grtdiff_alter_test.t1; DROP TABLE IF EXISTS grtdiff_alter_test.ref_t1; DROP TABLE IF EXISTS grtdiff_alter_test.ref_t2;",

      "CREATE TABLE grtdiff_alter_test.ref_t1 (`id` int(11) NOT NULL DEFAULT '0', PRIMARY KEY (`id`)) ENGINE=InnoDB DEFAULT CHARSET=latin1;"
      "CREATE TABLE grtdiff_alter_test.ref_t2 (`id` int(11) NOT NULL DEFAULT '0', PRIMARY KEY (`id`)) ENGINE=InnoDB DEFAULT CHARSET=latin1;"
      "CREATE TABLE grtdiff_alter_test.t1 (`id` int(11) NOT NULL DEFAULT '0', PRIMARY KEY (`id`), CONSTRAINT `c2` FOREIGN KEY (`id`) REFERENCES `grtdiff_alter_test`.`ref_t1` (`id`), CONSTRAINT `c1` FOREIGN KEY (`id`) REFERENCES `grtdiff_alter_test`.`ref_t2` (`id`)) ENGINE=InnoDB DEFAULT CHARSET=latin1",

      "CREATE TABLE grtdiff_alter_test.ref_t1 (`id` int(11) NOT NULL DEFAULT '0', PRIMARY KEY (`id`)) ENGINE=InnoDB DEFAULT CHARSET=latin1;"
      "CREATE TABLE grtdiff_alter_test.ref_t2 (`id` int(11) NOT NULL DEFAULT '0', PRIMARY KEY (`id`)) ENGINE=InnoDB DEFAULT CHARSET=latin1;"
      "CREATE TABLE grtdiff_alter_test.t1 (`id` int(11) NOT NULL DEFAULT '0', PRIMARY KEY (`id`), CONSTRAINT `c1` FOREIGN KEY (`id`) REFERENCES `grtdiff_alter_test`.`ref_t1` (`id`)) ENGINE=InnoDB DEFAULT CHARSET=latin1"
    }, {
      "Rename table",
      "grtdiff_alter_test.t1",
      "DROP TABLE IF EXISTS grtdiff_alter_test.t1; DROP TABLE IF EXISTS grtdiff_alter_test.t2;",
      "CREATE TABLE grtdiff_alter_test.t1 (`id` int(11) NOT NULL DEFAULT '0') ENGINE=InnoDB DEFAULT CHARSET=latin1",
      "CREATE TABLE grtdiff_alter_test.t2 (`id` int(11) NOT NULL DEFAULT '0') ENGINE=InnoDB DEFAULT CHARSET=latin1"
    }, {
      "Change ENGINE attribute",
      "grtdiff_alter_test.t1",
      "DROP TABLE IF EXISTS grtdiff_alter_test.t1;",
      "CREATE TABLE grtdiff_alter_test.t1 (`id` int(11) NOT NULL DEFAULT '0') ENGINE=InnoDB DEFAULT CHARSET=latin1",
      "CREATE TABLE grtdiff_alter_test.t1 (`id` int(11) NOT NULL DEFAULT '0') ENGINE=MyISAM DEFAULT CHARSET=latin1"
    }, {
      "Change COMMENT attribute",
      "grtdiff_alter_test.t1",
      "DROP TABLE IF EXISTS grtdiff_alter_test.t1;",
      "CREATE DATABASE IF NOT EXISTS grtdiff_alter_test;",
      "CREATE TABLE grtdiff_alter_test.t1 (`id` int(11) NOT NULL DEFAULT '0') ENGINE=MyISAM ENGINE=InnoDB DEFAULT CHARSET=latin1 COMMENT='some comment'"
    }, {
    // this attribute is currently ignored during comparison
    //  "Change AUTO_INCREMENT attribute",
    //  "grtdiff_alter_test.t1",
    //  "DROP TABLE IF EXISTS grtdiff_alter_test.t1;",
    //  "CREATE TABLE grtdiff_alter_test.t1 (`id` int(11) NOT NULL DEFAULT '0') ENGINE=MyISAM DEFAULT CHARSET=latin1",
    //  "CREATE TABLE grtdiff_alter_test.t1 (`id` int(11) NOT NULL DEFAULT '0') ENGINE=MyISAM DEFAULT CHARSET=latin1 AUTO_INCREMENT = 2"
    //}, {
      "Change DELAY_KEY_WRITE attribute",
      "grtdiff_alter_test.t1",
      "DROP TABLE IF EXISTS grtdiff_alter_test.t1;",
      "CREATE TABLE grtdiff_alter_test.t1 (`id` int(11) NOT NULL DEFAULT '0') ENGINE=InnoDB DEFAULT CHARSET=latin1",
      "CREATE TABLE grtdiff_alter_test.t1 (`id` int(11) NOT NULL DEFAULT '0') ENGINE=InnoDB DEFAULT CHARSET=latin1 DELAY_KEY_WRITE = 1"
    }, {
#if 0  // TODO: need a fix from rev-eng

      "Change UNION, INSERT_METHOD attribute",
      "grtdiff_alter_test.t1",
      "DROP TABLE IF EXISTS grtdiff_alter_test.t1; DROP TABLE IF EXISTS grtdiff_alter_test.t2; DROP TABLE IF EXISTS grtdiff_alter_test.t3;",
      "CREATE TABLE grtdiff_alter_test.t1 (`id` int(11) NOT NULL DEFAULT '0') ENGINE=MyISAM DEFAULT CHARSET=latin1;"
      "CREATE TABLE grtdiff_alter_test.t2 (`id` int(11) NOT NULL DEFAULT '0') ENGINE=MyISAM DEFAULT CHARSET=latin1;"
      "CREATE TABLE grtdiff_alter_test.t3 (`id` int(11) NOT NULL DEFAULT '0') ENGINE=MyISAM DEFAULT CHARSET=latin1;"
      ,
      "CREATE TABLE grtdiff_alter_test.t1 (`id` int(11) NOT NULL DEFAULT '0') ENGINE=MyISAM DEFAULT CHARSET=latin1;"
      "CREATE TABLE grtdiff_alter_test.t2 (`id` int(11) NOT NULL DEFAULT '0') ENGINE=MyISAM DEFAULT CHARSET=latin1;"
      "CREATE TABLE grtdiff_alter_test.t3 (`id` int(11) NOT NULL DEFAULT '0') ENGINE=MERGE UNION=(grtdiff_alter_test.t1,grtdiff_alter_test.t2) INSERT_METHOD=LAST DEFAULT CHARSET=latin1;"
    }, {
#endif
      "Change CHARACTER SET attribute",
      "grtdiff_alter_test.t1",
      "DROP TABLE IF EXISTS grtdiff_alter_test.t1;",
      "CREATE TABLE grtdiff_alter_test.t1 (`id` int(11) NOT NULL DEFAULT '0') ENGINE=MyISAM DEFAULT CHARSET=latin1",
      "CREATE TABLE grtdiff_alter_test.t1 (`id` int(11) NOT NULL DEFAULT '0') ENGINE=MyISAM DEFAULT CHARSET=utf8"
    }, {
      "Change COLLATE attribute",
      "grtdiff_alter_test.t1",
      "DROP TABLE IF EXISTS grtdiff_alter_test.t1;",
      "CREATE TABLE grtdiff_alter_test.t1 (`id` int(11) NOT NULL DEFAULT '0') ENGINE=MyISAM DEFAULT CHARSET=utf8 COLLATE=utf8_unicode_ci",
      "CREATE TABLE grtdiff_alter_test.t1 (`id` int(11) NOT NULL DEFAULT '0') ENGINE=MyISAM DEFAULT CHARSET=utf8 COLLATE=utf8_bin"
    }, {
      "Change PACK_KEYS attribute",
      "grtdiff_alter_test.t1",
      "DROP TABLE IF EXISTS grtdiff_alter_test.t1;",
      "CREATE TABLE grtdiff_alter_test.t1 (`id` int(11) NOT NULL DEFAULT '0') ENGINE=MyISAM DEFAULT CHARSET=latin1",
      "CREATE TABLE grtdiff_alter_test.t1 (`id` int(11) NOT NULL DEFAULT '0') ENGINE=MyISAM DEFAULT CHARSET=latin1 PACK_KEYS = 1"
    }, {
      "Change CHECKSUM attribute",
      "grtdiff_alter_test.t1",
      "DROP TABLE IF EXISTS grtdiff_alter_test.t1;",
      "CREATE TABLE grtdiff_alter_test.t1 (`id` int(11) NOT NULL DEFAULT '0') ENGINE=MyISAM DEFAULT CHARSET=latin1",
      "CREATE TABLE grtdiff_alter_test.t1 (`id` int(11) NOT NULL DEFAULT '0') ENGINE=MyISAM DEFAULT CHARSET=latin1 CHECKSUM = 1"
    }, {
      "Change ROW_FORMAT attribute",
      "grtdiff_alter_test.t1",
      "DROP TABLE IF EXISTS grtdiff_alter_test.t1;",
      "CREATE TABLE grtdiff_alter_test.t1 (`id` int(11) NOT NULL DEFAULT '0') ENGINE=MyISAM DEFAULT CHARSET=latin1",
      "CREATE TABLE grtdiff_alter_test.t1 (`id` int(11) NOT NULL DEFAULT '0') ENGINE=MyISAM DEFAULT CHARSET=latin1 ROW_FORMAT = COMPRESSED"
    }, {
      "Change AVG_ROW_LENGTH attribute",
      "grtdiff_alter_test.t1",
      "DROP TABLE IF EXISTS grtdiff_alter_test.t1;",
      "CREATE TABLE grtdiff_alter_test.t1 (`id` int(11) NOT NULL DEFAULT '0') ENGINE=MyISAM DEFAULT CHARSET=latin1",
      "CREATE TABLE grtdiff_alter_test.t1 (`id` int(11) NOT NULL DEFAULT '0') ENGINE=MyISAM DEFAULT CHARSET=latin1 AVG_ROW_LENGTH = 101"
    }, {
      "Change MIN_ROWS attribute",
      "grtdiff_alter_test.t1",
      "DROP TABLE IF EXISTS grtdiff_alter_test.t1;",
      "CREATE TABLE grtdiff_alter_test.t1 (`id` int(11) NOT NULL DEFAULT '0') ENGINE=MyISAM DEFAULT CHARSET=latin1",
      "CREATE TABLE grtdiff_alter_test.t1 (`id` int(11) NOT NULL DEFAULT '0') ENGINE=MyISAM DEFAULT CHARSET=latin1 MIN_ROWS = 2"
    }, {
      "Change MAX_ROWS attribute",
      "grtdiff_alter_test.t1",
      "DROP TABLE IF EXISTS grtdiff_alter_test.t1;",
      "CREATE TABLE grtdiff_alter_test.t1 (`id` int(11) NOT NULL DEFAULT '0') ENGINE=MyISAM DEFAULT CHARSET=latin1",
      "CREATE TABLE grtdiff_alter_test.t1 (`id` int(11) NOT NULL DEFAULT '0') ENGINE=MyISAM DEFAULT CHARSET=latin1 MAX_ROWS = 200"
    }, {
      "a test for bug #35265",
      "grtdiff_alter_test.table1",
      "DROP TABLE IF EXISTS grtdiff_alter_test.table2; DROP TABLE IF EXISTS grtdiff_alter_test.table1;",
      "CREATE  TABLE IF NOT EXISTS `grtdiff_alter_test`.`table2` ("
        " `idtable2` INT(11) NOT NULL,"
        " PRIMARY KEY (`idtable2`))"
        " ENGINE = InnoDB DEFAULT CHARSET=latin1;"
      "CREATE  TABLE IF NOT EXISTS `grtdiff_alter_test`.`table1` ("
        " `idtable1` INT(11) NOT NULL ,"
        " `table2_idtable2` INT(11) NULL ,"
        " PRIMARY KEY (`idtable1`) ,"
        " INDEX fk_table1_table2 (`table2_idtable2` ASC) ,"
        " CONSTRAINT `fk_table1_table2`"
        " FOREIGN KEY (`table2_idtable2` )"
        " REFERENCES `grtdiff_alter_test`.`table2` (`idtable2` )"
        " ON DELETE NO ACTION"
        " ON UPDATE NO ACTION)"
        " ENGINE = InnoDB DEFAULT CHARSET=latin1;",
      "CREATE  TABLE IF NOT EXISTS `grtdiff_alter_test`.`table1` ("
        " `idtable1` INT(11) NOT NULL ,"
        " PRIMARY KEY (`idtable1`) )"
        " ENGINE = InnoDB DEFAULT CHARSET=latin1;"
      "CREATE  TABLE IF NOT EXISTS `grtdiff_alter_test`.`table2` ("
        " `idtable2` INT(11) NOT NULL ,"
        " `table1_idtable1` INT(11) NULL ,"
        " PRIMARY KEY (`idtable2`) ,"
        " INDEX fk_table2_table1 (`table1_idtable1` ASC) ,"
        " CONSTRAINT `fk_table2_table1`"
          " FOREIGN KEY (`table1_idtable1` )"
          " REFERENCES `grtdiff_alter_test`.`table1` (`idtable1` )"
          " ON DELETE NO ACTION"
          " ON UPDATE NO ACTION)"
      " ENGINE = InnoDB DEFAULT CHARSET=latin1;"
    }, {
      "a test for bug #36674",
      "grtdiff_alter_test.table1",
      "DROP TABLE IF EXISTS grtdiff_alter_test.table2; DROP TABLE IF EXISTS grtdiff_alter_test.table1;",

      "CREATE  TABLE IF NOT EXISTS `grtdiff_alter_test`.`table1` ("
      "  `idtable1` INT(11) NOT NULL ,"
      "  PRIMARY KEY (`idtable1`) )"
      "ENGINE = InnoDB DEFAULT CHARSET=latin1;"
      "CREATE  TABLE IF NOT EXISTS `grtdiff_alter_test`.`table2` ("
      "  `idtable2` INT(11) NOT NULL ,"
      "  `t1` INT(11) NULL ,"
      "  PRIMARY KEY (`idtable2`) )"
      "ENGINE = InnoDB DEFAULT CHARSET=latin1;",
      "CREATE  TABLE IF NOT EXISTS `grtdiff_alter_test`.`table1` ("
      "  `idtable1` INT(11) NOT NULL ,"
      "  PRIMARY KEY (`idtable1`) )"
      "ENGINE = InnoDB DEFAULT CHARSET=latin1;"
      "CREATE  TABLE IF NOT EXISTS `grtdiff_alter_test`.`table2` ("
      "  `idtable2` INT(11) NOT NULL ,"
      "  `t1` INT(11) NULL ,"
      "  PRIMARY KEY (`idtable2`) ,"
      "  INDEX fk_table2_table1 (`t1` ASC) ,"
      "  CONSTRAINT `fk_table2_table1`"
      "    FOREIGN KEY (`t1` )"
      "    REFERENCES `grtdiff_alter_test`.`table1` (`idtable1` )"
      "    ON DELETE NO ACTION"
      "    ON UPDATE NO ACTION)"
      "ENGINE = InnoDB DEFAULT CHARSET=latin1;"
    },
#endif  // end of TABLE_TESTS
#if TABLE_PARTITION_TESTS
    {
      "Add HASH partitioning",
      "grtdiff_alter_test.t1",
      "DROP TABLE IF EXISTS grtdiff_alter_test.t1;",
      "CREATE TABLE grtdiff_alter_test.t1 (`id` int(11) NOT NULL DEFAULT '0') ENGINE=InnoDB DEFAULT CHARSET=latin1",
      "CREATE TABLE grtdiff_alter_test.t1 (`id` int(11) NOT NULL DEFAULT '0') ENGINE=InnoDB DEFAULT CHARSET=latin1"
      " PARTITION BY HASH (id) PARTITIONS 6"
    }, {
      "Add KEY partitioning",
      "grtdiff_alter_test.t1",
      "DROP TABLE IF EXISTS grtdiff_alter_test.t1;",
      "CREATE TABLE grtdiff_alter_test.t1 (`id` int(11) NOT NULL DEFAULT '0', PRIMARY KEY (id)) ENGINE=InnoDB DEFAULT CHARSET=latin1",
      "CREATE TABLE grtdiff_alter_test.t1 (`id` int(11) NOT NULL DEFAULT '0', PRIMARY KEY (id)) ENGINE=InnoDB DEFAULT CHARSET=latin1"
      " PARTITION BY KEY (id) PARTITIONS 6"
    }, {
      "Drop partitioning",
      "grtdiff_alter_test.t1",
      "DROP TABLE IF EXISTS grtdiff_alter_test.t1;",
      "CREATE TABLE grtdiff_alter_test.t1 (`id` int(11) NOT NULL DEFAULT '0') ENGINE=InnoDB DEFAULT CHARSET=latin1"
      " PARTITION BY HASH (id) PARTITIONS 6",
      "CREATE TABLE grtdiff_alter_test.t1 (`id` int(11) NOT NULL DEFAULT '0') ENGINE=InnoDB DEFAULT CHARSET=latin1"
    }, {
      "Partition coalescing",
      "grtdiff_alter_test.t1",
      "DROP TABLE IF EXISTS grtdiff_alter_test.t1;",
      "CREATE TABLE grtdiff_alter_test.t1 (`id` int(11) NOT NULL DEFAULT '0') ENGINE=InnoDB DEFAULT CHARSET=latin1"
      " PARTITION BY HASH (id) PARTITIONS 6",
      "CREATE TABLE grtdiff_alter_test.t1 (`id` int(11) NOT NULL DEFAULT '0') ENGINE=InnoDB DEFAULT CHARSET=latin1"
      " PARTITION BY HASH (id) PARTITIONS 4"
    }, {
      "Partition splitting",
      "grtdiff_alter_test.t1",
      "DROP TABLE IF EXISTS grtdiff_alter_test.t1;",
      "CREATE TABLE grtdiff_alter_test.t1 (`id` int(11) NOT NULL DEFAULT '0') ENGINE=InnoDB DEFAULT CHARSET=latin1"
      " PARTITION BY HASH (id) PARTITIONS 4",
      "CREATE TABLE grtdiff_alter_test.t1 (`id` int(11) NOT NULL DEFAULT '0') ENGINE=InnoDB DEFAULT CHARSET=latin1"
      " PARTITION BY HASH (id) PARTITIONS 6"
    }, {
      "Add range partitioning ",
      "grtdiff_alter_test.t1",
      "DROP TABLE IF EXISTS grtdiff_alter_test.t1;",

      "CREATE TABLE grtdiff_alter_test.t1 (id int(11) NOT NULL DEFAULT '0', hired DATE NOT NULL)"
      " ENGINE=InnoDB DEFAULT CHARSET=latin1",

      "CREATE TABLE grtdiff_alter_test.t1 (id int(11) NOT NULL DEFAULT '0', hired DATE NOT NULL)"
      " ENGINE=InnoDB DEFAULT CHARSET=latin1"
      " PARTITION BY RANGE(YEAR(hired)) ("
      " PARTITION p1 VALUES LESS THAN (1991) ENGINE = InnoDB,"
      " PARTITION p2 VALUES LESS THAN (1996) ENGINE = InnoDB,"
      " PARTITION p3 VALUES LESS THAN (2001) ENGINE = InnoDB,"
      " PARTITION p4 VALUES LESS THAN (2005) ENGINE = InnoDB,"
      " PARTITION p5 VALUES LESS THAN (MAXVALUE) ENGINE = InnoDB)"
    }, {
      "Remove range partitioning ",
      "grtdiff_alter_test.t1",
      "DROP TABLE IF EXISTS grtdiff_alter_test.t1;",

      "CREATE TABLE grtdiff_alter_test.t1 (id int(11) NOT NULL DEFAULT '0', hired DATE NOT NULL)"
      " ENGINE=InnoDB DEFAULT CHARSET=latin1"
      " PARTITION BY RANGE(YEAR(hired)) ("
      " PARTITION p1 VALUES LESS THAN (1991) ENGINE = InnoDB,"
      " PARTITION p2 VALUES LESS THAN (1996) ENGINE = InnoDB,"
      " PARTITION p3 VALUES LESS THAN (2001) ENGINE = InnoDB,"
      " PARTITION p4 VALUES LESS THAN (2005) ENGINE = InnoDB)",

      "CREATE TABLE grtdiff_alter_test.t1 (id int(11) NOT NULL DEFAULT '0', hired DATE NOT NULL)"
      " ENGINE=InnoDB DEFAULT CHARSET=latin1"
    }, {
      "Range partitioning: change expression, partition LESS THAN values ",
      "grtdiff_alter_test.t1",
      "DROP TABLE IF EXISTS grtdiff_alter_test.t1;",

      "CREATE TABLE grtdiff_alter_test.t1 (id int(11) NOT NULL DEFAULT '0', hired DATE NOT NULL)"
      " ENGINE=InnoDB DEFAULT CHARSET=latin1"
      " PARTITION BY RANGE(YEAR(hired)) ("
      " PARTITION p1 VALUES LESS THAN (2) ENGINE = InnoDB,"
      " PARTITION p2 VALUES LESS THAN (5) ENGINE = InnoDB,"
      " PARTITION p3 VALUES LESS THAN (10) ENGINE = InnoDB,"
      " PARTITION p4 VALUES LESS THAN (MAXVALUE) ENGINE = InnoDB)",

      "CREATE TABLE grtdiff_alter_test.t1 (id int(11) NOT NULL DEFAULT '0', hired DATE NOT NULL)"
      " ENGINE=InnoDB DEFAULT CHARSET=latin1"
      " PARTITION BY RANGE(MONTH(hired)) ("
      " PARTITION p1 VALUES LESS THAN (1991) ENGINE = InnoDB,"
      " PARTITION p2 VALUES LESS THAN (1996) ENGINE = InnoDB,"
      " PARTITION p3 VALUES LESS THAN (2001) ENGINE = InnoDB,"
      " PARTITION p4 VALUES LESS THAN (2005) ENGINE = InnoDB)"
    }, {
      "Range partitioning: add partition",
      "grtdiff_alter_test.t1",
      "DROP TABLE IF EXISTS grtdiff_alter_test.t1;",

      "CREATE TABLE grtdiff_alter_test.t1 (id int(11) NOT NULL DEFAULT '0', hired DATE NOT NULL)"
      " ENGINE=InnoDB DEFAULT CHARSET=latin1"
      " PARTITION BY RANGE(YEAR(hired)) ("
      " PARTITION p1 VALUES LESS THAN (6) ENGINE = InnoDB,"
      " PARTITION p2 VALUES LESS THAN (9) ENGINE = InnoDB)",

      "CREATE TABLE grtdiff_alter_test.t1 (id int(11) NOT NULL DEFAULT '0', hired DATE NOT NULL)"
      " ENGINE=InnoDB DEFAULT CHARSET=latin1"
      " PARTITION BY RANGE(YEAR(hired)) ("
      " PARTITION p1 VALUES LESS THAN (6) ENGINE = InnoDB,"
      " PARTITION p2 VALUES LESS THAN (9) ENGINE = InnoDB,"
      " PARTITION p3 VALUES LESS THAN (MAXVALUE) ENGINE = InnoDB)"
    }, {
      "Range partitioning: drop 2 partitions",
      "grtdiff_alter_test.t1",
      "DROP TABLE IF EXISTS grtdiff_alter_test.t1;",

      "CREATE TABLE grtdiff_alter_test.t1 (id int(11) NOT NULL DEFAULT '0', hired DATE NOT NULL)"
      " ENGINE=InnoDB DEFAULT CHARSET=latin1"
      " PARTITION BY RANGE(YEAR(hired)) ("
      " PARTITION p1 VALUES LESS THAN (6) ENGINE = InnoDB,"
      " PARTITION p2 VALUES LESS THAN (9) ENGINE = InnoDB,"
      " PARTITION p3 VALUES LESS THAN (12) ENGINE = InnoDB,"
      " PARTITION p4 VALUES LESS THAN (MAXVALUE) ENGINE = InnoDB)",

      "CREATE TABLE grtdiff_alter_test.t1 (id int(11) NOT NULL DEFAULT '0', hired DATE NOT NULL)"
      " ENGINE=InnoDB DEFAULT CHARSET=latin1"
      " PARTITION BY RANGE(YEAR(hired)) ("
      " PARTITION p1 VALUES LESS THAN (6) ENGINE = InnoDB,"
      " PARTITION p4 VALUES LESS THAN (MAXVALUE) ENGINE = InnoDB)",
    }, {
      "Range partitioning: reorganize partitions",
      "grtdiff_alter_test.t1",
      "DROP TABLE IF EXISTS grtdiff_alter_test.t1;",

      "CREATE TABLE grtdiff_alter_test.t1 (id int(11) NOT NULL DEFAULT '0', hired DATE NOT NULL)"
      " ENGINE=InnoDB DEFAULT CHARSET=latin1"
      " PARTITION BY RANGE(YEAR(hired)) ("
      " PARTITION p1 VALUES LESS THAN (6) ENGINE = InnoDB,"
      " PARTITION p2 VALUES LESS THAN (9) ENGINE = InnoDB,"
      " PARTITION p3 VALUES LESS THAN (12) ENGINE = InnoDB,"
      " PARTITION p4 VALUES LESS THAN (13) ENGINE = InnoDB)",

      "CREATE TABLE grtdiff_alter_test.t1 (id int(11) NOT NULL DEFAULT '0', hired DATE NOT NULL)"
      " ENGINE=InnoDB DEFAULT CHARSET=latin1"
      " PARTITION BY RANGE(YEAR(hired)) ("
      " PARTITION p1 VALUES LESS THAN (6) ENGINE = InnoDB,"
      " PARTITION p2 VALUES LESS THAN (9) ENGINE = InnoDB,"
      " PARTITION p3 VALUES LESS THAN (12) ENGINE = InnoDB,"
      " PARTITION p4 VALUES LESS THAN (14) ENGINE = InnoDB)",
    }, {
      "List partitioning: reorganize partitions",
      "grtdiff_alter_test.t1",
      "DROP TABLE IF EXISTS grtdiff_alter_test.t1;",

      "CREATE TABLE grtdiff_alter_test.t1 (id int(11) NOT NULL DEFAULT '0', hired DATE NOT NULL)"
      " ENGINE=InnoDB DEFAULT CHARSET=latin1"
      " PARTITION BY LIST(id) ("
      " PARTITION p0 VALUES IN (5,10,15),"
      " PARTITION p1 VALUES IN (6,12,18),"
      " PARTITION p2 VALUES IN (7,13,19),"
      " PARTITION p3 VALUES IN (8,14,20))",

      "CREATE TABLE grtdiff_alter_test.t1 (id int(11) NOT NULL DEFAULT '0', hired DATE NOT NULL)"
      " ENGINE=InnoDB DEFAULT CHARSET=latin1"
      " PARTITION BY LIST(id) ("
      " PARTITION p0 VALUES IN (5,10,15),"
      " PARTITION p1 VALUES IN (6,12,18),"
      " PARTITION p2 VALUES IN (3,13,19),"
      " PARTITION p3 VALUES IN (8,14,20))",
    }, {
      "List partitioning: add, remove, change partitions",
      "grtdiff_alter_test.t1",
      "DROP TABLE IF EXISTS grtdiff_alter_test.t1;",

      "CREATE TABLE grtdiff_alter_test.t1 (id int(11) NOT NULL DEFAULT '0', hired DATE NOT NULL)"
      " ENGINE=InnoDB DEFAULT CHARSET=latin1"
      " PARTITION BY LIST(id) ("
      " PARTITION p0 VALUES IN (5,10,15),"
      " PARTITION p1 VALUES IN (6,12,18),"
      " PARTITION p2 VALUES IN (7,13,19),"
      " PARTITION p3 VALUES IN (8,14,20))",

      "CREATE TABLE grtdiff_alter_test.t1 (id int(11) NOT NULL DEFAULT '0', hired DATE NOT NULL)"
      " ENGINE=InnoDB DEFAULT CHARSET=latin1"
      " PARTITION BY LIST(id) ("
      " PARTITION p0 VALUES IN (5,10,15),"
      " PARTITION p2 VALUES IN (3,13,19),"
      " PARTITION p3 VALUES IN (8,14,20),"
      " PARTITION p4 VALUES IN (6,12,18))",
    },


#endif // end of TABLE_PARTITION_TESTS
#if VIEW_TESTS
    {

      "Create view",
      "grtdiff_alter_test.v1",
      "DROP VIEW IF EXISTS grtdiff_alter_test.v1;",
      "CREATE DATABASE IF NOT EXISTS grtdiff_alter_test;",
      "CREATE ALGORITHM=UNDEFINED DEFINER=`root`@`localhost` SQL SECURITY DEFINER VIEW `grtdiff_alter_test`.`v1` AS select 2 AS `2`;"
    }, {
      "Drop view",
      "grtdiff_alter_test.v1",
      "DROP VIEW IF EXISTS grtdiff_alter_test.v1;DROP TABLE IF EXISTS grtdiff_alter_test.t1;",
      "CREATE TABLE grtdiff_alter_test.t1 (`id` int(11) NOT NULL DEFAULT '0') ENGINE=MyISAM DEFAULT CHARSET=latin1;CREATE ALGORITHM=UNDEFINED DEFINER=`root`@`localhost` SQL SECURITY DEFINER VIEW `grtdiff_alter_test`.`v1` AS select 2 AS `2`;",
      "CREATE TABLE grtdiff_alter_test.t1 (`id` int(11) NOT NULL DEFAULT '0') ENGINE=MyISAM DEFAULT CHARSET=latin1;"
    }, {
      "Alter view",
      "grtdiff_alter_test.v1",
      "DROP VIEW IF EXISTS grtdiff_alter_test.v1;",
      "CREATE ALGORITHM=UNDEFINED DEFINER=`root`@`localhost` SQL SECURITY DEFINER VIEW `grtdiff_alter_test`.`v1` AS select 1 AS `1`;",
      "CREATE ALGORITHM=UNDEFINED DEFINER=`root`@`localhost` SQL SECURITY DEFINER VIEW `grtdiff_alter_test`.`v1` AS select 2 AS `2`;"
    }, {
      "Rename view",
      "grtdiff_alter_test.v1",
      "DROP VIEW IF EXISTS grtdiff_alter_test.v1;DROP VIEW IF EXISTS grtdiff_alter_test.v2;",
      "CREATE ALGORITHM=UNDEFINED DEFINER=`root`@`localhost` SQL SECURITY DEFINER VIEW `grtdiff_alter_test`.`v1` AS select 1 AS `1`;",
      "CREATE ALGORITHM=UNDEFINED DEFINER=`root`@`localhost` SQL SECURITY DEFINER VIEW `grtdiff_alter_test`.`v2` AS select 1 AS `1`;"
    },
#endif  // end of VIEW_TESTS
#if ROUTINE_TESTS
    {
      "Create procedure",
      "grtdiff_alter_test.p1",
      "DROP PROCEDURE IF EXISTS grtdiff_alter_test.p1;",
      "CREATE DATABASE IF NOT EXISTS grtdiff_alter_test;",
      "DELIMITER //\nCREATE DEFINER=`root`@`localhost` PROCEDURE `grtdiff_alter_test`.`p1`()\nBEGIN SELECT 1; SELECT 2; END//"
    }, {
      "Drop procedure",
      "grtdiff_alter_test.p1",
      "DROP PROCEDURE IF EXISTS grtdiff_alter_test.p1;",
      "DELIMITER //\nCREATE DEFINER=`root`@`localhost` PROCEDURE `grtdiff_alter_test`.`p1`()\nBEGIN SELECT 1; SELECT 2; END//",
      "CREATE DATABASE IF NOT EXISTS grtdiff_alter_test;"
    }, {
      "Change procedure",
      "grtdiff_alter_test.p1",
      "DROP PROCEDURE IF EXISTS grtdiff_alter_test.p1;",
      "DELIMITER //\nCREATE DEFINER=`root`@`localhost` PROCEDURE `grtdiff_alter_test`.`p1`()\nBEGIN SELECT 1; SELECT 2; END//",
      "DELIMITER //\nCREATE DEFINER=`root`@`localhost` PROCEDURE `grtdiff_alter_test`.`p1`()\nBEGIN SELECT 2; SELECT 1; END//"
    },
#endif // ROUTINE_TESTS
#if TRIGGER_TESTS
    {
      "Create trigger",
      "grtdiff_alter_test.tr1",

      "DROP TRIGGER IF EXISTS grtdiff_alter_test.tr1;DROP TABLE IF EXISTS grtdiff_alter_test.t1;",

      "CREATE TABLE grtdiff_alter_test.t1 (`id` int(11) NOT NULL DEFAULT '0') ENGINE=MyISAM DEFAULT CHARSET=latin1;\n",

      "CREATE TABLE grtdiff_alter_test.t1 (`id` int(11) NOT NULL DEFAULT '0') ENGINE=MyISAM DEFAULT CHARSET=latin1;\n"
      "USE grtdiff_alter_test;\n"
      "DELIMITER //\nCREATE\nDEFINER=`root`@`localhost`\nTRIGGER `grtdiff_alter_test`.`tr1`\nBEFORE INSERT ON `grtdiff_alter_test`.`t1`\nFOR EACH ROW\nBEGIN DELETE FROM grtdiff_alter_test.t1; END//"
    }, {
      "Drop trigger",
      "grtdiff_alter_test.tr1",

      "DROP TRIGGER IF EXISTS grtdiff_alter_test.tr1;DROP TABLE IF EXISTS grtdiff_alter_test.t1;",

      "CREATE TABLE grtdiff_alter_test.t1 (`id` int(11) NOT NULL DEFAULT '0') ENGINE=MyISAM DEFAULT CHARSET=latin1;\n"
      "USE grtdiff_alter_test;\n"
      "DELIMITER //\nCREATE\nDEFINER=`root`@`localhost`\nTRIGGER `grtdiff_alter_test`.`tr1`\nBEFORE INSERT ON `grtdiff_alter_test`.`t1`\nFOR EACH ROW\nBEGIN DELETE FROM grtdiff_alter_test.t1; END//",

      "CREATE TABLE grtdiff_alter_test.t1 (`id` int(11) NOT NULL DEFAULT '0') ENGINE=MyISAM DEFAULT CHARSET=latin1;\n"
    }, {
      "Change trigger",
      "grtdiff_alter_test.tr1",

      "DROP TRIGGER IF EXISTS grtdiff_alter_test.tr1;DROP TABLE IF EXISTS grtdiff_alter_test.t1;",

      "CREATE TABLE grtdiff_alter_test.t1 (`id` int(11) NOT NULL DEFAULT '0') ENGINE=MyISAM DEFAULT CHARSET=latin1;\n"
      "USE grtdiff_alter_test;\n"
      "DELIMITER //\nCREATE\nDEFINER=`root`@`localhost`\nTRIGGER `grtdiff_alter_test`.`tr1`\nBEFORE INSERT ON `grtdiff_alter_test`.`t1`\nFOR EACH ROW\nBEGIN DELETE FROM t1; END//",

      "CREATE TABLE grtdiff_alter_test.t1 (`id` int(11) NOT NULL DEFAULT '0') ENGINE=MyISAM DEFAULT CHARSET=latin1;\n"
      "USE grtdiff_alter_test;\n"
      "DELIMITER //\nCREATE\nDEFINER=`root`@`localhost`\nTRIGGER `grtdiff_alter_test`.`tr1`\nBEFORE INSERT ON `grtdiff_alter_test`.`t1`\nFOR EACH ROW\nBEGIN DELETE FROM t2; END//"
    },
#endif  // TRIGGER_TESTS
#ifdef CREATE_TESTS
    {
        "Create test 1",
        "grtdiff_alter_test.tr1",
        "drop table if exists grtdiff_alter_test.create_test_t1;",
        "",
        "CREATE TABLE grtdiff_alter_test.create_test_t1 ("
        "`id` int(11) NOT NULL DEFAULT '0') DEFAULT CHARSET=latin1 ENGINE=InnoDB;"
    },
    {
      "Create test: data types",
        "grtdiff_alter_test.tr1",
        "drop table if exists grtdiff_alter_test.types_check;",
        "",
        "CREATE TABLE grtdiff_alter_test.types_check ("
        "`b4` bit(1) DEFAULT NULL,  "
        "`ti` tinyint(4) DEFAULT NULL,  "
        "`si` smallint(6) DEFAULT NULL,  "
        "`mi` mediumint(9) DEFAULT NULL,  "
        "`i` int(11) DEFAULT NULL,  "
        "`i2` int(11) DEFAULT NULL,  "
        "`bi` bigint(20) DEFAULT NULL, "
        "`r` double DEFAULT NULL,  "
        "`d` double DEFAULT NULL,  "
        "`f` float DEFAULT NULL,  "
        "`dc` decimal(10,0) DEFAULT NULL,  "
        "`num` decimal(10,2) DEFAULT NULL,  "
        "`dt` date DEFAULT NULL,  "
        "`tm` time DEFAULT NULL,"
        "`tmst` timestamp NOT NULL DEFAULT CURRENT_TIMESTAMP ON UPDATE CURRENT_TIMESTAMP,  "
        "`dttm` datetime DEFAULT NULL,  "
        "`yr` year(4) DEFAULT NULL,  "
        "`ch` char(32) CHARACTER SET utf8 DEFAULT NULL,"
        "`vchr` varchar(128) DEFAULT NULL, "
        "`bnr` binary(32) DEFAULT NULL,  "
        "`vbnr` varbinary(32) DEFAULT NULL,  "
        "`tblb` tinyblob,  "
        "`blb` blob,  "
        "`mblb` mediumblob,  "
        "`lblb` longblob,  "
        "`ttxt` tinytext,  "
        "`mtxt` mediumtext CHARACTER SET latin1 COLLATE latin1_bin,"
        "`enm` enum('one','two','three') DEFAULT NULL,  "
        "`st` set('on','off') DEFAULT NULL) "
        "ENGINE=InnoDB DEFAULT CHARSET=latin1"
    },
    {
      "Create test: keys and indices",
        "grtdiff_alter_test.tr1",
        "drop table if exists grtdiff_alter_test.keys_check;",
        "",
        "CREATE  TABLE IF NOT EXISTS `grtdiff_alter_test`.`keys_check` (`id` INT(11) NOT NULL ,  `txt` VARCHAR(64) NULL DEFAULT NULL ,  `cnt` INT(11) NOT NULL AUTO_INCREMENT ,  `chk` INT(11) NOT NULL ,  PRIMARY KEY (`id`) ,  UNIQUE INDEX txt_2 (`txt` ASC) ,  INDEX cnt USING HASH (`cnt` ASC) ,  FULLTEXT INDEX txt (`txt` ASC) ) ENGINE = MyISAM DEFAULT CHARACTER SET = latin1;"
    },
    {
      "Create test: foreign keys",
      "grtdiff_alter_test.tr1",
      "drop table if exists grtdiff_alter_test.frn_keys_check_t2;drop table if exists grtdiff_alter_test.frn_keys_check_t1;",
      "",
      "CREATE TABLE grtdiff_alter_test.frn_keys_check_t1( `id` int(11) NOT NULL,  PRIMARY KEY (`id`) USING BTREE) ENGINE=InnoDB DEFAULT CHARSET=latin1; CREATE TABLE `grtdiff_alter_test`.`frn_keys_check_t2` (`id` int(11) NOT NULL,  KEY `fid` (`id`),  CONSTRAINT `fid` FOREIGN KEY (`id`) REFERENCES `grtdiff_alter_test`.`frn_keys_check_t1` (`id`) ON DELETE CASCADE ON UPDATE CASCADE) ENGINE=InnoDB DEFAULT CHARSET=latin1;"
    },
#endif
      {
      "Change CHARSET attribute to server default",
      "grtdiff_alter_test.t1",
      "DROP TABLE IF EXISTS grtdiff_alter_test.t1;",
      "CREATE TABLE grtdiff_alter_test.t1 (`id` int(11) NOT NULL DEFAULT '0') ENGINE=MyISAM DEFAULT CHARSET=latin2",
      "CREATE TABLE grtdiff_alter_test.t1 (`id` int(11) NOT NULL DEFAULT '0') ENGINE=MyISAM DEFAULT"
      },

      {
      "Change COLLATE attribute to server default",
      "grtdiff_alter_test.t1",
      "DROP TABLE IF EXISTS grtdiff_alter_test.t1;",
      "CREATE TABLE grtdiff_alter_test.t1 (`id` int(11) NOT NULL DEFAULT '0') ENGINE=MyISAM DEFAULT CHARSET=latin1 COLLATE=latin1_german1_ci",
      "CREATE TABLE grtdiff_alter_test.t1 (`id` int(11) NOT NULL DEFAULT '0') ENGINE=MyISAM DEFAULT CHARSET=latin1"
    },
    {NULL, NULL, NULL, NULL, NULL}
  };


TEST_FUNCTION(6)
{
  boost::shared_ptr<DiffChange> alter_change;
  boost::shared_ptr<DiffChange> empty_change;

  // column insertion

  ensure("connection is NULL", connection.get() != NULL);

  {
    std::auto_ptr<sql::Statement> stmt(connection->createStatement());
    execute_script(stmt.get(), "DROP DATABASE IF EXISTS grtdiff_alter_test;"
                               "DROP DATABASE IF EXISTS grtdiff_alter_test2",tester.wb->get_grt_manager());
    execute_script(stmt.get(), "CREATE DATABASE IF NOT EXISTS grtdiff_alter_test /*!40100 DEFAULT CHARACTER SET latin1 */",tester.wb->get_grt_manager());
  }

  for(int i= 0; data[i].description != NULL; i++)
  {
#if VERBOSE_TESTING
    std::cout << "iteration " << i << std::endl;
#endif

    db_mysql_CatalogRef org_cat= create_empty_catalog_for_import(tester.grt);
    db_mysql_CatalogRef mod_cat= create_empty_catalog_for_import(tester.grt);

    {
      std::string org_script;
      org_script
        .append("CREATE DATABASE IF NOT EXISTS grtdiff_alter_test /*!40100 DEFAULT CHARACTER SET latin1 */;\n")
        .append(data[i].org)
        .append(";");
      sql_parser->parseSqlScriptString(org_cat, org_script);
    }
    {
      std::string mod_script;
      mod_script
        .append("CREATE DATABASE IF NOT EXISTS grtdiff_alter_test /*!40100 DEFAULT CHARACTER SET latin1 */;\n")
        .append(data[i].mod)
        .append(";");
      sql_parser->parseSqlScriptString(mod_cat, mod_script);
    }

    if(strcmp(data[i].description, "C CR C") == 0)
      mod_cat->schemata().get(0)->tables().get(0)->columns().get(1)->oldName("t");
    else if(strcmp(data[i].description, "C CR> C") == 0)
      mod_cat->schemata().get(0)->tables().get(0)->columns().get(2)->oldName("t");
    else if(strcmp(data[i].description, "C CR< C") == 0)
      mod_cat->schemata().get(0)->tables().get(0)->columns().get(0)->oldName("t");
    else if(strcmp(data[i].description, "C CR*> C") == 0)
      mod_cat->schemata().get(0)->tables().get(0)->columns().get(2)->oldName("t");
    else if(strcmp(data[i].description, "C CR*< C") == 0)
      mod_cat->schemata().get(0)->tables().get(0)->columns().get(0)->oldName("t");
    else if(strcmp(data[i].description, "Rename table") == 0)
      mod_cat->schemata().get(0)->tables().get(0)->oldName("t1");
    else if(strcmp(data[i].description, "Rename view") == 0)
      mod_cat->schemata().get(0)->views().get(0)->oldName("v1");

    grt::NormalizedComparer normalizer(tester.grt);
    normalizer.init_omf(&omf);
    grt::ValueRef default_engine = tester.wb->get_grt_manager()->get_app_option("db.mysql.Table:tableEngine");
    std::string default_engine_name;
    if(grt::StringRef::can_wrap(default_engine))
        default_engine_name = grt::StringRef::cast_from(default_engine);

    bec::CatalogHelper::apply_defaults(mod_cat, default_engine_name);
    bec::CatalogHelper::apply_defaults(org_cat, default_engine_name);

    alter_change= diff_make(org_cat, mod_cat, &omf);
    ensure("Empty alter:", (bool)alter_change);

#if VERBOSE_TESTING
    alter_change->dump_log(0);
#endif

    // 1. generate alter
    grt::StringListRef alter_map(tester.grt);
    grt::ListRef<GrtNamedObject> alter_object_list(tester.grt);
    grt::DictRef options(tester.grt);
    options.set("UseFilteredLists", grt::IntegerRef(0));
    options.set("OutputContainer", alter_map);
    options.set("OutputObjectContainer", alter_object_list);
    options.set("CaseSensitive", grt::IntegerRef(omf.case_sensitive));

    diffsql_module->generateSQL(mod_cat, options, alter_change);
    diffsql_module->makeSQLSyncScript(mod_cat, options, alter_map, alter_object_list);
    std::string export_sql_script= options.get_string("OutputScript");

    // 2. apply it to server
    std::auto_ptr<sql::Statement> stmt(connection->createStatement());

    try
    {
      execute_script(stmt.get(), data[i].cleanup,tester.wb->get_grt_manager());
      execute_script(stmt.get(), data[i].org,tester.wb->get_grt_manager());
      execute_script(stmt.get(), export_sql_script,tester.wb->get_grt_manager());
    }
    catch(sql::SQLException &ex)
    {
      std::cout << "EXCEPTION: " << ex.what() << std::endl;
      std::cout << export_sql_script << std::endl;
      fail("Server returned error:"+std::string(data[i].description));
    }

    // 3. reveng the new catalog
    std::list<std::string> schemata;
    schemata.push_back("grtdiff_alter_test");
    schemata.push_back("grtdiff_alter_test2");
    db_mysql_CatalogRef cat= tester.db_rev_eng_schema(schemata);
    if((cat->schemata().get(0).is_valid()) && (cat->schemata().get(0)->name() == "mydb"))
      cat->schemata().remove(0);
    mod_cat->oldName("");

    // 3a. cleanup the server
    execute_script(stmt.get(), data[i].cleanup,tester.wb->get_grt_manager());

    // 4. diff to mod - TEST - must be empty diff
    if(strcmp(data[i].description, "C CR C") == 0)
      mod_cat->schemata().get(0)->tables().get(0)->columns().get(1)->oldName("t2");
    else if(strcmp(data[i].description, "C CR> C") == 0)
      mod_cat->schemata().get(0)->tables().get(0)->columns().get(2)->oldName("t2");
    else if(strcmp(data[i].description, "C CR< C") == 0)
      mod_cat->schemata().get(0)->tables().get(0)->columns().get(0)->oldName("t2");
    else if(strcmp(data[i].description, "C CR*> C") == 0)
      mod_cat->schemata().get(0)->tables().get(0)->columns().get(2)->oldName("t2");
    else if(strcmp(data[i].description, "C CR*< C") == 0)
      mod_cat->schemata().get(0)->tables().get(0)->columns().get(0)->oldName("t2");
    else if(strcmp(data[i].description, "Rename table") == 0)
      mod_cat->schemata().get(0)->tables().get(0)->oldName("t2");
    else if(strcmp(data[i].description, "Rename view") == 0)
      mod_cat->schemata().get(0)->views().get(0)->oldName("v2");

    normalizer.init_omf(&omf);
    empty_change= diff_make(cat, mod_cat, &omf);
    tester.wb->close_document();
    tester.wb->close_document_finish();

    if (empty_change)
    {
      alter_map.clear();
      alter_object_list.clear();
      diffsql_module->generateSQL(mod_cat, options, empty_change);
      diffsql_module->makeSQLSyncScript(mod_cat, options, alter_map, alter_object_list);

      // we can't check for the changeset to make sure there are not changes, because some changes from the diff
      // don't cause a script to be generated (like foreign keys being reordered)
      // so, it's better to check whether there's any actual alterations
      if (alter_map.count() > 0 || alter_object_list.count() > 0)
      {
          empty_change->dump_log(0);
          std::cout<<"Iteration:"<<i<<std::endl;
          std::cout<<export_sql_script<<std::endl;
          std::string export_sql_script= options.get_string("OutputScript");
          std::cout<<"Output:\n"<<export_sql_script;
          fail(data[i].description);
      }
    }
  }
}

TEST_FUNCTION(7)
{
  boost::shared_ptr<DiffChange> alter_change;
  boost::shared_ptr<DiffChange> empty_change;

  // column insertion



  ensure("connection is NULL", connection.get() != NULL);

  {
    std::auto_ptr<sql::Statement> stmt(connection->createStatement());
    execute_script(stmt.get(), "DROP DATABASE IF EXISTS grtdiff_alter_test;"
                               "DROP DATABASE IF EXISTS grtdiff_alter_test2",tester.wb->get_grt_manager());
    execute_script(stmt.get(), "CREATE DATABASE IF NOT EXISTS grtdiff_alter_test /*!40100 DEFAULT CHARACTER SET latin1 */",tester.wb->get_grt_manager());
  }

  for(int i= 2; data[i].description != NULL; i++)
	  for (int j = 0; j <= 1; ++j)
  {
#if VERBOSE_TESTING
    std::cout << "iteration " << i << std::endl;
#endif

    db_mysql_CatalogRef org_cat= create_empty_catalog_for_import(tester.grt);
    db_mysql_CatalogRef mod_cat= create_empty_catalog_for_import(tester.grt);

    {
      std::string org_script;
      org_script
        .append("CREATE DATABASE IF NOT EXISTS grtdiff_alter_test /*!40100 DEFAULT CHARACTER SET latin1 */;\n")
        .append(data[i].org)
        .append(";");
      sql_parser->parseSqlScriptString(org_cat, org_script);
    }
    {
      std::string mod_script;
      mod_script
        .append("CREATE DATABASE IF NOT EXISTS grtdiff_alter_test /*!40100 DEFAULT CHARACTER SET latin1 */;\n")
        .append(data[i].mod)
        .append(";");
      sql_parser->parseSqlScriptString(mod_cat, mod_script);
    }

    if(strcmp(data[i].description, "C CR C") == 0)
      mod_cat->schemata().get(0)->tables().get(0)->columns().get(1)->oldName("t");
    else if(strcmp(data[i].description, "C CR> C") == 0)
      mod_cat->schemata().get(0)->tables().get(0)->columns().get(2)->oldName("t");
    else if(strcmp(data[i].description, "C CR< C") == 0)
      mod_cat->schemata().get(0)->tables().get(0)->columns().get(0)->oldName("t");
    else if(strcmp(data[i].description, "C CR*> C") == 0)
      mod_cat->schemata().get(0)->tables().get(0)->columns().get(2)->oldName("t");
    else if(strcmp(data[i].description, "C CR*< C") == 0)
      mod_cat->schemata().get(0)->tables().get(0)->columns().get(0)->oldName("t");
    else if(strcmp(data[i].description, "Rename table") == 0)
      mod_cat->schemata().get(0)->tables().get(0)->oldName("t1");
    else if(strcmp(data[i].description, "Rename view") == 0)
      mod_cat->schemata().get(0)->views().get(0)->oldName("v1");

    grt::NormalizedComparer normalizer(tester.grt);
    normalizer.init_omf(&omf);
        grt::ValueRef default_engine = tester.wb->get_grt_manager()->get_app_option("db.mysql.Table:tableEngine");
    std::string default_engine_name;
    if(grt::StringRef::can_wrap(default_engine))
        default_engine_name = grt::StringRef::cast_from(default_engine);

    bec::CatalogHelper::apply_defaults(mod_cat, default_engine_name);
    bec::CatalogHelper::apply_defaults(org_cat, default_engine_name);


    alter_change= diff_make(org_cat, mod_cat, &omf);
    ensure("Empty alter:", (bool)alter_change);

#if VERBOSE_TESTING
    alter_change->dump_log(0);
#endif

    const char TemplateFile[] = "data/reporting/Basic_Text.tpl/basic_text_report.txt.tpl";

    // 1. generate alter
    grt::StringListRef alter_map(tester.grt);
    grt::DictRef options(tester.grt);
    options.set("UseFilteredLists", grt::IntegerRef(0));
    options.set("OutputContainer", alter_map);
    options.set("TemplateFile", grt::StringRef(TemplateFile));
    options.set("UseShortNames", grt::IntegerRef(j));
    options.set("SeparateForeignKeys", grt::IntegerRef(0));

    std::string report = diffsql_module->generateReport(org_cat, options, alter_change);

    char buf1[1000];

    g_snprintf(buf1, sizeof(buf1), "data/reporting/Basic_Text.tpl/reports/testres%s%d.txt",j?"_longname":"_shortname", i);

    std::ifstream rep;
    rep.open(buf1);
    std::string str((std::istreambuf_iterator<char>(rep)), std::istreambuf_iterator<char>());

<<<<<<< HEAD
#ifndef _WIN32
    // Reports are stored with Windows line endings, hence replace that by just \n for comparison.
    str.erase(std::remove(str.begin(), str.end(), '\r'), str.end());
#endif
    ensure_equals("Reports differ", *report, str);

=======
    #ifndef _WIN32
      // Reports are stored with Windows line endings, hence replace that by just \n for comparison.
      str.erase(std::remove(str.begin(), str.end(), '\r'), str.end());
    #endif

    if (report != str)
    {
        alter_change->dump_log(0);
//         int pp = strcmp(report.c_str(),str.c_str());
        std::cout<<report.c_str()<<std::endl;
        std::cout<<"=======================================================================================================================\n";
        std::cout<<str<<std::endl;
        fail(buf1);
    }
>>>>>>> 4978b740
// Test Data generation
/*
	sprintf(buf1, "testres%s%d.txt",j?"_longname":"_shortname", i);
	std::ofstream out;
	out.open(buf1);
	out<<(*report).c_str();
	out.close();
*/
  }
}


static struct
{
  const char *description;
  const char *object_name;
  const char *cleanup;
  const char *org;
  const char *mod;
}  neg_data[] = {
  // Tests that should give no differences
    {
      "BINARY flag columns",
      "grtiff_alter_test.t1",
      "DROP TABLE IF EXISTS grtdiff_alter_test.t1;",
      "CREATE TABLE grtdiff_alter_test.t1 (`a` varchar(20) BINARY) ENGINE=InnoDB DEFAULT CHARSET=latin1",
      "CREATE TABLE grtdiff_alter_test.t1 (`a` varchar(20) CHARACTER SET latin1 COLLATE latin1_bin DEFAULT NULL) ENGINE=InnoDB DEFAULT CHARSET=latin1"
    },
     {
      "BINARY flag columns (utf8)",
      "grtiff_alter_test.t1",
      "DROP TABLE IF EXISTS grtdiff_alter_test.t1;",
      "CREATE TABLE grtdiff_alter_test.t1 (`a` varchar(20) BINARY) ENGINE=InnoDB DEFAULT CHARSET=utf8",
      "CREATE TABLE grtdiff_alter_test.t1 (`a` varchar(20) CHARACTER SET utf8 COLLATE utf8_bin DEFAULT NULL) ENGINE=InnoDB DEFAULT CHARSET=utf8"
    },
    {
      "ASCII flag columns",
      "grtiff_alter_test.t1",
      "DROP TABLE IF EXISTS grtdiff_alter_test.t1;",
      "CREATE TABLE grtdiff_alter_test.t1 (`a` varchar(20) ASCII) ENGINE=InnoDB DEFAULT CHARSET=utf8",
      "CREATE TABLE grtdiff_alter_test.t1 (`a` varchar(20) CHARACTER SET latin1 DEFAULT NULL) ENGINE=InnoDB DEFAULT CHARSET=utf8"
    },
    {
      "ZEROFILL flag columns",
      "grtiff_alter_test.t1",
      "DROP TABLE IF EXISTS grtdiff_alter_test.t1;",
      "CREATE TABLE grtdiff_alter_test.t1 (`a` int ZEROFILL) ENGINE=InnoDB",
      "CREATE TABLE grtdiff_alter_test.t1 (`a` int UNSIGNED ZEROFILL DEFAULT NULL) ENGINE=InnoDB"
    },
    {
      "reorder index",
      "grtiff_alter_test.t1",
      "DROP TABLE IF EXISTS grtdiff_alter_test.t1;",
      "CREATE TABLE grtdiff_alter_test.t1 (`a` int, `b` int, index aa (a), index bb (b))",
      "CREATE TABLE grtdiff_alter_test.t1 (`a` int, `b` int, index bb (b), index aa (a))"
    },
    {
      "enums",
      "grtiff_alter_test.t1",
      "DROP TABLE IF EXISTS grtdiff_alter_test.t1;",
      "CREATE TABLE grtdiff_alter_test.t1 (`a` enum('a','b','c'))",
      "CREATE TABLE grtdiff_alter_test.t1 (`a` ENUM('a', 'b',    'c'  ))"
    },
    {NULL, NULL, NULL, NULL, NULL}
};




TEST_FUNCTION(5)
{
  boost::shared_ptr<DiffChange> empty_change;

  // column insertion

  ensure("connection is NULL", connection.get() != NULL);

  {
    std::auto_ptr<sql::Statement> stmt(connection->createStatement());
    execute_script(stmt.get(), "DROP DATABASE IF EXISTS grtdiff_alter_test;"
                               "DROP DATABASE IF EXISTS grtdiff_alter_test2",tester.wb->get_grt_manager());
    execute_script(stmt.get(), "CREATE DATABASE IF NOT EXISTS grtdiff_alter_test /*!40100 DEFAULT CHARACTER SET latin1 */",tester.wb->get_grt_manager());
  }

  for(int i= 0; neg_data[i].description != NULL; i++)
  {
#if VERBOSE_TESTING
    std::cout << "iteration " << i << std::endl;
#endif

    db_mysql_CatalogRef org_cat= create_empty_catalog_for_import(tester.grt);
    db_mysql_CatalogRef mod_cat= create_empty_catalog_for_import(tester.grt);

    {
      std::string org_script;
      org_script
        .append("CREATE DATABASE IF NOT EXISTS grtdiff_alter_test /*!40100 DEFAULT CHARACTER SET latin1 */;\n")
        .append(neg_data[i].org)
        .append(";");
      sql_parser->parseSqlScriptString(org_cat, org_script);
    }
    {
      std::string mod_script;
      mod_script
        .append("CREATE DATABASE IF NOT EXISTS grtdiff_alter_test /*!40100 DEFAULT CHARACTER SET latin1 */;\n")
        .append(neg_data[i].mod)
        .append(";");
      sql_parser->parseSqlScriptString(mod_cat, mod_script);
    }

    if(strcmp(neg_data[i].description, "C CR C") == 0)
      mod_cat->schemata().get(0)->tables().get(0)->columns().get(1)->oldName("t");
    else if(strcmp(neg_data[i].description, "C CR> C") == 0)
      mod_cat->schemata().get(0)->tables().get(0)->columns().get(2)->oldName("t");
    else if(strcmp(neg_data[i].description, "C CR< C") == 0)
      mod_cat->schemata().get(0)->tables().get(0)->columns().get(0)->oldName("t");
    else if(strcmp(neg_data[i].description, "C CR*> C") == 0)
      mod_cat->schemata().get(0)->tables().get(0)->columns().get(2)->oldName("t");
    else if(strcmp(neg_data[i].description, "C CR*< C") == 0)
      mod_cat->schemata().get(0)->tables().get(0)->columns().get(0)->oldName("t");
    else if(strcmp(neg_data[i].description, "Rename table") == 0)
      mod_cat->schemata().get(0)->tables().get(0)->oldName("t1");
    else if(strcmp(neg_data[i].description, "Rename view") == 0)
      mod_cat->schemata().get(0)->views().get(0)->oldName("v1");

    grt::NormalizedComparer normalizer(tester.grt);
    normalizer.init_omf(&omf);
    grt::ValueRef default_engine = tester.wb->get_grt_manager()->get_app_option("db.mysql.Table:tableEngine");
    std::string default_engine_name;
    if(grt::StringRef::can_wrap(default_engine))
        default_engine_name = grt::StringRef::cast_from(default_engine);

    bec::CatalogHelper::apply_defaults(mod_cat, default_engine_name);
    bec::CatalogHelper::apply_defaults(org_cat, default_engine_name);

    // this should yield no differences
    empty_change= diff_make(org_cat, mod_cat, &omf);

    if (empty_change)
    {
      grt::StringListRef alter_map(tester.grt);
      grt::ListRef<GrtNamedObject> alter_object_list(tester.grt);
      grt::DictRef options(tester.grt);
      options.set("UseFilteredLists", grt::IntegerRef(0));
      options.set("OutputContainer", alter_map);
      options.set("OutputObjectContainer", alter_object_list);
      options.set("CaseSensitive", grt::IntegerRef(omf.case_sensitive));

      alter_map.clear();
      alter_object_list.clear();
      diffsql_module->generateSQL(mod_cat, options, empty_change);
      diffsql_module->makeSQLSyncScript(mod_cat, options, alter_map, alter_object_list);

      // we can't check for the changeset to make sure there are not changes, because some changes from the diff
      // don't cause a script to be generated (like foreign keys being reordered)
      // so, it's better to check whether there's any actual alterations
      if (alter_map.count() > 0 || alter_object_list.count() > 0)
      {
          empty_change->dump_log(0);
          std::cout<<"Iteration:"<<i<<std::endl;
          std::string export_sql_script= options.get_string("OutputScript");
          std::cout<<"Output:\n"<<export_sql_script;
          fail(neg_data[i].description);
      }
    }
  }
}


END_TESTS<|MERGE_RESOLUTION|>--- conflicted
+++ resolved
@@ -1,8 +1,4 @@
-<<<<<<< HEAD
-/* 
-=======
 /*
->>>>>>> 4978b740
  * Copyright (c) 2011, 2015, Oracle and/or its affiliates. All rights reserved.
  *
  * This program is free software; you can redistribute it and/or
@@ -1452,14 +1448,6 @@
     rep.open(buf1);
     std::string str((std::istreambuf_iterator<char>(rep)), std::istreambuf_iterator<char>());
 
-<<<<<<< HEAD
-#ifndef _WIN32
-    // Reports are stored with Windows line endings, hence replace that by just \n for comparison.
-    str.erase(std::remove(str.begin(), str.end(), '\r'), str.end());
-#endif
-    ensure_equals("Reports differ", *report, str);
-
-=======
     #ifndef _WIN32
       // Reports are stored with Windows line endings, hence replace that by just \n for comparison.
       str.erase(std::remove(str.begin(), str.end(), '\r'), str.end());
@@ -1474,7 +1462,6 @@
         std::cout<<str<<std::endl;
         fail(buf1);
     }
->>>>>>> 4978b740
 // Test Data generation
 /*
 	sprintf(buf1, "testres%s%d.txt",j?"_longname":"_shortname", i);
