--- conflicted
+++ resolved
@@ -49,21 +49,6 @@
 
 class SampleModule1Impl : public ModuleImplBase, public SampleInterface1Impl {
 public:
-<<<<<<< HEAD
-  SampleModule1Impl(CPPModuleLoader *ldr) : ModuleImplBase(ldr) {}
-  virtual ~SampleModule1Impl() {}
-
-  DEFINE_INIT_MODULE("1.0", "", ModuleImplBase,
-                    DECLARE_MODULE_FUNCTION(SampleModule1Impl::getNumber),
-                    DECLARE_MODULE_FUNCTION(SampleModule1Impl::calculate));
-  
-  int getNumber() override
-  {
-    return 42;
-  }
-  
-  int calculate() override;
-=======
   SampleModule1Impl(CPPModuleLoader *ldr) : ModuleImplBase(ldr) {
   }
   virtual ~SampleModule1Impl() {
@@ -77,7 +62,6 @@
   }
 
   int calculate();
->>>>>>> 14c8002f
 };
 
 class SampleModule2Impl : public ModuleImplBase, public SampleInterface2Impl {
@@ -87,16 +71,9 @@
 
   DEFINE_INIT_MODULE("1.0", "", ModuleImplBase, DECLARE_MODULE_FUNCTION(SampleModule2Impl::calcSum), NULL);
 
-<<<<<<< HEAD
-  int calcSum(int num1) override
-  {
-    SampleModule1Impl *s1= grt::GRT::get()->get_native_module<SampleModule1Impl>();
-    int num2= s1->getNumber();
-=======
   int calcSum(int num1) {
     SampleModule1Impl *s1 = grt::GRT::get()->get_native_module<SampleModule1Impl>();
     int num2 = s1->getNumber();
->>>>>>> 14c8002f
     return num1 + num2;
   }
 };
