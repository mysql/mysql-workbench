--- conflicted
+++ resolved
@@ -1040,10 +1040,6 @@
         return true;
     }
   }
-<<<<<<< HEAD
-  log_error("Unhandled message (%zi): %s\n", _message_slot_stack.size(), msg.format().c_str());
-=======
->>>>>>> 849a4da5
   return false;
 }
 
