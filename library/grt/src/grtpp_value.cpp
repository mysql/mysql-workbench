/*
 * Copyright (c) 2007, 2014, Oracle and/or its affiliates. All rights reserved.
 *
 * This program is free software; you can redistribute it and/or
 * modify it under the terms of the GNU General Public License as
 * published by the Free Software Foundation; version 2 of the
 * License.
 *
 * This program is distributed in the hope that it will be useful,
 * but WITHOUT ANY WARRANTY; without even the implied warranty of
 * MERCHANTABILITY or FITNESS FOR A PARTICULAR PURPOSE. See the
 * GNU General Public License for more details.
 *
 * You should have received a copy of the GNU General Public License
 * along with this program; if not, write to the Free Software
 * Foundation, Inc., 51 Franklin St, Fifth Floor, Boston, MA
 * 02110-1301  USA
 */

#include "base/string_utilities.h"
#include "base/threading.h"

#include "grtpp.h"
#include "grtpp_util.h"
#include "grtpp_undo_manager.h"

#include <glib.h>

#ifdef GRT_LEAK_DETECTOR_ENABLED
#include <iostream>
#endif

#ifdef GRT_LEAK_DETECTOR_RECORD_CALL_STACK
#ifdef _WIN32
#include "stacktrace/win_stack_trace.h"
#else
std::string get_call_stack()
{
    return "No call stack recording impemented for current platform";
}
#endif
#endif


using namespace grt;
using namespace grt::internal;
using namespace base;

static void register_base_class(GRT *grt)
{
  MetaClass *mc= grt->get_metaclass(Object::static_class_name());

  mc->bind_allocator(0);

  // nothing in the base class
}


ClassRegistry::ClassRegistry()
{
  // register the root class
  classes[Object::static_class_name()]= &register_base_class;
}


void ClassRegistry::register_all(GRT *grt)
{
 for (std::map<std::string,ClassRegistrationFunction>::const_iterator iter= classes.begin();
      iter != classes.end(); ++iter)
 {
   // Register classes only for loaded meta classes.
   if (!grt->get_metaclass(iter->first))
   {
     if (grt->verbose())
       grt->send_warning("MetaClass " + iter->first + " is registered but was not loaded from a XML");
     continue;
   }
   (*iter->second)(grt);
 }
}


ClassRegistry *ClassRegistry::get_instance()
{
 static ClassRegistry *instance= new ClassRegistry();
 return instance;
}


//--------------------------------------------------------------------------------------------------

std::string Integer::repr() const
{
  char s[100];
<<<<<<< HEAD
  g_snprintf(s, sizeof(s), "%zi", _value);
=======
  g_snprintf(s, sizeof(s), "%li", (long int)_value);
>>>>>>> 2f554377
  return s;
}


Integer::Integer(storage_type value)
: _value(value)
{
}


Integer* Integer::get(storage_type value)
{
  static Integer* one= (Integer*)((new Integer(1))->retain());
  static Integer* zero= (Integer*)((new Integer(0))->retain());

  if (value == 1)
    return one;
  if (value == 0)
    return zero;

  return new Integer(value);
}


bool Integer::equals(const Value *o) const
{
  return _value == dynamic_cast<const Integer*>(o)->_value;
}


bool Integer::less_than(const Value *o) const
{
  return _value < dynamic_cast<const Integer*>(o)->_value;
}


//--------------------------------------------------------------------------------------------------

std::string Double::repr() const
{
  char s[100];
  g_snprintf(s, sizeof(s), "%g", _value);
  return s;
}

Double::Double(storage_type value)
: _value(value)
{
}


Double* Double::get(storage_type value)
{
  static Double* one= (Double*)((new Double(1.0))->retain());
  static Double* zero= (Double*)((new Double(0.0))->retain());

  if (value == 1.0) return one;
  if (value == 0.0) return zero;

  return new Double(value);
}


bool Double::equals(const Value *o) const
{
  return _value == dynamic_cast<const Double*>(o)->_value;
}


bool Double::less_than(const Value *o) const
{
  return _value < dynamic_cast<const Double*>(o)->_value;
}

//--------------------------------------------------------------------------------------------------


std::string String::repr() const
{
  return _value;
}


String::String(const storage_type &value)
: _value(value)
{
}


String* String::get(const storage_type &value)
{
  static String* empty= (String*)((new String(""))->retain());

  if (value.empty()) return empty;

  return new String(value);
}


bool String::equals(const Value *o) const
{
  return _value == dynamic_cast<const String*>(o)->_value;
}


bool String::less_than(const Value *o) const
{
  return _value < dynamic_cast<const String*>(o)->_value;
}
//--------------------------------------------------------------------------------------------------


std::string List::repr() const
{
  std::string s;
  bool first= true;

  s.append("[");
  for (raw_const_iterator iter= raw_begin(); iter != raw_end(); ++iter)
  {
    if (!first)
      s.append(", ");
    first= false;
    s.append(iter->repr());
  }

  s.append("]");
  return s;
}


List::List(GRT *grt, bool allow_null)
: _grt(grt), _allow_null(allow_null)
{
  _is_global= 0;
}


List::List(GRT *grt, Type content_type, const std::string &content_class, bool allow_null)
  : _grt(grt), _allow_null(allow_null)
{
  _content_type.type= content_type;
  _content_type.object_class= content_class;

  _is_global= 0;
}


List::~List()
{
}

void List::set_unchecked(size_t index, const ValueRef &value)
{
  if (index >= count()) throw bad_item(index, count());

  if (index == count())
  {
    insert_unchecked(value, index);
    return;
  }

//  if (_content[index].valueptr() != value.valueptr())
  {
    if (_is_global > 0 && _grt->tracking_changes())
      _grt->get_undo_manager()->add_undo(new UndoListSetAction(this, index));

    if (_is_global > 0 && _content[index].is_valid())
    {
      _content[index].unmark_global();
    }

    if (_is_global > 0 && value.is_valid())
    {
      value.mark_global();
    }

    _content[index]= value;
  }
}


void List::insert_unchecked(const ValueRef &value, size_t index)
{
  if (_is_global > 0 && value.is_valid())
    value.mark_global();

  if (index == npos)
  {
    if (_is_global > 0 && _grt->tracking_changes())
      _grt->get_undo_manager()->add_undo(new UndoListInsertAction(this, index));

    _content.push_back(value);
  }
  else if (index > _content.size())
    throw grt::bad_item(index, _content.size());
  else
  {
    if (_is_global > 0 && _grt->tracking_changes())
      _grt->get_undo_manager()->add_undo(new UndoListInsertAction(this, index));

    _content.insert(_content.begin()+index, value);
  }
}


void List::remove(const ValueRef &value)
{
  size_t i= _content.size();
  while (i-- > 0)
  {
    if (_content[i] == value)
    {
      if (_is_global > 0 && _content[i].is_valid())
        _content[i].unmark_global();

      if (_is_global > 0 && _grt->tracking_changes())
        _grt->get_undo_manager()->add_undo(new UndoListRemoveAction(this, i));

      _content.erase(_content.begin()+i);
    }
  }
}


void List::remove(size_t index)
{
  if (index >= count()) throw grt::bad_item(index, count());

  if (_is_global > 0 && _content[index].is_valid())
    _content[index].unmark_global();

  if (_is_global > 0 && _grt->tracking_changes())
    _grt->get_undo_manager()->add_undo(new UndoListRemoveAction(this, index));

  _content.erase(_content.begin()+index);
}

/**
 * Moves the entry at the old index (oi) to the new index (ni). Due to the way this is implemented
 * (which we cannot change without breaking a lot of code) can the new index behave differently
 * depending on whether it is before or after the old index. In the latter case the new index
 * is off by +1 (as the entry is removed without adjusting the index).
 */
void List::reorder(size_t oi, size_t ni)
{
  if (oi == ni)
    return;

  if (_is_global > 0 && _grt->tracking_changes())
    _grt->get_undo_manager()->add_undo(new UndoListReorderAction(this, oi, ni));

  ValueRef tmp(_content[oi]);
  _content.erase(_content.begin() + oi);
  if (ni >= _content.size())
    _content.insert(_content.end(), tmp);
  else
    _content.insert(_content.begin() + ni, tmp);
}

size_t List::get_index(const ValueRef &value)
{
  size_t i= 0;
  for (std::vector<ValueRef>::const_iterator iter= _content.begin();
       iter != _content.end(); ++iter, ++i)
  {
    if ( *iter == value )
      return i;
  }
  return npos;
}


bool List::check_assignable(const ValueRef &value) const
{
  if (value.is_valid())
  {
    Type vtype= value.type();

    if (content_type() != vtype)
    {
      if (content_type() == AnyType)
        return true;

      return false;
    }

    if (vtype == ObjectType)
    {
      ObjectRef obj(ObjectRef::cast_from(value));

      return obj.is_instance(content_class_name());
    }

    return true;
  }
  return _allow_null;
}


void List::set_checked(size_t index, const ValueRef &value)
{
  if (check_assignable(value))
    set_unchecked(index, value);
  else
  {
    if (value.is_valid())
      throw std::invalid_argument("attempt to insert invalid value to list");
    else
      throw grt::null_value("inserting null value to not null list");
  }
}


void List::insert_checked(const ValueRef &value, size_t index)
{
  if (check_assignable(value))
    insert_unchecked(value, index);
  else
  {
    if (value.is_valid())
    {
      if (_content_type.type != value.type())
        throw grt::type_error(_content_type.type, value.type());
      else
      {
        ObjectRef object(ObjectRef::cast_from(value));
        throw grt::type_error(_content_type.object_class, object.class_name());
      }
    }
    else
      throw grt::null_value("inserting null value to not null list");
  }
}


void List::mark_global() const
{
  if (_is_global == 0)
  {
    if (_content_type.type == AnyType || is_container_type(_content_type.type))
    {
      for (storage_type::const_iterator iter= _content.begin(); iter != _content.end(); ++iter)
      {
        if (iter->is_valid())
          iter->mark_global();
      }
    }
  }
  _is_global++;
}


void List::unmark_global() const
{
  _is_global--;
  if (_is_global == 0)
  {
    if (_content_type.type == AnyType || is_container_type(_content_type.type))
    {
      for (storage_type::const_iterator iter= _content.begin(); iter != _content.end(); ++iter)
      {
        if (iter->is_valid())
          iter->unmark_global();
      }
    }
  }
}

void List::reset_references()
{
  const int max_index = (int)count();
  grt::ValueRef value;
  for ( int i = 0; i < max_index; ++i )
  {
    //g_log("grt", G_LOG_LEVEL_DEBUG, "List::reset_references: '%i'", i);

    value = _content[i];
    if ( value.is_valid() )
      value.valueptr()->reset_references();
  }
}

bool List::equals(const Value *o) const
{
  return this == o;
}


bool List::less_than(const Value *o) const
{
  return this < o;
}


void List::__retype(Type type, const std::string &content_class)
{
  _content_type.type= type;
  _content_type.object_class= content_class;
}


//--------------------------------------------------------------------------------------------------

OwnedList::OwnedList(GRT *grt, Type type, const std::string &content_class, Object *owner, bool allow_null)
  : List(grt, type, content_class, allow_null), _owner(owner)
{
  if (!owner) throw std::invalid_argument("owner cannot be NULL");
}


void OwnedList::set_unchecked(size_t index, const ValueRef &value)
{
  ValueRef item;

  if (index < _content.size())
    item= _content[index];
  else
    throw grt::bad_item(index, _content.size());

  List::set_unchecked(index, value);

  if (item.is_valid())
    _owner->owned_list_item_removed(this, item);
  if (value.is_valid())
    _owner->owned_list_item_added(this, value);
}


void OwnedList::insert_unchecked(const ValueRef &value, size_t index)
{
  List::insert_unchecked(value, index);

  _owner->owned_list_item_added(this, value);
}


void OwnedList::remove(const ValueRef & value)
{
  List::remove(value);

  _owner->owned_list_item_removed(this, value);
}


void OwnedList::remove(size_t index)
{
  ValueRef item(_content[index]);

  List::remove(index);

  _owner->owned_list_item_removed(this, item);
}


//--------------------------------------------------------------------------------------------------

std::string Dict::repr() const
{
  std::string s;
  bool first= true;

  s.append("{");
  for (const_iterator iter= begin(); iter != end(); ++iter)
  {
    if (!first)
      s.append(", ");
    first= false;
    s.append(iter->first);
    s.append(" = ");
    s.append(iter->second.repr());
  }
  s.append("}");
  return s;
}


Dict::Dict(GRT *grt, bool allow_null)
: _grt(grt), _allow_null(allow_null)
{
  _content_type.type= AnyType;
  _is_global= 0;
}


Dict::Dict(GRT *grt, Type content_type, const std::string &content_class, bool allow_null)
  : _grt(grt), _allow_null(allow_null)
{
  _content_type.type= content_type;
  _content_type.object_class= content_class;
  _is_global= 0;
}


bool Dict::has_key(const std::string &key) const
{
  return _content.find(key) != _content.end();
}


ValueRef Dict::operator [](const std::string &key) const
{
  const_iterator iter;
  if ((iter= _content.find(key)) == _content.end())
    return ValueRef();
  return iter->second;
}


std::vector<std::string> Dict::keys() const
{
  std::vector<std::string> r;
  for (storage_type::const_iterator i = _content.begin(); i != _content.end(); ++i)
    r.push_back(i->first);
  return r;
}

ValueRef Dict::get(const std::string &key) const
{
  const_iterator iter;
  if ((iter= _content.find(key)) == _content.end())
    return ValueRef();
  return iter->second;
}


void Dict::set(const std::string &key, const ValueRef &value)
{
  if (!value.is_valid() && !_allow_null)
    throw std::invalid_argument("inserting null value to not null dict");

  storage_type::iterator iter= _content.find(key);

  if (_is_global > 0)
  {
    if (_grt->tracking_changes())
      _grt->get_undo_manager()->add_undo(new UndoDictSetAction(this, key));

    if (iter != _content.end() && iter->second.is_valid())
      iter->second.unmark_global();

    if (value.is_valid())
      value.mark_global();
  }

  _content[key]= value;
}


void Dict::remove(const std::string &key)
{
  storage_type::iterator iter= _content.find(key);
  if (iter != _content.end())
  {
    if (_is_global > 0)
    {
      if (_grt->tracking_changes())
        _grt->get_undo_manager()->add_undo(new UndoDictRemoveAction(this, key));

      if (iter->second.is_valid())
        iter->second.unmark_global();
    }

    _content.erase(iter);
  }
}

//--------------------------------------------------------------------------------------------------

/**
 * Removes all entries from this dict. The global marker is updated properly, but
 * no undo record is created (in fact, what has a high level feature like undo/redo to do
 * in such a low level storage container?).
 */
void Dict::reset_entries()
{
  if (_is_global > 0)
  {
    if (_content_type.type == AnyType || is_container_type(_content_type.type))
    {
      for (storage_type::const_iterator iter= _content.begin(); iter != _content.end(); ++iter)
      {
        if (iter->second.is_valid())
          iter->second.unmark_global();
      }
    }
  }
  _content.clear();
}

//--------------------------------------------------------------------------------------------------

void Dict::mark_global() const
{
  if (_is_global == 0)
  {
    if (_content_type.type == AnyType || is_container_type(_content_type.type))
    {
      for (storage_type::const_iterator iter= _content.begin(); iter != _content.end(); ++iter)
      {
        if (iter->second.is_valid())
          iter->second.mark_global();
      }
    }
  }
  _is_global++;
}


void Dict::unmark_global() const
{
  _is_global--;

  if (_is_global == 0)
  {
    if (_content_type.type == AnyType || is_container_type(_content_type.type))
    {
      for (storage_type::const_iterator iter= _content.begin(); iter != _content.end(); ++iter)
      {
        if (iter->second.is_valid())
          iter->second.unmark_global();
      }
    }
  }
}

void Dict::reset_references()
{
  storage_type::iterator               it = _content.begin();
  const storage_type::const_iterator last = _content.end();

  for (; last != it; ++it )
  {
    //g_log("grt", G_LOG_LEVEL_DEBUG, "Dict::reset_references: '%s'", it->first.c_str());
    if ( it->second.is_valid() )
      it->second.valueptr()->reset_references();
  }
}

bool Dict::equals(const Value *o) const
{
  return this == o;
}


bool Dict::less_than(const Value *o) const
{
  return this < o;
}

//--------------------------------------------------------------------------------------------------

OwnedDict::OwnedDict(GRT *grt, Type type, const std::string &content_class, Object *owner, bool allow_null)
  : Dict(grt, type, content_class, allow_null), _owner(owner)
{
}


void OwnedDict::set(const std::string &key, const ValueRef &value)
{
  Dict::set(key, value);

  _owner->owned_dict_item_set(this, key);
}


void OwnedDict::remove(const std::string &key)
{
  Dict::remove(key);

  _owner->owned_dict_item_removed(this, key);
}

//--------------------------------------------------------------------------------------------------

/**
 * Removes all entries from this dict and sends a notification for each removal.
 */
void OwnedDict::reset_entries()
{
  for (storage_type::const_iterator iter= _content.begin(); iter != _content.end(); ++iter)
  {
    _owner->owned_dict_item_removed(this, iter->first);
  }
  Dict::reset_entries();
}
//--------------------------------------------------------------------------------------------------
#ifdef GRT_LEAK_DETECTOR_ENABLED
class MYSQLGRT_PUBLIC ObjectLeakDetector
{
protected:
    struct ObjectData
    {
        std::string ClassName;
        std::string Name;
        int refcount;
        std::string callstack;
    };

    bool enabled;
    std::map<const Object*, ObjectData> obj_map;
public:
    ObjectLeakDetector():enabled(false){};
    ~ObjectLeakDetector();
    static ObjectLeakDetector* get_detector();
    void register_obj(const Object* obj)
    {
        if(!enabled)
            return;
        ObjectData data;
        data.ClassName = obj->class_name();
        //Will need to update that later
        //data.Name = obj->get_string_member("name");
        //Doesn't make sense here object is just created
        //data.refcount
#ifdef GRT_LEAK_DETECTOR_RECORD_CALL_STACK
        data.callstack = get_call_stack();
#endif
        obj_map[obj] = data;
    };
    void unregister_obj(const Object* obj)
    {
        obj_map.erase(obj);
    };

    void print_leaks() const;
    void update_data();

    void reset()
    {
        obj_map.clear();
    };

    void enable()
    {
        enabled = true;
    };
    void disable()
    {
        enabled = false;
    };
};

static ObjectLeakDetector leak_detector;

ObjectLeakDetector* ObjectLeakDetector::get_detector()
{
    return &leak_detector;
}

void ObjectLeakDetector::update_data()
{
    size_t objcounter = 0;
    for(std::map<const Object*, ObjectData>::iterator It = obj_map.begin(); It != obj_map.end(); ++It, ++objcounter)
    {
        It->second.Name = It->first->get_string_member("name");
        It->second.refcount = It->first->refcount();
    }
    std::cout<<"Total "<<objcounter <<" objects leaked"<<std::endl;

};

void ObjectLeakDetector::print_leaks() const
{
    size_t objcounter = 0;
    for(std::map<const Object*, ObjectData>::const_iterator It = obj_map.begin(); It != obj_map.end(); ++It, ++objcounter)
    {
        std::cout<<It->second.ClassName<<":"<<It->second.Name<<" Refcount is "<<It->second.refcount<<std::endl;
#ifdef GRT_LEAK_DETECTOR_RECORD_CALL_STACK
        std::cout<<"Call Stack is :"<<std::endl;
        std::cout<<It->second.callstack<<std::endl;
#endif
    }
    std::cout<<"Total "<<objcounter <<" objects leaked"<<std::endl;

};

ObjectLeakDetector::~ObjectLeakDetector()
{
    get_detector()->print_leaks();
};

namespace grt
{
    namespace LeakDetector
    {
        void print_leaks()
        {
            ObjectLeakDetector::get_detector()->print_leaks();
        };

        void enable()
        {
            ObjectLeakDetector::get_detector()->enable();
        };

        void disable()
        {
            ObjectLeakDetector::get_detector()->disable();
        };

        void reset()
        {
            ObjectLeakDetector::get_detector()->reset();
        };

        void update_objects_data()
        {
            ObjectLeakDetector::get_detector()->update_data();
        };
    };
}
#endif

//--------------------------------------------------------------------------------------------------

Object::Object(MetaClass *metaclass)
: _metaclass(metaclass)//, _valid_flag(true)
{
  if (!_metaclass)
    throw std::runtime_error("GRT object allocated without a metaclass (make sure metaclass data was loaded)");

  _id= get_guid();
  _is_global= 0;
#ifdef GRT_LEAK_DETECTOR_ENABLED
  ObjectLeakDetector::get_detector()->register_obj(this);
#endif
}


Object::Object(GRT *grt, MetaClass *metaclass)
: _metaclass(metaclass)//, _valid_flag(true)
{
  if (!_metaclass)
    throw std::runtime_error("GRT object allocated without a metaclass (make sure metaclass data was loaded)");

  _id= get_guid();
  _is_global= 0;
#ifdef GRT_LEAK_DETECTOR_ENABLED
  ObjectLeakDetector::get_detector()->register_obj(this);
#endif
}

#ifdef GRT_LEAK_DETECTOR_ENABLED
Object::~Object()
{
    ObjectLeakDetector::get_detector()->unregister_obj(this);
}
#endif

const std::string &Object::id() const
{
  return _id;
}

MetaClass* Object::get_metaclass() const
{
  return _metaclass;
}

const std::string &Object::class_name() const
{
  return _metaclass->name();
}

std::string Object::repr() const
{
  std::string s;
  bool first= true;

  s= strfmt("{<%s> (%s)\n", _metaclass->name().c_str(), id().c_str());

  MetaClass *mc= _metaclass;

  do
  {
    for (MetaClass::MemberList::const_iterator iter= mc->get_members_partial().begin();
         iter != mc->get_members_partial().end(); ++iter)
    {
      if (iter->second.overrides) continue;

      if (!first)
        s.append(", ");
      first= false;

      s.append(iter->first);
      s.append(" = ");

      if (iter->second.type.base.type == ObjectType)
      {
        ObjectRef obj(ObjectRef::cast_from(get_member(iter->first)));
        if (obj.is_valid())
        {
          if (obj.has_member("name"))
            s.append(strfmt("%s: %s  (%s)",
                            obj.get_string_member("name").c_str(),
                            obj.get_metaclass()->name().c_str(),
                            obj.id().c_str()));
          else
            s.append(strfmt("%s (%s)",
                            obj.get_metaclass()->name().c_str(),
                            obj.id().c_str()));
        }
        else
          s.append(strfmt("%s: null",
            iter->first.c_str()));
      }
      else
        s.append(get_member(iter->first).repr());
    }

    mc= mc->parent();
  }
  while (mc != 0);

  s.append("}");

  return s;
}


bool Object::is_instance(MetaClass *metaclass) const
{
  if (!this)
    return false;
  return _metaclass->is_a(metaclass);
}

bool Object::is_instance(const std::string &name) const
{
  if (!this)
    return false;

  return _metaclass->is_a(get_grt()->get_metaclass(name));
}

void Object::set_member(const std::string &member, const ValueRef &value)
{
  _metaclass->set_member_value(this, member, value);
}

ValueRef Object::get_member(const std::string &member) const
{
  return _metaclass->get_member_value(this, member);
}

bool Object::has_member(const std::string &member) const
{
  return _metaclass->has_member(member);
}


bool Object::has_method(const std::string &method) const
{
  return _metaclass->has_method(method);
}


std::string Object::get_string_member(const std::string &member) const
{
  return StringRef::extract_from(_metaclass->get_member_value(this, member));
}


Double::storage_type Object::get_double_member(const std::string &member) const
{
  return DoubleRef::extract_from(_metaclass->get_member_value(this, member));
}


Integer::storage_type Object::get_integer_member(const std::string &member) const
{
  return IntegerRef::extract_from(_metaclass->get_member_value(this, member));
}


ValueRef Object::call(const std::string &method, const BaseListRef &args)
{
  return _metaclass->call_method(this, method, args);
}


/** Evil function to set ID of an object, use only if you know what you're doing.
 */
void Object::__set_id(const std::string &id)
{
  _id= id;
}

bool process_reset_references_for_member(const MetaClass::Member* m, Object* obj)
{
  if (m && !m->calculated && !grt::is_simple_type(m->type.base.type))
  {
    //g_log("grt", G_LOG_LEVEL_DEBUG, "\tprocess_reset_references_for_member'%s':'%s':'%s'", obj->class_name().c_str(), obj->id().c_str(), m->name.c_str());
    grt::ValueRef member_value = obj->get_member(m->name);
    if ( member_value.is_valid() )
    {
      // if the member is owned, then recursively reset references in it
      if (m->owned_object)
        member_value.valueptr()->reset_references();

      obj->signal_changed()->disconnect_all_slots();
      // set the member value to null
      obj->get_metaclass()->set_member_internal(obj, m->name, grt::ValueRef(), true);
    }
  }
  return true;
}

void Object::reset_references()
{
  //g_log("grt", G_LOG_LEVEL_DEBUG, "Object::reset_references for '%s':'%s'", class_name().c_str(), id().c_str());
  _metaclass->foreach_member(boost::bind(&process_reset_references_for_member, _1, this));
}

void Object::init()
{
}


GRT *Object::get_grt() const
{
  return _metaclass->get_grt();
}

static bool mark_global_(const MetaClass::Member *member, const Object *obj)
{
  if (is_container_type(member->type.base.type))
  {
    ValueRef value(obj->get_member(member->name));
    if (value.is_valid())
      value.mark_global();
  }
  return true;
}


void Object::mark_global() const
{
  _is_global++;
  if (_is_global == 1)
    _metaclass->foreach_member(boost::bind(&mark_global_, _1, this));
}


static bool unmark_global_(const MetaClass::Member *member, const Object *obj)
{
  if (is_container_type(member->type.base.type))
  {
    ValueRef value(obj->get_member(member->name));
    if (value.is_valid())
      value.unmark_global();
  }
  return true;
}


void Object::unmark_global() const
{
  _is_global--;
  if (_is_global == 0)
    _metaclass->foreach_member(boost::bind(&unmark_global_, _1, this));
}



bool Object::equals(const Value *o) const
{
  return this == o;
}


bool Object::less_than(const Value *o) const
{
  return this < o;
}



void Object::owned_member_changed(const std::string &name, const grt::ValueRef &ovalue, const grt::ValueRef &nvalue)
{
  if (_is_global)
  {
    if (ovalue != nvalue)
    {
      if (ovalue.is_valid()) ovalue.unmark_global();
      if (nvalue.is_valid()) nvalue.mark_global();
    }
    if (get_grt()->tracking_changes())
      get_grt()->get_undo_manager()->add_undo(new UndoObjectChangeAction(this, name, ovalue));
  }
  _changed_signal(name, ovalue);
}


void Object::member_changed(const std::string &name, const grt::ValueRef &ovalue, const grt::ValueRef &nvalue)
{
  if (_is_global && get_grt()->tracking_changes())
    get_grt()->get_undo_manager()->add_undo(new UndoObjectChangeAction(this, name, ovalue));
  _changed_signal(name, ovalue);
}



void Object::owned_list_item_added(OwnedList *list, const grt::ValueRef &value)
{
  _list_changed_signal(list, true, value);
}


void Object::owned_list_item_removed(OwnedList *list, const grt::ValueRef &value)
{
  _list_changed_signal(list, false, value);
}


void Object::owned_dict_item_set(OwnedDict *dict, const std::string &key)
{
  _dict_changed_signal(dict, true, key);
}


void Object::owned_dict_item_removed(OwnedDict *dict, const std::string &key)
{
  _dict_changed_signal(dict, false, key);
}

#ifdef USE_EXPRERIMENTAL_REFS
namespace
{
static const int max_ref_size = 32;
    /*
    This is compile time check to be sure that sizeof (ValueRef) won't grow too big without notice
    If you get an error here this means that it grown bigger than planned and set in max_ref_size
    If you are sure that ValueRef needs to grow bigger just increase max_ref_size
    */
    void check_ref_size(const char[max_ref_size - sizeof (ValueRef)]);
};

class CountedTypeHandler : public TypeHandler
{
    static internal::Value* get_ptr(const TypeHandle& handle)
    {
        return static_cast<internal::Value*>(handle.refcounted_value.ptr_value);
    };
    virtual void release(TypeHandle& handle)const
    {
        get_ptr(handle)->release();
    };

    virtual void retain(TypeHandle& handle)const
      {
              get_ptr(handle)->retain();
      };
      virtual bool equals(const TypeHandle& handle, const ValueRef& other)const
      {
          if (type(handle) != other.type())
              return false;
          return get_ptr(handle)->equals(get_ptr(other.get_data()));
      };

      virtual bool less_than(const TypeHandle& handle, const ValueRef& other)const
      {
          if (get_ptr(handle)->get_type() != other.type())
              return get_ptr(handle)->get_type() < other.type();
          return get_ptr(handle)->less_than(get_ptr(other.get_data()));
      };
      virtual void reset_references(TypeHandle& handle)const{get_ptr(handle)->reset_references();};
      virtual void clear(TypeHandle& handle)const {release(handle);};
      virtual inline bool is_same(const TypeHandle& handle, const ValueRef &value) const { return get_ptr(handle) == value.valueptr(); }
      virtual inline Type type(const TypeHandle& handle) const { return get_ptr(handle) ? get_ptr(handle)->get_type() : UnknownType; }
      std::string repr(const TypeHandle& handle) const {return get_ptr(handle)->repr();};
      virtual void mark_global(const TypeHandle& handle) const{get_ptr(handle)->mark_global();};
      virtual void unmark_global(const TypeHandle& handle) const{get_ptr(handle)->unmark_global();};
      virtual internal::Value* valueptr(const TypeHandle& handle) const
      {
          return get_ptr(handle);
      };
      virtual int refcount(const TypeHandle& handle) const{return get_ptr(handle)->refcount();};

};

static CountedTypeHandler counted_handler;

class NonCountedTypeHandler: public TypeHandler
{
public:
    virtual void release(TypeHandle& handle)const {};
    virtual void retain(TypeHandle& handle)const {};
    virtual void reset_references(TypeHandle& handle)const{};
    virtual void clear(TypeHandle& handle)const {};
    virtual void mark_global(const TypeHandle& handle) const{};
    virtual void unmark_global(const TypeHandle& handle) const{};
    //Type isn't counted thus there is no refcount
    virtual int refcount(const TypeHandle& handle) const{return 1;};
    virtual internal::Value* valueptr(const TypeHandle& handle) const
    {//kinda hack shouldn't exist at all
        return static_cast<internal::Value*>(handle.refcounted_value.ptr_value);
    };
};

class DefaultTypeHandler : public NonCountedTypeHandler
{
public:
    virtual Type type(const TypeHandle& handle) const
    {
        return UnknownType;
    }

    //all empty valuerefs are equal so compare only type
    virtual bool equals(const TypeHandle& handle, const ValueRef& other)const
    {
        return other.type() == UnknownType;
    };

    virtual bool less_than(const TypeHandle& handle, const ValueRef& other)const
    {
        return other.type() != UnknownType;
    };

    virtual inline bool is_same(const TypeHandle& handle, const ValueRef &value) const
    {
        return value.type() == UnknownType;
    }

    std::string repr(const TypeHandle& handle) const
    {
        return "NULL";
    };
};

DefaultTypeHandler default_handler;
TypeHandler* ValueRef::_defalut_handler = &default_handler;

class DoubleTypeHandler : public NonCountedTypeHandler
{
public:
    virtual Type type(const TypeHandle& handle) const
    {
        return DoubleType;
    }

    virtual bool equals(const TypeHandle& handle, const ValueRef& other)const
    {
        if (type(handle) != other.type())
            return false;
        return handle.double_value == other.get_data().double_value;
    };

    virtual bool less_than(const TypeHandle& handle, const ValueRef& other)const
    {
        if (type(handle) != other.type())
            return type(handle) < other.type();

        return handle.double_value < other.get_data().double_value;
    };

    virtual inline bool is_same(const TypeHandle& handle, const ValueRef &value) const
    {
        return handle.double_value == value.get_data().double_value;
    }

    std::string repr(const TypeHandle& handle) const
    {
        char s[100];
        g_snprintf(s, sizeof(s), "%g", handle.double_value);
        return s;
    };
};

static DoubleTypeHandler double_handler;

class IntegerTypeHandler : public NonCountedTypeHandler
{
public:
    virtual Type type(const TypeHandle& handle) const
    {
        return IntegerType;
    }

    virtual bool equals(const TypeHandle& handle, const ValueRef& other)const
    {
        if (type(handle) != other.type())
            return false;
        return handle.int_value == other.get_data().int_value;
    };

    virtual bool less_than(const TypeHandle& handle, const ValueRef& other)const
    {
        if (type(handle) != other.type())
            return type(handle) < other.type();

        return handle.int_value < other.get_data().int_value;
    };

    virtual inline bool is_same(const TypeHandle& handle, const ValueRef &value) const
    {
        return handle.int_value == value.get_data().int_value;
    }

    std::string repr(const TypeHandle& handle) const
    {
        char s[100];
        g_snprintf(s, sizeof(s), "%i", handle.int_value);
        return s;
    };
};

static IntegerTypeHandler int_handler;


class StringTypeHandler : public TypeHandler
{
public:
    static const int small_string_size = 36;
    static StringRef::storage_type get_ptr(const TypeHandle& handle)
    {
        return handle.string_ptr;
    };
    virtual bool equals(const TypeHandle& handle, const ValueRef& other)const
    {
        if (type(handle) != other.type())
            return false;
        return !strcmp(get_ptr(handle), get_ptr(other.get_data()));//get_ptr(handle)->equals(get_ptr(other.get_data()));
    };

    virtual bool less_than(const TypeHandle& handle, const ValueRef& other)const
    {
        if (type(handle) != other.type())
            return type(handle) < other.type();
        return strcmp(get_ptr(handle), get_ptr(other.get_data())) < 0;
    };

    virtual void reset_references(TypeHandle& handle)const{};

    virtual void clear(TypeHandle& handle)const {
        release(handle);
    };

    virtual inline bool is_same(const TypeHandle& handle, const ValueRef &value) const { return get_ptr(handle) == value.get_data().string_ptr; }
    virtual inline Type type(const TypeHandle& handle) const { return StringType; }
    std::string repr(const TypeHandle& handle) const {return get_ptr(handle);};
    virtual void mark_global(const TypeHandle& handle) const{};
    virtual void unmark_global(const TypeHandle& handle) const{};
    virtual internal::Value* valueptr(const TypeHandle& handle) const {return NULL;};
    virtual int refcount(const TypeHandle& handle) const {return 1;};
};


struct CountedStringDataStruct
{
    int refcounter;
//    size_t size;
};

#ifdef _DEBUG
//#define STRING_ALLOCATION_LOGGER_ENABLED
#endif

#ifdef STRING_ALLOCATION_LOGGER_ENABLED
#include <iostream>
struct stringlogger
{
    static const char delim = '\t';
    struct string_log_data
    {
        int alloc_count;
        int dealloc_count;
        int retain_count;
        int release_count;
    };
    std::map<std::string, string_log_data> log;
    void log_string_alloc(const char* str)
    {
        log[str].alloc_count++;
    };

    void log_string_dealloc(const char* str)
    {
        log[str].dealloc_count++;
    };

    void log_string_retain(const char* str)
    {
        log[str].retain_count++;
    };

    void log_string_release(const char* str)
    {
        log[str].release_count++;
    };

    ~stringlogger()
    {
        for (std::map<std::string, string_log_data>::iterator It = log.begin(); It != log.end(); ++It)
        {
            if(It->first.size() > 36)
                continue;
            std::cerr<<It->first
                <<delim<<It->second.retain_count
                <<delim<<It->second.alloc_count
                <<delim<< It->first.size()
                <<std::endl;
        }
    }
};
stringlogger logger;

#endif

static char empty_string = 0;
class EmptyStringTypeHandler : public StringTypeHandler
{
public:
    StringRef::storage_type allocate(const char* srcstring, const size_t len) const
    {
        return len ? NULL : &empty_string;
    };

    virtual bool equals(const TypeHandle& handle, const ValueRef& other)const
    {
        if (type(handle) != other.type())
            return false;
        return get_ptr(other.get_data())[0] == 0;
    };

    virtual void release(TypeHandle& handle) const{};
    virtual void retain(TypeHandle& handle) const{};
};

EmptyStringTypeHandler empty_string_handler;

const char* fixed_strins[] = {
"Application/Workbench",
"standalone",
"string",
"Workbench",
"normal",
"action",
"internal",
"db.Catalog",
"Menu/SQL/Utilities",
".",
"gui",
"Menu/Utilities",
"activeDiagram",
"file",
"keychain",
"model.Diagram",
"Catalog/Utilities",
"Menu/Text",
"Password:",
"database/Database",
"Username:",
"userName",
"schema",
"root",
"pyodbc",
"Menu/Objects",
"catalog/Editors",
"SQLIDEUtils",
"Home",
"boolean",
"*model",
"db.query.QueryEditor",
"activeQueryEditor",
"activeCatalog",
"WbUtils",
"Menu/SQL/Resultset",
"Menu/Catalog",
"Filter",
"Name of the user to connect with.",
"separator",
"Database",
"MySQLDbModule",
"http://www.mysql.com",
"FALSE",
"127.0.0.1",
"activeModel",
".\\db.mysql.editors.wbp.fe.dll",
"Others/Menu/Ungrouped",
"Database:",
"Oracle Corp.",
"Validation",
"save",
"Home/Connections",
"Home/Instances",
"Home/ModelFiles",
"Export",
"Menu/Model",
"Editors",
"WbModel",
"Menu/Database",
"Menu/SQL/Script",
"Menu/SQL/Catalog",
"Menu/SQL/Editor",
"model/Editors",
"hostName",
"port",
"int",
"enum",
"sa",
"model.Model",
"%userName%::Mysql@%hostName%:%port%",
"SQLEditor",
"Menu/Ungrouped",
"TRUE",
"WbAdmin",
"PyWbUtils",
"workbench.physical.Model",
"open",
".\\wb.model.editors.wbp.fe.dll",
"Menu/Administrator",
"WB Plugin",
"Model",
"localhost",
"Website",
"SSL Key File:",
"sslCA",
"Path to Key file for SSL.",
"Default Schema:",
"SSL CA File:",
"SSL CERT File:",
"SSL Cipher:",
"Use SSL if available.",
"tristate",
"sslKey",
"sslCipher",
"getSchemata",
"useAnsiQuotes",
"useLegacyAuth",
"sslCert",
"Path to Certificate file for SSL.",
"mysqlcppconn",
"useSSL",
"ReverseEngineeringMysql",
"TCP/IP port.",
"Hostname:",
"Port:",
"Pre-configured ODBC data source.",
"driver",
"Driver:",
"DSN:",
"dsn",
"DbMssqlRE",
"getDataSourceNames",
"INT",
"windows,linux",
"Open Model",
"db.mysql.Table",
"Model/Printing",
"BINARY",
"*query",
"binary"
};

struct str_less{

    bool operator()(const char* str1, const char* str2) const
    {
        return strcmp(str1, str2) < 0;
    };
};
str_less str_less_pred;

class FixedStringTypeHandler : public StringTypeHandler
{
public:
    FixedStringTypeHandler()
    {
        std::sort(fixed_strins, fixed_strins+sizeof(fixed_strins)/sizeof(fixed_strins[0]), str_less_pred);
    }

    StringRef::storage_type allocate(const char* srcstring, const size_t len) const
    {
        if (len >= small_string_size)
            return NULL;
        const char** found = std::lower_bound(fixed_strins, fixed_strins+sizeof(fixed_strins)/sizeof(fixed_strins[0]), srcstring, str_less_pred);
        if(found != fixed_strins+sizeof(fixed_strins)/sizeof(fixed_strins[0]) && !strcmp(*found, srcstring))
            return *found;
        return NULL;
    };

    virtual bool equals(const TypeHandle& handle, const ValueRef& other)const
    {
        if (type(handle) != other.type())
            return false;
        return get_ptr(handle) == get_ptr(other.get_data());
    };

    virtual void release(TypeHandle& handle) const{};
    virtual void retain(TypeHandle& handle) const{};
};

FixedStringTypeHandler fixed_string_handler;

class ShortStringTypeHandler : public StringTypeHandler
{
protected:
struct SmallStringBlock
{
    CountedStringDataStruct string_data;
    char buffer[small_string_size];
};

//NODO: implement dynamic buffers allocation
static const int smallstrings_buffer_size = 10240;
SmallStringBlock smallstrings[smallstrings_buffer_size];
mutable std::vector<SmallStringBlock*> small_strings_stack;
static GStaticMutex _allocation_mutex;

public:
    ShortStringTypeHandler()
    {
        small_strings_stack.reserve(smallstrings_buffer_size);
        for(int i = 0; i < smallstrings_buffer_size; ++i)
            small_strings_stack.push_back(&smallstrings[i]);
    };

    ~ShortStringTypeHandler()
    {
      g_static_mutex_free(&_allocation_mutex);
    }

    StringRef::storage_type allocate(const char* srcstring, const size_t len)
    {
      base::GStaticMutexLock lock(_allocation_mutex);

      if((len >= small_string_size) || small_strings_stack.empty())
        return NULL;

      SmallStringBlock* block_ptr = small_strings_stack.back();
      small_strings_stack.pop_back();
      block_ptr->string_data.refcounter = 0;
      memcpy(block_ptr->buffer, srcstring, len + 1);
      return block_ptr->buffer;
    };

    virtual void release(TypeHandle& handle) const
    {
#ifdef STRING_ALLOCATION_LOGGER_ENABLED
        logger.log_string_release(get_ptr(handle));
#endif
        CountedStringDataStruct* ptr = (CountedStringDataStruct*)(handle.string_ptr) - 1;
        ptr->refcounter--;
        if(ptr->refcounter <= 0)
        {
          base::GStaticMutexLock lock(_allocation_mutex);
          small_strings_stack.push_back(reinterpret_cast<SmallStringBlock*>(ptr));
        }
    };

    virtual void retain(TypeHandle& handle) const
    {
#ifdef STRING_ALLOCATION_LOGGER_ENABLED
        logger.log_string_retain(get_ptr(handle));
#endif

        CountedStringDataStruct* ptr = (CountedStringDataStruct*)(handle.string_ptr) - 1;
        ptr->refcounter++;
    };

};

GStaticMutex ShortStringTypeHandler::_allocation_mutex = G_STATIC_MUTEX_INIT;

ShortStringTypeHandler short_string_handler;

class LongStringTypeHandler : public StringTypeHandler
{
public:
    StringRef::storage_type allocate(const char* srcstring, const size_t len) const
    {
        size_t size = len + 1 + sizeof(CountedStringDataStruct);
        void* buffer = new char[size];
        memset(buffer, 0, sizeof(CountedStringDataStruct));
        char* string_buffer = static_cast<char*>(buffer) + sizeof(CountedStringDataStruct);
        memcpy(string_buffer, srcstring, len + 1);
        return string_buffer;
    };

    virtual void release(TypeHandle& handle) const
    {

#ifdef STRING_ALLOCATION_LOGGER_ENABLED
        logger.log_string_release(get_ptr(handle));
#endif

        CountedStringDataStruct* ptr = (CountedStringDataStruct*)(handle.string_ptr) - 1;
        ptr->refcounter--;
        if(ptr->refcounter <= 0)
            delete [](ptr);
    };

    virtual void retain(TypeHandle& handle) const
    {
#ifdef STRING_ALLOCATION_LOGGER_ENABLED
        logger.log_string_retain(get_ptr(handle));
#endif
        CountedStringDataStruct* ptr = (CountedStringDataStruct*)(handle.string_ptr) - 1;
        ptr->refcounter++;
    };
};

static LongStringTypeHandler long_string_handler;

TypeHandler* grt::get_string_type_handler(TypeHandler::TypeHandle& handle, const char* srcstring, const size_t len)
{
#ifdef STRING_ALLOCATION_LOGGER_ENABLED
    logger.log_string_alloc(srcstring);
#endif

    if((handle.string_ptr = empty_string_handler.allocate(srcstring, len)))
        return &empty_string_handler;
    if((handle.string_ptr = fixed_string_handler.allocate(srcstring, len)))
        return &fixed_string_handler;
    else if ((handle.string_ptr = short_string_handler.allocate(srcstring, len)))
        return &short_string_handler;
    else if ((handle.string_ptr = long_string_handler.allocate(srcstring, len)))
        return &long_string_handler;
    else
        throw std::runtime_error("String Allocation Failed");
}

TypeHandler* grt::get_int_type_handler()
{
    return &int_handler;
}

TypeHandler* grt::get_double_type_handler()
{
    return &double_handler;
}

TypeHandler* grt::get_object_type_handler()
{
    return &counted_handler;
};
#endif<|MERGE_RESOLUTION|>--- conflicted
+++ resolved
@@ -92,11 +92,7 @@
 std::string Integer::repr() const
 {
   char s[100];
-<<<<<<< HEAD
-  g_snprintf(s, sizeof(s), "%zi", _value);
-=======
   g_snprintf(s, sizeof(s), "%li", (long int)_value);
->>>>>>> 2f554377
   return s;
 }
 
