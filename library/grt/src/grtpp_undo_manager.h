--- conflicted
+++ resolved
@@ -19,11 +19,7 @@
 
 #pragma once
 
-<<<<<<< HEAD
-#include "grtpp.h"
-=======
 #include "grt.h"
->>>>>>> 9a63b3a9
 
 #include <deque>
 #include <boost/signals2.hpp>
@@ -304,7 +300,6 @@
 
   ~AutoUndo();
 
-<<<<<<< HEAD
   void set_description_for_last_action(const std::string &s);
   void cancel();
   void end_or_cancel_if_empty(const std::string &descr);
@@ -314,6 +309,4 @@
   bool _valid;
 };
 
-=======
->>>>>>> 9a63b3a9
 };