/*
 * Copyright (c) 2015, 2018, Oracle and/or its affiliates. All rights reserved.
 *
 * This program is free software; you can redistribute it and/or modify
 * it under the terms of the GNU General Public License, version 2.0,
 * as published by the Free Software Foundation.
 *
 * This program is also distributed with certain software (including
 * but not limited to OpenSSL) that is licensed under separate terms, as
 * designated in a particular file or component or in included license
 * documentation. The authors of MySQL hereby grant you an additional
 * permission to link the program and your derivative works with the
 * separately licensed software that they have included with MySQL.
 * This program is distributed in the hope that it will be useful, but
 * WITHOUT ANY WARRANTY; without even the implied warranty of
 * MERCHANTABILITY or FITNESS FOR A PARTICULAR PURPOSE. See
 * the GNU General Public License, version 2.0, for more details.
 *
 * You should have received a copy of the GNU General Public License
 * along with this program; if not, write to the Free Software Foundation, Inc.,
 * 51 Franklin St, Fifth Floor, Boston, MA 02110-1301 USA
 */

#include <fstream>
#include <string>
#include <vector>
#include <map>
#include <set>
#include <deque>

#include "antlr4-runtime.h"
#include <glib.h>

#include "base/common.h"
#include "base/log.h"
#include "base/file_utilities.h"
#include "base/string_utilities.h"
#include "base/threading.h"

#include "parsers-common.h"
#include "mysql/MySQLLexer.h"
#include "mysql/MySQLParser.h"
#include "mysql/MySQLParserBaseListener.h"
#include "CodeCompletionCore.h"

#include "SymbolTable.h"

#include "mysql-code-completion.h"

using namespace parsers;
using namespace antlr4;

DEFAULT_LOG_DOMAIN("MySQL code completion");

//--------------------------------------------------------------------------------------------------

struct TableReference {
  std::string schema;
  std::string table;
  std::string alias;
};

// Context structure for code completion results and token info.
struct AutoCompletionContext {
  CandidatesCollection completionCandidates;

  // A hierarchical view of all table references in the code, updated constantly during the match process.
  // Organized as stack to be able to easily remove sets of references when changing nesting level.
  std::deque<std::vector<TableReference>> referencesStack;

  // A flat list of possible references. Kinda snapshot of the references stack at the point when collection
  // begins (the stack is cleaned up while bubbling up, after the collection process).
  // Additionally, it gets also all references after the caret.
  std::vector<TableReference> references;

  //------------------------------------------------------------------------------------------------

  void collectCandidates(MySQLParser *parser, Scanner &scanner, size_t caretOffset, size_t caretLine) {
    CodeCompletionCore c3(parser);

    c3.ignoredTokens = {
      MySQLLexer::EOF,
      MySQLLexer::EQUAL_OPERATOR,
      MySQLLexer::ASSIGN_OPERATOR,
      MySQLLexer::NULL_SAFE_EQUAL_OPERATOR,
      MySQLLexer::GREATER_OR_EQUAL_OPERATOR,
      MySQLLexer::GREATER_THAN_OPERATOR,
      MySQLLexer::LESS_OR_EQUAL_OPERATOR,
      MySQLLexer::LESS_THAN_OPERATOR,
      MySQLLexer::NOT_EQUAL_OPERATOR,
      MySQLLexer::NOT_EQUAL2_OPERATOR,
      MySQLLexer::PLUS_OPERATOR,
      MySQLLexer::MINUS_OPERATOR,
      MySQLLexer::MULT_OPERATOR,
      MySQLLexer::DIV_OPERATOR,
      MySQLLexer::MOD_OPERATOR,
      MySQLLexer::LOGICAL_NOT_OPERATOR,
      MySQLLexer::BITWISE_NOT_OPERATOR,
      MySQLLexer::SHIFT_LEFT_OPERATOR,
      MySQLLexer::SHIFT_RIGHT_OPERATOR,
      MySQLLexer::LOGICAL_AND_OPERATOR,
      MySQLLexer::BITWISE_AND_OPERATOR,
      MySQLLexer::BITWISE_XOR_OPERATOR,
      MySQLLexer::LOGICAL_OR_OPERATOR,
      MySQLLexer::BITWISE_OR_OPERATOR,
      MySQLLexer::DOT_SYMBOL,
      MySQLLexer::COMMA_SYMBOL,
      MySQLLexer::SEMICOLON_SYMBOL,
      MySQLLexer::COLON_SYMBOL,
      MySQLLexer::OPEN_PAR_SYMBOL,
      MySQLLexer::CLOSE_PAR_SYMBOL,
      MySQLLexer::OPEN_CURLY_SYMBOL,
      MySQLLexer::CLOSE_CURLY_SYMBOL,
      MySQLLexer::UNDERLINE_SYMBOL,
      MySQLLexer::AT_SIGN_SYMBOL,
      MySQLLexer::AT_AT_SIGN_SYMBOL,
      MySQLLexer::NULL2_SYMBOL,
      MySQLLexer::PARAM_MARKER,
      MySQLLexer::CONCAT_PIPES_SYMBOL,
      MySQLLexer::AT_TEXT_SUFFIX,
      MySQLLexer::BACK_TICK_QUOTED_ID,
      MySQLLexer::SINGLE_QUOTED_TEXT,
      MySQLLexer::DOUBLE_QUOTED_TEXT,
      MySQLLexer::NCHAR_TEXT,
      MySQLLexer::UNDERSCORE_CHARSET,
      MySQLLexer::IDENTIFIER,
      MySQLLexer::INT_NUMBER,
      MySQLLexer::LONG_NUMBER,
      MySQLLexer::ULONGLONG_NUMBER,
      MySQLLexer::DECIMAL_NUMBER,
      MySQLLexer::BIN_NUMBER,
      MySQLLexer::HEX_NUMBER,
    };

    c3.preferredRules = {
      MySQLParser::RuleSchemaRef,

      MySQLParser::RuleTableRef, MySQLParser::RuleTableRefWithWildcard, MySQLParser::RuleFilterTableRef,

      MySQLParser::RuleColumnRef, MySQLParser::RuleColumnInternalRef, MySQLParser::RuleTableWild,

      MySQLParser::RuleFunctionRef, MySQLParser::RuleFunctionCall, MySQLParser::RuleRuntimeFunctionCall,
      MySQLParser::RuleTriggerRef, MySQLParser::RuleViewRef, MySQLParser::RuleProcedureRef,
      MySQLParser::RuleLogfileGroupRef, MySQLParser::RuleTablespaceRef, MySQLParser::RuleEngineRef,
      MySQLParser::RuleCollationName, MySQLParser::RuleCharsetName, MySQLParser::RuleEventRef,
      MySQLParser::RuleServerRef, MySQLParser::RuleUser,

      MySQLParser::RuleUserVariable, MySQLParser::RuleSystemVariable, MySQLParser::RuleLabelRef,
<<<<<<< HEAD
=======
      MySQLParser::RuleSetSystemVariable,
>>>>>>> 3c93b46f

      // For better handling, but will be ignored.
      MySQLParser::RuleParameterName, MySQLParser::RuleProcedureName, MySQLParser::RuleIdentifier,
      MySQLParser::RuleLabelIdentifier,
    };

    static std::set<size_t> noSeparatorRequiredFor = {
      MySQLLexer::EQUAL_OPERATOR,
      MySQLLexer::ASSIGN_OPERATOR,
      MySQLLexer::NULL_SAFE_EQUAL_OPERATOR,
      MySQLLexer::GREATER_OR_EQUAL_OPERATOR,
      MySQLLexer::GREATER_THAN_OPERATOR,
      MySQLLexer::LESS_OR_EQUAL_OPERATOR,
      MySQLLexer::LESS_THAN_OPERATOR,
      MySQLLexer::NOT_EQUAL_OPERATOR,
      MySQLLexer::NOT_EQUAL2_OPERATOR,
      MySQLLexer::PLUS_OPERATOR,
      MySQLLexer::MINUS_OPERATOR,
      MySQLLexer::MULT_OPERATOR,
      MySQLLexer::DIV_OPERATOR,
      MySQLLexer::MOD_OPERATOR,
      MySQLLexer::LOGICAL_NOT_OPERATOR,
      MySQLLexer::BITWISE_NOT_OPERATOR,
      MySQLLexer::SHIFT_LEFT_OPERATOR,
      MySQLLexer::SHIFT_RIGHT_OPERATOR,
      MySQLLexer::LOGICAL_AND_OPERATOR,
      MySQLLexer::BITWISE_AND_OPERATOR,
      MySQLLexer::BITWISE_XOR_OPERATOR,
      MySQLLexer::LOGICAL_OR_OPERATOR,
      MySQLLexer::BITWISE_OR_OPERATOR,
      MySQLLexer::DOT_SYMBOL,
      MySQLLexer::COMMA_SYMBOL,
      MySQLLexer::SEMICOLON_SYMBOL,
      MySQLLexer::COLON_SYMBOL,
      MySQLLexer::OPEN_PAR_SYMBOL,
      MySQLLexer::CLOSE_PAR_SYMBOL,
      MySQLLexer::OPEN_CURLY_SYMBOL,
      MySQLLexer::CLOSE_CURLY_SYMBOL,
      MySQLLexer::PARAM_MARKER,
    };

    // Certain tokens (like identifiers) must be treated as if the char directly following them still belongs to that
    // token (e.g. a whitespace after a name), because visually the caret is placed between that token and the
    // whitespace creating the impression we are still at the identifier (and we should show candidates for this
    // identifier position).
    // Other tokens (like operators) don't need a separator and hence we can take the caret index as is for them.
    size_t caretIndex = scanner.tokenIndex();
    if (caretIndex > 0 && noSeparatorRequiredFor.count(scanner.lookBack()) == 0)
      --caretIndex;

    c3.showResult = false;
    c3.showDebugOutput = false;
    referencesStack.emplace_back(); // For the root level of table references.

    size_t startTokenIndex = 0;
    size_t ruleIndex = 0;

    parser->reset();
    ParserRuleContext *context = parser->query();
    /*
    tree::ParseTree *tree = parser->contextFromPosition(context, { caretOffset, caretLine });
    if (tree->parent) {
      tree = tree->parent;
    }
    if (tree != nullptr) {
      context = dynamic_cast<ParserRuleContext *>(tree->parent);
      if (context != nullptr) {
        startTokenIndex = context->start->getTokenIndex();
        ruleIndex = context->getRuleIndex();
      }
    }
*/
    completionCandidates = c3.collectCandidates(caretIndex, context);

    // Post processing some entries.
    if (completionCandidates.tokens.count(MySQLLexer::NOT2_SYMBOL) > 0) {
      // NOT2 is a NOT with special meaning in the operator precedence chain.
      // For code completion it's the same as NOT.
      completionCandidates.tokens[MySQLLexer::NOT_SYMBOL] = completionCandidates.tokens[MySQLLexer::NOT2_SYMBOL];
      completionCandidates.tokens.erase(MySQLLexer::NOT2_SYMBOL);
    }

    // If a column reference is required then we have to continue scanning the query for table references.
    for (auto ruleEntry : completionCandidates.rules) {
      if (ruleEntry.first == MySQLParser::RuleColumnRef) {
        collectRemainingTableReferences(parser, scanner);
        takeReferencesSnapshot(); // Move references from stack to the ref map.
        break;
      }
    }

    return;
  }

  //------------------------------------------------------------------------------------------------

private:
  // A listener to handle references as we traverse a parse tree.
  // We have two modes here:
  //   fromClauseMode = true: we are not interested in subqueries and don't need to stop at the caret.
  //   otherwise: go down all subqueries and stop when the caret position is reached.
  class TableRefListener : public parsers::MySQLParserBaseListener {
  public:
    TableRefListener(AutoCompletionContext &context, bool fromClauseMode)
    : _context(context), _fromClauseMode(fromClauseMode) {
    }

    virtual void exitTableRef(MySQLParser::TableRefContext *ctx) override {
      if (_done)
        return;

      if (_level == 0) {
        TableReference reference;
        if (ctx->qualifiedIdentifier() != nullptr) {
          reference.table = base::unquote(ctx->qualifiedIdentifier()->identifier()->getText());
          if (ctx->qualifiedIdentifier()->dotIdentifier() != nullptr) {
            // Full schema.table reference.
            reference.schema = reference.table;
            reference.table = base::unquote(ctx->qualifiedIdentifier()->dotIdentifier()->identifier()->getText());
          }
        } else {
          // No schema reference.
          reference.table = base::unquote(ctx->dotIdentifier()->identifier()->getText());
        }
        _context.referencesStack.front().push_back(reference);
      }
    }

    virtual void exitTableAlias(MySQLParser::TableAliasContext *ctx) override {
      if (_done)
        return;

      if (_level == 0) {
        // Appears after a single table or subquery.
        _context.referencesStack.front().back().alias = base::unquote(ctx->identifier()->getText());
      }
    }

    virtual void enterSubquery(MySQLParser::SubqueryContext *ctx) override {
      if (_done)
        return;

      if (_fromClauseMode)
        ++_level;
      else
        _context.referencesStack.emplace_back();
    }

    virtual void exitSubquery(MySQLParser::SubqueryContext *ctx) override {
      if (_done)
        return;

      if (_fromClauseMode)
        --_level;
      else
        _context.referencesStack.pop_back();
    }

    virtual void visitTerminal(tree::TerminalNode *node) override {
      if (_done)
        return;

      if (!_fromClauseMode) {
        // TODO: finish from clause scanning in nested selects.
      }
    }

  private:
    bool _done = false;
    size_t _level = 0; // Only used in FROM clause traversal.
    AutoCompletionContext &_context;
    bool _fromClauseMode;
  };

  //--------------------------------------------------------------------------------------------------------------------

  /**
   * Called if one of the candidates is a column reference.
   * The function attempts to get table references together with aliases where possible. This is the only place
   * where we actually look beyond the caret and hence different rules apply: the query doesn't need to be valid
   * beyond that point. We simply scan forward until we find a FROM keyword and work from there. This makes it much
   * easier to work on incomplete queries, which nonetheless need e.g. columns from table references.
   * Because inner queries can use table references from outer queries we can simply scan for the next FROM clause,
   * provided we don't go deeper. This way the query doesn't need to be error free, just the FROM clauses must.
   */
  void collectRemainingTableReferences(Parser *parser, Scanner &scanner) {
    // First advance to the next FROM keyword on the same level as the caret is (no subselects etc.).
    // With certain syntax errors this can lead to a wrong FROM clause (e.g. if parentheses don't match).
    // But that is acceptable.
    size_t level = 0;
    bool found = scanner.tokenType() == MySQLLexer::FROM_SYMBOL;
    while (!found) {
      if (!scanner.next())
        break;

      switch (scanner.tokenType()) {
        case MySQLLexer::OPEN_PAR_SYMBOL: // Skip anything within parentheses. It's not relevant for references and this
                                          // way we don't include subqueries.
          ++level;
          break;

        case MySQLLexer::CLOSE_PAR_SYMBOL:
          if (level > 0)
            --level;
          break;

        case MySQLLexer::FROM_SYMBOL:
          if (level == 0)
            found = true;
          break;

        default:
          break;
      }
    }

    if (!found)
      return; // No FROM clause found.

    // We use a local parser just for the FROM clause to avoid messing up tokens on the autocompletion
    // parser (which would affect the processing of the found candidates).
    std::string subSQL = scanner.tokenSubText();
    MySQLRecognizerCommon *recognizer = dynamic_cast<MySQLRecognizerCommon *>(parser);
    ANTLRInputStream input(subSQL);
    MySQLLexer lexer(&input);
    CommonTokenStream tokens(&lexer);
    MySQLParser fromParser(&tokens);

    lexer.serverVersion = recognizer->serverVersion;
    lexer.sqlMode = recognizer->sqlMode;
    fromParser.serverVersion = recognizer->serverVersion;
    fromParser.sqlMode = recognizer->sqlMode;
    fromParser.setBuildParseTree(true);

    fromParser.removeErrorListeners();
    tree::ParseTree *tree = fromParser.fromClause();

    TableRefListener listener(*this, true);
    tree::ParseTreeWalker::DEFAULT.walk(&listener, tree);
  }

  //------------------------------------------------------------------------------------------------

  /**
   * Copies the current references stack into the references map.
   */
  void takeReferencesSnapshot() {
    // Don't clear the references map here. Can happen we have to take multiple snapshots.
    // We automatically remove duplicates by using a map.
    for (size_t level = 0; level < referencesStack.size(); ++level) {
      for (size_t entry = 0; entry < referencesStack[level].size(); ++entry)
        references.push_back(referencesStack[level][entry]);
    }
  }

  //------------------------------------------------------------------------------------------------
};

//--------------------------------------------------------------------------------------------------

enum ObjectFlags {
  // For 3 part identifiers.
  ShowSchemas = 1 << 0,
  ShowTables = 1 << 1,
  ShowColumns = 1 << 2,

  // For 2 part identifiers.
  ShowFirst = 1 << 3,
  ShowSecond = 1 << 4,
};

/**
 * Determines the qualifier used for a qualified identifier with up to 2 parts (id or id.id).
 * Returns the found qualifier (if any) and a flag indicating what should be shown.
 *
 * Note: it is essential to understand that we do the determination only up to the caret
 *       (or the token following it, solely for getting a terminator). Since we cannot know the user's
 *       intention, we never look forward.
 */
static ObjectFlags determineQualifier(Scanner &scanner, MySQLLexer *lexer, size_t offsetInLine,
                                      std::string &qualifier) {
  // Five possible positions here:
  //   - In the first id (including the position directly after the last char).
  //   - In the space between first id and a dot.
  //   - On a dot (visually directly before the dot).
  //   - In space after the dot, that includes the position directly after the dot.
  //   - In the second id.
  // All parts are optional (though not at the same time). The on-dot position is considered the same
  // as in first id as it visually belongs to the first id.

  size_t position = scanner.tokenIndex();

  if (scanner.tokenChannel() != 0)
    scanner.next(true); // First skip to the next non-hidden token.

  if (!scanner.is(MySQLLexer::DOT_SYMBOL) && !lexer->isIdentifier(scanner.tokenType())) {
    // We are at the end of an incomplete identifier spec. Jump back, so that the other tests succeed.
    scanner.previous(true);
  }

  // Go left until we find something not related to an id or find at most 1 dot.
  if (position > 0) {
    if (lexer->isIdentifier(scanner.tokenType()) && scanner.lookBack() == MySQLLexer::DOT_SYMBOL)
      scanner.previous(true);
    if (scanner.is(MySQLLexer::DOT_SYMBOL) && lexer->isIdentifier(scanner.lookBack()))
      scanner.previous(true);
  }

  // The scanner is now on the leading identifier or dot (if there's no leading id).
  qualifier = "";
  std::string temp;
  if (lexer->isIdentifier(scanner.tokenType())) {
    temp = base::unquote(scanner.tokenText());
    scanner.next(true);
  }

  // Bail out if there is no more id parts or we are already behind the caret position.
  if (!scanner.is(MySQLLexer::DOT_SYMBOL) || position <= scanner.tokenIndex())
    return ObjectFlags(ShowFirst | ShowSecond);
  qualifier = temp;

  return ShowSecond;
}

//--------------------------------------------------------------------------------------------------

/**
 * Enhanced variant of the previous function that determines schema and table qualifiers for
 * column references (and table_wild in multi table delete, for that matter).
 * Returns a set of flags that indicate what to show for that identifier, as well as schema and table
 * if given.
 * The returned schema can be either for a schema.table situation (which requires to show tables)
 * or a schema.table.column situation. Which one is determined by whether showing columns alone or not.
 */
static ObjectFlags determineSchemaTableQualifier(Scanner &scanner, MySQLLexer *lexer, std::string &schema,
                                                 std::string &table) {
  size_t position = scanner.tokenIndex();
  if (scanner.tokenChannel() != 0)
    scanner.next(true);

  size_t tokenType = scanner.tokenType();
  if (tokenType != MySQLLexer::DOT_SYMBOL && !lexer->isIdentifier(scanner.tokenType())) {
    // Just like in the simpler function. If we have found no identifier or dot then we are at the
    // end of an incomplete definition. Simply seek back to the previous non-hidden token.
    scanner.previous(true);
  }

  // Go left until we find something not related to an id or at most 2 dots.
  if (position > 0) {
    if (lexer->isIdentifier(scanner.tokenType()) && (scanner.lookBack() == MySQLLexer::DOT_SYMBOL))
      scanner.previous(true);
    if (scanner.is(MySQLLexer::DOT_SYMBOL) && lexer->isIdentifier(scanner.lookBack())) {
      scanner.previous(true);

      // And once more.
      if (scanner.lookBack() == MySQLLexer::DOT_SYMBOL) {
        scanner.previous(true);
        if (lexer->isIdentifier(scanner.lookBack()))
          scanner.previous(true);
      }
    }
  }

  // The scanner is now on the leading identifier or dot (if there's no leading id).
  schema = "";
  table = "";

  std::string temp;
  if (lexer->isIdentifier(scanner.tokenType())) {
    temp = base::unquote(scanner.tokenText());
    scanner.next(true);
  }

  // Bail out if there is no more id parts or we are already behind the caret position.
  if (!scanner.is(MySQLLexer::DOT_SYMBOL) || position <= scanner.tokenIndex())
    return ObjectFlags(ShowSchemas | ShowTables | ShowColumns);

  scanner.next(true); // Skip dot.
  table = temp;
  schema = temp;
  if (lexer->isIdentifier(scanner.tokenType())) {
    temp = base::unquote(scanner.tokenText());
    scanner.next(true);

    if (!scanner.is(MySQLLexer::DOT_SYMBOL) || position <= scanner.tokenIndex())
      return ObjectFlags(ShowTables | ShowColumns); // Schema only valid for tables. Columns must use default schema.

    table = temp;
    return ShowColumns;
  }

  return ObjectFlags(ShowTables | ShowColumns); // Schema only valid for tables. Columns must use default schema.
}

//--------------------------------------------------------------------------------------------------

struct CompareAcEntries {
  bool operator()(const std::pair<int, std::string> &lhs, const std::pair<int, std::string> &rhs) const {
    return base::string_compare(lhs.second, rhs.second, false) < 0;
  }
};

typedef std::set<std::pair<int, std::string>, CompareAcEntries> CompletionSet;

//--------------------------------------------------------------------------------------------------

static void insertSchemas(SymbolTable &symbolTable, CompletionSet &set) {
  auto symbols = symbolTable.getSymbolsOfType<SchemaSymbol>();
  for (auto symbol : symbols)
    set.insert({ AC_SCHEMA_IMAGE, symbol->name });
}

//--------------------------------------------------------------------------------------------------

static void insertTables(SymbolTable &symbolTable, CompletionSet &set, std::set<std::string> &schemas) {

  for (auto &schema : schemas) {
    SchemaSymbol *schemaSymbol = dynamic_cast<SchemaSymbol *>(symbolTable.resolve(schema));
    if (schemaSymbol == nullptr)
      continue;

    auto symbols = schemaSymbol->getSymbolsOfType<TableSymbol>();
    for (auto symbol : symbols)
      set.insert({ AC_TABLE_IMAGE, symbol->name });
  }
}

//--------------------------------------------------------------------------------------------------

static void insertViews(SymbolTable &symbolTable, CompletionSet &set, const std::set<std::string> &schemas) {

  for (auto &schema : schemas) {
    Symbol *symbol = symbolTable.resolve(schema);
    SchemaSymbol *schemaSymbol = dynamic_cast<SchemaSymbol *>(symbol);
    if (schemaSymbol == nullptr)
      continue;

    auto symbols = schemaSymbol->getSymbolsOfType<ViewSymbol>();
    for (auto symbol : symbols)
      set.insert({ AC_VIEW_IMAGE, symbol->name });
  }
}

//--------------------------------------------------------------------------------------------------

static void insertRoutines(SymbolTable &symbolTable, CompletionSet &set, std::string const &schema) {

  SchemaSymbol *schemaSymbol = dynamic_cast<SchemaSymbol *>(symbolTable.resolve(schema));
  if (schemaSymbol != nullptr) {
    auto symbols = schemaSymbol->getSymbolsOfType<RoutineSymbol>();
    for (auto symbol : symbols)
      set.insert({ AC_ROUTINE_IMAGE, symbol->name + "()" });
  }
}

//--------------------------------------------------------------------------------------------------

static void insertColumns(SymbolTable &symbolTable, CompletionSet &set, const std::set<std::string> &schemas,
                          const std::set<std::string> &tables) {

  for (auto &schema : schemas) {
    Symbol *symbol = symbolTable.resolve(schema);
    SchemaSymbol *schemaSymbol = dynamic_cast<SchemaSymbol *>(symbol);
    if (schemaSymbol == nullptr)
      continue;

    for (auto &table : tables) {
      symbol = schemaSymbol->resolve(table);
      TableSymbol *tableSymbol = dynamic_cast<TableSymbol *>(symbol);
      if (tableSymbol == nullptr)
        continue;

      auto symbols = tableSymbol->getSymbolsOfType<ColumnSymbol>();
      for (auto symbol : symbols)
        set.insert({ AC_COLUMN_IMAGE, symbol->name });
    }
  }

}

//--------------------------------------------------------------------------------------------------

std::vector<std::pair<int, std::string>> getCodeCompletionList(size_t caretLine, size_t caretOffset,
                                                               const std::string &defaultSchema, bool uppercaseKeywords,
                                                               MySQLParser *parser,
                                                               parsers::SymbolTable &symbolTable) {
  logDebug("Invoking code completion\n");

  AutoCompletionContext context;

  // A set for each object type. This will sort the groups alphabetically and avoids duplicates,
  // but allows to add them as groups to the final list.
  CompletionSet schemaEntries;
  CompletionSet tableEntries;
  CompletionSet columnEntries;
  CompletionSet viewEntries;
  CompletionSet functionEntries;
  CompletionSet udfEntries;
  CompletionSet runtimeFunctionEntries;
  CompletionSet procedureEntries;
  CompletionSet triggerEntries;
  CompletionSet engineEntries;
  CompletionSet logfileGroupEntries;
  CompletionSet tablespaceEntries;
  CompletionSet systemVarEntries;
  CompletionSet keywordEntries;
  CompletionSet collationEntries;
  CompletionSet charsetEntries;
  CompletionSet eventEntries;

  // Handled but needs meat yet.
  CompletionSet userVarEntries;

  // To be done yet.
  CompletionSet userEntries;
  CompletionSet indexEntries;
  CompletionSet pluginEntries;
  CompletionSet fkEntries;
  CompletionSet labelEntries;

  static std::map<size_t, std::vector<std::string>> synonyms = {
    {MySQLLexer::CHAR_SYMBOL, {"CHARACTER" }},
    {MySQLLexer::NOW_SYMBOL, {"CURRENT_TIMESTAMP", "LOCALTIME", "LOCALTIMESTAMP" }},
    {MySQLLexer::DAY_SYMBOL, {"DAYOFMONTH" }},
    {MySQLLexer::DECIMAL_SYMBOL, {"DEC" }},
    {MySQLLexer::DISTINCT_SYMBOL, {"DISTINCTROW" }},
    {MySQLLexer::CHAR_SYMBOL, {"CHARACTER" }},
    {MySQLLexer::COLUMNS_SYMBOL, {"FIELDS" }},
    {MySQLLexer::FLOAT_SYMBOL, {"FLOAT4" }},
    {MySQLLexer::DOUBLE_SYMBOL, {"FLOAT8" }},
    {MySQLLexer::INT_SYMBOL, {"INTEGER", "INT4" }},
    {MySQLLexer::RELAY_THREAD_SYMBOL, {"IO_THREAD" }},
    {MySQLLexer::SUBSTRING_SYMBOL, {"MID" }},
    {MySQLLexer::MID_SYMBOL, {"MEDIUMINT" }},
    {MySQLLexer::MEDIUMINT_SYMBOL, {"MIDDLEINT" }},
    {MySQLLexer::NDBCLUSTER_SYMBOL, {"NDB" }},
    {MySQLLexer::REGEXP_SYMBOL, {"RLIKE" }},
    {MySQLLexer::DATABASE_SYMBOL, {"SCHEMA" }},
    {MySQLLexer::DATABASES_SYMBOL, {"SCHEMAS" }},
    {MySQLLexer::USER_SYMBOL, {"SESSION_USER" }},
    {MySQLLexer::STD_SYMBOL, {"STDDEV", "STDDEV" }},
    {MySQLLexer::SUBSTRING_SYMBOL, {"SUBSTR" }},
    {MySQLLexer::VARCHAR_SYMBOL, {"VARCHARACTER" }},
    {MySQLLexer::VARIANCE_SYMBOL, {"VAR_POP" }},
    {MySQLLexer::TINYINT_SYMBOL, {"INT1" }},
    {MySQLLexer::SMALLINT_SYMBOL, {"INT2" }},
    {MySQLLexer::MEDIUMINT_SYMBOL, {"INT3" }},
    {MySQLLexer::BIGINT_SYMBOL, {"INT8" }},
    {MySQLLexer::FRAC_SECOND_SYMBOL, {"SQL_TSI_FRAC_SECOND" }},
    {MySQLLexer::SECOND_SYMBOL, {"SQL_TSI_SECOND" }},
    {MySQLLexer::MINUTE_SYMBOL, {"SQL_TSI_MINUTE" }},
    {MySQLLexer::HOUR_SYMBOL, {"SQL_TSI_HOUR" }},
    {MySQLLexer::DAY_SYMBOL, {"SQL_TSI_DAY" }},
    {MySQLLexer::WEEK_SYMBOL, {"SQL_TSI_WEEK" }},
    {MySQLLexer::MONTH_SYMBOL, {"SQL_TSI_MONTH" }},
    {MySQLLexer::QUARTER_SYMBOL, {"SQL_TSI_QUARTER" }},
    {MySQLLexer::YEAR_SYMBOL, {"SQL_TSI_YEAR" }},
  };

  std::vector<std::pair<int, std::string>> result;

  // Also create a separate scanner which allows us to easily navigate the tokens
  // without affecting the token stream used by the parser.
  Scanner scanner(dynamic_cast<BufferedTokenStream *>(parser->getTokenStream()));

  // Move to caret position and store that on the scanner stack.
  scanner.advanceToPosition(caretLine + 1, caretOffset);
  scanner.push();

  context.collectCandidates(parser, scanner, caretOffset, caretLine + 1);

  MySQLQueryType queryType = QtUnknown;
  MySQLLexer *lexer = dynamic_cast<MySQLLexer *>(parser->getTokenStream()->getTokenSource());
  if (lexer != nullptr) {
    lexer->reset(); // Set back the input position to the beginning for query type determination.
    queryType = lexer->determineQueryType();
  }

  dfa::Vocabulary const &vocabulary = parser->getVocabulary();

  for (auto &candidate : context.completionCandidates.tokens) {
    std::string entry = vocabulary.getDisplayName(candidate.first);
    if (entry.rfind("_SYMBOL") != std::string::npos)
      entry.resize(entry.size() - 7);
    else
      entry = base::unquote(entry);

    size_t list = 0; // The list where we place the entry in.
    if (!candidate.second.empty()) {
      // A function call?
      if (candidate.second[0] == MySQLLexer::OPEN_PAR_SYMBOL) {
        list = 1;
      } else {
        for (size_t token : candidate.second) {
          std::string subEntry = vocabulary.getDisplayName(token);
          if (subEntry.rfind("_SYMBOL") != std::string::npos)
            subEntry.resize(subEntry.size() - 7);
          else
            subEntry = base::unquote(subEntry);
          entry += " " + subEntry;
        }
      }
    }

    switch (list) {
      case 1:
        runtimeFunctionEntries.insert({ AC_FUNCTION_IMAGE, base::tolower(entry) + "()" });
        break;

      default:
        if (!uppercaseKeywords)
          entry = base::tolower(entry);

        keywordEntries.insert({ AC_KEYWORD_IMAGE, entry });

        // Add also synonyms, if there are any.
        if (synonyms.count(candidate.first) > 0) {
          for (auto synonym : synonyms[candidate.first]) {
            if (!uppercaseKeywords)
              synonym = base::tolower(synonym);

            keywordEntries.insert({ AC_KEYWORD_IMAGE, synonym });
          }
        }
    }
  }

  symbolTable.lock();
  for (auto &candidate : context.completionCandidates.rules) {
    // Restore the scanner position to the caret position and store that value again for the next round.
    scanner.pop();
    scanner.push();

    switch (candidate.first) {
      case MySQLParser::RuleRuntimeFunctionCall: {
        logDebug3("Adding runtime function names\n");

        auto symbols = symbolTable.getSymbolsOfType<RoutineSymbol>();
        for (auto symbol : symbols)
          runtimeFunctionEntries.insert({ AC_FUNCTION_IMAGE, symbol->name + "()" });
        break;
      }

      case MySQLParser::RuleFunctionRef:
      case MySQLParser::RuleFunctionCall: {
        std::string qualifier;
        ObjectFlags flags = determineQualifier(scanner, lexer, caretOffset, qualifier);

        if (qualifier.empty()) {
          logDebug3("Adding user defined function names from cache\n");

          auto symbols = symbolTable.getSymbolsOfType<UdfSymbol>();
          for (auto symbol : symbols)
            runtimeFunctionEntries.insert({ AC_FUNCTION_IMAGE, symbol->name + "()" });
        }

        logDebug3("Adding function names from cache\n");

        if ((flags & ShowFirst) != 0)
          insertSchemas(symbolTable, schemaEntries);

        if ((flags & ShowSecond) != 0) {
          if (qualifier.empty())
            qualifier = defaultSchema;

          insertRoutines(symbolTable, functionEntries, qualifier);
        }

        break;
      }

      case MySQLParser::RuleEngineRef: {
        logDebug3("Adding engine names\n");

        auto symbols = symbolTable.getSymbolsOfType<EngineSymbol>();
        for (auto &symbol : symbols)
          functionEntries.insert({ AC_ENGINE_IMAGE, symbol->name });

        break;
      }

      case MySQLParser::RuleSchemaRef: {
        logDebug3("Adding schema names from cache\n");

        insertSchemas(symbolTable, schemaEntries);
        break;
      }

      case MySQLParser::RuleProcedureRef: {
        logDebug3("Adding procedure names from cache\n");

        std::string qualifier;
        ObjectFlags flags = determineQualifier(scanner, lexer, caretOffset, qualifier);

        if ((flags & ShowFirst) != 0)
          insertSchemas(symbolTable, schemaEntries);

        if ((flags & ShowSecond) != 0) {
          if (qualifier.empty())
            qualifier = defaultSchema;

          insertRoutines(symbolTable, functionEntries, qualifier);
        }
        break;
      }

      case MySQLParser::RuleTableRefWithWildcard: {
        // A special form of table references (id.id.*) used only in multi-table delete.
        // Handling is similar as for column references (just that we have table/view objects instead of column refs).
        logDebug3("Adding table + view names from cache\n");

        std::string schema, table;
        ObjectFlags flags = determineSchemaTableQualifier(scanner, lexer, schema, table);
        if ((flags & ShowSchemas) != 0)
          insertSchemas(symbolTable, schemaEntries);

        std::set<std::string> schemas;
        schemas.insert(schema.empty() ? defaultSchema : schema);
        if ((flags & ShowTables) != 0) {
          insertTables(symbolTable, tableEntries, schemas);
          insertViews(symbolTable, viewEntries, schemas);
        }
        break;
      }

      case MySQLParser::RuleTableRef:
      case MySQLParser::RuleFilterTableRef: {
        logDebug3("Adding table + view names from cache\n");

        // Tables refs - also allow view refs.
        std::string qualifier;
        ObjectFlags flags = determineQualifier(scanner, lexer, caretOffset, qualifier);

        if ((flags & ShowFirst) != 0)
          insertSchemas(symbolTable, schemaEntries);

        if ((flags & ShowSecond) != 0) {
          std::set<std::string> schemas;
          schemas.insert(qualifier.empty() ? defaultSchema : qualifier);

          insertTables(symbolTable, tableEntries, schemas);
          insertViews(symbolTable, viewEntries, schemas);
        }
        break;
      }

      case MySQLParser::RuleTableWild:
      case MySQLParser::RuleColumnRef:
      case MySQLParser::RuleColumnInternalRef: {
        logDebug3("Adding column names from cache\n");

        // Try limiting what to show to the smallest set possible.
        // If we have table references show columns only from them.
        // Show columns from the default schema only if there are no references.
        std::string schema, table;
        ObjectFlags flags = determineSchemaTableQualifier(scanner, lexer, schema, table);
        if ((flags & ShowSchemas) != 0)
          insertSchemas(symbolTable, schemaEntries);

        // If a schema is given then list only tables + columns from that schema.
        // If no schema is given but we have table references use the schemas from them.
        // Otherwise use the default schema.
        // TODO: case sensitivity.
        std::set<std::string> schemas;

        if (!schema.empty())
          schemas.insert(schema);
        else if (!context.references.empty()) {
          for (size_t i = 0; i < context.references.size(); ++i) {
            if (!context.references[i].schema.empty())
              schemas.insert(context.references[i].schema);
          }
        }

        if (schemas.empty())
          schemas.insert(defaultSchema);

        if ((flags & ShowTables) != 0) {
          insertTables(symbolTable, tableEntries, schemas);
          if (candidate.first == MySQLParser::RuleColumnRef) {
            // Insert also views.
            insertViews(symbolTable, viewEntries, schemas);

            // Insert also tables from our references list.
            for (auto &reference : context.references) {
              // If no schema was specified then allow also tables without a given schema. Otherwise
              // the reference's schema must match any of the specified schemas (which include those from the ref list).
              if ((schema.empty() && reference.schema.empty()) || (schemas.count(reference.schema) > 0))
                tableEntries.insert({ AC_TABLE_IMAGE, reference.alias.empty() ? reference.table : reference.alias});
            }
          }
        }

        if ((flags & ShowColumns) != 0) {
          if (schema == table) // Schema and table are equal if it's not clear if we see a schema or table qualfier.
            schemas.insert(defaultSchema);

          // For the columns we use a similar approach like for the schemas.
          // If a table is given, list only columns from this (use the set of schemas from above).
          // If not and we have table references then show columns from them.
          // Otherwise show no columns.
          std::set<std::string> tables;
          if (!table.empty()) {
            tables.insert(table);

            // Could be an alias.
            for (size_t i = 0; i < context.references.size(); ++i)
              if (base::same_string(table, context.references[i].alias)) {
                tables.insert(context.references[i].table);
                schemas.insert(context.references[i].schema);
                break;
              }
          } else if (!context.references.empty() && candidate.first == MySQLParser::RuleColumnRef) {
            for (size_t i = 0; i < context.references.size(); ++i)
              tables.insert(context.references[i].table);
          }

          if (!tables.empty())
            insertColumns(symbolTable, columnEntries, schemas, tables);

          // Special deal here: triggers. Show columns for the "new" and "old" qualifiers too.
          // Use the first reference in the list, which is the table to which this trigger belongs (there can be more
          // if the trigger body references other tables).
          if (queryType == QtCreateTrigger && !context.references.empty() &&
              (base::same_string(table, "old") || base::same_string(table, "new"))) {
            tables.clear();
            tables.insert(context.references[0].table);
            insertColumns(symbolTable, columnEntries, schemas, tables);
          }
        }

        break;
      }

      case MySQLParser::RuleTriggerRef: {
        // While triggers are bound to a table they are schema objects and are referenced as "[schema.]trigger"
        // e.g. in DROP TRIGGER.
        logDebug3("Adding trigger names from cache\n");

        std::string qualifier;
        ObjectFlags flags = determineQualifier(scanner, lexer, caretOffset, qualifier);

        if ((flags & ShowFirst) != 0)
          insertSchemas(symbolTable, schemaEntries);

        if ((flags & ShowSecond) != 0) {
          SchemaSymbol *schemaSymbol = dynamic_cast<SchemaSymbol *>(symbolTable.resolve(qualifier));
          if (schemaSymbol != nullptr) {
            auto symbols = schemaSymbol->getSymbolsOfType<TriggerSymbol>();
            for (auto &symbol : symbols)
              triggerEntries.insert({ AC_TRIGGER_IMAGE, symbol->name });
          }
        }
        break;
      }

      case MySQLParser::RuleViewRef: {
        logDebug3("Adding view names from cache\n");

        // View refs only (no table references), e.g. like in DROP VIEW ...
        std::string qualifier;
        ObjectFlags flags = determineQualifier(scanner, lexer, caretOffset, qualifier);

        if ((flags & ShowFirst) != 0)
          insertSchemas(symbolTable, schemaEntries);

        if ((flags & ShowSecond) != 0) {
          std::set<std::string> schemas;
          schemas.insert(qualifier.empty() ? defaultSchema : qualifier);
          insertViews(symbolTable, viewEntries, schemas);
        }
        break;
      }

      case MySQLParser::RuleLogfileGroupRef: {
        logDebug3("Adding logfile group names from cache\n");

        auto symbols = symbolTable.getSymbolsOfType<LogfileGroupSymbol>();
        for (auto &symbol : symbols)
          logfileGroupEntries.insert({ AC_LOGFILE_GROUP_IMAGE, symbol->name });
        break;
      }

      case MySQLParser::RuleTablespaceRef: {
        logDebug3("Adding tablespace names from cache\n");

        auto symbols = symbolTable.getSymbolsOfType<TableSpaceSymbol>();
        for (auto &symbol : symbols)
          tablespaceEntries.insert({ AC_TABLESPACE_IMAGE, symbol->name });
        break;
      }

      case MySQLParser::RuleUserVariable: {
        logDebug3("Adding user variables\n");

        userVarEntries.insert({ AC_USER_VAR_IMAGE, "<user variables>" });
        break;
      }

      case MySQLParser::RuleLabelRef: {
        logDebug3("Adding label references\n");

        //labelEntries.insert({ AC_USER_VAR_IMAGE, "<block labels>" });
        break;
      }

<<<<<<< HEAD
      case MySQLParser::RuleSystemVariable: {
=======
      case MySQLParser::RuleSystemVariable:
      case MySQLParser::RuleSetSystemVariable: {
>>>>>>> 3c93b46f
        logDebug3("Adding system variables\n");

        auto symbols = symbolTable.getSymbolsOfType<SystemVariableSymbol>();
        for (auto &symbol : symbols)
          systemVarEntries.insert({ AC_SYSTEM_VAR_IMAGE, symbol->name });
        break;
      }

      case MySQLParser::RuleCharsetName: {
        logDebug3("Adding charsets\n");

        auto symbols = symbolTable.getSymbolsOfType<CharsetSymbol>();
        for (auto &symbol : symbols)
          charsetEntries.insert({ AC_CHARSET_IMAGE, symbol->name });
        break;
      }

      case MySQLParser::RuleCollationName: {
        logDebug3("Adding collations\n");

        auto symbols = symbolTable.getSymbolsOfType<CollationSymbol>();
        for (auto &symbol : symbols)
          collationEntries.insert({ AC_COLLATION_IMAGE, symbol->name });
        break;
      }

      case MySQLParser::RuleEventRef: {
        logDebug3("Adding events\n");

        std::string qualifier;
        ObjectFlags flags = determineQualifier(scanner, lexer, caretOffset, qualifier);

        if ((flags & ShowFirst) != 0)
          insertSchemas(symbolTable, schemaEntries);

        if ((flags & ShowSecond) != 0) {
          if (qualifier.empty())
            qualifier = defaultSchema;

          auto symbols = symbolTable.getSymbolsOfType<EventSymbol>();
          for (auto &symbol : symbols)
            eventEntries.insert({ AC_EVENT_IMAGE, symbol->name });
        }
        break;
      }

      case MySQLParser::RuleUser: {
        logDebug3("Adding users\n");

        collationEntries.insert({ AC_USER_IMAGE, "<users>" });
        break;
      }
    }
  }

  symbolTable.unlock();
  scanner.pop(); // Clear the scanner stack.

  // Insert the groups "inside out", that is, most likely ones first + most inner first (columns before tables etc).
  std::copy(keywordEntries.begin(), keywordEntries.end(), std::back_inserter(result));
  std::copy(columnEntries.begin(), columnEntries.end(), std::back_inserter(result));
  std::copy(userVarEntries.begin(), userVarEntries.end(), std::back_inserter(result));
  std::copy(labelEntries.begin(), labelEntries.end(), std::back_inserter(result));
  std::copy(tableEntries.begin(), tableEntries.end(), std::back_inserter(result));
  std::copy(viewEntries.begin(), viewEntries.end(), std::back_inserter(result));
  std::copy(schemaEntries.begin(), schemaEntries.end(), std::back_inserter(result));

  // Everything else is significantly less used.
  // TODO: make this configurable.
  // TODO: show an optimized (small) list of candidates on first invocation, a full list on every following.
  std::copy(functionEntries.begin(), functionEntries.end(), std::back_inserter(result));
  std::copy(procedureEntries.begin(), procedureEntries.end(), std::back_inserter(result));
  std::copy(triggerEntries.begin(), triggerEntries.end(), std::back_inserter(result));
  std::copy(indexEntries.begin(), indexEntries.end(), std::back_inserter(result));
  std::copy(eventEntries.begin(), eventEntries.end(), std::back_inserter(result));
  std::copy(userEntries.begin(), userEntries.end(), std::back_inserter(result));
  std::copy(engineEntries.begin(), engineEntries.end(), std::back_inserter(result));
  std::copy(pluginEntries.begin(), pluginEntries.end(), std::back_inserter(result));
  std::copy(logfileGroupEntries.begin(), logfileGroupEntries.end(), std::back_inserter(result));
  std::copy(tablespaceEntries.begin(), tablespaceEntries.end(), std::back_inserter(result));
  std::copy(charsetEntries.begin(), charsetEntries.end(), std::back_inserter(result));
  std::copy(collationEntries.begin(), collationEntries.end(), std::back_inserter(result));
  std::copy(runtimeFunctionEntries.begin(), runtimeFunctionEntries.end(), std::back_inserter(result));
  std::copy(systemVarEntries.begin(), systemVarEntries.end(), std::back_inserter(result));

  return result;
}

//--------------------------------------------------------------------------------------------------<|MERGE_RESOLUTION|>--- conflicted
+++ resolved
@@ -146,10 +146,7 @@
       MySQLParser::RuleServerRef, MySQLParser::RuleUser,
 
       MySQLParser::RuleUserVariable, MySQLParser::RuleSystemVariable, MySQLParser::RuleLabelRef,
-<<<<<<< HEAD
-=======
       MySQLParser::RuleSetSystemVariable,
->>>>>>> 3c93b46f
 
       // For better handling, but will be ignored.
       MySQLParser::RuleParameterName, MySQLParser::RuleProcedureName, MySQLParser::RuleIdentifier,
@@ -1056,12 +1053,8 @@
         break;
       }
 
-<<<<<<< HEAD
-      case MySQLParser::RuleSystemVariable: {
-=======
       case MySQLParser::RuleSystemVariable:
       case MySQLParser::RuleSetSystemVariable: {
->>>>>>> 3c93b46f
         logDebug3("Adding system variables\n");
 
         auto symbols = symbolTable.getSymbolsOfType<SystemVariableSymbol>();
