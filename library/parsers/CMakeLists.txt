--- conflicted
+++ resolved
@@ -10,21 +10,11 @@
 
 add_subdirectory(grammars)
 
-<<<<<<< HEAD
-add_library(parsers
+set(PARSERS_SOURCES
     mysql/*.cpp
-    ecma/*.cpp
-=======
-set(PARSERS_SOURCES
-    MySQLLexer.c
-    MySQLSimpleParser.c
-    MySQLParser.c
->>>>>>> 50850554
     parsers-common.cpp
     code-completion/mysql-code-completion.cpp
     code-completion/mysql_object_names_cache.cpp
-    grammar-parser/ANTLRv3Lexer.c
-    grammar-parser/ANTLRv3Parser.c
 )
 
 add_library(parsers
