--- conflicted
+++ resolved
@@ -10,20 +10,9 @@
 
 add_subdirectory(grammars)
 
-<<<<<<< HEAD
 add_library(parsers
     mysql/*.cpp
     ecma/*.cpp
-=======
-
-set(PARSERS_SOURCES
-    MySQLLexer.c
-    MySQLSimpleParser.c
-    MySQLParser.c
-    ECMALexer.c
-    ECMAParser.c
-    ecma-parser.cpp
->>>>>>> bd10b570
     parsers-common.cpp
     code-completion/mysql-code-completion.cpp
     code-completion/mysql_object_names_cache.cpp
@@ -52,8 +41,6 @@
     generate_parser_ecma
 )
 
-<<<<<<< HEAD
-=======
 if ("${CMAKE_CXX_COMPILER_ID}" STREQUAL "Clang")
 set_source_files_properties(ECMALexer.c 
     PROPERTIES COMPILE_FLAGS "-Wno-tautological-compare")
@@ -63,8 +50,6 @@
      PROPERTIES COMPILE_FLAGS "-Wno-tautological-compare")
 endif()
 
-
->>>>>>> bd10b570
 if (SKIP_BUNDLED_ANTLR)
 else ()
     link_directories(${PROJECT_BINARY_DIR}/antlr-wb)
