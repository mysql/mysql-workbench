#ifndef __grts_structs_db_query_h__
#define __grts_structs_db_query_h__

#include <grtpp.h>

#ifdef _WIN32
  #pragma warning(disable: 4355) // 'this' : used in base member initizalizer list
  #ifdef GRT_STRUCTS_DB_QUERY_EXPORT
  #define GRT_STRUCTS_DB_QUERY_PUBLIC __declspec(dllexport)
#else
  #define GRT_STRUCTS_DB_QUERY_PUBLIC __declspec(dllimport)
#endif
#else
  #define GRT_STRUCTS_DB_QUERY_PUBLIC
#endif

#include <grts/structs.h>
#include <grts/structs.ui.h>
#include <grts/structs.db.mgmt.h>


class db_query_LiveDBObject;
typedef grt::Ref<db_query_LiveDBObject> db_query_LiveDBObjectRef;
class db_query_ResultsetColumn;
typedef grt::Ref<db_query_ResultsetColumn> db_query_ResultsetColumnRef;
class db_query_Resultset;
typedef grt::Ref<db_query_Resultset> db_query_ResultsetRef;
class db_query_EditableResultset;
typedef grt::Ref<db_query_EditableResultset> db_query_EditableResultsetRef;
class db_query_ResultPanel;
typedef grt::Ref<db_query_ResultPanel> db_query_ResultPanelRef;
class db_query_QueryBuffer;
typedef grt::Ref<db_query_QueryBuffer> db_query_QueryBufferRef;
class db_query_QueryEditor;
typedef grt::Ref<db_query_QueryEditor> db_query_QueryEditorRef;
class db_query_Editor;
typedef grt::Ref<db_query_Editor> db_query_EditorRef;


namespace mforms { 
  class Object;
}; 

namespace grt { 
  class AutoPyObject;
}; 

  /** object name from a live database */
class  db_query_LiveDBObject : public GrtObject
{
  typedef GrtObject super;
public:
  db_query_LiveDBObject(grt::GRT *grt, grt::MetaClass *meta=0)
  : GrtObject(grt, meta ? meta : grt->get_metaclass(static_class_name())),
     _schemaName(""),
     _type("")

  {
  }

  static std::string static_class_name() { return "db.query.LiveDBObject"; }

  /** Getter for attribute schemaName
   
    name of the schema the object belongs to
   \par In Python:
value = obj.schemaName
   */
  grt::StringRef schemaName() const { return _schemaName; }
  /** Setter for attribute schemaName
   
    name of the schema the object belongs to
    \par In Python:
obj.schemaName = value
   */
  virtual void schemaName(const grt::StringRef &value)
  {
    grt::ValueRef ovalue(_schemaName);
   _schemaName= value;
    member_changed("schemaName", ovalue, value);
  }

  /** Getter for attribute type
   
    type of the object (schema, table, view, routine)
   \par In Python:
value = obj.type
   */
  grt::StringRef type() const { return _type; }
  /** Setter for attribute type
   
    type of the object (schema, table, view, routine)
    \par In Python:
obj.type = value
   */
  virtual void type(const grt::StringRef &value)
  {
    grt::ValueRef ovalue(_type);
   _type= value;
    member_changed("type", ovalue, value);
  }

protected:

  grt::StringRef _schemaName;
  grt::StringRef _type;
private: // wrapper methods for use by grt
  static grt::ObjectRef create(grt::GRT *grt)
  {
    return grt::ObjectRef(new db_query_LiveDBObject(grt));
  }


public:
  static void grt_register(grt::GRT *grt)
  {
    grt::MetaClass *meta= grt->get_metaclass(static_class_name());
    if (!meta) throw std::runtime_error("error initializing grt object class, metaclass not found");
    meta->bind_allocator(&db_query_LiveDBObject::create);
    {
      void (db_query_LiveDBObject::*setter)(const grt::StringRef &)= &db_query_LiveDBObject::schemaName;
      grt::StringRef (db_query_LiveDBObject::*getter)() const= &db_query_LiveDBObject::schemaName;
      meta->bind_member("schemaName", new grt::MetaClass::Property<db_query_LiveDBObject,grt::StringRef >(getter,setter));
    }
    {
      void (db_query_LiveDBObject::*setter)(const grt::StringRef &)= &db_query_LiveDBObject::type;
      grt::StringRef (db_query_LiveDBObject::*getter)() const= &db_query_LiveDBObject::type;
      meta->bind_member("type", new grt::MetaClass::Property<db_query_LiveDBObject,grt::StringRef >(getter,setter));
    }
  }
};


  /** a database resultset column */
class  db_query_ResultsetColumn : public GrtObject
{
  typedef GrtObject super;
public:
  db_query_ResultsetColumn(grt::GRT *grt, grt::MetaClass *meta=0)
  : GrtObject(grt, meta ? meta : grt->get_metaclass(static_class_name())),
     _columnType("")

  {
  }

  static std::string static_class_name() { return "db.query.ResultsetColumn"; }

  /** Getter for attribute columnType
   
    the type of the column, string, int, real, blob, date, time, datetime, geo
   \par In Python:
value = obj.columnType
   */
  grt::StringRef columnType() const { return _columnType; }
  /** Setter for attribute columnType
   
    the type of the column, string, int, real, blob, date, time, datetime, geo
    \par In Python:
obj.columnType = value
   */
  virtual void columnType(const grt::StringRef &value)
  {
    grt::ValueRef ovalue(_columnType);
   _columnType= value;
    member_changed("columnType", ovalue, value);
  }

protected:

  grt::StringRef _columnType;
private: // wrapper methods for use by grt
  static grt::ObjectRef create(grt::GRT *grt)
  {
    return grt::ObjectRef(new db_query_ResultsetColumn(grt));
  }


public:
  static void grt_register(grt::GRT *grt)
  {
    grt::MetaClass *meta= grt->get_metaclass(static_class_name());
    if (!meta) throw std::runtime_error("error initializing grt object class, metaclass not found");
    meta->bind_allocator(&db_query_ResultsetColumn::create);
    {
      void (db_query_ResultsetColumn::*setter)(const grt::StringRef &)= &db_query_ResultsetColumn::columnType;
      grt::StringRef (db_query_ResultsetColumn::*getter)() const= &db_query_ResultsetColumn::columnType;
      meta->bind_member("columnType", new grt::MetaClass::Property<db_query_ResultsetColumn,grt::StringRef >(getter,setter));
    }
  }
};


  /** a query resultset. This object does not allow changes to the resultset, if you need to edit the resultset, see \ref db_query_EditableResultset */
class GRT_STRUCTS_DB_QUERY_PUBLIC db_query_Resultset : public GrtObject
{
  typedef GrtObject super;
public:
  class ImplData;
  friend class ImplData;
  db_query_Resultset(grt::GRT *grt, grt::MetaClass *meta=0)
  : GrtObject(grt, meta ? meta : grt->get_metaclass(static_class_name())),
    _columns(grt, this, false),
    _data(0)

  {
  }

  virtual ~db_query_Resultset();

  static std::string static_class_name() { return "db.query.Resultset"; }

  // columns is owned by db_query_Resultset
  /** Getter for attribute columns (read-only)
   
    the columns of the resultset
   \par In Python:
value = obj.columns
   */
  grt::ListRef<db_query_ResultsetColumn> columns() const { return _columns; }
private: // the next attribute is read-only
  virtual void columns(const grt::ListRef<db_query_ResultsetColumn> &value)
  {
    grt::ValueRef ovalue(_columns);

    _columns= value;
    owned_member_changed("columns", ovalue, value);
  }
public:

  /** Getter for attribute currentRow (read-only)
   
    
   \par In Python:
value = obj.currentRow
   */
  grt::IntegerRef currentRow() const;
private: // the next attribute is read-only
public:

  /** Getter for attribute rowCount (read-only)
   
    
   \par In Python:
value = obj.rowCount
   */
  grt::IntegerRef rowCount() const;
private: // the next attribute is read-only
public:

  /** Getter for attribute sql (read-only)
   
    the SQL statement that generated this resultset
   \par In Python:
value = obj.sql
   */
  grt::StringRef sql() const;
private: // the next attribute is read-only
public:

  /** Method. returns the float contents of the field at the given column index and current row
  \param column 
  \return value stored in cell (can be null)

   */
  virtual grt::DoubleRef floatFieldValue(ssize_t column);
  /** Method. returns the float contents of the field at the given column name and current row
  \param column 
  \return value stored in cell (can be null)

   */
  virtual grt::DoubleRef floatFieldValueByName(const std::string &column);
  /** Method. sets the current row index to the 1st
  \return (boolean) 1 on success or 0 if the row number is out of bounds

   */
  virtual grt::IntegerRef goToFirstRow();
  /** Method. sets the current row index to the last
  \return (boolean) 1 on success or 0 if the row number is out of bounds

   */
  virtual grt::IntegerRef goToLastRow();
  /** Method. sets the current row pointer to the given index
  \param row 
  \return (boolean) 1 on success or 0 if the row number is out of bounds

   */
  virtual grt::IntegerRef goToRow(ssize_t row);
  /** Method. returns the integer contents of the field at the given column index and current row
  \param column 
  \return value stored in cell (can be null)

   */
  virtual grt::IntegerRef intFieldValue(ssize_t column);
  /** Method. returns the integer contents of the field at the given column name and current row
  \param column 
  \return value stored in cell (can be null)

   */
  virtual grt::IntegerRef intFieldValueByName(const std::string &column);
  /** Method. moves the current row pointer to the next one
  \return (boolean) 1 on success or 0 if the new row number is out of bounds

   */
  virtual grt::IntegerRef nextRow();
  /** Method. moves the current row pointer to the previous one
  \return (boolean) 1 on success or 0 if the new row number is out of bounds

   */
  virtual grt::IntegerRef previousRow();
  /** Method. refreshes the resultset, re-executing the originator query
  \return 

   */
  virtual grt::IntegerRef refresh();
  /** Method. saves the contents of the field at given column and current row to a file
  \param column 
  \param file 
  \return (boolean)

   */
  virtual grt::IntegerRef saveFieldValueToFile(ssize_t column, const std::string &file);
  /** Method. returns the contents of the field at the given column index and current row as a string. If the column type is not string, it will be converted
  \param column 
  \return value stored in cell (can be null)

   */
  virtual grt::StringRef stringFieldValue(ssize_t column);
  /** Method. returns the contents of the field at the given column name and current row as a string. If the column type is not string, it will be converted
  \param column 
  \return value stored in cell (can be null)

   */
  virtual grt::StringRef stringFieldValueByName(const std::string &column);

  ImplData *get_data() const { return _data; }

  void set_data(ImplData *data);
  // default initialization function. auto-called by ObjectRef constructor
  virtual void init();

protected:

  grt::ListRef<db_query_ResultsetColumn> _columns;// owned
private: // wrapper methods for use by grt
  ImplData *_data;

  static grt::ObjectRef create(grt::GRT *grt)
  {
    return grt::ObjectRef(new db_query_Resultset(grt));
  }

  static grt::ValueRef call_floatFieldValue(grt::internal::Object *self, const grt::BaseListRef &args){ return dynamic_cast<db_query_Resultset*>(self)->floatFieldValue(grt::IntegerRef::cast_from(args[0])); }

  static grt::ValueRef call_floatFieldValueByName(grt::internal::Object *self, const grt::BaseListRef &args){ return dynamic_cast<db_query_Resultset*>(self)->floatFieldValueByName(grt::StringRef::cast_from(args[0])); }

  static grt::ValueRef call_goToFirstRow(grt::internal::Object *self, const grt::BaseListRef &args){ return dynamic_cast<db_query_Resultset*>(self)->goToFirstRow(); }

  static grt::ValueRef call_goToLastRow(grt::internal::Object *self, const grt::BaseListRef &args){ return dynamic_cast<db_query_Resultset*>(self)->goToLastRow(); }

  static grt::ValueRef call_goToRow(grt::internal::Object *self, const grt::BaseListRef &args){ return dynamic_cast<db_query_Resultset*>(self)->goToRow(grt::IntegerRef::cast_from(args[0])); }

  static grt::ValueRef call_intFieldValue(grt::internal::Object *self, const grt::BaseListRef &args){ return dynamic_cast<db_query_Resultset*>(self)->intFieldValue(grt::IntegerRef::cast_from(args[0])); }

  static grt::ValueRef call_intFieldValueByName(grt::internal::Object *self, const grt::BaseListRef &args){ return dynamic_cast<db_query_Resultset*>(self)->intFieldValueByName(grt::StringRef::cast_from(args[0])); }

  static grt::ValueRef call_nextRow(grt::internal::Object *self, const grt::BaseListRef &args){ return dynamic_cast<db_query_Resultset*>(self)->nextRow(); }

  static grt::ValueRef call_previousRow(grt::internal::Object *self, const grt::BaseListRef &args){ return dynamic_cast<db_query_Resultset*>(self)->previousRow(); }

  static grt::ValueRef call_refresh(grt::internal::Object *self, const grt::BaseListRef &args){ return dynamic_cast<db_query_Resultset*>(self)->refresh(); }

  static grt::ValueRef call_saveFieldValueToFile(grt::internal::Object *self, const grt::BaseListRef &args){ return dynamic_cast<db_query_Resultset*>(self)->saveFieldValueToFile(grt::IntegerRef::cast_from(args[0]), grt::StringRef::cast_from(args[1])); }

  static grt::ValueRef call_stringFieldValue(grt::internal::Object *self, const grt::BaseListRef &args){ return dynamic_cast<db_query_Resultset*>(self)->stringFieldValue(grt::IntegerRef::cast_from(args[0])); }

  static grt::ValueRef call_stringFieldValueByName(grt::internal::Object *self, const grt::BaseListRef &args){ return dynamic_cast<db_query_Resultset*>(self)->stringFieldValueByName(grt::StringRef::cast_from(args[0])); }


public:
  static void grt_register(grt::GRT *grt)
  {
    grt::MetaClass *meta= grt->get_metaclass(static_class_name());
    if (!meta) throw std::runtime_error("error initializing grt object class, metaclass not found");
    meta->bind_allocator(&db_query_Resultset::create);
    {
      void (db_query_Resultset::*setter)(const grt::ListRef<db_query_ResultsetColumn> &)= &db_query_Resultset::columns;
      grt::ListRef<db_query_ResultsetColumn> (db_query_Resultset::*getter)() const= &db_query_Resultset::columns;
      meta->bind_member("columns", new grt::MetaClass::Property<db_query_Resultset,grt::ListRef<db_query_ResultsetColumn> >(getter,setter));
    }
    meta->bind_member("currentRow", new grt::MetaClass::Property<db_query_Resultset,grt::IntegerRef >(&db_query_Resultset::currentRow));
    meta->bind_member("rowCount", new grt::MetaClass::Property<db_query_Resultset,grt::IntegerRef >(&db_query_Resultset::rowCount));
    meta->bind_member("sql", new grt::MetaClass::Property<db_query_Resultset,grt::StringRef >(&db_query_Resultset::sql));
    meta->bind_method("floatFieldValue", &db_query_Resultset::call_floatFieldValue);
    meta->bind_method("floatFieldValueByName", &db_query_Resultset::call_floatFieldValueByName);
    meta->bind_method("goToFirstRow", &db_query_Resultset::call_goToFirstRow);
    meta->bind_method("goToLastRow", &db_query_Resultset::call_goToLastRow);
    meta->bind_method("goToRow", &db_query_Resultset::call_goToRow);
    meta->bind_method("intFieldValue", &db_query_Resultset::call_intFieldValue);
    meta->bind_method("intFieldValueByName", &db_query_Resultset::call_intFieldValueByName);
    meta->bind_method("nextRow", &db_query_Resultset::call_nextRow);
    meta->bind_method("previousRow", &db_query_Resultset::call_previousRow);
    meta->bind_method("refresh", &db_query_Resultset::call_refresh);
    meta->bind_method("saveFieldValueToFile", &db_query_Resultset::call_saveFieldValueToFile);
    meta->bind_method("stringFieldValue", &db_query_Resultset::call_stringFieldValue);
    meta->bind_method("stringFieldValueByName", &db_query_Resultset::call_stringFieldValueByName);
  }
};


  /** a resultset created for editing table data. Changes made to the resultset are queued to be applied when \ref applyChanges() is called */
class GRT_STRUCTS_DB_QUERY_PUBLIC db_query_EditableResultset : public db_query_Resultset
{
  typedef db_query_Resultset super;
public:
  class ImplData;
  friend class ImplData;
  db_query_EditableResultset(grt::GRT *grt, grt::MetaClass *meta=0)
  : db_query_Resultset(grt, meta ? meta : grt->get_metaclass(static_class_name())),
     _schema(""),
     _table(""),
    _data(0)

  {
  }

  virtual ~db_query_EditableResultset();

  static std::string static_class_name() { return "db.query.EditableResultset"; }

  /** Getter for attribute schema
   
    schema name of the table
   \par In Python:
value = obj.schema
   */
  grt::StringRef schema() const { return _schema; }
  /** Setter for attribute schema
   
    schema name of the table
    \par In Python:
obj.schema = value
   */
  virtual void schema(const grt::StringRef &value)
  {
    grt::ValueRef ovalue(_schema);
   _schema= value;
    member_changed("schema", ovalue, value);
  }

  /** Getter for attribute table
   
    name of the table being edited
   \par In Python:
value = obj.table
   */
  grt::StringRef table() const { return _table; }
  /** Setter for attribute table
   
    name of the table being edited
    \par In Python:
obj.table = value
   */
  virtual void table(const grt::StringRef &value)
  {
    grt::ValueRef ovalue(_table);
   _table= value;
    member_changed("table", ovalue, value);
  }

  /** Method. adds a new empty row to the resultset. The row contents must be set before applying changes
  \return 

   */
  virtual grt::IntegerRef addNewRow();
  /** Method. generates a SQL script with all pending changes made to the resultset and executes it, once confirmed through a GUI wizard
  \return 

   */
  virtual grt::IntegerRef applyChanges();
  /** Method. marks a row from the resultset for deletion. The row will only be deleted in the target database when applyChanges() is called
  \param column 
  \return 

   */
  virtual grt::IntegerRef deleteRow(ssize_t column);
  /** Method. loads the contents of an external file into the current row at the given column index
  \param column 
  \param file 
  \return 

   */
  virtual grt::IntegerRef loadFieldValueFromFile(ssize_t column, const std::string &file);
  /** Method. discards all changes made to the resultset
  \return 

   */
  virtual grt::IntegerRef revertChanges();
  /** Method. sets the contents of the current row at the given column index to NULL
  \param column 
  \return 

   */
  virtual grt::IntegerRef setFieldNull(ssize_t column);
  /** Method. sets the contents of the current row at the given column name to NULL
  \param column 
  \return 

   */
  virtual grt::IntegerRef setFieldNullByName(const std::string &column);
  /** Method. sets the contents of the current row at the given column index
  \param column 
  \param value 
  \return 

   */
  virtual grt::IntegerRef setFloatFieldValue(ssize_t column, double value);
  /** Method. sets the contents of the current row at the given column name
  \param column 
  \param value 
  \return 

   */
  virtual grt::IntegerRef setFloatFieldValueByName(const std::string &column, double value);
  /** Method. sets the contents of the current row at the given integer type column index
  \param column 
  \param value 
  \return 

   */
  virtual grt::IntegerRef setIntFieldValue(ssize_t column, ssize_t value);
  /** Method. sets the contents of the current row at the given column name
  \param column 
  \param value 
  \return 

   */
  virtual grt::IntegerRef setIntFieldValueByName(const std::string &column, ssize_t value);
  /** Method. sets the contents of the current row at the given column index
  \param column 
  \param value 
  \return 

   */
  virtual grt::IntegerRef setStringFieldValue(ssize_t column, const std::string &value);
  /** Method. sets the contents of the current row at the given column name
  \param column 
  \param value 
  \return 

   */
  virtual grt::IntegerRef setStringFieldValueByName(const std::string &column, const std::string &value);

  ImplData *get_data() const { return _data; }

  void set_data(ImplData *data);
  // default initialization function. auto-called by ObjectRef constructor
  virtual void init();

protected:

  grt::StringRef _schema;
  grt::StringRef _table;
private: // wrapper methods for use by grt
  ImplData *_data;

  static grt::ObjectRef create(grt::GRT *grt)
  {
    return grt::ObjectRef(new db_query_EditableResultset(grt));
  }

  static grt::ValueRef call_addNewRow(grt::internal::Object *self, const grt::BaseListRef &args){ return dynamic_cast<db_query_EditableResultset*>(self)->addNewRow(); }

  static grt::ValueRef call_applyChanges(grt::internal::Object *self, const grt::BaseListRef &args){ return dynamic_cast<db_query_EditableResultset*>(self)->applyChanges(); }

  static grt::ValueRef call_deleteRow(grt::internal::Object *self, const grt::BaseListRef &args){ return dynamic_cast<db_query_EditableResultset*>(self)->deleteRow(grt::IntegerRef::cast_from(args[0])); }

  static grt::ValueRef call_loadFieldValueFromFile(grt::internal::Object *self, const grt::BaseListRef &args){ return dynamic_cast<db_query_EditableResultset*>(self)->loadFieldValueFromFile(grt::IntegerRef::cast_from(args[0]), grt::StringRef::cast_from(args[1])); }

  static grt::ValueRef call_revertChanges(grt::internal::Object *self, const grt::BaseListRef &args){ return dynamic_cast<db_query_EditableResultset*>(self)->revertChanges(); }

  static grt::ValueRef call_setFieldNull(grt::internal::Object *self, const grt::BaseListRef &args){ return dynamic_cast<db_query_EditableResultset*>(self)->setFieldNull(grt::IntegerRef::cast_from(args[0])); }

  static grt::ValueRef call_setFieldNullByName(grt::internal::Object *self, const grt::BaseListRef &args){ return dynamic_cast<db_query_EditableResultset*>(self)->setFieldNullByName(grt::StringRef::cast_from(args[0])); }

  static grt::ValueRef call_setFloatFieldValue(grt::internal::Object *self, const grt::BaseListRef &args){ return dynamic_cast<db_query_EditableResultset*>(self)->setFloatFieldValue(grt::IntegerRef::cast_from(args[0]), grt::DoubleRef::cast_from(args[1])); }

  static grt::ValueRef call_setFloatFieldValueByName(grt::internal::Object *self, const grt::BaseListRef &args){ return dynamic_cast<db_query_EditableResultset*>(self)->setFloatFieldValueByName(grt::StringRef::cast_from(args[0]), grt::DoubleRef::cast_from(args[1])); }

  static grt::ValueRef call_setIntFieldValue(grt::internal::Object *self, const grt::BaseListRef &args){ return dynamic_cast<db_query_EditableResultset*>(self)->setIntFieldValue(grt::IntegerRef::cast_from(args[0]), grt::IntegerRef::cast_from(args[1])); }

  static grt::ValueRef call_setIntFieldValueByName(grt::internal::Object *self, const grt::BaseListRef &args){ return dynamic_cast<db_query_EditableResultset*>(self)->setIntFieldValueByName(grt::StringRef::cast_from(args[0]), grt::IntegerRef::cast_from(args[1])); }

  static grt::ValueRef call_setStringFieldValue(grt::internal::Object *self, const grt::BaseListRef &args){ return dynamic_cast<db_query_EditableResultset*>(self)->setStringFieldValue(grt::IntegerRef::cast_from(args[0]), grt::StringRef::cast_from(args[1])); }

  static grt::ValueRef call_setStringFieldValueByName(grt::internal::Object *self, const grt::BaseListRef &args){ return dynamic_cast<db_query_EditableResultset*>(self)->setStringFieldValueByName(grt::StringRef::cast_from(args[0]), grt::StringRef::cast_from(args[1])); }


public:
  static void grt_register(grt::GRT *grt)
  {
    grt::MetaClass *meta= grt->get_metaclass(static_class_name());
    if (!meta) throw std::runtime_error("error initializing grt object class, metaclass not found");
    meta->bind_allocator(&db_query_EditableResultset::create);
    {
      void (db_query_EditableResultset::*setter)(const grt::StringRef &)= &db_query_EditableResultset::schema;
      grt::StringRef (db_query_EditableResultset::*getter)() const= &db_query_EditableResultset::schema;
      meta->bind_member("schema", new grt::MetaClass::Property<db_query_EditableResultset,grt::StringRef >(getter,setter));
    }
    {
      void (db_query_EditableResultset::*setter)(const grt::StringRef &)= &db_query_EditableResultset::table;
      grt::StringRef (db_query_EditableResultset::*getter)() const= &db_query_EditableResultset::table;
      meta->bind_member("table", new grt::MetaClass::Property<db_query_EditableResultset,grt::StringRef >(getter,setter));
    }
    meta->bind_method("addNewRow", &db_query_EditableResultset::call_addNewRow);
    meta->bind_method("applyChanges", &db_query_EditableResultset::call_applyChanges);
    meta->bind_method("deleteRow", &db_query_EditableResultset::call_deleteRow);
    meta->bind_method("loadFieldValueFromFile", &db_query_EditableResultset::call_loadFieldValueFromFile);
    meta->bind_method("revertChanges", &db_query_EditableResultset::call_revertChanges);
    meta->bind_method("setFieldNull", &db_query_EditableResultset::call_setFieldNull);
    meta->bind_method("setFieldNullByName", &db_query_EditableResultset::call_setFieldNullByName);
    meta->bind_method("setFloatFieldValue", &db_query_EditableResultset::call_setFloatFieldValue);
    meta->bind_method("setFloatFieldValueByName", &db_query_EditableResultset::call_setFloatFieldValueByName);
    meta->bind_method("setIntFieldValue", &db_query_EditableResultset::call_setIntFieldValue);
    meta->bind_method("setIntFieldValueByName", &db_query_EditableResultset::call_setIntFieldValueByName);
    meta->bind_method("setStringFieldValue", &db_query_EditableResultset::call_setStringFieldValue);
    meta->bind_method("setStringFieldValueByName", &db_query_EditableResultset::call_setStringFieldValueByName);
  }
};


  /** the GUI object that holds a query resultset and other related things */
class  db_query_ResultPanel : public GrtObject
{
  typedef GrtObject super;
public:
  class ImplData;
  friend class ImplData;
  db_query_ResultPanel(grt::GRT *grt, grt::MetaClass *meta=0)
  : GrtObject(grt, meta ? meta : grt->get_metaclass(static_class_name()))

  {
  }

  static std::string static_class_name() { return "db.query.ResultPanel"; }

  /** Getter for attribute dockingPoint
   
    docking point for plugins to insert new tabs. The string argument of dock_view must point to an icon file.
   \par In Python:
value = obj.dockingPoint
   */
  grt::Ref<mforms_ObjectReference> dockingPoint() const { return _dockingPoint; }
  /** Setter for attribute dockingPoint
   
    docking point for plugins to insert new tabs. The string argument of dock_view must point to an icon file.
    \par In Python:
obj.dockingPoint = value
   */
  virtual void dockingPoint(const grt::Ref<mforms_ObjectReference> &value)
  {
    grt::ValueRef ovalue(_dockingPoint);
   _dockingPoint= value;
    member_changed("dockingPoint", ovalue, value);
  }

  /** Getter for attribute resultset
   
    the resultset grid. May be NULL
   \par In Python:
value = obj.resultset
   */
  grt::Ref<db_query_Resultset> resultset() const { return _resultset; }
  /** Setter for attribute resultset
   
    the resultset grid. May be NULL
    \par In Python:
obj.resultset = value
   */
  virtual void resultset(const grt::Ref<db_query_Resultset> &value)
  {
    grt::ValueRef ovalue(_resultset);
   _resultset= value;
    member_changed("resultset", ovalue, value);
  }

protected:

  grt::Ref<mforms_ObjectReference> _dockingPoint;
  grt::Ref<db_query_Resultset> _resultset;
private: // wrapper methods for use by grt
  static grt::ObjectRef create(grt::GRT *grt)
  {
    return grt::ObjectRef(new db_query_ResultPanel(grt));
  }


public:
  static void grt_register(grt::GRT *grt)
  {
    grt::MetaClass *meta= grt->get_metaclass(static_class_name());
    if (!meta) throw std::runtime_error("error initializing grt object class, metaclass not found");
    meta->bind_allocator(&db_query_ResultPanel::create);
    {
      void (db_query_ResultPanel::*setter)(const grt::Ref<mforms_ObjectReference> &)= &db_query_ResultPanel::dockingPoint;
      grt::Ref<mforms_ObjectReference> (db_query_ResultPanel::*getter)() const= &db_query_ResultPanel::dockingPoint;
      meta->bind_member("dockingPoint", new grt::MetaClass::Property<db_query_ResultPanel,grt::Ref<mforms_ObjectReference> >(getter,setter));
    }
    {
      void (db_query_ResultPanel::*setter)(const grt::Ref<db_query_Resultset> &)= &db_query_ResultPanel::resultset;
      grt::Ref<db_query_Resultset> (db_query_ResultPanel::*getter)() const= &db_query_ResultPanel::resultset;
      meta->bind_member("resultset", new grt::MetaClass::Property<db_query_ResultPanel,grt::Ref<db_query_Resultset> >(getter,setter));
    }
  }
};


  /** a proxy to a SQL script editor buffer.\n This object cannot be instantiated directly. */
class GRT_STRUCTS_DB_QUERY_PUBLIC db_query_QueryBuffer : public GrtObject
{
  typedef GrtObject super;
public:
  class ImplData;
  friend class ImplData;
  db_query_QueryBuffer(grt::GRT *grt, grt::MetaClass *meta=0)
  : GrtObject(grt, meta ? meta : grt->get_metaclass(static_class_name())),
    _data(0)

  {
  }

  virtual ~db_query_QueryBuffer();

  static std::string static_class_name() { return "db.query.QueryBuffer"; }

  /** Getter for attribute currentStatement (read-only)
   
    the SQL statement at current cursor location
   \par In Python:
value = obj.currentStatement
   */
  grt::StringRef currentStatement() const;
private: // the next attribute is read-only
public:

  /** Getter for attribute insertionPoint
   
    gets or sets the position of the current text insertion point (caret/cursor)
   \par In Python:
value = obj.insertionPoint
   */
  grt::IntegerRef insertionPoint() const;
  /** Setter for attribute insertionPoint
   
    gets or sets the position of the current text insertion point (caret/cursor)
    \par In Python:
obj.insertionPoint = value
   */
  virtual void insertionPoint(const grt::IntegerRef &value);

  /** Getter for attribute script (read-only)
   
    full contents of the script editor buffer
   \par In Python:
value = obj.script
   */
  grt::StringRef script() const;
private: // the next attribute is read-only
public:

  /** Getter for attribute selectedText (read-only)
   
    selected text
   \par In Python:
value = obj.selectedText
   */
  grt::StringRef selectedText() const;
private: // the next attribute is read-only
public:

  /** Getter for attribute selectionEnd
   
    ending index of text selection
   \par In Python:
value = obj.selectionEnd
   */
  grt::IntegerRef selectionEnd() const;
  /** Setter for attribute selectionEnd
   
    ending index of text selection
    \par In Python:
obj.selectionEnd = value
   */
  virtual void selectionEnd(const grt::IntegerRef &value);

  /** Getter for attribute selectionStart
   
    starting index of text selection
   \par In Python:
value = obj.selectionStart
   */
  grt::IntegerRef selectionStart() const;
  /** Setter for attribute selectionStart
   
    starting index of text selection
    \par In Python:
obj.selectionStart = value
   */
  virtual void selectionStart(const grt::IntegerRef &value);

  /** Method. replace the contents of the query buffer with the provided text
  \param text 
  \return 

   */
  virtual grt::IntegerRef replaceContents(const std::string &text);
  /** Method. replace the statement text under the cursor with the provided one, also selecting it
  \param text 
  \return 

   */
  virtual grt::IntegerRef replaceCurrentStatement(const std::string &text);
  /** Method. replace the currently selected text with the provided one, also selecting it
  \param text 
  \return 

   */
  virtual grt::IntegerRef replaceSelection(const std::string &text);

  ImplData *get_data() const { return _data; }

  void set_data(ImplData *data);
  // default initialization function. auto-called by ObjectRef constructor
  virtual void init();

protected:

private: // wrapper methods for use by grt
  ImplData *_data;

  static grt::ObjectRef create(grt::GRT *grt)
  {
    return grt::ObjectRef(new db_query_QueryBuffer(grt));
  }

  static grt::ValueRef call_replaceContents(grt::internal::Object *self, const grt::BaseListRef &args){ return dynamic_cast<db_query_QueryBuffer*>(self)->replaceContents(grt::StringRef::cast_from(args[0])); }

  static grt::ValueRef call_replaceCurrentStatement(grt::internal::Object *self, const grt::BaseListRef &args){ return dynamic_cast<db_query_QueryBuffer*>(self)->replaceCurrentStatement(grt::StringRef::cast_from(args[0])); }

  static grt::ValueRef call_replaceSelection(grt::internal::Object *self, const grt::BaseListRef &args){ return dynamic_cast<db_query_QueryBuffer*>(self)->replaceSelection(grt::StringRef::cast_from(args[0])); }


public:
  static void grt_register(grt::GRT *grt)
  {
    grt::MetaClass *meta= grt->get_metaclass(static_class_name());
    if (!meta) throw std::runtime_error("error initializing grt object class, metaclass not found");
    meta->bind_allocator(&db_query_QueryBuffer::create);
    meta->bind_member("currentStatement", new grt::MetaClass::Property<db_query_QueryBuffer,grt::StringRef >(&db_query_QueryBuffer::currentStatement));
    {
      void (db_query_QueryBuffer::*setter)(const grt::IntegerRef &)= &db_query_QueryBuffer::insertionPoint;
      grt::IntegerRef (db_query_QueryBuffer::*getter)() const= &db_query_QueryBuffer::insertionPoint;
      meta->bind_member("insertionPoint", new grt::MetaClass::Property<db_query_QueryBuffer,grt::IntegerRef >(getter, setter));
    }
    meta->bind_member("script", new grt::MetaClass::Property<db_query_QueryBuffer,grt::StringRef >(&db_query_QueryBuffer::script));
    meta->bind_member("selectedText", new grt::MetaClass::Property<db_query_QueryBuffer,grt::StringRef >(&db_query_QueryBuffer::selectedText));
    {
      void (db_query_QueryBuffer::*setter)(const grt::IntegerRef &)= &db_query_QueryBuffer::selectionEnd;
      grt::IntegerRef (db_query_QueryBuffer::*getter)() const= &db_query_QueryBuffer::selectionEnd;
      meta->bind_member("selectionEnd", new grt::MetaClass::Property<db_query_QueryBuffer,grt::IntegerRef >(getter, setter));
    }
    {
      void (db_query_QueryBuffer::*setter)(const grt::IntegerRef &)= &db_query_QueryBuffer::selectionStart;
      grt::IntegerRef (db_query_QueryBuffer::*getter)() const= &db_query_QueryBuffer::selectionStart;
      meta->bind_member("selectionStart", new grt::MetaClass::Property<db_query_QueryBuffer,grt::IntegerRef >(getter, setter));
    }
    meta->bind_method("replaceContents", &db_query_QueryBuffer::call_replaceContents);
    meta->bind_method("replaceCurrentStatement", &db_query_QueryBuffer::call_replaceCurrentStatement);
    meta->bind_method("replaceSelection", &db_query_QueryBuffer::call_replaceSelection);
  }
};


class  db_query_QueryEditor : public db_query_QueryBuffer
{
  typedef db_query_QueryBuffer super;
public:
  class ImplData;
  friend class ImplData;
  db_query_QueryEditor(grt::GRT *grt, grt::MetaClass *meta=0)
  : db_query_QueryBuffer(grt, meta ? meta : grt->get_metaclass(static_class_name())),
    _resultPanels(grt, this, false)

  {
  }

  static std::string static_class_name() { return "db.query.QueryEditor"; }

  /** Getter for attribute activeResultPanel
   
    result panel that is currently selected in UI
   \par In Python:
value = obj.activeResultPanel
   */
<<<<<<< HEAD
  grt::Ref<db_query_ResultPanel> activeResultPanel() const { return _activeResultPanel; }
  /** Setter for attribute activeResultPanel
=======
  db_query_ResultsetRef activeResultset() const { return _activeResultset; }
  /** Setter for attribute activeResultset
>>>>>>> 40da99a6
   
    result panel that is currently selected in UI
    \par In Python:
obj.activeResultPanel = value
   */
<<<<<<< HEAD
  virtual void activeResultPanel(const grt::Ref<db_query_ResultPanel> &value)
=======
  virtual void activeResultset(const db_query_ResultsetRef &value)
>>>>>>> 40da99a6
  {
    grt::ValueRef ovalue(_activeResultPanel);
   _activeResultPanel= value;
    member_changed("activeResultPanel", ovalue, value);
  }

  /** Getter for attribute resultDockingPoint
   
    
   \par In Python:
value = obj.resultDockingPoint
   */
  mforms_ObjectReferenceRef resultDockingPoint() const { return _resultDockingPoint; }
  /** Setter for attribute resultDockingPoint
   
    
    \par In Python:
obj.resultDockingPoint = value
   */
  virtual void resultDockingPoint(const mforms_ObjectReferenceRef &value)
  {
    grt::ValueRef ovalue(_resultDockingPoint);
   _resultDockingPoint= value;
    member_changed("resultDockingPoint", ovalue, value);
  }

  // resultPanels is owned by db_query_QueryEditor
  /** Getter for attribute resultPanels (read-only)
   
    list of open query result panels. Result panels contain the resultset grid and other views
   \par In Python:
value = obj.resultPanels
   */
  grt::ListRef<db_query_ResultPanel> resultPanels() const { return _resultPanels; }
private: // the next attribute is read-only
  virtual void resultPanels(const grt::ListRef<db_query_ResultPanel> &value)
  {
    grt::ValueRef ovalue(_resultPanels);

    _resultPanels= value;
    owned_member_changed("resultPanels", ovalue, value);
  }
public:

protected:

<<<<<<< HEAD
  grt::Ref<db_query_ResultPanel> _activeResultPanel;
  grt::Ref<mforms_ObjectReference> _resultDockingPoint;
  grt::ListRef<db_query_ResultPanel> _resultPanels;// owned
=======
  db_query_ResultsetRef _activeResultset;
  mforms_ObjectReferenceRef _resultDockingPoint;
  grt::ListRef<db_query_Resultset> _resultsets;// owned
>>>>>>> 40da99a6
private: // wrapper methods for use by grt
  static grt::ObjectRef create(grt::GRT *grt)
  {
    return grt::ObjectRef(new db_query_QueryEditor(grt));
  }


public:
  static void grt_register(grt::GRT *grt)
  {
    grt::MetaClass *meta= grt->get_metaclass(static_class_name());
    if (!meta) throw std::runtime_error("error initializing grt object class, metaclass not found");
    meta->bind_allocator(&db_query_QueryEditor::create);
    {
<<<<<<< HEAD
      void (db_query_QueryEditor::*setter)(const grt::Ref<db_query_ResultPanel> &)= &db_query_QueryEditor::activeResultPanel;
      grt::Ref<db_query_ResultPanel> (db_query_QueryEditor::*getter)() const= &db_query_QueryEditor::activeResultPanel;
      meta->bind_member("activeResultPanel", new grt::MetaClass::Property<db_query_QueryEditor,grt::Ref<db_query_ResultPanel> >(getter,setter));
=======
      void (db_query_QueryEditor::*setter)(const db_query_ResultsetRef &)= &db_query_QueryEditor::activeResultset;
      db_query_ResultsetRef (db_query_QueryEditor::*getter)() const= &db_query_QueryEditor::activeResultset;
      meta->bind_member("activeResultset", new grt::MetaClass::Property<db_query_QueryEditor,db_query_ResultsetRef >(getter,setter));
>>>>>>> 40da99a6
    }
    {
      void (db_query_QueryEditor::*setter)(const mforms_ObjectReferenceRef &)= &db_query_QueryEditor::resultDockingPoint;
      mforms_ObjectReferenceRef (db_query_QueryEditor::*getter)() const= &db_query_QueryEditor::resultDockingPoint;
      meta->bind_member("resultDockingPoint", new grt::MetaClass::Property<db_query_QueryEditor,mforms_ObjectReferenceRef >(getter,setter));
    }
    {
      void (db_query_QueryEditor::*setter)(const grt::ListRef<db_query_ResultPanel> &)= &db_query_QueryEditor::resultPanels;
      grt::ListRef<db_query_ResultPanel> (db_query_QueryEditor::*getter)() const= &db_query_QueryEditor::resultPanels;
      meta->bind_member("resultPanels", new grt::MetaClass::Property<db_query_QueryEditor,grt::ListRef<db_query_ResultPanel> >(getter,setter));
    }
  }
};


  /** a proxy to an instance of a connection to a DB server, equivalent to a SQL Editor tab.\n This object cannot be instantiated directly. */
class GRT_STRUCTS_DB_QUERY_PUBLIC db_query_Editor : public GrtObject
{
  typedef GrtObject super;
public:
  class ImplData;
  friend class ImplData;
  db_query_Editor(grt::GRT *grt, grt::MetaClass *meta=0)
  : GrtObject(grt, meta ? meta : grt->get_metaclass(static_class_name())),
    _customData(grt, this, false),
    _queryEditors(grt, this, false),
    _data(0)

  {
  }

  virtual ~db_query_Editor();

  static std::string static_class_name() { return "db.query.Editor"; }

  /** Getter for attribute activeQueryEditor (read-only)
   
    query editor that is currently selected
   \par In Python:
value = obj.activeQueryEditor
   */
  db_query_QueryEditorRef activeQueryEditor() const;
private: // the next attribute is read-only
  virtual void activeQueryEditor(const db_query_QueryEditorRef &value)
  {
    grt::ValueRef ovalue(_activeQueryEditor);
   _activeQueryEditor= value;
    member_changed("activeQueryEditor", ovalue, value);
  }
public:

  /** Getter for attribute connection (read-only)
   
    connection data
   \par In Python:
value = obj.connection
   */
  db_mgmt_ConnectionRef connection() const;
private: // the next attribute is read-only
public:

  /** Getter for attribute customData (read-only)
   
    
   \par In Python:
value = obj.customData
   */
  grt::DictRef customData() const { return _customData; }
private: // the next attribute is read-only
  virtual void customData(const grt::DictRef &value)
  {
    grt::ValueRef ovalue(_customData);
   _customData= value;
    member_changed("customData", ovalue, value);
  }
public:

  /** Getter for attribute defaultSchema
   
    The default schema to use for queries (equivalent to USE schema)
   \par In Python:
value = obj.defaultSchema
   */
  grt::StringRef defaultSchema() const;
  /** Setter for attribute defaultSchema
   
    The default schema to use for queries (equivalent to USE schema)
    \par In Python:
obj.defaultSchema = value
   */
  virtual void defaultSchema(const grt::StringRef &value);

  /** Getter for attribute dockingPoint
   
    
   \par In Python:
value = obj.dockingPoint
   */
  mforms_ObjectReferenceRef dockingPoint() const { return _dockingPoint; }
  /** Setter for attribute dockingPoint
   
    
    \par In Python:
obj.dockingPoint = value
   */
  virtual void dockingPoint(const mforms_ObjectReferenceRef &value)
  {
    grt::ValueRef ovalue(_dockingPoint);
   _dockingPoint= value;
    member_changed("dockingPoint", ovalue, value);
  }

  /** Getter for attribute isConnected (read-only)
   
    whether the editor is connected
   \par In Python:
value = obj.isConnected
   */
  grt::IntegerRef isConnected() const;
private: // the next attribute is read-only
public:

  // queryEditors is owned by db_query_Editor
  /** Getter for attribute queryEditors (read-only)
   
    list of open editor buffers. This list cannot be modified
   \par In Python:
value = obj.queryEditors
   */
  grt::ListRef<db_query_QueryEditor> queryEditors() const { return _queryEditors; }
private: // the next attribute is read-only
  virtual void queryEditors(const grt::ListRef<db_query_QueryEditor> &value)
  {
    grt::ValueRef ovalue(_queryEditors);

    _queryEditors= value;
    owned_member_changed("queryEditors", ovalue, value);
  }
public:

  /** Getter for attribute schemaTreeSelection (read-only)
   
    
   \par In Python:
value = obj.schemaTreeSelection
   */
  grt::ListRef<db_query_LiveDBObject> schemaTreeSelection() const;
private: // the next attribute is read-only
public:

  /** Getter for attribute serverVersion
   
    
   \par In Python:
value = obj.serverVersion
   */
  GrtVersionRef serverVersion() const { return _serverVersion; }
  /** Setter for attribute serverVersion
   
    
    \par In Python:
obj.serverVersion = value
   */
  virtual void serverVersion(const GrtVersionRef &value)
  {
    grt::ValueRef ovalue(_serverVersion);
   _serverVersion= value;
    member_changed("serverVersion", ovalue, value);
  }

  /** Getter for attribute sidebar
   
    
   \par In Python:
value = obj.sidebar
   */
  mforms_ObjectReferenceRef sidebar() const { return _sidebar; }
  /** Setter for attribute sidebar
   
    
    \par In Python:
obj.sidebar = value
   */
  virtual void sidebar(const mforms_ObjectReferenceRef &value)
  {
    grt::ValueRef ovalue(_sidebar);
   _sidebar= value;
    member_changed("sidebar", ovalue, value);
  }

  /** Method. adds a new query buffer/text editor tab in the UI and return it
  \return the newly created query buffer proxy object

   */
  virtual db_query_QueryEditorRef addQueryEditor();
  /** Method. write a line of text into the SQL Editor output area
  \param text 
  \param bringToFront 
  \return 

   */
  virtual grt::IntegerRef addToOutput(const std::string &text, ssize_t bringToFront);
  /** Method. Opens the object editor for the named DB object
  \param type 
  \param schemaName 
  \param objectName 
  \return 

   */
  virtual void alterLiveObject(const std::string &type, const std::string &schemaName, const std::string &objectName);
  /** Method. executes a SELECT statement on the table and returns an editable resultset that can be used to modify its contents
  \param schema name of the table schema
  \param table name of the table to edit
  \param where not yet supported
  \param showGrid whether the resultset should be displayed as a grid in the UI
  \return an editable resultset that can be used to modify the table contents

   */
  virtual db_query_EditableResultsetRef createTableEditResultset(const std::string &schema, const std::string &table, const std::string &where, ssize_t showGrid);
  /** Method. Opens the object editor for the given DB object
  \param object 
  \param originalCatalog 
  \return 

   */
  virtual void editLiveObject(const db_DatabaseObjectRef &object, const db_CatalogRef &originalCatalog);
  /** Method. Executes a statement on the main connection, optionally logging the query in the action log
  \param statement 
  \param log 
  \param background 
  \return 

   */
  virtual void executeCommand(const std::string &statement, ssize_t log, ssize_t background);
  /** Method. Executes a statement on the aux connection, optionally logging the query in the action log
  \param statement 
  \param log 
  \return 

   */
  virtual void executeManagementCommand(const std::string &statement, ssize_t log);
  /** Method. Executes a query on the aux connection and return a plain resultset, optionally logging the query in the action log
  \param query 
  \param log 
  \return 

   */
  virtual db_query_ResultsetRef executeManagementQuery(const std::string &query, ssize_t log);
  /** Method. Executes a query on the main connection and return a plain resultset, optionally logging the query in the action log
  \param query 
  \param log 
  \return 

   */
  virtual db_query_ResultsetRef executeQuery(const std::string &query, ssize_t log);
  /** Method. execute the script passed as argument
  \param sql 
  \return the list of resultsets sent back by the server

   */
  virtual grt::ListRef<db_query_Resultset> executeScript(const std::string &sql);
  /** Method. execute the script passed as argument and displays the generated resultsets as grids in the UI
  \param sql 
  \return 

   */
  virtual grt::IntegerRef executeScriptAndOutputToGrid(const std::string &sql);

  ImplData *get_data() const { return _data; }

  void set_data(ImplData *data);
  // default initialization function. auto-called by ObjectRef constructor
  virtual void init();

protected:

  db_query_QueryEditorRef _activeQueryEditor;
  grt::DictRef _customData;
  mforms_ObjectReferenceRef _dockingPoint;
  grt::ListRef<db_query_QueryEditor> _queryEditors;// owned
  GrtVersionRef _serverVersion;
  mforms_ObjectReferenceRef _sidebar;
private: // wrapper methods for use by grt
  ImplData *_data;

  static grt::ObjectRef create(grt::GRT *grt)
  {
    return grt::ObjectRef(new db_query_Editor(grt));
  }

  static grt::ValueRef call_addQueryEditor(grt::internal::Object *self, const grt::BaseListRef &args){ return dynamic_cast<db_query_Editor*>(self)->addQueryEditor(); }

  static grt::ValueRef call_addToOutput(grt::internal::Object *self, const grt::BaseListRef &args){ return dynamic_cast<db_query_Editor*>(self)->addToOutput(grt::StringRef::cast_from(args[0]), grt::IntegerRef::cast_from(args[1])); }

  static grt::ValueRef call_alterLiveObject(grt::internal::Object *self, const grt::BaseListRef &args){ dynamic_cast<db_query_Editor*>(self)->alterLiveObject(grt::StringRef::cast_from(args[0]), grt::StringRef::cast_from(args[1]), grt::StringRef::cast_from(args[2])); return grt::ValueRef(); }

  static grt::ValueRef call_createTableEditResultset(grt::internal::Object *self, const grt::BaseListRef &args){ return dynamic_cast<db_query_Editor*>(self)->createTableEditResultset(grt::StringRef::cast_from(args[0]), grt::StringRef::cast_from(args[1]), grt::StringRef::cast_from(args[2]), grt::IntegerRef::cast_from(args[3])); }

  static grt::ValueRef call_editLiveObject(grt::internal::Object *self, const grt::BaseListRef &args){ dynamic_cast<db_query_Editor*>(self)->editLiveObject(db_DatabaseObjectRef::cast_from(args[0]), db_CatalogRef::cast_from(args[1])); return grt::ValueRef(); }

  static grt::ValueRef call_executeCommand(grt::internal::Object *self, const grt::BaseListRef &args){ dynamic_cast<db_query_Editor*>(self)->executeCommand(grt::StringRef::cast_from(args[0]), grt::IntegerRef::cast_from(args[1]), grt::IntegerRef::cast_from(args[2])); return grt::ValueRef(); }

  static grt::ValueRef call_executeManagementCommand(grt::internal::Object *self, const grt::BaseListRef &args){ dynamic_cast<db_query_Editor*>(self)->executeManagementCommand(grt::StringRef::cast_from(args[0]), grt::IntegerRef::cast_from(args[1])); return grt::ValueRef(); }

  static grt::ValueRef call_executeManagementQuery(grt::internal::Object *self, const grt::BaseListRef &args){ return dynamic_cast<db_query_Editor*>(self)->executeManagementQuery(grt::StringRef::cast_from(args[0]), grt::IntegerRef::cast_from(args[1])); }

  static grt::ValueRef call_executeQuery(grt::internal::Object *self, const grt::BaseListRef &args){ return dynamic_cast<db_query_Editor*>(self)->executeQuery(grt::StringRef::cast_from(args[0]), grt::IntegerRef::cast_from(args[1])); }

  static grt::ValueRef call_executeScript(grt::internal::Object *self, const grt::BaseListRef &args){ return dynamic_cast<db_query_Editor*>(self)->executeScript(grt::StringRef::cast_from(args[0])); }

  static grt::ValueRef call_executeScriptAndOutputToGrid(grt::internal::Object *self, const grt::BaseListRef &args){ return dynamic_cast<db_query_Editor*>(self)->executeScriptAndOutputToGrid(grt::StringRef::cast_from(args[0])); }


public:
  static void grt_register(grt::GRT *grt)
  {
    grt::MetaClass *meta= grt->get_metaclass(static_class_name());
    if (!meta) throw std::runtime_error("error initializing grt object class, metaclass not found");
    meta->bind_allocator(&db_query_Editor::create);
    {
      void (db_query_Editor::*setter)(const db_query_QueryEditorRef &)= &db_query_Editor::activeQueryEditor;
      db_query_QueryEditorRef (db_query_Editor::*getter)() const= &db_query_Editor::activeQueryEditor;
      meta->bind_member("activeQueryEditor", new grt::MetaClass::Property<db_query_Editor,db_query_QueryEditorRef >(getter,setter));
    }
    meta->bind_member("connection", new grt::MetaClass::Property<db_query_Editor,db_mgmt_ConnectionRef >(&db_query_Editor::connection));
    {
      void (db_query_Editor::*setter)(const grt::DictRef &)= &db_query_Editor::customData;
      grt::DictRef (db_query_Editor::*getter)() const= &db_query_Editor::customData;
      meta->bind_member("customData", new grt::MetaClass::Property<db_query_Editor,grt::DictRef >(getter,setter));
    }
    {
      void (db_query_Editor::*setter)(const grt::StringRef &)= &db_query_Editor::defaultSchema;
      grt::StringRef (db_query_Editor::*getter)() const= &db_query_Editor::defaultSchema;
      meta->bind_member("defaultSchema", new grt::MetaClass::Property<db_query_Editor,grt::StringRef >(getter, setter));
    }
    {
      void (db_query_Editor::*setter)(const mforms_ObjectReferenceRef &)= &db_query_Editor::dockingPoint;
      mforms_ObjectReferenceRef (db_query_Editor::*getter)() const= &db_query_Editor::dockingPoint;
      meta->bind_member("dockingPoint", new grt::MetaClass::Property<db_query_Editor,mforms_ObjectReferenceRef >(getter,setter));
    }
    meta->bind_member("isConnected", new grt::MetaClass::Property<db_query_Editor,grt::IntegerRef >(&db_query_Editor::isConnected));
    {
      void (db_query_Editor::*setter)(const grt::ListRef<db_query_QueryEditor> &)= &db_query_Editor::queryEditors;
      grt::ListRef<db_query_QueryEditor> (db_query_Editor::*getter)() const= &db_query_Editor::queryEditors;
      meta->bind_member("queryEditors", new grt::MetaClass::Property<db_query_Editor,grt::ListRef<db_query_QueryEditor> >(getter,setter));
    }
    meta->bind_member("schemaTreeSelection", new grt::MetaClass::Property<db_query_Editor,grt::ListRef<db_query_LiveDBObject> >(&db_query_Editor::schemaTreeSelection));
    {
      void (db_query_Editor::*setter)(const GrtVersionRef &)= &db_query_Editor::serverVersion;
      GrtVersionRef (db_query_Editor::*getter)() const= &db_query_Editor::serverVersion;
      meta->bind_member("serverVersion", new grt::MetaClass::Property<db_query_Editor,GrtVersionRef >(getter,setter));
    }
    {
      void (db_query_Editor::*setter)(const mforms_ObjectReferenceRef &)= &db_query_Editor::sidebar;
      mforms_ObjectReferenceRef (db_query_Editor::*getter)() const= &db_query_Editor::sidebar;
      meta->bind_member("sidebar", new grt::MetaClass::Property<db_query_Editor,mforms_ObjectReferenceRef >(getter,setter));
    }
    meta->bind_method("addQueryEditor", &db_query_Editor::call_addQueryEditor);
    meta->bind_method("addToOutput", &db_query_Editor::call_addToOutput);
    meta->bind_method("alterLiveObject", &db_query_Editor::call_alterLiveObject);
    meta->bind_method("createTableEditResultset", &db_query_Editor::call_createTableEditResultset);
    meta->bind_method("editLiveObject", &db_query_Editor::call_editLiveObject);
    meta->bind_method("executeCommand", &db_query_Editor::call_executeCommand);
    meta->bind_method("executeManagementCommand", &db_query_Editor::call_executeManagementCommand);
    meta->bind_method("executeManagementQuery", &db_query_Editor::call_executeManagementQuery);
    meta->bind_method("executeQuery", &db_query_Editor::call_executeQuery);
    meta->bind_method("executeScript", &db_query_Editor::call_executeScript);
    meta->bind_method("executeScriptAndOutputToGrid", &db_query_Editor::call_executeScriptAndOutputToGrid);
  }
};




inline void register_structs_db_query_xml()
{
  grt::internal::ClassRegistry::register_class<db_query_LiveDBObject>();
  grt::internal::ClassRegistry::register_class<db_query_ResultsetColumn>();
  grt::internal::ClassRegistry::register_class<db_query_Resultset>();
  grt::internal::ClassRegistry::register_class<db_query_EditableResultset>();
  grt::internal::ClassRegistry::register_class<db_query_ResultPanel>();
  grt::internal::ClassRegistry::register_class<db_query_QueryBuffer>();
  grt::internal::ClassRegistry::register_class<db_query_QueryEditor>();
  grt::internal::ClassRegistry::register_class<db_query_Editor>();
}

#ifdef AUTO_REGISTER_GRT_CLASSES
static struct _autoreg__structs_db_query_xml { _autoreg__structs_db_query_xml() { register_structs_db_query_xml(); } } __autoreg__structs_db_query_xml;
#endif

#endif<|MERGE_RESOLUTION|>--- conflicted
+++ resolved
@@ -901,23 +901,13 @@
    \par In Python:
 value = obj.activeResultPanel
    */
-<<<<<<< HEAD
   grt::Ref<db_query_ResultPanel> activeResultPanel() const { return _activeResultPanel; }
   /** Setter for attribute activeResultPanel
-=======
-  db_query_ResultsetRef activeResultset() const { return _activeResultset; }
-  /** Setter for attribute activeResultset
->>>>>>> 40da99a6
-   
     result panel that is currently selected in UI
     \par In Python:
 obj.activeResultPanel = value
    */
-<<<<<<< HEAD
   virtual void activeResultPanel(const grt::Ref<db_query_ResultPanel> &value)
-=======
-  virtual void activeResultset(const db_query_ResultsetRef &value)
->>>>>>> 40da99a6
   {
     grt::ValueRef ovalue(_activeResultPanel);
    _activeResultPanel= value;
@@ -964,15 +954,9 @@
 
 protected:
 
-<<<<<<< HEAD
   grt::Ref<db_query_ResultPanel> _activeResultPanel;
   grt::Ref<mforms_ObjectReference> _resultDockingPoint;
   grt::ListRef<db_query_ResultPanel> _resultPanels;// owned
-=======
-  db_query_ResultsetRef _activeResultset;
-  mforms_ObjectReferenceRef _resultDockingPoint;
-  grt::ListRef<db_query_Resultset> _resultsets;// owned
->>>>>>> 40da99a6
 private: // wrapper methods for use by grt
   static grt::ObjectRef create(grt::GRT *grt)
   {
@@ -987,15 +971,9 @@
     if (!meta) throw std::runtime_error("error initializing grt object class, metaclass not found");
     meta->bind_allocator(&db_query_QueryEditor::create);
     {
-<<<<<<< HEAD
       void (db_query_QueryEditor::*setter)(const grt::Ref<db_query_ResultPanel> &)= &db_query_QueryEditor::activeResultPanel;
       grt::Ref<db_query_ResultPanel> (db_query_QueryEditor::*getter)() const= &db_query_QueryEditor::activeResultPanel;
       meta->bind_member("activeResultPanel", new grt::MetaClass::Property<db_query_QueryEditor,grt::Ref<db_query_ResultPanel> >(getter,setter));
-=======
-      void (db_query_QueryEditor::*setter)(const db_query_ResultsetRef &)= &db_query_QueryEditor::activeResultset;
-      db_query_ResultsetRef (db_query_QueryEditor::*getter)() const= &db_query_QueryEditor::activeResultset;
-      meta->bind_member("activeResultset", new grt::MetaClass::Property<db_query_QueryEditor,db_query_ResultsetRef >(getter,setter));
->>>>>>> 40da99a6
     }
     {
       void (db_query_QueryEditor::*setter)(const mforms_ObjectReferenceRef &)= &db_query_QueryEditor::resultDockingPoint;
