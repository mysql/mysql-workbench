#pragma once

#include <grtpp.h>

#ifdef _WIN32
  #pragma warning(disable: 4355) // 'this' : used in base member initializer list
  #ifdef GRT_STRUCTS_DB_MYSQL_EXPORT
  #define GRT_STRUCTS_DB_MYSQL_PUBLIC __declspec(dllexport)
#else
  #define GRT_STRUCTS_DB_MYSQL_PUBLIC __declspec(dllimport)
#endif
#else
  #define GRT_STRUCTS_DB_MYSQL_PUBLIC
#endif

#include <grts/structs.db.h>
#include <grts/structs.h>


class db_mysql_StorageEngine;
typedef grt::Ref<db_mysql_StorageEngine> db_mysql_StorageEngineRef;
class db_mysql_StorageEngineOption;
typedef grt::Ref<db_mysql_StorageEngineOption> db_mysql_StorageEngineOptionRef;
class db_mysql_Sequence;
typedef grt::Ref<db_mysql_Sequence> db_mysql_SequenceRef;
class db_mysql_Synonym;
typedef grt::Ref<db_mysql_Synonym> db_mysql_SynonymRef;
class db_mysql_RoutineParam;
typedef grt::Ref<db_mysql_RoutineParam> db_mysql_RoutineParamRef;
class db_mysql_Routine;
typedef grt::Ref<db_mysql_Routine> db_mysql_RoutineRef;
class db_mysql_RoutineGroup;
typedef grt::Ref<db_mysql_RoutineGroup> db_mysql_RoutineGroupRef;
class db_mysql_View;
typedef grt::Ref<db_mysql_View> db_mysql_ViewRef;
class db_mysql_Event;
typedef grt::Ref<db_mysql_Event> db_mysql_EventRef;
class db_mysql_Trigger;
typedef grt::Ref<db_mysql_Trigger> db_mysql_TriggerRef;
class db_mysql_ForeignKey;
typedef grt::Ref<db_mysql_ForeignKey> db_mysql_ForeignKeyRef;
class db_mysql_IndexColumn;
typedef grt::Ref<db_mysql_IndexColumn> db_mysql_IndexColumnRef;
<<<<<<< HEAD
=======
class db_mysql_Index;
typedef grt::Ref<db_mysql_Index> db_mysql_IndexRef;
class db_mysql_StructuredDatatype;
typedef grt::Ref<db_mysql_StructuredDatatype> db_mysql_StructuredDatatypeRef;
>>>>>>> 4453f9c4
class db_mysql_SimpleDatatype;
typedef grt::Ref<db_mysql_SimpleDatatype> db_mysql_SimpleDatatypeRef;
class db_mysql_Column;
typedef grt::Ref<db_mysql_Column> db_mysql_ColumnRef;
<<<<<<< HEAD
class db_mysql_Catalog;
typedef grt::Ref<db_mysql_Catalog> db_mysql_CatalogRef;
class db_mysql_Sequence;
typedef grt::Ref<db_mysql_Sequence> db_mysql_SequenceRef;
class db_mysql_Synonym;
typedef grt::Ref<db_mysql_Synonym> db_mysql_SynonymRef;
class db_mysql_RoutineGroup;
typedef grt::Ref<db_mysql_RoutineGroup> db_mysql_RoutineGroupRef;
class db_mysql_Index;
typedef grt::Ref<db_mysql_Index> db_mysql_IndexRef;
class db_mysql_StructuredDatatype;
typedef grt::Ref<db_mysql_StructuredDatatype> db_mysql_StructuredDatatypeRef;
=======
>>>>>>> 4453f9c4
class db_mysql_Table;
typedef grt::Ref<db_mysql_Table> db_mysql_TableRef;
class db_mysql_PartitionDefinition;
typedef grt::Ref<db_mysql_PartitionDefinition> db_mysql_PartitionDefinitionRef;
class db_mysql_ServerLink;
typedef grt::Ref<db_mysql_ServerLink> db_mysql_ServerLinkRef;
class db_mysql_Tablespace;
typedef grt::Ref<db_mysql_Tablespace> db_mysql_TablespaceRef;
class db_mysql_LogFileGroup;
typedef grt::Ref<db_mysql_LogFileGroup> db_mysql_LogFileGroupRef;
class db_mysql_Schema;
typedef grt::Ref<db_mysql_Schema> db_mysql_SchemaRef;
<<<<<<< HEAD
class db_mysql_Tablespace;
typedef grt::Ref<db_mysql_Tablespace> db_mysql_TablespaceRef;
class db_mysql_LogFileGroup;
typedef grt::Ref<db_mysql_LogFileGroup> db_mysql_LogFileGroupRef;
class db_mysql_Event;
typedef grt::Ref<db_mysql_Event> db_mysql_EventRef;
class db_mysql_Trigger;
typedef grt::Ref<db_mysql_Trigger> db_mysql_TriggerRef;
class db_mysql_Routine;
typedef grt::Ref<db_mysql_Routine> db_mysql_RoutineRef;
class db_mysql_View;
typedef grt::Ref<db_mysql_View> db_mysql_ViewRef;
=======
class db_mysql_Catalog;
typedef grt::Ref<db_mysql_Catalog> db_mysql_CatalogRef;
>>>>>>> 4453f9c4


namespace mforms { 
  class Object;
}; 

namespace grt { 
  class AutoPyObject;
}; 

  /** a MySQL storage engine type description */
class  db_mysql_StorageEngine : public GrtNamedObject
{
  typedef GrtNamedObject super;
public:
  db_mysql_StorageEngine(grt::GRT *grt, grt::MetaClass *meta=0)
  : GrtNamedObject(grt, meta ? meta : grt->get_metaclass(static_class_name())),
     _caption(""),
     _description(""),
    _options(grt, this, false),
     _supportsForeignKeys(0)

  {
  }

  static std::string static_class_name() { return "db.mysql.StorageEngine"; }

  /** Getter for attribute caption
   
    
   \par In Python:
value = obj.caption
   */
  grt::StringRef caption() const { return _caption; }
  /** Setter for attribute caption
   
    
    \par In Python:
obj.caption = value
   */
  virtual void caption(const grt::StringRef &value)
  {
    grt::ValueRef ovalue(_caption);
   _caption= value;
    member_changed("caption", ovalue, value);
  }

  /** Getter for attribute description
   
    
   \par In Python:
value = obj.description
   */
  grt::StringRef description() const { return _description; }
  /** Setter for attribute description
   
    
    \par In Python:
obj.description = value
   */
  virtual void description(const grt::StringRef &value)
  {
    grt::ValueRef ovalue(_description);
   _description= value;
    member_changed("description", ovalue, value);
  }

  // options is owned by db_mysql_StorageEngine
  /** Getter for attribute options (read-only)
   
    
   \par In Python:
value = obj.options
   */
  grt::ListRef<db_mysql_StorageEngineOption> options() const { return _options; }
private: // the next attribute is read-only
  virtual void options(const grt::ListRef<db_mysql_StorageEngineOption> &value)
  {
    grt::ValueRef ovalue(_options);

    _options= value;
    owned_member_changed("options", ovalue, value);
  }
public:

  /** Getter for attribute supportsForeignKeys
   
    
   \par In Python:
value = obj.supportsForeignKeys
   */
  grt::IntegerRef supportsForeignKeys() const { return _supportsForeignKeys; }
  /** Setter for attribute supportsForeignKeys
   
    
    \par In Python:
obj.supportsForeignKeys = value
   */
  virtual void supportsForeignKeys(const grt::IntegerRef &value)
  {
    grt::ValueRef ovalue(_supportsForeignKeys);
   _supportsForeignKeys= value;
    member_changed("supportsForeignKeys", ovalue, value);
  }

protected:

  grt::StringRef _caption;
  grt::StringRef _description;
  grt::ListRef<db_mysql_StorageEngineOption> _options;// owned
  grt::IntegerRef _supportsForeignKeys;
private: // wrapper methods for use by grt
  static grt::ObjectRef create(grt::GRT *grt)
  {
    return grt::ObjectRef(new db_mysql_StorageEngine(grt));
  }


public:
  static void grt_register(grt::GRT *grt)
  {
    grt::MetaClass *meta= grt->get_metaclass(static_class_name());
    if (!meta) throw std::runtime_error("error initializing grt object class, metaclass not found");
    meta->bind_allocator(&db_mysql_StorageEngine::create);
    {
      void (db_mysql_StorageEngine::*setter)(const grt::StringRef &)= &db_mysql_StorageEngine::caption;
      grt::StringRef (db_mysql_StorageEngine::*getter)() const= &db_mysql_StorageEngine::caption;
      meta->bind_member("caption", new grt::MetaClass::Property<db_mysql_StorageEngine,grt::StringRef >(getter,setter));
    }
    {
      void (db_mysql_StorageEngine::*setter)(const grt::StringRef &)= &db_mysql_StorageEngine::description;
      grt::StringRef (db_mysql_StorageEngine::*getter)() const= &db_mysql_StorageEngine::description;
      meta->bind_member("description", new grt::MetaClass::Property<db_mysql_StorageEngine,grt::StringRef >(getter,setter));
    }
    {
      void (db_mysql_StorageEngine::*setter)(const grt::ListRef<db_mysql_StorageEngineOption> &)= &db_mysql_StorageEngine::options;
      grt::ListRef<db_mysql_StorageEngineOption> (db_mysql_StorageEngine::*getter)() const= &db_mysql_StorageEngine::options;
      meta->bind_member("options", new grt::MetaClass::Property<db_mysql_StorageEngine,grt::ListRef<db_mysql_StorageEngineOption> >(getter,setter));
    }
    {
      void (db_mysql_StorageEngine::*setter)(const grt::IntegerRef &)= &db_mysql_StorageEngine::supportsForeignKeys;
      grt::IntegerRef (db_mysql_StorageEngine::*getter)() const= &db_mysql_StorageEngine::supportsForeignKeys;
      meta->bind_member("supportsForeignKeys", new grt::MetaClass::Property<db_mysql_StorageEngine,grt::IntegerRef >(getter,setter));
    }
  }
};


  /** an option description for a MySQL storage engine */
class  db_mysql_StorageEngineOption : public GrtNamedObject
{
  typedef GrtNamedObject super;
public:
  db_mysql_StorageEngineOption(grt::GRT *grt, grt::MetaClass *meta=0)
  : GrtNamedObject(grt, meta ? meta : grt->get_metaclass(static_class_name())),
     _caption(""),
     _description(""),
     _type("")

  {
  }

  static std::string static_class_name() { return "db.mysql.StorageEngineOption"; }

  /** Getter for attribute caption
   
    
   \par In Python:
value = obj.caption
   */
  grt::StringRef caption() const { return _caption; }
  /** Setter for attribute caption
   
    
    \par In Python:
obj.caption = value
   */
  virtual void caption(const grt::StringRef &value)
  {
    grt::ValueRef ovalue(_caption);
   _caption= value;
    member_changed("caption", ovalue, value);
  }

  /** Getter for attribute description
   
    
   \par In Python:
value = obj.description
   */
  grt::StringRef description() const { return _description; }
  /** Setter for attribute description
   
    
    \par In Python:
obj.description = value
   */
  virtual void description(const grt::StringRef &value)
  {
    grt::ValueRef ovalue(_description);
   _description= value;
    member_changed("description", ovalue, value);
  }

  /** Getter for attribute type
   
    
   \par In Python:
value = obj.type
   */
  grt::StringRef type() const { return _type; }
  /** Setter for attribute type
   
    
    \par In Python:
obj.type = value
   */
  virtual void type(const grt::StringRef &value)
  {
    grt::ValueRef ovalue(_type);
   _type= value;
    member_changed("type", ovalue, value);
  }

protected:

  grt::StringRef _caption;
  grt::StringRef _description;
  grt::StringRef _type;
private: // wrapper methods for use by grt
  static grt::ObjectRef create(grt::GRT *grt)
  {
    return grt::ObjectRef(new db_mysql_StorageEngineOption(grt));
  }


public:
  static void grt_register(grt::GRT *grt)
  {
    grt::MetaClass *meta= grt->get_metaclass(static_class_name());
    if (!meta) throw std::runtime_error("error initializing grt object class, metaclass not found");
    meta->bind_allocator(&db_mysql_StorageEngineOption::create);
    {
      void (db_mysql_StorageEngineOption::*setter)(const grt::StringRef &)= &db_mysql_StorageEngineOption::caption;
      grt::StringRef (db_mysql_StorageEngineOption::*getter)() const= &db_mysql_StorageEngineOption::caption;
      meta->bind_member("caption", new grt::MetaClass::Property<db_mysql_StorageEngineOption,grt::StringRef >(getter,setter));
    }
    {
      void (db_mysql_StorageEngineOption::*setter)(const grt::StringRef &)= &db_mysql_StorageEngineOption::description;
      grt::StringRef (db_mysql_StorageEngineOption::*getter)() const= &db_mysql_StorageEngineOption::description;
      meta->bind_member("description", new grt::MetaClass::Property<db_mysql_StorageEngineOption,grt::StringRef >(getter,setter));
    }
    {
      void (db_mysql_StorageEngineOption::*setter)(const grt::StringRef &)= &db_mysql_StorageEngineOption::type;
      grt::StringRef (db_mysql_StorageEngineOption::*getter)() const= &db_mysql_StorageEngineOption::type;
      meta->bind_member("type", new grt::MetaClass::Property<db_mysql_StorageEngineOption,grt::StringRef >(getter,setter));
    }
  }
};


  /** a MySQL database sequence object */
class  db_mysql_Sequence : public db_Sequence
{
  typedef db_Sequence super;
public:
  db_mysql_Sequence(grt::GRT *grt, grt::MetaClass *meta=0)
  : db_Sequence(grt, meta ? meta : grt->get_metaclass(static_class_name()))

  {
  }

  static std::string static_class_name() { return "db.mysql.Sequence"; }

protected:

private: // wrapper methods for use by grt
  static grt::ObjectRef create(grt::GRT *grt)
  {
    return grt::ObjectRef(new db_mysql_Sequence(grt));
  }


public:
  static void grt_register(grt::GRT *grt)
  {
    grt::MetaClass *meta= grt->get_metaclass(static_class_name());
    if (!meta) throw std::runtime_error("error initializing grt object class, metaclass not found");
    meta->bind_allocator(&db_mysql_Sequence::create);
  }
};


  /** a MySQL synonym object */
class  db_mysql_Synonym : public db_Synonym
{
  typedef db_Synonym super;
public:
  db_mysql_Synonym(grt::GRT *grt, grt::MetaClass *meta=0)
  : db_Synonym(grt, meta ? meta : grt->get_metaclass(static_class_name()))

  {
  }

  static std::string static_class_name() { return "db.mysql.Synonym"; }

protected:

private: // wrapper methods for use by grt
  static grt::ObjectRef create(grt::GRT *grt)
  {
    return grt::ObjectRef(new db_mysql_Synonym(grt));
  }


public:
  static void grt_register(grt::GRT *grt)
  {
    grt::MetaClass *meta= grt->get_metaclass(static_class_name());
    if (!meta) throw std::runtime_error("error initializing grt object class, metaclass not found");
    meta->bind_allocator(&db_mysql_Synonym::create);
  }
};


class  db_mysql_RoutineParam : public GrtObject
{
  typedef GrtObject super;
public:
  db_mysql_RoutineParam(grt::GRT *grt, grt::MetaClass *meta=0)
  : GrtObject(grt, meta ? meta : grt->get_metaclass(static_class_name())),
     _datatype(""),
     _paramType("")

  {
  }

  static std::string static_class_name() { return "db.mysql.RoutineParam"; }

  /** Getter for attribute datatype
   
    
   \par In Python:
value = obj.datatype
   */
  grt::StringRef datatype() const { return _datatype; }
  /** Setter for attribute datatype
   
    
    \par In Python:
obj.datatype = value
   */
  virtual void datatype(const grt::StringRef &value)
  {
    grt::ValueRef ovalue(_datatype);
   _datatype= value;
    member_changed("datatype", ovalue, value);
  }

  /** Getter for attribute paramType
   
    
   \par In Python:
value = obj.paramType
   */
  grt::StringRef paramType() const { return _paramType; }
  /** Setter for attribute paramType
   
    
    \par In Python:
obj.paramType = value
   */
  virtual void paramType(const grt::StringRef &value)
  {
    grt::ValueRef ovalue(_paramType);
   _paramType= value;
    member_changed("paramType", ovalue, value);
  }

protected:

  grt::StringRef _datatype;
  grt::StringRef _paramType;
private: // wrapper methods for use by grt
  static grt::ObjectRef create(grt::GRT *grt)
  {
    return grt::ObjectRef(new db_mysql_RoutineParam(grt));
  }


public:
  static void grt_register(grt::GRT *grt)
  {
    grt::MetaClass *meta= grt->get_metaclass(static_class_name());
    if (!meta) throw std::runtime_error("error initializing grt object class, metaclass not found");
    meta->bind_allocator(&db_mysql_RoutineParam::create);
    {
      void (db_mysql_RoutineParam::*setter)(const grt::StringRef &)= &db_mysql_RoutineParam::datatype;
      grt::StringRef (db_mysql_RoutineParam::*getter)() const= &db_mysql_RoutineParam::datatype;
      meta->bind_member("datatype", new grt::MetaClass::Property<db_mysql_RoutineParam,grt::StringRef >(getter,setter));
    }
    {
      void (db_mysql_RoutineParam::*setter)(const grt::StringRef &)= &db_mysql_RoutineParam::paramType;
      grt::StringRef (db_mysql_RoutineParam::*getter)() const= &db_mysql_RoutineParam::paramType;
      meta->bind_member("paramType", new grt::MetaClass::Property<db_mysql_RoutineParam,grt::StringRef >(getter,setter));
    }
  }
};


class  db_mysql_Routine : public db_Routine
{
  typedef db_Routine super;
public:
<<<<<<< HEAD
  db_mysql_PartitionDefinition(grt::GRT *grt, grt::MetaClass *meta=0)
  : GrtObject(grt, meta ? meta : grt->get_metaclass(static_class_name())),
     _comment(""),
     _dataDirectory(""),
     _engine(""),
     _indexDirectory(""),
     _maxRows(""),
     _minRows(""),
     _nodeGroupId(0),
    _subpartitionDefinitions(grt, this, false),
     _tableSpace(""),
     _value("")
=======
  db_mysql_Routine(grt::GRT *grt, grt::MetaClass *meta=0)
  : db_Routine(grt, meta ? meta : grt->get_metaclass(static_class_name())),
    _params(grt, this, false),
     _returnDatatype(""),
     _security("")
>>>>>>> 4453f9c4

  {
  }

  static std::string static_class_name() { return "db.mysql.Routine"; }

  // params is owned by db_mysql_Routine
  /** Getter for attribute params (read-only)
   
    
   \par In Python:
value = obj.params
   */
  grt::ListRef<db_mysql_RoutineParam> params() const { return _params; }
private: // the next attribute is read-only
  virtual void params(const grt::ListRef<db_mysql_RoutineParam> &value)
  {
    grt::ValueRef ovalue(_params);

    _params= value;
    owned_member_changed("params", ovalue, value);
  }
public:

<<<<<<< HEAD
  /** Getter for attribute engine
   
    
   \par In Python:
value = obj.engine
   */
  grt::StringRef engine() const { return _engine; }
  /** Setter for attribute engine
   
    
    \par In Python:
obj.engine = value
   */
  virtual void engine(const grt::StringRef &value)
  {
    grt::ValueRef ovalue(_engine);
   _engine= value;
    member_changed("engine", ovalue, value);
  }

  /** Getter for attribute indexDirectory
=======
  /** Getter for attribute returnDatatype
>>>>>>> 4453f9c4
   
    
   \par In Python:
value = obj.returnDatatype
   */
  grt::StringRef returnDatatype() const { return _returnDatatype; }
  /** Setter for attribute returnDatatype
   
    
    \par In Python:
obj.returnDatatype = value
   */
  virtual void returnDatatype(const grt::StringRef &value)
  {
    grt::ValueRef ovalue(_returnDatatype);
   _returnDatatype= value;
    member_changed("returnDatatype", ovalue, value);
  }

  /** Getter for attribute security
   
    
   \par In Python:
value = obj.security
   */
  grt::StringRef security() const { return _security; }
  /** Setter for attribute security
   
    
    \par In Python:
obj.security = value
   */
  virtual void security(const grt::StringRef &value)
  {
    grt::ValueRef ovalue(_security);
   _security= value;
    member_changed("security", ovalue, value);
  }

protected:

  grt::ListRef<db_mysql_RoutineParam> _params;// owned
  grt::StringRef _returnDatatype;
  grt::StringRef _security;
private: // wrapper methods for use by grt
  static grt::ObjectRef create(grt::GRT *grt)
  {
    return grt::ObjectRef(new db_mysql_Routine(grt));
  }

<<<<<<< HEAD
  /** Getter for attribute nodeGroupId
   
    
   \par In Python:
value = obj.nodeGroupId
   */
  grt::IntegerRef nodeGroupId() const { return _nodeGroupId; }
  /** Setter for attribute nodeGroupId
   
    
    \par In Python:
obj.nodeGroupId = value
   */
  virtual void nodeGroupId(const grt::IntegerRef &value)
  {
    grt::ValueRef ovalue(_nodeGroupId);
   _nodeGroupId= value;
    member_changed("nodeGroupId", ovalue, value);
  }

  // subpartitionDefinitions is owned by db_mysql_PartitionDefinition
  /** Getter for attribute subpartitionDefinitions (read-only)
   
    
   \par In Python:
value = obj.subpartitionDefinitions
   */
  grt::ListRef<db_mysql_PartitionDefinition> subpartitionDefinitions() const { return _subpartitionDefinitions; }
private: // the next attribute is read-only
  virtual void subpartitionDefinitions(const grt::ListRef<db_mysql_PartitionDefinition> &value)
  {
    grt::ValueRef ovalue(_subpartitionDefinitions);
=======
>>>>>>> 4453f9c4

public:
<<<<<<< HEAD

  /** Getter for attribute tableSpace
   
    
   \par In Python:
value = obj.tableSpace
   */
  grt::StringRef tableSpace() const { return _tableSpace; }
  /** Setter for attribute tableSpace
   
    
    \par In Python:
obj.tableSpace = value
   */
  virtual void tableSpace(const grt::StringRef &value)
  {
    grt::ValueRef ovalue(_tableSpace);
   _tableSpace= value;
    member_changed("tableSpace", ovalue, value);
  }

  /** Getter for attribute value
   
    
   \par In Python:
value = obj.value
   */
  grt::StringRef value() const { return _value; }
  /** Setter for attribute value
   
    
    \par In Python:
obj.value = value
   */
  virtual void value(const grt::StringRef &value)
=======
  static void grt_register(grt::GRT *grt)
  {
    grt::MetaClass *meta= grt->get_metaclass(static_class_name());
    if (!meta) throw std::runtime_error("error initializing grt object class, metaclass not found");
    meta->bind_allocator(&db_mysql_Routine::create);
    {
      void (db_mysql_Routine::*setter)(const grt::ListRef<db_mysql_RoutineParam> &)= &db_mysql_Routine::params;
      grt::ListRef<db_mysql_RoutineParam> (db_mysql_Routine::*getter)() const= &db_mysql_Routine::params;
      meta->bind_member("params", new grt::MetaClass::Property<db_mysql_Routine,grt::ListRef<db_mysql_RoutineParam> >(getter,setter));
    }
    {
      void (db_mysql_Routine::*setter)(const grt::StringRef &)= &db_mysql_Routine::returnDatatype;
      grt::StringRef (db_mysql_Routine::*getter)() const= &db_mysql_Routine::returnDatatype;
      meta->bind_member("returnDatatype", new grt::MetaClass::Property<db_mysql_Routine,grt::StringRef >(getter,setter));
    }
    {
      void (db_mysql_Routine::*setter)(const grt::StringRef &)= &db_mysql_Routine::security;
      grt::StringRef (db_mysql_Routine::*getter)() const= &db_mysql_Routine::security;
      meta->bind_member("security", new grt::MetaClass::Property<db_mysql_Routine,grt::StringRef >(getter,setter));
    }
  }
};


class  db_mysql_RoutineGroup : public db_RoutineGroup
{
  typedef db_RoutineGroup super;
public:
  db_mysql_RoutineGroup(grt::GRT *grt, grt::MetaClass *meta=0)
  : db_RoutineGroup(grt, meta ? meta : grt->get_metaclass(static_class_name()))

>>>>>>> 4453f9c4
  {
  }

  static std::string static_class_name() { return "db.mysql.RoutineGroup"; }

protected:

<<<<<<< HEAD
  grt::StringRef _comment;
  grt::StringRef _dataDirectory;
  grt::StringRef _engine;
  grt::StringRef _indexDirectory;
  grt::StringRef _maxRows;
  grt::StringRef _minRows;
  grt::IntegerRef _nodeGroupId;
  grt::ListRef<db_mysql_PartitionDefinition> _subpartitionDefinitions;// owned
  grt::StringRef _tableSpace;
  grt::StringRef _value;
=======
>>>>>>> 4453f9c4
private: // wrapper methods for use by grt
  static grt::ObjectRef create(grt::GRT *grt)
  {
    return grt::ObjectRef(new db_mysql_RoutineGroup(grt));
  }


public:
  static void grt_register(grt::GRT *grt)
  {
    grt::MetaClass *meta= grt->get_metaclass(static_class_name());
    if (!meta) throw std::runtime_error("error initializing grt object class, metaclass not found");
<<<<<<< HEAD
    meta->bind_allocator(&db_mysql_PartitionDefinition::create);
    {
      void (db_mysql_PartitionDefinition::*setter)(const grt::StringRef &)= &db_mysql_PartitionDefinition::comment;
      grt::StringRef (db_mysql_PartitionDefinition::*getter)() const= &db_mysql_PartitionDefinition::comment;
      meta->bind_member("comment", new grt::MetaClass::Property<db_mysql_PartitionDefinition,grt::StringRef >(getter,setter));
    }
    {
      void (db_mysql_PartitionDefinition::*setter)(const grt::StringRef &)= &db_mysql_PartitionDefinition::dataDirectory;
      grt::StringRef (db_mysql_PartitionDefinition::*getter)() const= &db_mysql_PartitionDefinition::dataDirectory;
      meta->bind_member("dataDirectory", new grt::MetaClass::Property<db_mysql_PartitionDefinition,grt::StringRef >(getter,setter));
    }
    {
      void (db_mysql_PartitionDefinition::*setter)(const grt::StringRef &)= &db_mysql_PartitionDefinition::engine;
      grt::StringRef (db_mysql_PartitionDefinition::*getter)() const= &db_mysql_PartitionDefinition::engine;
      meta->bind_member("engine", new grt::MetaClass::Property<db_mysql_PartitionDefinition,grt::StringRef >(getter,setter));
    }
    {
      void (db_mysql_PartitionDefinition::*setter)(const grt::StringRef &)= &db_mysql_PartitionDefinition::indexDirectory;
      grt::StringRef (db_mysql_PartitionDefinition::*getter)() const= &db_mysql_PartitionDefinition::indexDirectory;
      meta->bind_member("indexDirectory", new grt::MetaClass::Property<db_mysql_PartitionDefinition,grt::StringRef >(getter,setter));
    }
    {
      void (db_mysql_PartitionDefinition::*setter)(const grt::StringRef &)= &db_mysql_PartitionDefinition::maxRows;
      grt::StringRef (db_mysql_PartitionDefinition::*getter)() const= &db_mysql_PartitionDefinition::maxRows;
      meta->bind_member("maxRows", new grt::MetaClass::Property<db_mysql_PartitionDefinition,grt::StringRef >(getter,setter));
    }
    {
      void (db_mysql_PartitionDefinition::*setter)(const grt::StringRef &)= &db_mysql_PartitionDefinition::minRows;
      grt::StringRef (db_mysql_PartitionDefinition::*getter)() const= &db_mysql_PartitionDefinition::minRows;
      meta->bind_member("minRows", new grt::MetaClass::Property<db_mysql_PartitionDefinition,grt::StringRef >(getter,setter));
    }
    {
      void (db_mysql_PartitionDefinition::*setter)(const grt::IntegerRef &)= &db_mysql_PartitionDefinition::nodeGroupId;
      grt::IntegerRef (db_mysql_PartitionDefinition::*getter)() const= &db_mysql_PartitionDefinition::nodeGroupId;
      meta->bind_member("nodeGroupId", new grt::MetaClass::Property<db_mysql_PartitionDefinition,grt::IntegerRef >(getter,setter));
    }
    {
      void (db_mysql_PartitionDefinition::*setter)(const grt::ListRef<db_mysql_PartitionDefinition> &)= &db_mysql_PartitionDefinition::subpartitionDefinitions;
      grt::ListRef<db_mysql_PartitionDefinition> (db_mysql_PartitionDefinition::*getter)() const= &db_mysql_PartitionDefinition::subpartitionDefinitions;
      meta->bind_member("subpartitionDefinitions", new grt::MetaClass::Property<db_mysql_PartitionDefinition,grt::ListRef<db_mysql_PartitionDefinition> >(getter,setter));
    }
    {
      void (db_mysql_PartitionDefinition::*setter)(const grt::StringRef &)= &db_mysql_PartitionDefinition::tableSpace;
      grt::StringRef (db_mysql_PartitionDefinition::*getter)() const= &db_mysql_PartitionDefinition::tableSpace;
      meta->bind_member("tableSpace", new grt::MetaClass::Property<db_mysql_PartitionDefinition,grt::StringRef >(getter,setter));
    }
    {
      void (db_mysql_PartitionDefinition::*setter)(const grt::StringRef &)= &db_mysql_PartitionDefinition::value;
      grt::StringRef (db_mysql_PartitionDefinition::*getter)() const= &db_mysql_PartitionDefinition::value;
      meta->bind_member("value", new grt::MetaClass::Property<db_mysql_PartitionDefinition,grt::StringRef >(getter,setter));
    }
=======
    meta->bind_allocator(&db_mysql_RoutineGroup::create);
  }
};


class  db_mysql_View : public db_View
{
  typedef db_View super;
public:
  db_mysql_View(grt::GRT *grt, grt::MetaClass *meta=0)
  : db_View(grt, meta ? meta : grt->get_metaclass(static_class_name()))

  {
  }

  static std::string static_class_name() { return "db.mysql.View"; }

protected:

private: // wrapper methods for use by grt
  static grt::ObjectRef create(grt::GRT *grt)
  {
    return grt::ObjectRef(new db_mysql_View(grt));
  }


public:
  static void grt_register(grt::GRT *grt)
  {
    grt::MetaClass *meta= grt->get_metaclass(static_class_name());
    if (!meta) throw std::runtime_error("error initializing grt object class, metaclass not found");
    meta->bind_allocator(&db_mysql_View::create);
  }
};


class  db_mysql_Event : public db_Event
{
  typedef db_Event super;
public:
  db_mysql_Event(grt::GRT *grt, grt::MetaClass *meta=0)
  : db_Event(grt, meta ? meta : grt->get_metaclass(static_class_name()))

  {
  }

  static std::string static_class_name() { return "db.mysql.Event"; }

protected:

private: // wrapper methods for use by grt
  static grt::ObjectRef create(grt::GRT *grt)
  {
    return grt::ObjectRef(new db_mysql_Event(grt));
  }


public:
  static void grt_register(grt::GRT *grt)
  {
    grt::MetaClass *meta= grt->get_metaclass(static_class_name());
    if (!meta) throw std::runtime_error("error initializing grt object class, metaclass not found");
    meta->bind_allocator(&db_mysql_Event::create);
  }
};


class  db_mysql_Trigger : public db_Trigger
{
  typedef db_Trigger super;
public:
  db_mysql_Trigger(grt::GRT *grt, grt::MetaClass *meta=0)
  : db_Trigger(grt, meta ? meta : grt->get_metaclass(static_class_name()))

  {
  }

  static std::string static_class_name() { return "db.mysql.Trigger"; }

protected:

private: // wrapper methods for use by grt
  static grt::ObjectRef create(grt::GRT *grt)
  {
    return grt::ObjectRef(new db_mysql_Trigger(grt));
  }


public:
  static void grt_register(grt::GRT *grt)
  {
    grt::MetaClass *meta= grt->get_metaclass(static_class_name());
    if (!meta) throw std::runtime_error("error initializing grt object class, metaclass not found");
    meta->bind_allocator(&db_mysql_Trigger::create);
>>>>>>> 4453f9c4
  }
};


class  db_mysql_ForeignKey : public db_ForeignKey
{
  typedef db_ForeignKey super;
public:
  db_mysql_ForeignKey(grt::GRT *grt, grt::MetaClass *meta=0)
  : db_ForeignKey(grt, meta ? meta : grt->get_metaclass(static_class_name()))

  {
  }

  static std::string static_class_name() { return "db.mysql.ForeignKey"; }

  /** Getter for attribute referencedTable
   
    
   \par In Python:
value = obj.referencedTable
   */
  db_mysql_TableRef referencedTable() const { return db_mysql_TableRef::cast_from(_referencedTable); }
  /** Setter for attribute referencedTable
   
    
    \par In Python:
obj.referencedTable = value
   */
  virtual void referencedTable(const db_mysql_TableRef &value) { super::referencedTable(value); }

protected:

private: // wrapper methods for use by grt
  static grt::ObjectRef create(grt::GRT *grt)
  {
    return grt::ObjectRef(new db_mysql_ForeignKey(grt));
  }


public:
  static void grt_register(grt::GRT *grt)
  {
    grt::MetaClass *meta= grt->get_metaclass(static_class_name());
    if (!meta) throw std::runtime_error("error initializing grt object class, metaclass not found");
    meta->bind_allocator(&db_mysql_ForeignKey::create);
    {
      void (db_mysql_ForeignKey::*setter)(const db_mysql_TableRef &)= 0;
      db_mysql_TableRef (db_mysql_ForeignKey::*getter)() const= 0;
      meta->bind_member("referencedTable", new grt::MetaClass::Property<db_mysql_ForeignKey,db_mysql_TableRef >(getter,setter));
    }
  }
};


class  db_mysql_IndexColumn : public db_IndexColumn
{
  typedef db_IndexColumn super;
public:
  db_mysql_IndexColumn(grt::GRT *grt, grt::MetaClass *meta=0)
  : db_IndexColumn(grt, meta ? meta : grt->get_metaclass(static_class_name()))

  {
  }

  static std::string static_class_name() { return "db.mysql.IndexColumn"; }

protected:

private: // wrapper methods for use by grt
  static grt::ObjectRef create(grt::GRT *grt)
  {
    return grt::ObjectRef(new db_mysql_IndexColumn(grt));
  }


public:
  static void grt_register(grt::GRT *grt)
  {
    grt::MetaClass *meta= grt->get_metaclass(static_class_name());
    if (!meta) throw std::runtime_error("error initializing grt object class, metaclass not found");
    meta->bind_allocator(&db_mysql_IndexColumn::create);
  }
};


<<<<<<< HEAD
=======
class  db_mysql_Index : public db_Index
{
  typedef db_Index super;
public:
  db_mysql_Index(grt::GRT *grt, grt::MetaClass *meta=0)
  : db_Index(grt, meta ? meta : grt->get_metaclass(static_class_name())),
     _algorithm(""),
     _indexKind(""),
     _keyBlockSize(0),
     _lockOption(""),
     _withParser("")

  {
    _columns.content().__retype(grt::ObjectType, "db.mysql.IndexColumn");
  }

  static std::string static_class_name() { return "db.mysql.Index"; }

  /** Getter for attribute algorithm
   
    one of DEFAULT, INPLACE and COPY
   \par In Python:
value = obj.algorithm
   */
  grt::StringRef algorithm() const { return _algorithm; }
  /** Setter for attribute algorithm
   
    one of DEFAULT, INPLACE and COPY
    \par In Python:
obj.algorithm = value
   */
  virtual void algorithm(const grt::StringRef &value)
  {
    grt::ValueRef ovalue(_algorithm);
   _algorithm= value;
    member_changed("algorithm", ovalue, value);
  }

  // columns is owned by db_mysql_Index
  /** Getter for attribute columns (read-only)
   
    
   \par In Python:
value = obj.columns
   */
  grt::ListRef<db_mysql_IndexColumn> columns() const { return grt::ListRef<db_mysql_IndexColumn>::cast_from(_columns); }
private: // the next attribute is read-only
public:

  /** Getter for attribute indexKind
   
    one of BTREE, RTREE and HASH
   \par In Python:
value = obj.indexKind
   */
  grt::StringRef indexKind() const { return _indexKind; }
  /** Setter for attribute indexKind
   
    one of BTREE, RTREE and HASH
    \par In Python:
obj.indexKind = value
   */
  virtual void indexKind(const grt::StringRef &value)
  {
    grt::ValueRef ovalue(_indexKind);
   _indexKind= value;
    member_changed("indexKind", ovalue, value);
  }

  /** Getter for attribute keyBlockSize
   
    
   \par In Python:
value = obj.keyBlockSize
   */
  grt::IntegerRef keyBlockSize() const { return _keyBlockSize; }
  /** Setter for attribute keyBlockSize
   
    
    \par In Python:
obj.keyBlockSize = value
   */
  virtual void keyBlockSize(const grt::IntegerRef &value)
  {
    grt::ValueRef ovalue(_keyBlockSize);
   _keyBlockSize= value;
    member_changed("keyBlockSize", ovalue, value);
  }

  /** Getter for attribute lockOption
   
    one of DEFAULT, NONE, SHARED and EXCLUSIVE
   \par In Python:
value = obj.lockOption
   */
  grt::StringRef lockOption() const { return _lockOption; }
  /** Setter for attribute lockOption
   
    one of DEFAULT, NONE, SHARED and EXCLUSIVE
    \par In Python:
obj.lockOption = value
   */
  virtual void lockOption(const grt::StringRef &value)
  {
    grt::ValueRef ovalue(_lockOption);
   _lockOption= value;
    member_changed("lockOption", ovalue, value);
  }

  /** Getter for attribute withParser
   
    
   \par In Python:
value = obj.withParser
   */
  grt::StringRef withParser() const { return _withParser; }
  /** Setter for attribute withParser
   
    
    \par In Python:
obj.withParser = value
   */
  virtual void withParser(const grt::StringRef &value)
  {
    grt::ValueRef ovalue(_withParser);
   _withParser= value;
    member_changed("withParser", ovalue, value);
  }

protected:

  grt::StringRef _algorithm;
  grt::StringRef _indexKind;
  grt::IntegerRef _keyBlockSize;
  grt::StringRef _lockOption;
  grt::StringRef _withParser;
private: // wrapper methods for use by grt
  static grt::ObjectRef create(grt::GRT *grt)
  {
    return grt::ObjectRef(new db_mysql_Index(grt));
  }


public:
  static void grt_register(grt::GRT *grt)
  {
    grt::MetaClass *meta= grt->get_metaclass(static_class_name());
    if (!meta) throw std::runtime_error("error initializing grt object class, metaclass not found");
    meta->bind_allocator(&db_mysql_Index::create);
    {
      void (db_mysql_Index::*setter)(const grt::StringRef &)= &db_mysql_Index::algorithm;
      grt::StringRef (db_mysql_Index::*getter)() const= &db_mysql_Index::algorithm;
      meta->bind_member("algorithm", new grt::MetaClass::Property<db_mysql_Index,grt::StringRef >(getter,setter));
    }
    {
      void (db_mysql_Index::*setter)(const grt::ListRef<db_mysql_IndexColumn> &)= 0;
      grt::ListRef<db_mysql_IndexColumn> (db_mysql_Index::*getter)() const= 0;
      meta->bind_member("columns", new grt::MetaClass::Property<db_mysql_Index,grt::ListRef<db_mysql_IndexColumn> >(getter,setter));
    }
    {
      void (db_mysql_Index::*setter)(const grt::StringRef &)= &db_mysql_Index::indexKind;
      grt::StringRef (db_mysql_Index::*getter)() const= &db_mysql_Index::indexKind;
      meta->bind_member("indexKind", new grt::MetaClass::Property<db_mysql_Index,grt::StringRef >(getter,setter));
    }
    {
      void (db_mysql_Index::*setter)(const grt::IntegerRef &)= &db_mysql_Index::keyBlockSize;
      grt::IntegerRef (db_mysql_Index::*getter)() const= &db_mysql_Index::keyBlockSize;
      meta->bind_member("keyBlockSize", new grt::MetaClass::Property<db_mysql_Index,grt::IntegerRef >(getter,setter));
    }
    {
      void (db_mysql_Index::*setter)(const grt::StringRef &)= &db_mysql_Index::lockOption;
      grt::StringRef (db_mysql_Index::*getter)() const= &db_mysql_Index::lockOption;
      meta->bind_member("lockOption", new grt::MetaClass::Property<db_mysql_Index,grt::StringRef >(getter,setter));
    }
    {
      void (db_mysql_Index::*setter)(const grt::StringRef &)= &db_mysql_Index::withParser;
      grt::StringRef (db_mysql_Index::*getter)() const= &db_mysql_Index::withParser;
      meta->bind_member("withParser", new grt::MetaClass::Property<db_mysql_Index,grt::StringRef >(getter,setter));
    }
  }
};


class  db_mysql_StructuredDatatype : public db_StructuredDatatype
{
  typedef db_StructuredDatatype super;
public:
  db_mysql_StructuredDatatype(grt::GRT *grt, grt::MetaClass *meta=0)
  : db_StructuredDatatype(grt, meta ? meta : grt->get_metaclass(static_class_name()))

  {
  }

  static std::string static_class_name() { return "db.mysql.StructuredDatatype"; }

protected:

private: // wrapper methods for use by grt
  static grt::ObjectRef create(grt::GRT *grt)
  {
    return grt::ObjectRef(new db_mysql_StructuredDatatype(grt));
  }


public:
  static void grt_register(grt::GRT *grt)
  {
    grt::MetaClass *meta= grt->get_metaclass(static_class_name());
    if (!meta) throw std::runtime_error("error initializing grt object class, metaclass not found");
    meta->bind_allocator(&db_mysql_StructuredDatatype::create);
  }
};


>>>>>>> 4453f9c4
class  db_mysql_SimpleDatatype : public db_SimpleDatatype
{
  typedef db_SimpleDatatype super;
public:
  db_mysql_SimpleDatatype(grt::GRT *grt, grt::MetaClass *meta=0)
  : db_SimpleDatatype(grt, meta ? meta : grt->get_metaclass(static_class_name()))

  {
  }

  static std::string static_class_name() { return "db.mysql.SimpleDatatype"; }

protected:

private: // wrapper methods for use by grt
  static grt::ObjectRef create(grt::GRT *grt)
  {
    return grt::ObjectRef(new db_mysql_SimpleDatatype(grt));
  }


public:
  static void grt_register(grt::GRT *grt)
  {
    grt::MetaClass *meta= grt->get_metaclass(static_class_name());
    if (!meta) throw std::runtime_error("error initializing grt object class, metaclass not found");
    meta->bind_allocator(&db_mysql_SimpleDatatype::create);
  }
};


class  db_mysql_Column : public db_Column
{
  typedef db_Column super;
public:
  db_mysql_Column(grt::GRT *grt, grt::MetaClass *meta=0)
  : db_Column(grt, meta ? meta : grt->get_metaclass(static_class_name())),
     _autoIncrement(0),
     _expression(""),
     _generated(0)

  {
  }

  static std::string static_class_name() { return "db.mysql.Column"; }

  /** Getter for attribute autoIncrement
   
    
   \par In Python:
value = obj.autoIncrement
   */
  grt::IntegerRef autoIncrement() const { return _autoIncrement; }
  /** Setter for attribute autoIncrement
   
    
    \par In Python:
obj.autoIncrement = value
   */
  virtual void autoIncrement(const grt::IntegerRef &value)
  {
    grt::ValueRef ovalue(_autoIncrement);
   _autoIncrement= value;
    member_changed("autoIncrement", ovalue, value);
  }

  /** Getter for attribute expression
   
    
   \par In Python:
value = obj.expression
   */
  grt::StringRef expression() const { return _expression; }
  /** Setter for attribute expression
   
    
    \par In Python:
obj.expression = value
   */
  virtual void expression(const grt::StringRef &value)
  {
    grt::ValueRef ovalue(_expression);
   _expression= value;
    member_changed("expression", ovalue, value);
  }

  /** Getter for attribute generated
   
    
   \par In Python:
value = obj.generated
   */
  grt::IntegerRef generated() const { return _generated; }
  /** Setter for attribute generated
   
    
    \par In Python:
obj.generated = value
   */
  virtual void generated(const grt::IntegerRef &value)
  {
    grt::ValueRef ovalue(_generated);
   _generated= value;
    member_changed("generated", ovalue, value);
  }

protected:

  grt::IntegerRef _autoIncrement;
  grt::StringRef _expression;
  grt::IntegerRef _generated;
private: // wrapper methods for use by grt
  static grt::ObjectRef create(grt::GRT *grt)
  {
    return grt::ObjectRef(new db_mysql_Column(grt));
  }


public:
  static void grt_register(grt::GRT *grt)
  {
    grt::MetaClass *meta= grt->get_metaclass(static_class_name());
    if (!meta) throw std::runtime_error("error initializing grt object class, metaclass not found");
    meta->bind_allocator(&db_mysql_Column::create);
    {
      void (db_mysql_Column::*setter)(const grt::IntegerRef &)= &db_mysql_Column::autoIncrement;
      grt::IntegerRef (db_mysql_Column::*getter)() const= &db_mysql_Column::autoIncrement;
      meta->bind_member("autoIncrement", new grt::MetaClass::Property<db_mysql_Column,grt::IntegerRef >(getter,setter));
    }
    {
      void (db_mysql_Column::*setter)(const grt::StringRef &)= &db_mysql_Column::expression;
      grt::StringRef (db_mysql_Column::*getter)() const= &db_mysql_Column::expression;
      meta->bind_member("expression", new grt::MetaClass::Property<db_mysql_Column,grt::StringRef >(getter,setter));
    }
    {
      void (db_mysql_Column::*setter)(const grt::IntegerRef &)= &db_mysql_Column::generated;
      grt::IntegerRef (db_mysql_Column::*getter)() const= &db_mysql_Column::generated;
      meta->bind_member("generated", new grt::MetaClass::Property<db_mysql_Column,grt::IntegerRef >(getter,setter));
    }
  }
};


<<<<<<< HEAD
class  db_mysql_Catalog : public db_Catalog
{
  typedef db_Catalog super;
public:
  db_mysql_Catalog(grt::GRT *grt, grt::MetaClass *meta=0)
  : db_Catalog(grt, meta ? meta : grt->get_metaclass(static_class_name()))
=======
class  db_mysql_Table : public db_Table
{
  typedef db_Table super;
public:
  db_mysql_Table(grt::GRT *grt, grt::MetaClass *meta=0)
  : db_Table(grt, meta ? meta : grt->get_metaclass(static_class_name())),
     _avgRowLength(""),
     _checksum(0),
     _connectionString(""),
     _defaultCharacterSetName(""),
     _defaultCollationName(""),
     _delayKeyWrite(0),
     _keyBlockSize(""),
     _maxRows(""),
     _mergeInsert(""),
     _mergeUnion(""),
     _minRows(""),
     _nextAutoInc(""),
     _packKeys(""),
     _partitionCount(0),
    _partitionDefinitions(grt, this, false),
     _partitionExpression(""),
     _partitionKeyAlgorithm(0),
     _partitionType(""),
     _password(""),
     _raidChunkSize(""),
     _raidChunks(""),
     _raidType(""),
     _rowFormat(""),
     _statsAutoRecalc(""),
     _statsPersistent(""),
     _statsSamplePages(0),
     _subpartitionCount(0),
     _subpartitionExpression(""),
     _subpartitionKeyAlgorithm(0),
     _subpartitionType(""),
     _tableDataDir(""),
     _tableEngine(""),
     _tableIndexDir(""),
     _tableSpace("")

  {
    _columns.content().__retype(grt::ObjectType, "db.mysql.Column");
    _foreignKeys.content().__retype(grt::ObjectType, "db.mysql.ForeignKey");
    _indices.content().__retype(grt::ObjectType, "db.mysql.Index");
    _triggers.content().__retype(grt::ObjectType, "db.mysql.Trigger");
  }

  static std::string static_class_name() { return "db.mysql.Table"; }

  /** Getter for attribute avgRowLength
   
    
   \par In Python:
value = obj.avgRowLength
   */
  grt::StringRef avgRowLength() const { return _avgRowLength; }
  /** Setter for attribute avgRowLength
   
    
    \par In Python:
obj.avgRowLength = value
   */
  virtual void avgRowLength(const grt::StringRef &value)
  {
    grt::ValueRef ovalue(_avgRowLength);
   _avgRowLength= value;
    member_changed("avgRowLength", ovalue, value);
  }

  /** Getter for attribute checksum
   
    
   \par In Python:
value = obj.checksum
   */
  grt::IntegerRef checksum() const { return _checksum; }
  /** Setter for attribute checksum
   
    
    \par In Python:
obj.checksum = value
   */
  virtual void checksum(const grt::IntegerRef &value)
  {
    grt::ValueRef ovalue(_checksum);
   _checksum= value;
    member_changed("checksum", ovalue, value);
  }

  // columns is owned by db_mysql_Table
  /** Getter for attribute columns (read-only)
   
    
   \par In Python:
value = obj.columns
   */
  grt::ListRef<db_mysql_Column> columns() const { return grt::ListRef<db_mysql_Column>::cast_from(_columns); }
private: // the next attribute is read-only
public:

  // connection is owned by db_mysql_Table
  /** Getter for attribute connection
   
    if this is a federated table the connection is set to the server link object
   \par In Python:
value = obj.connection
   */
  db_ServerLinkRef connection() const { return _connection; }
  /** Setter for attribute connection
   
    if this is a federated table the connection is set to the server link object
    \par In Python:
obj.connection = value
   */
  virtual void connection(const db_ServerLinkRef &value)
  {
    grt::ValueRef ovalue(_connection);

    _connection= value;
    owned_member_changed("connection", ovalue, value);
  }

  /** Getter for attribute connectionString
   
    if this is a federated table the connection is set to the server link object
   \par In Python:
value = obj.connectionString
   */
  grt::StringRef connectionString() const { return _connectionString; }
  /** Setter for attribute connectionString
   
    if this is a federated table the connection is set to the server link object
    \par In Python:
obj.connectionString = value
   */
  virtual void connectionString(const grt::StringRef &value)
  {
    grt::ValueRef ovalue(_connectionString);
   _connectionString= value;
    member_changed("connectionString", ovalue, value);
  }
>>>>>>> 4453f9c4

  /** Getter for attribute defaultCharacterSetName
   
    
   \par In Python:
value = obj.defaultCharacterSetName
   */
  grt::StringRef defaultCharacterSetName() const { return _defaultCharacterSetName; }
  /** Setter for attribute defaultCharacterSetName
   
    
    \par In Python:
obj.defaultCharacterSetName = value
   */
  virtual void defaultCharacterSetName(const grt::StringRef &value)
  {
    grt::ValueRef ovalue(_defaultCharacterSetName);
   _defaultCharacterSetName= value;
    member_changed("defaultCharacterSetName", ovalue, value);
  }

  /** Getter for attribute defaultCollationName
   
    
   \par In Python:
value = obj.defaultCollationName
   */
  grt::StringRef defaultCollationName() const { return _defaultCollationName; }
  /** Setter for attribute defaultCollationName
   
    
    \par In Python:
obj.defaultCollationName = value
   */
  virtual void defaultCollationName(const grt::StringRef &value)
  {
    grt::ValueRef ovalue(_defaultCollationName);
   _defaultCollationName= value;
    member_changed("defaultCollationName", ovalue, value);
  }

  /** Getter for attribute delayKeyWrite
   
    
   \par In Python:
value = obj.delayKeyWrite
   */
  grt::IntegerRef delayKeyWrite() const { return _delayKeyWrite; }
  /** Setter for attribute delayKeyWrite
   
    
    \par In Python:
obj.delayKeyWrite = value
   */
  virtual void delayKeyWrite(const grt::IntegerRef &value)
  {
    grt::ValueRef ovalue(_delayKeyWrite);
   _delayKeyWrite= value;
    member_changed("delayKeyWrite", ovalue, value);
  }

  // foreignKeys is owned by db_mysql_Table
  /** Getter for attribute foreignKeys (read-only)
   
    
   \par In Python:
value = obj.foreignKeys
   */
  grt::ListRef<db_mysql_ForeignKey> foreignKeys() const { return grt::ListRef<db_mysql_ForeignKey>::cast_from(_foreignKeys); }
private: // the next attribute is read-only
public:

  // indices is owned by db_mysql_Table
  /** Getter for attribute indices (read-only)
   
    
   \par In Python:
value = obj.indices
   */
  grt::ListRef<db_mysql_Index> indices() const { return grt::ListRef<db_mysql_Index>::cast_from(_indices); }
private: // the next attribute is read-only
public:

  /** Getter for attribute keyBlockSize
   
    
   \par In Python:
value = obj.keyBlockSize
   */
  grt::StringRef keyBlockSize() const { return _keyBlockSize; }
  /** Setter for attribute keyBlockSize
   
    
    \par In Python:
obj.keyBlockSize = value
   */
  virtual void keyBlockSize(const grt::StringRef &value)
  {
    grt::ValueRef ovalue(_keyBlockSize);
   _keyBlockSize= value;
    member_changed("keyBlockSize", ovalue, value);
  }

  /** Getter for attribute maxRows
   
    
   \par In Python:
value = obj.maxRows
   */
  grt::StringRef maxRows() const { return _maxRows; }
  /** Setter for attribute maxRows
   
    
    \par In Python:
obj.maxRows = value
   */
  virtual void maxRows(const grt::StringRef &value)
  {
    grt::ValueRef ovalue(_maxRows);
   _maxRows= value;
    member_changed("maxRows", ovalue, value);
  }

  /** Getter for attribute mergeInsert
   
    
   \par In Python:
value = obj.mergeInsert
   */
  grt::StringRef mergeInsert() const { return _mergeInsert; }
  /** Setter for attribute mergeInsert
   
    
    \par In Python:
obj.mergeInsert = value
   */
  virtual void mergeInsert(const grt::StringRef &value)
  {
    grt::ValueRef ovalue(_mergeInsert);
   _mergeInsert= value;
    member_changed("mergeInsert", ovalue, value);
  }

  /** Getter for attribute mergeUnion
   
    
   \par In Python:
value = obj.mergeUnion
   */
  grt::StringRef mergeUnion() const { return _mergeUnion; }
  /** Setter for attribute mergeUnion
   
    
    \par In Python:
obj.mergeUnion = value
   */
  virtual void mergeUnion(const grt::StringRef &value)
  {
    grt::ValueRef ovalue(_mergeUnion);
   _mergeUnion= value;
    member_changed("mergeUnion", ovalue, value);
  }

  /** Getter for attribute minRows
   
    
   \par In Python:
value = obj.minRows
   */
  grt::StringRef minRows() const { return _minRows; }
  /** Setter for attribute minRows
   
    
    \par In Python:
obj.minRows = value
   */
  virtual void minRows(const grt::StringRef &value)
  {
    grt::ValueRef ovalue(_minRows);
   _minRows= value;
    member_changed("minRows", ovalue, value);
  }

  /** Getter for attribute nextAutoInc
   
    
   \par In Python:
value = obj.nextAutoInc
   */
  grt::StringRef nextAutoInc() const { return _nextAutoInc; }
  /** Setter for attribute nextAutoInc
   
    
    \par In Python:
obj.nextAutoInc = value
   */
  virtual void nextAutoInc(const grt::StringRef &value)
  {
    grt::ValueRef ovalue(_nextAutoInc);
   _nextAutoInc= value;
    member_changed("nextAutoInc", ovalue, value);
  }

  /** Getter for attribute packKeys
   
    DEFAULT, 0 or 1
   \par In Python:
value = obj.packKeys
   */
  grt::StringRef packKeys() const { return _packKeys; }
  /** Setter for attribute packKeys
   
    DEFAULT, 0 or 1
    \par In Python:
obj.packKeys = value
   */
  virtual void packKeys(const grt::StringRef &value)
  {
    grt::ValueRef ovalue(_packKeys);
   _packKeys= value;
    member_changed("packKeys", ovalue, value);
  }

  /** Getter for attribute partitionCount
   
    
   \par In Python:
value = obj.partitionCount
   */
  grt::IntegerRef partitionCount() const { return _partitionCount; }
  /** Setter for attribute partitionCount
   
    
    \par In Python:
obj.partitionCount = value
   */
  virtual void partitionCount(const grt::IntegerRef &value)
  {
    grt::ValueRef ovalue(_partitionCount);
   _partitionCount= value;
    member_changed("partitionCount", ovalue, value);
  }

  // partitionDefinitions is owned by db_mysql_Table
  /** Getter for attribute partitionDefinitions (read-only)
   
    
   \par In Python:
value = obj.partitionDefinitions
   */
  grt::ListRef<db_mysql_PartitionDefinition> partitionDefinitions() const { return _partitionDefinitions; }
private: // the next attribute is read-only
  virtual void partitionDefinitions(const grt::ListRef<db_mysql_PartitionDefinition> &value)
  {
    grt::ValueRef ovalue(_partitionDefinitions);

    _partitionDefinitions= value;
    owned_member_changed("partitionDefinitions", ovalue, value);
  }
public:

  /** Getter for attribute partitionExpression
   
    a generic expression or a column list
   \par In Python:
value = obj.partitionExpression
   */
  grt::StringRef partitionExpression() const { return _partitionExpression; }
  /** Setter for attribute partitionExpression
   
    a generic expression or a column list
    \par In Python:
obj.partitionExpression = value
   */
  virtual void partitionExpression(const grt::StringRef &value)
  {
    grt::ValueRef ovalue(_partitionExpression);
   _partitionExpression= value;
    member_changed("partitionExpression", ovalue, value);
  }

  /** Getter for attribute partitionKeyAlgorithm
   
    algorithm used for KEY partition type, can be 1 or 2
   \par In Python:
value = obj.partitionKeyAlgorithm
   */
  grt::IntegerRef partitionKeyAlgorithm() const { return _partitionKeyAlgorithm; }
  /** Setter for attribute partitionKeyAlgorithm
   
    algorithm used for KEY partition type, can be 1 or 2
    \par In Python:
obj.partitionKeyAlgorithm = value
   */
  virtual void partitionKeyAlgorithm(const grt::IntegerRef &value)
  {
    grt::ValueRef ovalue(_partitionKeyAlgorithm);
   _partitionKeyAlgorithm= value;
    member_changed("partitionKeyAlgorithm", ovalue, value);
  }

<<<<<<< HEAD
private: // wrapper methods for use by grt
  static grt::ObjectRef create(grt::GRT *grt)
  {
    return grt::ObjectRef(new db_mysql_RoutineGroup(grt));
  }


public:
  static void grt_register(grt::GRT *grt)
  {
    grt::MetaClass *meta= grt->get_metaclass(static_class_name());
    if (!meta) throw std::runtime_error("error initializing grt object class, metaclass not found");
    meta->bind_allocator(&db_mysql_RoutineGroup::create);
  }
};


class  db_mysql_Index : public db_Index
{
  typedef db_Index super;
public:
  db_mysql_Index(grt::GRT *grt, grt::MetaClass *meta=0)
  : db_Index(grt, meta ? meta : grt->get_metaclass(static_class_name())),
     _algorithm(""),
     _indexKind(""),
     _keyBlockSize(0),
     _lockOption(""),
     _withParser("")

  {
    _columns.content().__retype(grt::ObjectType, "db.mysql.IndexColumn");
  }

  static std::string static_class_name() { return "db.mysql.Index"; }

  /** Getter for attribute algorithm
   
    one of DEFAULT, INPLACE and COPY
   \par In Python:
value = obj.algorithm
   */
  grt::StringRef algorithm() const { return _algorithm; }
  /** Setter for attribute algorithm
   
    one of DEFAULT, INPLACE and COPY
    \par In Python:
obj.algorithm = value
   */
  virtual void algorithm(const grt::StringRef &value)
  {
    grt::ValueRef ovalue(_algorithm);
   _algorithm= value;
    member_changed("algorithm", ovalue, value);
  }

  // columns is owned by db_mysql_Index
  /** Getter for attribute columns (read-only)
   
    
   \par In Python:
value = obj.columns
   */
  grt::ListRef<db_mysql_IndexColumn> columns() const { return grt::ListRef<db_mysql_IndexColumn>::cast_from(_columns); }
private: // the next attribute is read-only
public:

  /** Getter for attribute indexKind
   
    one of BTREE, RTREE and HASH
   \par In Python:
value = obj.indexKind
   */
  grt::StringRef indexKind() const { return _indexKind; }
  /** Setter for attribute indexKind
   
    one of BTREE, RTREE and HASH
    \par In Python:
obj.indexKind = value
   */
  virtual void indexKind(const grt::StringRef &value)
  {
    grt::ValueRef ovalue(_indexKind);
   _indexKind= value;
    member_changed("indexKind", ovalue, value);
  }

  /** Getter for attribute keyBlockSize
   
    
   \par In Python:
value = obj.keyBlockSize
   */
  grt::IntegerRef keyBlockSize() const { return _keyBlockSize; }
  /** Setter for attribute keyBlockSize
   
    
    \par In Python:
obj.keyBlockSize = value
   */
  virtual void keyBlockSize(const grt::IntegerRef &value)
  {
    grt::ValueRef ovalue(_keyBlockSize);
   _keyBlockSize= value;
    member_changed("keyBlockSize", ovalue, value);
  }

  /** Getter for attribute lockOption
   
    one of DEFAULT, NONE, SHARED and EXCLUSIVE
   \par In Python:
value = obj.lockOption
   */
  grt::StringRef lockOption() const { return _lockOption; }
  /** Setter for attribute lockOption
   
    one of DEFAULT, NONE, SHARED and EXCLUSIVE
    \par In Python:
obj.lockOption = value
   */
  virtual void lockOption(const grt::StringRef &value)
  {
    grt::ValueRef ovalue(_lockOption);
   _lockOption= value;
    member_changed("lockOption", ovalue, value);
  }

  /** Getter for attribute withParser
   
    
   \par In Python:
value = obj.withParser
   */
  grt::StringRef withParser() const { return _withParser; }
  /** Setter for attribute withParser
   
    
    \par In Python:
obj.withParser = value
   */
  virtual void withParser(const grt::StringRef &value)
  {
    grt::ValueRef ovalue(_withParser);
   _withParser= value;
    member_changed("withParser", ovalue, value);
  }

protected:

  grt::StringRef _algorithm;
  grt::StringRef _indexKind;
  grt::IntegerRef _keyBlockSize;
  grt::StringRef _lockOption;
  grt::StringRef _withParser;
private: // wrapper methods for use by grt
  static grt::ObjectRef create(grt::GRT *grt)
  {
    return grt::ObjectRef(new db_mysql_Index(grt));
  }


public:
  static void grt_register(grt::GRT *grt)
  {
    grt::MetaClass *meta= grt->get_metaclass(static_class_name());
    if (!meta) throw std::runtime_error("error initializing grt object class, metaclass not found");
    meta->bind_allocator(&db_mysql_Index::create);
    {
      void (db_mysql_Index::*setter)(const grt::StringRef &)= &db_mysql_Index::algorithm;
      grt::StringRef (db_mysql_Index::*getter)() const= &db_mysql_Index::algorithm;
      meta->bind_member("algorithm", new grt::MetaClass::Property<db_mysql_Index,grt::StringRef >(getter,setter));
    }
    {
      void (db_mysql_Index::*setter)(const grt::ListRef<db_mysql_IndexColumn> &)= 0;
      grt::ListRef<db_mysql_IndexColumn> (db_mysql_Index::*getter)() const= 0;
      meta->bind_member("columns", new grt::MetaClass::Property<db_mysql_Index,grt::ListRef<db_mysql_IndexColumn> >(getter,setter));
    }
    {
      void (db_mysql_Index::*setter)(const grt::StringRef &)= &db_mysql_Index::indexKind;
      grt::StringRef (db_mysql_Index::*getter)() const= &db_mysql_Index::indexKind;
      meta->bind_member("indexKind", new grt::MetaClass::Property<db_mysql_Index,grt::StringRef >(getter,setter));
    }
    {
      void (db_mysql_Index::*setter)(const grt::IntegerRef &)= &db_mysql_Index::keyBlockSize;
      grt::IntegerRef (db_mysql_Index::*getter)() const= &db_mysql_Index::keyBlockSize;
      meta->bind_member("keyBlockSize", new grt::MetaClass::Property<db_mysql_Index,grt::IntegerRef >(getter,setter));
    }
    {
      void (db_mysql_Index::*setter)(const grt::StringRef &)= &db_mysql_Index::lockOption;
      grt::StringRef (db_mysql_Index::*getter)() const= &db_mysql_Index::lockOption;
      meta->bind_member("lockOption", new grt::MetaClass::Property<db_mysql_Index,grt::StringRef >(getter,setter));
    }
    {
      void (db_mysql_Index::*setter)(const grt::StringRef &)= &db_mysql_Index::withParser;
      grt::StringRef (db_mysql_Index::*getter)() const= &db_mysql_Index::withParser;
      meta->bind_member("withParser", new grt::MetaClass::Property<db_mysql_Index,grt::StringRef >(getter,setter));
    }
  }
};


class  db_mysql_StructuredDatatype : public db_StructuredDatatype
{
  typedef db_StructuredDatatype super;
public:
  db_mysql_StructuredDatatype(grt::GRT *grt, grt::MetaClass *meta=0)
  : db_StructuredDatatype(grt, meta ? meta : grt->get_metaclass(static_class_name()))

  {
  }

  static std::string static_class_name() { return "db.mysql.StructuredDatatype"; }

protected:

private: // wrapper methods for use by grt
  static grt::ObjectRef create(grt::GRT *grt)
  {
    return grt::ObjectRef(new db_mysql_StructuredDatatype(grt));
  }


public:
  static void grt_register(grt::GRT *grt)
  {
    grt::MetaClass *meta= grt->get_metaclass(static_class_name());
    if (!meta) throw std::runtime_error("error initializing grt object class, metaclass not found");
    meta->bind_allocator(&db_mysql_StructuredDatatype::create);
  }
};


class  db_mysql_Table : public db_Table
{
  typedef db_Table super;
public:
  db_mysql_Table(grt::GRT *grt, grt::MetaClass *meta=0)
  : db_Table(grt, meta ? meta : grt->get_metaclass(static_class_name())),
     _avgRowLength(""),
     _checksum(0),
     _connectionString(""),
     _defaultCharacterSetName(""),
     _defaultCollationName(""),
     _delayKeyWrite(0),
     _keyBlockSize(""),
     _maxRows(""),
     _mergeInsert(""),
     _mergeUnion(""),
     _minRows(""),
     _nextAutoInc(""),
     _packKeys(""),
     _partitionCount(0),
    _partitionDefinitions(grt, this, false),
     _partitionExpression(""),
     _partitionKeyAlgorithm(0),
     _partitionType(""),
     _password(""),
     _raidChunkSize(""),
     _raidChunks(""),
     _raidType(""),
     _rowFormat(""),
     _statsAutoRecalc(""),
     _statsPersistent(""),
     _statsSamplePages(0),
     _subpartitionCount(0),
     _subpartitionExpression(""),
     _subpartitionKeyAlgorithm(0),
     _subpartitionType(""),
     _tableDataDir(""),
     _tableEngine(""),
     _tableIndexDir(""),
     _tableSpace("")

  {
    _columns.content().__retype(grt::ObjectType, "db.mysql.Column");
    _foreignKeys.content().__retype(grt::ObjectType, "db.mysql.ForeignKey");
    _indices.content().__retype(grt::ObjectType, "db.mysql.Index");
    _triggers.content().__retype(grt::ObjectType, "db.mysql.Trigger");
  }

  static std::string static_class_name() { return "db.mysql.Table"; }

  /** Getter for attribute avgRowLength
=======
  /** Getter for attribute partitionType
>>>>>>> 4453f9c4
   
    
   \par In Python:
value = obj.partitionType
   */
  grt::StringRef partitionType() const { return _partitionType; }
  /** Setter for attribute partitionType
   
    
    \par In Python:
obj.partitionType = value
   */
  virtual void partitionType(const grt::StringRef &value)
  {
    grt::ValueRef ovalue(_partitionType);
   _partitionType= value;
    member_changed("partitionType", ovalue, value);
  }

  /** Getter for attribute password
   
    
   \par In Python:
value = obj.password
   */
  grt::StringRef password() const { return _password; }
  /** Setter for attribute password
   
    
    \par In Python:
obj.password = value
   */
  virtual void password(const grt::StringRef &value)
  {
    grt::ValueRef ovalue(_password);
   _password= value;
    member_changed("password", ovalue, value);
  }

  /** Getter for attribute primaryKey
   
    
   \par In Python:
value = obj.primaryKey
   */
  db_mysql_IndexRef primaryKey() const { return db_mysql_IndexRef::cast_from(_primaryKey); }
  /** Setter for attribute primaryKey
   
    
    \par In Python:
obj.primaryKey = value
   */
  virtual void primaryKey(const db_mysql_IndexRef &value) { super::primaryKey(value); }

  /** Getter for attribute raidChunkSize
   
    
   \par In Python:
value = obj.raidChunkSize
   */
  grt::StringRef raidChunkSize() const { return _raidChunkSize; }
  /** Setter for attribute raidChunkSize
   
    
    \par In Python:
obj.raidChunkSize = value
   */
  virtual void raidChunkSize(const grt::StringRef &value)
  {
    grt::ValueRef ovalue(_raidChunkSize);
   _raidChunkSize= value;
    member_changed("raidChunkSize", ovalue, value);
  }

  /** Getter for attribute raidChunks
   
    
   \par In Python:
value = obj.raidChunks
   */
  grt::StringRef raidChunks() const { return _raidChunks; }
  /** Setter for attribute raidChunks
   
    
    \par In Python:
obj.raidChunks = value
   */
  virtual void raidChunks(const grt::StringRef &value)
  {
    grt::ValueRef ovalue(_raidChunks);
   _raidChunks= value;
    member_changed("raidChunks", ovalue, value);
  }

  /** Getter for attribute raidType
   
    
   \par In Python:
value = obj.raidType
   */
  grt::StringRef raidType() const { return _raidType; }
  /** Setter for attribute raidType
   
    
    \par In Python:
obj.raidType = value
   */
  virtual void raidType(const grt::StringRef &value)
  {
    grt::ValueRef ovalue(_raidType);
   _raidType= value;
    member_changed("raidType", ovalue, value);
  }

  /** Getter for attribute rowFormat
   
    
   \par In Python:
value = obj.rowFormat
   */
  grt::StringRef rowFormat() const { return _rowFormat; }
  /** Setter for attribute rowFormat
   
    
    \par In Python:
obj.rowFormat = value
   */
  virtual void rowFormat(const grt::StringRef &value)
  {
    grt::ValueRef ovalue(_rowFormat);
   _rowFormat= value;
    member_changed("rowFormat", ovalue, value);
  }

  /** Getter for attribute statsAutoRecalc
   
    DEFAULT, 0 or 1
   \par In Python:
value = obj.statsAutoRecalc
   */
  grt::StringRef statsAutoRecalc() const { return _statsAutoRecalc; }
  /** Setter for attribute statsAutoRecalc
   
    DEFAULT, 0 or 1
    \par In Python:
obj.statsAutoRecalc = value
   */
  virtual void statsAutoRecalc(const grt::StringRef &value)
  {
    grt::ValueRef ovalue(_statsAutoRecalc);
   _statsAutoRecalc= value;
    member_changed("statsAutoRecalc", ovalue, value);
  }

  /** Getter for attribute statsPersistent
   
    DEFAULT, 0 or 1
   \par In Python:
value = obj.statsPersistent
   */
  grt::StringRef statsPersistent() const { return _statsPersistent; }
  /** Setter for attribute statsPersistent
   
    DEFAULT, 0 or 1
    \par In Python:
obj.statsPersistent = value
   */
  virtual void statsPersistent(const grt::StringRef &value)
  {
    grt::ValueRef ovalue(_statsPersistent);
   _statsPersistent= value;
    member_changed("statsPersistent", ovalue, value);
  }

  /** Getter for attribute statsSamplePages
   
    
   \par In Python:
value = obj.statsSamplePages
   */
  grt::IntegerRef statsSamplePages() const { return _statsSamplePages; }
  /** Setter for attribute statsSamplePages
   
    
    \par In Python:
obj.statsSamplePages = value
   */
  virtual void statsSamplePages(const grt::IntegerRef &value)
  {
    grt::ValueRef ovalue(_statsSamplePages);
   _statsSamplePages= value;
    member_changed("statsSamplePages", ovalue, value);
  }

  /** Getter for attribute subpartitionCount
   
    
   \par In Python:
value = obj.subpartitionCount
   */
  grt::IntegerRef subpartitionCount() const { return _subpartitionCount; }
  /** Setter for attribute subpartitionCount
   
    
    \par In Python:
obj.subpartitionCount = value
   */
  virtual void subpartitionCount(const grt::IntegerRef &value)
  {
    grt::ValueRef ovalue(_subpartitionCount);
   _subpartitionCount= value;
    member_changed("subpartitionCount", ovalue, value);
  }

  /** Getter for attribute subpartitionExpression
   
    
   \par In Python:
value = obj.subpartitionExpression
   */
  grt::StringRef subpartitionExpression() const { return _subpartitionExpression; }
  /** Setter for attribute subpartitionExpression
   
    
    \par In Python:
obj.subpartitionExpression = value
   */
  virtual void subpartitionExpression(const grt::StringRef &value)
  {
    grt::ValueRef ovalue(_subpartitionExpression);
   _subpartitionExpression= value;
    member_changed("subpartitionExpression", ovalue, value);
  }

  /** Getter for attribute subpartitionKeyAlgorithm
   
    algorithm used for KEY partition type, can be 1 or 2
   \par In Python:
value = obj.subpartitionKeyAlgorithm
   */
  grt::IntegerRef subpartitionKeyAlgorithm() const { return _subpartitionKeyAlgorithm; }
  /** Setter for attribute subpartitionKeyAlgorithm
   
    algorithm used for KEY partition type, can be 1 or 2
    \par In Python:
obj.subpartitionKeyAlgorithm = value
   */
  virtual void subpartitionKeyAlgorithm(const grt::IntegerRef &value)
  {
    grt::ValueRef ovalue(_subpartitionKeyAlgorithm);
   _subpartitionKeyAlgorithm= value;
    member_changed("subpartitionKeyAlgorithm", ovalue, value);
  }

  /** Getter for attribute subpartitionType
   
    
   \par In Python:
value = obj.subpartitionType
   */
  grt::StringRef subpartitionType() const { return _subpartitionType; }
  /** Setter for attribute subpartitionType
   
    
    \par In Python:
obj.subpartitionType = value
   */
  virtual void subpartitionType(const grt::StringRef &value)
  {
    grt::ValueRef ovalue(_subpartitionType);
   _subpartitionType= value;
    member_changed("subpartitionType", ovalue, value);
  }

  /** Getter for attribute tableDataDir
   
    
   \par In Python:
value = obj.tableDataDir
   */
  grt::StringRef tableDataDir() const { return _tableDataDir; }
  /** Setter for attribute tableDataDir
   
    
    \par In Python:
obj.tableDataDir = value
   */
  virtual void tableDataDir(const grt::StringRef &value)
  {
    grt::ValueRef ovalue(_tableDataDir);
   _tableDataDir= value;
    member_changed("tableDataDir", ovalue, value);
  }

  /** Getter for attribute tableEngine
   
    
   \par In Python:
value = obj.tableEngine
   */
  grt::StringRef tableEngine() const { return _tableEngine; }
  /** Setter for attribute tableEngine
   
    
    \par In Python:
obj.tableEngine = value
   */
  virtual void tableEngine(const grt::StringRef &value)
  {
    grt::ValueRef ovalue(_tableEngine);
   _tableEngine= value;
    member_changed("tableEngine", ovalue, value);
  }

  /** Getter for attribute tableIndexDir
   
    DEFAULT, 0 or 1
   \par In Python:
value = obj.tableIndexDir
   */
  grt::StringRef tableIndexDir() const { return _tableIndexDir; }
  /** Setter for attribute tableIndexDir
   
    DEFAULT, 0 or 1
    \par In Python:
obj.tableIndexDir = value
   */
  virtual void tableIndexDir(const grt::StringRef &value)
  {
    grt::ValueRef ovalue(_tableIndexDir);
   _tableIndexDir= value;
    member_changed("tableIndexDir", ovalue, value);
  }

  /** Getter for attribute tableSpace
   
    
   \par In Python:
value = obj.tableSpace
   */
  grt::StringRef tableSpace() const { return _tableSpace; }
  /** Setter for attribute tableSpace
   
    
    \par In Python:
obj.tableSpace = value
   */
  virtual void tableSpace(const grt::StringRef &value)
  {
    grt::ValueRef ovalue(_tableSpace);
   _tableSpace= value;
    member_changed("tableSpace", ovalue, value);
  }

  // triggers is owned by db_mysql_Table
  /** Getter for attribute triggers (read-only)
   
    
   \par In Python:
value = obj.triggers
   */
  grt::ListRef<db_mysql_Trigger> triggers() const { return grt::ListRef<db_mysql_Trigger>::cast_from(_triggers); }
private: // the next attribute is read-only
public:

protected:

  grt::StringRef _avgRowLength;
  grt::IntegerRef _checksum;
  db_ServerLinkRef _connection;// owned
  grt::StringRef _connectionString;
  grt::StringRef _defaultCharacterSetName;
  grt::StringRef _defaultCollationName;
  grt::IntegerRef _delayKeyWrite;
  grt::StringRef _keyBlockSize;
  grt::StringRef _maxRows;
  grt::StringRef _mergeInsert;
  grt::StringRef _mergeUnion;
  grt::StringRef _minRows;
  grt::StringRef _nextAutoInc;
  grt::StringRef _packKeys;
  grt::IntegerRef _partitionCount;
  grt::ListRef<db_mysql_PartitionDefinition> _partitionDefinitions;// owned
  grt::StringRef _partitionExpression;
  grt::IntegerRef _partitionKeyAlgorithm;
  grt::StringRef _partitionType;
  grt::StringRef _password;
  grt::StringRef _raidChunkSize;
  grt::StringRef _raidChunks;
  grt::StringRef _raidType;
  grt::StringRef _rowFormat;
  grt::StringRef _statsAutoRecalc;
  grt::StringRef _statsPersistent;
  grt::IntegerRef _statsSamplePages;
  grt::IntegerRef _subpartitionCount;
  grt::StringRef _subpartitionExpression;
  grt::IntegerRef _subpartitionKeyAlgorithm;
  grt::StringRef _subpartitionType;
  grt::StringRef _tableDataDir;
  grt::StringRef _tableEngine;
  grt::StringRef _tableIndexDir;
  grt::StringRef _tableSpace;
private: // wrapper methods for use by grt
  static grt::ObjectRef create(grt::GRT *grt)
  {
    return grt::ObjectRef(new db_mysql_Table(grt));
  }


public:
  static void grt_register(grt::GRT *grt)
  {
    grt::MetaClass *meta= grt->get_metaclass(static_class_name());
    if (!meta) throw std::runtime_error("error initializing grt object class, metaclass not found");
    meta->bind_allocator(&db_mysql_Table::create);
    {
      void (db_mysql_Table::*setter)(const grt::StringRef &)= &db_mysql_Table::avgRowLength;
      grt::StringRef (db_mysql_Table::*getter)() const= &db_mysql_Table::avgRowLength;
      meta->bind_member("avgRowLength", new grt::MetaClass::Property<db_mysql_Table,grt::StringRef >(getter,setter));
    }
    {
      void (db_mysql_Table::*setter)(const grt::IntegerRef &)= &db_mysql_Table::checksum;
      grt::IntegerRef (db_mysql_Table::*getter)() const= &db_mysql_Table::checksum;
      meta->bind_member("checksum", new grt::MetaClass::Property<db_mysql_Table,grt::IntegerRef >(getter,setter));
    }
    {
      void (db_mysql_Table::*setter)(const grt::ListRef<db_mysql_Column> &)= 0;
      grt::ListRef<db_mysql_Column> (db_mysql_Table::*getter)() const= 0;
      meta->bind_member("columns", new grt::MetaClass::Property<db_mysql_Table,grt::ListRef<db_mysql_Column> >(getter,setter));
    }
    {
      void (db_mysql_Table::*setter)(const db_ServerLinkRef &)= &db_mysql_Table::connection;
      db_ServerLinkRef (db_mysql_Table::*getter)() const= &db_mysql_Table::connection;
      meta->bind_member("connection", new grt::MetaClass::Property<db_mysql_Table,db_ServerLinkRef >(getter,setter));
    }
    {
      void (db_mysql_Table::*setter)(const grt::StringRef &)= &db_mysql_Table::connectionString;
      grt::StringRef (db_mysql_Table::*getter)() const= &db_mysql_Table::connectionString;
      meta->bind_member("connectionString", new grt::MetaClass::Property<db_mysql_Table,grt::StringRef >(getter,setter));
    }
    {
      void (db_mysql_Table::*setter)(const grt::StringRef &)= &db_mysql_Table::defaultCharacterSetName;
      grt::StringRef (db_mysql_Table::*getter)() const= &db_mysql_Table::defaultCharacterSetName;
      meta->bind_member("defaultCharacterSetName", new grt::MetaClass::Property<db_mysql_Table,grt::StringRef >(getter,setter));
    }
    {
      void (db_mysql_Table::*setter)(const grt::StringRef &)= &db_mysql_Table::defaultCollationName;
      grt::StringRef (db_mysql_Table::*getter)() const= &db_mysql_Table::defaultCollationName;
      meta->bind_member("defaultCollationName", new grt::MetaClass::Property<db_mysql_Table,grt::StringRef >(getter,setter));
    }
    {
      void (db_mysql_Table::*setter)(const grt::IntegerRef &)= &db_mysql_Table::delayKeyWrite;
      grt::IntegerRef (db_mysql_Table::*getter)() const= &db_mysql_Table::delayKeyWrite;
      meta->bind_member("delayKeyWrite", new grt::MetaClass::Property<db_mysql_Table,grt::IntegerRef >(getter,setter));
    }
    {
      void (db_mysql_Table::*setter)(const grt::ListRef<db_mysql_ForeignKey> &)= 0;
      grt::ListRef<db_mysql_ForeignKey> (db_mysql_Table::*getter)() const= 0;
      meta->bind_member("foreignKeys", new grt::MetaClass::Property<db_mysql_Table,grt::ListRef<db_mysql_ForeignKey> >(getter,setter));
    }
    {
      void (db_mysql_Table::*setter)(const grt::ListRef<db_mysql_Index> &)= 0;
      grt::ListRef<db_mysql_Index> (db_mysql_Table::*getter)() const= 0;
      meta->bind_member("indices", new grt::MetaClass::Property<db_mysql_Table,grt::ListRef<db_mysql_Index> >(getter,setter));
    }
    {
      void (db_mysql_Table::*setter)(const grt::StringRef &)= &db_mysql_Table::keyBlockSize;
      grt::StringRef (db_mysql_Table::*getter)() const= &db_mysql_Table::keyBlockSize;
      meta->bind_member("keyBlockSize", new grt::MetaClass::Property<db_mysql_Table,grt::StringRef >(getter,setter));
    }
    {
      void (db_mysql_Table::*setter)(const grt::StringRef &)= &db_mysql_Table::maxRows;
      grt::StringRef (db_mysql_Table::*getter)() const= &db_mysql_Table::maxRows;
      meta->bind_member("maxRows", new grt::MetaClass::Property<db_mysql_Table,grt::StringRef >(getter,setter));
    }
    {
      void (db_mysql_Table::*setter)(const grt::StringRef &)= &db_mysql_Table::mergeInsert;
      grt::StringRef (db_mysql_Table::*getter)() const= &db_mysql_Table::mergeInsert;
      meta->bind_member("mergeInsert", new grt::MetaClass::Property<db_mysql_Table,grt::StringRef >(getter,setter));
    }
    {
      void (db_mysql_Table::*setter)(const grt::StringRef &)= &db_mysql_Table::mergeUnion;
      grt::StringRef (db_mysql_Table::*getter)() const= &db_mysql_Table::mergeUnion;
      meta->bind_member("mergeUnion", new grt::MetaClass::Property<db_mysql_Table,grt::StringRef >(getter,setter));
    }
    {
      void (db_mysql_Table::*setter)(const grt::StringRef &)= &db_mysql_Table::minRows;
      grt::StringRef (db_mysql_Table::*getter)() const= &db_mysql_Table::minRows;
      meta->bind_member("minRows", new grt::MetaClass::Property<db_mysql_Table,grt::StringRef >(getter,setter));
    }
    {
      void (db_mysql_Table::*setter)(const grt::StringRef &)= &db_mysql_Table::nextAutoInc;
      grt::StringRef (db_mysql_Table::*getter)() const= &db_mysql_Table::nextAutoInc;
      meta->bind_member("nextAutoInc", new grt::MetaClass::Property<db_mysql_Table,grt::StringRef >(getter,setter));
    }
    {
      void (db_mysql_Table::*setter)(const grt::StringRef &)= &db_mysql_Table::packKeys;
      grt::StringRef (db_mysql_Table::*getter)() const= &db_mysql_Table::packKeys;
      meta->bind_member("packKeys", new grt::MetaClass::Property<db_mysql_Table,grt::StringRef >(getter,setter));
    }
    {
      void (db_mysql_Table::*setter)(const grt::IntegerRef &)= &db_mysql_Table::partitionCount;
      grt::IntegerRef (db_mysql_Table::*getter)() const= &db_mysql_Table::partitionCount;
      meta->bind_member("partitionCount", new grt::MetaClass::Property<db_mysql_Table,grt::IntegerRef >(getter,setter));
    }
    {
      void (db_mysql_Table::*setter)(const grt::ListRef<db_mysql_PartitionDefinition> &)= &db_mysql_Table::partitionDefinitions;
      grt::ListRef<db_mysql_PartitionDefinition> (db_mysql_Table::*getter)() const= &db_mysql_Table::partitionDefinitions;
      meta->bind_member("partitionDefinitions", new grt::MetaClass::Property<db_mysql_Table,grt::ListRef<db_mysql_PartitionDefinition> >(getter,setter));
    }
    {
      void (db_mysql_Table::*setter)(const grt::StringRef &)= &db_mysql_Table::partitionExpression;
      grt::StringRef (db_mysql_Table::*getter)() const= &db_mysql_Table::partitionExpression;
      meta->bind_member("partitionExpression", new grt::MetaClass::Property<db_mysql_Table,grt::StringRef >(getter,setter));
    }
    {
      void (db_mysql_Table::*setter)(const grt::IntegerRef &)= &db_mysql_Table::partitionKeyAlgorithm;
      grt::IntegerRef (db_mysql_Table::*getter)() const= &db_mysql_Table::partitionKeyAlgorithm;
      meta->bind_member("partitionKeyAlgorithm", new grt::MetaClass::Property<db_mysql_Table,grt::IntegerRef >(getter,setter));
    }
    {
      void (db_mysql_Table::*setter)(const grt::StringRef &)= &db_mysql_Table::partitionType;
      grt::StringRef (db_mysql_Table::*getter)() const= &db_mysql_Table::partitionType;
      meta->bind_member("partitionType", new grt::MetaClass::Property<db_mysql_Table,grt::StringRef >(getter,setter));
    }
    {
      void (db_mysql_Table::*setter)(const grt::StringRef &)= &db_mysql_Table::password;
      grt::StringRef (db_mysql_Table::*getter)() const= &db_mysql_Table::password;
      meta->bind_member("password", new grt::MetaClass::Property<db_mysql_Table,grt::StringRef >(getter,setter));
    }
    {
      void (db_mysql_Table::*setter)(const db_mysql_IndexRef &)= 0;
      db_mysql_IndexRef (db_mysql_Table::*getter)() const= 0;
      meta->bind_member("primaryKey", new grt::MetaClass::Property<db_mysql_Table,db_mysql_IndexRef >(getter,setter));
    }
    {
      void (db_mysql_Table::*setter)(const grt::StringRef &)= &db_mysql_Table::raidChunkSize;
      grt::StringRef (db_mysql_Table::*getter)() const= &db_mysql_Table::raidChunkSize;
      meta->bind_member("raidChunkSize", new grt::MetaClass::Property<db_mysql_Table,grt::StringRef >(getter,setter));
    }
    {
      void (db_mysql_Table::*setter)(const grt::StringRef &)= &db_mysql_Table::raidChunks;
      grt::StringRef (db_mysql_Table::*getter)() const= &db_mysql_Table::raidChunks;
      meta->bind_member("raidChunks", new grt::MetaClass::Property<db_mysql_Table,grt::StringRef >(getter,setter));
    }
    {
      void (db_mysql_Table::*setter)(const grt::StringRef &)= &db_mysql_Table::raidType;
      grt::StringRef (db_mysql_Table::*getter)() const= &db_mysql_Table::raidType;
      meta->bind_member("raidType", new grt::MetaClass::Property<db_mysql_Table,grt::StringRef >(getter,setter));
    }
    {
      void (db_mysql_Table::*setter)(const grt::StringRef &)= &db_mysql_Table::rowFormat;
      grt::StringRef (db_mysql_Table::*getter)() const= &db_mysql_Table::rowFormat;
      meta->bind_member("rowFormat", new grt::MetaClass::Property<db_mysql_Table,grt::StringRef >(getter,setter));
    }
    {
      void (db_mysql_Table::*setter)(const grt::StringRef &)= &db_mysql_Table::statsAutoRecalc;
      grt::StringRef (db_mysql_Table::*getter)() const= &db_mysql_Table::statsAutoRecalc;
      meta->bind_member("statsAutoRecalc", new grt::MetaClass::Property<db_mysql_Table,grt::StringRef >(getter,setter));
    }
    {
      void (db_mysql_Table::*setter)(const grt::StringRef &)= &db_mysql_Table::statsPersistent;
      grt::StringRef (db_mysql_Table::*getter)() const= &db_mysql_Table::statsPersistent;
      meta->bind_member("statsPersistent", new grt::MetaClass::Property<db_mysql_Table,grt::StringRef >(getter,setter));
    }
    {
      void (db_mysql_Table::*setter)(const grt::IntegerRef &)= &db_mysql_Table::statsSamplePages;
      grt::IntegerRef (db_mysql_Table::*getter)() const= &db_mysql_Table::statsSamplePages;
      meta->bind_member("statsSamplePages", new grt::MetaClass::Property<db_mysql_Table,grt::IntegerRef >(getter,setter));
    }
    {
      void (db_mysql_Table::*setter)(const grt::IntegerRef &)= &db_mysql_Table::subpartitionCount;
      grt::IntegerRef (db_mysql_Table::*getter)() const= &db_mysql_Table::subpartitionCount;
      meta->bind_member("subpartitionCount", new grt::MetaClass::Property<db_mysql_Table,grt::IntegerRef >(getter,setter));
    }
    {
      void (db_mysql_Table::*setter)(const grt::StringRef &)= &db_mysql_Table::subpartitionExpression;
      grt::StringRef (db_mysql_Table::*getter)() const= &db_mysql_Table::subpartitionExpression;
      meta->bind_member("subpartitionExpression", new grt::MetaClass::Property<db_mysql_Table,grt::StringRef >(getter,setter));
    }
    {
      void (db_mysql_Table::*setter)(const grt::IntegerRef &)= &db_mysql_Table::subpartitionKeyAlgorithm;
      grt::IntegerRef (db_mysql_Table::*getter)() const= &db_mysql_Table::subpartitionKeyAlgorithm;
      meta->bind_member("subpartitionKeyAlgorithm", new grt::MetaClass::Property<db_mysql_Table,grt::IntegerRef >(getter,setter));
    }
    {
      void (db_mysql_Table::*setter)(const grt::StringRef &)= &db_mysql_Table::subpartitionType;
      grt::StringRef (db_mysql_Table::*getter)() const= &db_mysql_Table::subpartitionType;
      meta->bind_member("subpartitionType", new grt::MetaClass::Property<db_mysql_Table,grt::StringRef >(getter,setter));
    }
    {
      void (db_mysql_Table::*setter)(const grt::StringRef &)= &db_mysql_Table::tableDataDir;
      grt::StringRef (db_mysql_Table::*getter)() const= &db_mysql_Table::tableDataDir;
      meta->bind_member("tableDataDir", new grt::MetaClass::Property<db_mysql_Table,grt::StringRef >(getter,setter));
    }
    {
      void (db_mysql_Table::*setter)(const grt::StringRef &)= &db_mysql_Table::tableEngine;
      grt::StringRef (db_mysql_Table::*getter)() const= &db_mysql_Table::tableEngine;
      meta->bind_member("tableEngine", new grt::MetaClass::Property<db_mysql_Table,grt::StringRef >(getter,setter));
    }
    {
      void (db_mysql_Table::*setter)(const grt::StringRef &)= &db_mysql_Table::tableIndexDir;
      grt::StringRef (db_mysql_Table::*getter)() const= &db_mysql_Table::tableIndexDir;
      meta->bind_member("tableIndexDir", new grt::MetaClass::Property<db_mysql_Table,grt::StringRef >(getter,setter));
    }
    {
      void (db_mysql_Table::*setter)(const grt::StringRef &)= &db_mysql_Table::tableSpace;
      grt::StringRef (db_mysql_Table::*getter)() const= &db_mysql_Table::tableSpace;
      meta->bind_member("tableSpace", new grt::MetaClass::Property<db_mysql_Table,grt::StringRef >(getter,setter));
    }
    {
      void (db_mysql_Table::*setter)(const grt::ListRef<db_mysql_Trigger> &)= 0;
      grt::ListRef<db_mysql_Trigger> (db_mysql_Table::*getter)() const= 0;
      meta->bind_member("triggers", new grt::MetaClass::Property<db_mysql_Table,grt::ListRef<db_mysql_Trigger> >(getter,setter));
    }
  }
};


class  db_mysql_PartitionDefinition : public GrtObject
{
  typedef GrtObject super;
public:
  db_mysql_PartitionDefinition(grt::GRT *grt, grt::MetaClass *meta=0)
  : GrtObject(grt, meta ? meta : grt->get_metaclass(static_class_name())),
     _comment(""),
     _dataDirectory(""),
     _engine(""),
     _indexDirectory(""),
     _maxRows(""),
     _minRows(""),
     _nodeGroupId(0),
    _subpartitionDefinitions(grt, this, false),
     _tableSpace(""),
     _value("")

<<<<<<< HEAD
  /** Getter for attribute partitionExpression
   
    a generic expression or a column list
   \par In Python:
value = obj.partitionExpression
   */
  grt::StringRef partitionExpression() const { return _partitionExpression; }
  /** Setter for attribute partitionExpression
   
    a generic expression or a column list
    \par In Python:
obj.partitionExpression = value
   */
  virtual void partitionExpression(const grt::StringRef &value)
=======
>>>>>>> 4453f9c4
  {
  }

<<<<<<< HEAD
  /** Getter for attribute partitionKeyAlgorithm
   
    algorithm used for KEY partition type, can be 1 or 2
   \par In Python:
value = obj.partitionKeyAlgorithm
   */
  grt::IntegerRef partitionKeyAlgorithm() const { return _partitionKeyAlgorithm; }
  /** Setter for attribute partitionKeyAlgorithm
   
    algorithm used for KEY partition type, can be 1 or 2
    \par In Python:
obj.partitionKeyAlgorithm = value
   */
  virtual void partitionKeyAlgorithm(const grt::IntegerRef &value)
  {
    grt::ValueRef ovalue(_partitionKeyAlgorithm);
   _partitionKeyAlgorithm= value;
    member_changed("partitionKeyAlgorithm", ovalue, value);
  }

  /** Getter for attribute partitionType
=======
  static std::string static_class_name() { return "db.mysql.PartitionDefinition"; }

  /** Getter for attribute comment
>>>>>>> 4453f9c4
   
    
   \par In Python:
value = obj.comment
   */
  grt::StringRef comment() const { return _comment; }
  /** Setter for attribute comment
   
    
    \par In Python:
obj.comment = value
   */
  virtual void comment(const grt::StringRef &value)
  {
    grt::ValueRef ovalue(_comment);
   _comment= value;
    member_changed("comment", ovalue, value);
  }

  /** Getter for attribute dataDirectory
   
    
   \par In Python:
value = obj.dataDirectory
   */
  grt::StringRef dataDirectory() const { return _dataDirectory; }
  /** Setter for attribute dataDirectory
   
    
    \par In Python:
obj.dataDirectory = value
   */
  virtual void dataDirectory(const grt::StringRef &value)
  {
    grt::ValueRef ovalue(_dataDirectory);
   _dataDirectory= value;
    member_changed("dataDirectory", ovalue, value);
  }

  /** Getter for attribute engine
   
    
   \par In Python:
value = obj.engine
   */
  grt::StringRef engine() const { return _engine; }
  /** Setter for attribute engine
   
    
    \par In Python:
obj.engine = value
   */
  virtual void engine(const grt::StringRef &value)
  {
    grt::ValueRef ovalue(_engine);
   _engine= value;
    member_changed("engine", ovalue, value);
  }

  /** Getter for attribute indexDirectory
   
    
   \par In Python:
value = obj.indexDirectory
   */
  grt::StringRef indexDirectory() const { return _indexDirectory; }
  /** Setter for attribute indexDirectory
   
    
    \par In Python:
obj.indexDirectory = value
   */
  virtual void indexDirectory(const grt::StringRef &value)
  {
    grt::ValueRef ovalue(_indexDirectory);
   _indexDirectory= value;
    member_changed("indexDirectory", ovalue, value);
  }

  /** Getter for attribute maxRows
   
    
   \par In Python:
value = obj.maxRows
   */
  grt::StringRef maxRows() const { return _maxRows; }
  /** Setter for attribute maxRows
   
    
    \par In Python:
obj.maxRows = value
   */
  virtual void maxRows(const grt::StringRef &value)
  {
    grt::ValueRef ovalue(_maxRows);
   _maxRows= value;
    member_changed("maxRows", ovalue, value);
  }

  /** Getter for attribute minRows
   
    
   \par In Python:
value = obj.minRows
   */
  grt::StringRef minRows() const { return _minRows; }
  /** Setter for attribute minRows
   
    
    \par In Python:
obj.minRows = value
   */
  virtual void minRows(const grt::StringRef &value)
  {
    grt::ValueRef ovalue(_minRows);
   _minRows= value;
    member_changed("minRows", ovalue, value);
  }

  /** Getter for attribute nodeGroupId
   
    
   \par In Python:
value = obj.nodeGroupId
   */
  grt::IntegerRef nodeGroupId() const { return _nodeGroupId; }
  /** Setter for attribute nodeGroupId
   
    
    \par In Python:
obj.nodeGroupId = value
   */
  virtual void nodeGroupId(const grt::IntegerRef &value)
  {
    grt::ValueRef ovalue(_nodeGroupId);
   _nodeGroupId= value;
    member_changed("nodeGroupId", ovalue, value);
  }

<<<<<<< HEAD
  /** Getter for attribute statsAutoRecalc
   
    DEFAULT, 0 or 1
   \par In Python:
value = obj.statsAutoRecalc
   */
  grt::StringRef statsAutoRecalc() const { return _statsAutoRecalc; }
  /** Setter for attribute statsAutoRecalc
   
    DEFAULT, 0 or 1
    \par In Python:
obj.statsAutoRecalc = value
   */
  virtual void statsAutoRecalc(const grt::StringRef &value)
  {
    grt::ValueRef ovalue(_statsAutoRecalc);
   _statsAutoRecalc= value;
    member_changed("statsAutoRecalc", ovalue, value);
  }

  /** Getter for attribute statsPersistent
   
    DEFAULT, 0 or 1
   \par In Python:
value = obj.statsPersistent
   */
  grt::StringRef statsPersistent() const { return _statsPersistent; }
  /** Setter for attribute statsPersistent
   
    DEFAULT, 0 or 1
    \par In Python:
obj.statsPersistent = value
   */
  virtual void statsPersistent(const grt::StringRef &value)
  {
    grt::ValueRef ovalue(_statsPersistent);
   _statsPersistent= value;
    member_changed("statsPersistent", ovalue, value);
  }

  /** Getter for attribute statsSamplePages
   
    
   \par In Python:
value = obj.statsSamplePages
   */
  grt::IntegerRef statsSamplePages() const { return _statsSamplePages; }
  /** Setter for attribute statsSamplePages
   
    
    \par In Python:
obj.statsSamplePages = value
   */
  virtual void statsSamplePages(const grt::IntegerRef &value)
  {
    grt::ValueRef ovalue(_statsSamplePages);
   _statsSamplePages= value;
    member_changed("statsSamplePages", ovalue, value);
  }

  /** Getter for attribute subpartitionCount
=======
  // subpartitionDefinitions is owned by db_mysql_PartitionDefinition
  /** Getter for attribute subpartitionDefinitions (read-only)
>>>>>>> 4453f9c4
   
    
   \par In Python:
value = obj.subpartitionDefinitions
   */
  grt::ListRef<db_mysql_PartitionDefinition> subpartitionDefinitions() const { return _subpartitionDefinitions; }
private: // the next attribute is read-only
  virtual void subpartitionDefinitions(const grt::ListRef<db_mysql_PartitionDefinition> &value)
  {
    grt::ValueRef ovalue(_subpartitionDefinitions);

    _subpartitionDefinitions= value;
    owned_member_changed("subpartitionDefinitions", ovalue, value);
  }
public:

  /** Getter for attribute tableSpace
   
    
   \par In Python:
value = obj.tableSpace
   */
  grt::StringRef tableSpace() const { return _tableSpace; }
  /** Setter for attribute tableSpace
   
    
    \par In Python:
obj.tableSpace = value
   */
  virtual void tableSpace(const grt::StringRef &value)
  {
    grt::ValueRef ovalue(_tableSpace);
   _tableSpace= value;
    member_changed("tableSpace", ovalue, value);
  }

<<<<<<< HEAD
  /** Getter for attribute subpartitionKeyAlgorithm
   
    algorithm used for KEY partition type, can be 1 or 2
   \par In Python:
value = obj.subpartitionKeyAlgorithm
   */
  grt::IntegerRef subpartitionKeyAlgorithm() const { return _subpartitionKeyAlgorithm; }
  /** Setter for attribute subpartitionKeyAlgorithm
   
    algorithm used for KEY partition type, can be 1 or 2
    \par In Python:
obj.subpartitionKeyAlgorithm = value
   */
  virtual void subpartitionKeyAlgorithm(const grt::IntegerRef &value)
  {
    grt::ValueRef ovalue(_subpartitionKeyAlgorithm);
   _subpartitionKeyAlgorithm= value;
    member_changed("subpartitionKeyAlgorithm", ovalue, value);
  }

  /** Getter for attribute subpartitionType
=======
  /** Getter for attribute value
>>>>>>> 4453f9c4
   
    
   \par In Python:
value = obj.value
   */
  grt::StringRef value() const { return _value; }
  /** Setter for attribute value
   
    
    \par In Python:
obj.value = value
   */
  virtual void value(const grt::StringRef &value)
  {
    grt::ValueRef ovalue(_value);
   _value= value;
    member_changed("value", ovalue, value);
  }

protected:

  grt::StringRef _comment;
  grt::StringRef _dataDirectory;
  grt::StringRef _engine;
  grt::StringRef _indexDirectory;
  grt::StringRef _maxRows;
  grt::StringRef _minRows;
  grt::IntegerRef _nodeGroupId;
  grt::ListRef<db_mysql_PartitionDefinition> _subpartitionDefinitions;// owned
  grt::StringRef _tableSpace;
  grt::StringRef _value;
private: // wrapper methods for use by grt
  static grt::ObjectRef create(grt::GRT *grt)
  {
    return grt::ObjectRef(new db_mysql_PartitionDefinition(grt));
  }


public:
  static void grt_register(grt::GRT *grt)
  {
    grt::MetaClass *meta= grt->get_metaclass(static_class_name());
    if (!meta) throw std::runtime_error("error initializing grt object class, metaclass not found");
    meta->bind_allocator(&db_mysql_PartitionDefinition::create);
    {
      void (db_mysql_PartitionDefinition::*setter)(const grt::StringRef &)= &db_mysql_PartitionDefinition::comment;
      grt::StringRef (db_mysql_PartitionDefinition::*getter)() const= &db_mysql_PartitionDefinition::comment;
      meta->bind_member("comment", new grt::MetaClass::Property<db_mysql_PartitionDefinition,grt::StringRef >(getter,setter));
    }
    {
      void (db_mysql_PartitionDefinition::*setter)(const grt::StringRef &)= &db_mysql_PartitionDefinition::dataDirectory;
      grt::StringRef (db_mysql_PartitionDefinition::*getter)() const= &db_mysql_PartitionDefinition::dataDirectory;
      meta->bind_member("dataDirectory", new grt::MetaClass::Property<db_mysql_PartitionDefinition,grt::StringRef >(getter,setter));
    }
    {
      void (db_mysql_PartitionDefinition::*setter)(const grt::StringRef &)= &db_mysql_PartitionDefinition::engine;
      grt::StringRef (db_mysql_PartitionDefinition::*getter)() const= &db_mysql_PartitionDefinition::engine;
      meta->bind_member("engine", new grt::MetaClass::Property<db_mysql_PartitionDefinition,grt::StringRef >(getter,setter));
    }
    {
      void (db_mysql_PartitionDefinition::*setter)(const grt::StringRef &)= &db_mysql_PartitionDefinition::indexDirectory;
      grt::StringRef (db_mysql_PartitionDefinition::*getter)() const= &db_mysql_PartitionDefinition::indexDirectory;
      meta->bind_member("indexDirectory", new grt::MetaClass::Property<db_mysql_PartitionDefinition,grt::StringRef >(getter,setter));
    }
    {
      void (db_mysql_PartitionDefinition::*setter)(const grt::StringRef &)= &db_mysql_PartitionDefinition::maxRows;
      grt::StringRef (db_mysql_PartitionDefinition::*getter)() const= &db_mysql_PartitionDefinition::maxRows;
      meta->bind_member("maxRows", new grt::MetaClass::Property<db_mysql_PartitionDefinition,grt::StringRef >(getter,setter));
    }
    {
      void (db_mysql_PartitionDefinition::*setter)(const grt::StringRef &)= &db_mysql_PartitionDefinition::minRows;
      grt::StringRef (db_mysql_PartitionDefinition::*getter)() const= &db_mysql_PartitionDefinition::minRows;
      meta->bind_member("minRows", new grt::MetaClass::Property<db_mysql_PartitionDefinition,grt::StringRef >(getter,setter));
    }
    {
      void (db_mysql_PartitionDefinition::*setter)(const grt::IntegerRef &)= &db_mysql_PartitionDefinition::nodeGroupId;
      grt::IntegerRef (db_mysql_PartitionDefinition::*getter)() const= &db_mysql_PartitionDefinition::nodeGroupId;
      meta->bind_member("nodeGroupId", new grt::MetaClass::Property<db_mysql_PartitionDefinition,grt::IntegerRef >(getter,setter));
    }
    {
      void (db_mysql_PartitionDefinition::*setter)(const grt::ListRef<db_mysql_PartitionDefinition> &)= &db_mysql_PartitionDefinition::subpartitionDefinitions;
      grt::ListRef<db_mysql_PartitionDefinition> (db_mysql_PartitionDefinition::*getter)() const= &db_mysql_PartitionDefinition::subpartitionDefinitions;
      meta->bind_member("subpartitionDefinitions", new grt::MetaClass::Property<db_mysql_PartitionDefinition,grt::ListRef<db_mysql_PartitionDefinition> >(getter,setter));
    }
    {
      void (db_mysql_PartitionDefinition::*setter)(const grt::StringRef &)= &db_mysql_PartitionDefinition::tableSpace;
      grt::StringRef (db_mysql_PartitionDefinition::*getter)() const= &db_mysql_PartitionDefinition::tableSpace;
      meta->bind_member("tableSpace", new grt::MetaClass::Property<db_mysql_PartitionDefinition,grt::StringRef >(getter,setter));
    }
    {
      void (db_mysql_PartitionDefinition::*setter)(const grt::StringRef &)= &db_mysql_PartitionDefinition::value;
      grt::StringRef (db_mysql_PartitionDefinition::*getter)() const= &db_mysql_PartitionDefinition::value;
      meta->bind_member("value", new grt::MetaClass::Property<db_mysql_PartitionDefinition,grt::StringRef >(getter,setter));
    }
  }
};


class  db_mysql_ServerLink : public db_ServerLink
{
  typedef db_ServerLink super;
public:
  db_mysql_ServerLink(grt::GRT *grt, grt::MetaClass *meta=0)
  : db_ServerLink(grt, meta ? meta : grt->get_metaclass(static_class_name()))

  {
  }

  static std::string static_class_name() { return "db.mysql.ServerLink"; }

protected:

private: // wrapper methods for use by grt
  static grt::ObjectRef create(grt::GRT *grt)
  {
    return grt::ObjectRef(new db_mysql_ServerLink(grt));
  }


public:
  static void grt_register(grt::GRT *grt)
  {
    grt::MetaClass *meta= grt->get_metaclass(static_class_name());
    if (!meta) throw std::runtime_error("error initializing grt object class, metaclass not found");
    meta->bind_allocator(&db_mysql_ServerLink::create);
  }
};


class  db_mysql_Tablespace : public db_Tablespace
{
  typedef db_Tablespace super;
public:
  db_mysql_Tablespace(grt::GRT *grt, grt::MetaClass *meta=0)
  : db_Tablespace(grt, meta ? meta : grt->get_metaclass(static_class_name())),
     _engine(""),
     _nodeGroupId(0),
     _wait(0)

  {
  }

  static std::string static_class_name() { return "db.mysql.Tablespace"; }

  /** Getter for attribute engine
   
    NDB and InnoDB are supported
   \par In Python:
value = obj.engine
   */
  grt::StringRef engine() const { return _engine; }
  /** Setter for attribute engine
   
    NDB and InnoDB are supported
    \par In Python:
obj.engine = value
   */
  virtual void engine(const grt::StringRef &value)
  {
    grt::ValueRef ovalue(_engine);
   _engine= value;
    member_changed("engine", ovalue, value);
  }

  /** Getter for attribute nodeGroupId
   
    the same id as used for a logfile group
   \par In Python:
value = obj.nodeGroupId
   */
  grt::IntegerRef nodeGroupId() const { return _nodeGroupId; }
  /** Setter for attribute nodeGroupId
   
    the same id as used for a logfile group
    \par In Python:
obj.nodeGroupId = value
   */
  virtual void nodeGroupId(const grt::IntegerRef &value)
  {
    grt::ValueRef ovalue(_nodeGroupId);
   _nodeGroupId= value;
    member_changed("nodeGroupId", ovalue, value);
  }

  /** Getter for attribute wait
   
    no documentation yet
   \par In Python:
value = obj.wait
   */
  grt::IntegerRef wait() const { return _wait; }
  /** Setter for attribute wait
   
    no documentation yet
    \par In Python:
obj.wait = value
   */
  virtual void wait(const grt::IntegerRef &value)
  {
    grt::ValueRef ovalue(_wait);
   _wait= value;
    member_changed("wait", ovalue, value);
  }

<<<<<<< HEAD
  /** Getter for attribute tableSpace
   
    
   \par In Python:
value = obj.tableSpace
   */
  grt::StringRef tableSpace() const { return _tableSpace; }
  /** Setter for attribute tableSpace
   
    
    \par In Python:
obj.tableSpace = value
   */
  virtual void tableSpace(const grt::StringRef &value)
  {
    grt::ValueRef ovalue(_tableSpace);
   _tableSpace= value;
    member_changed("tableSpace", ovalue, value);
  }

  // triggers is owned by db_mysql_Table
  /** Getter for attribute triggers (read-only)
   
    
   \par In Python:
value = obj.triggers
   */
  grt::ListRef<db_mysql_Trigger> triggers() const { return grt::ListRef<db_mysql_Trigger>::cast_from(_triggers); }
private: // the next attribute is read-only
public:

protected:

  grt::StringRef _avgRowLength;
  grt::IntegerRef _checksum;
  db_ServerLinkRef _connection;// owned
  grt::StringRef _connectionString;
  grt::StringRef _defaultCharacterSetName;
  grt::StringRef _defaultCollationName;
  grt::IntegerRef _delayKeyWrite;
  grt::StringRef _keyBlockSize;
  grt::StringRef _maxRows;
  grt::StringRef _mergeInsert;
  grt::StringRef _mergeUnion;
  grt::StringRef _minRows;
  grt::StringRef _nextAutoInc;
  grt::StringRef _packKeys;
  grt::IntegerRef _partitionCount;
  grt::ListRef<db_mysql_PartitionDefinition> _partitionDefinitions;// owned
  grt::StringRef _partitionExpression;
  grt::IntegerRef _partitionKeyAlgorithm;
  grt::StringRef _partitionType;
  grt::StringRef _password;
  grt::StringRef _raidChunkSize;
  grt::StringRef _raidChunks;
  grt::StringRef _raidType;
  grt::StringRef _rowFormat;
  grt::StringRef _statsAutoRecalc;
  grt::StringRef _statsPersistent;
  grt::IntegerRef _statsSamplePages;
  grt::IntegerRef _subpartitionCount;
  grt::StringRef _subpartitionExpression;
  grt::IntegerRef _subpartitionKeyAlgorithm;
  grt::StringRef _subpartitionType;
  grt::StringRef _tableDataDir;
  grt::StringRef _tableEngine;
  grt::StringRef _tableIndexDir;
  grt::StringRef _tableSpace;
=======
protected:

  grt::StringRef _engine;
  grt::IntegerRef _nodeGroupId;
  grt::IntegerRef _wait;
>>>>>>> 4453f9c4
private: // wrapper methods for use by grt
  static grt::ObjectRef create(grt::GRT *grt)
  {
    return grt::ObjectRef(new db_mysql_Tablespace(grt));
  }


public:
  static void grt_register(grt::GRT *grt)
  {
    grt::MetaClass *meta= grt->get_metaclass(static_class_name());
    if (!meta) throw std::runtime_error("error initializing grt object class, metaclass not found");
<<<<<<< HEAD
    meta->bind_allocator(&db_mysql_Table::create);
    {
      void (db_mysql_Table::*setter)(const grt::StringRef &)= &db_mysql_Table::avgRowLength;
      grt::StringRef (db_mysql_Table::*getter)() const= &db_mysql_Table::avgRowLength;
      meta->bind_member("avgRowLength", new grt::MetaClass::Property<db_mysql_Table,grt::StringRef >(getter,setter));
    }
    {
      void (db_mysql_Table::*setter)(const grt::IntegerRef &)= &db_mysql_Table::checksum;
      grt::IntegerRef (db_mysql_Table::*getter)() const= &db_mysql_Table::checksum;
      meta->bind_member("checksum", new grt::MetaClass::Property<db_mysql_Table,grt::IntegerRef >(getter,setter));
    }
    {
      void (db_mysql_Table::*setter)(const grt::ListRef<db_mysql_Column> &)= 0;
      grt::ListRef<db_mysql_Column> (db_mysql_Table::*getter)() const= 0;
      meta->bind_member("columns", new grt::MetaClass::Property<db_mysql_Table,grt::ListRef<db_mysql_Column> >(getter,setter));
    }
    {
      void (db_mysql_Table::*setter)(const db_ServerLinkRef &)= &db_mysql_Table::connection;
      db_ServerLinkRef (db_mysql_Table::*getter)() const= &db_mysql_Table::connection;
      meta->bind_member("connection", new grt::MetaClass::Property<db_mysql_Table,db_ServerLinkRef >(getter,setter));
    }
    {
      void (db_mysql_Table::*setter)(const grt::StringRef &)= &db_mysql_Table::connectionString;
      grt::StringRef (db_mysql_Table::*getter)() const= &db_mysql_Table::connectionString;
      meta->bind_member("connectionString", new grt::MetaClass::Property<db_mysql_Table,grt::StringRef >(getter,setter));
    }
    {
      void (db_mysql_Table::*setter)(const grt::StringRef &)= &db_mysql_Table::defaultCharacterSetName;
      grt::StringRef (db_mysql_Table::*getter)() const= &db_mysql_Table::defaultCharacterSetName;
      meta->bind_member("defaultCharacterSetName", new grt::MetaClass::Property<db_mysql_Table,grt::StringRef >(getter,setter));
    }
    {
      void (db_mysql_Table::*setter)(const grt::StringRef &)= &db_mysql_Table::defaultCollationName;
      grt::StringRef (db_mysql_Table::*getter)() const= &db_mysql_Table::defaultCollationName;
      meta->bind_member("defaultCollationName", new grt::MetaClass::Property<db_mysql_Table,grt::StringRef >(getter,setter));
    }
    {
      void (db_mysql_Table::*setter)(const grt::IntegerRef &)= &db_mysql_Table::delayKeyWrite;
      grt::IntegerRef (db_mysql_Table::*getter)() const= &db_mysql_Table::delayKeyWrite;
      meta->bind_member("delayKeyWrite", new grt::MetaClass::Property<db_mysql_Table,grt::IntegerRef >(getter,setter));
    }
    {
      void (db_mysql_Table::*setter)(const grt::ListRef<db_mysql_ForeignKey> &)= 0;
      grt::ListRef<db_mysql_ForeignKey> (db_mysql_Table::*getter)() const= 0;
      meta->bind_member("foreignKeys", new grt::MetaClass::Property<db_mysql_Table,grt::ListRef<db_mysql_ForeignKey> >(getter,setter));
    }
    {
      void (db_mysql_Table::*setter)(const grt::ListRef<db_mysql_Index> &)= 0;
      grt::ListRef<db_mysql_Index> (db_mysql_Table::*getter)() const= 0;
      meta->bind_member("indices", new grt::MetaClass::Property<db_mysql_Table,grt::ListRef<db_mysql_Index> >(getter,setter));
    }
    {
      void (db_mysql_Table::*setter)(const grt::StringRef &)= &db_mysql_Table::keyBlockSize;
      grt::StringRef (db_mysql_Table::*getter)() const= &db_mysql_Table::keyBlockSize;
      meta->bind_member("keyBlockSize", new grt::MetaClass::Property<db_mysql_Table,grt::StringRef >(getter,setter));
    }
    {
      void (db_mysql_Table::*setter)(const grt::StringRef &)= &db_mysql_Table::maxRows;
      grt::StringRef (db_mysql_Table::*getter)() const= &db_mysql_Table::maxRows;
      meta->bind_member("maxRows", new grt::MetaClass::Property<db_mysql_Table,grt::StringRef >(getter,setter));
    }
    {
      void (db_mysql_Table::*setter)(const grt::StringRef &)= &db_mysql_Table::mergeInsert;
      grt::StringRef (db_mysql_Table::*getter)() const= &db_mysql_Table::mergeInsert;
      meta->bind_member("mergeInsert", new grt::MetaClass::Property<db_mysql_Table,grt::StringRef >(getter,setter));
    }
    {
      void (db_mysql_Table::*setter)(const grt::StringRef &)= &db_mysql_Table::mergeUnion;
      grt::StringRef (db_mysql_Table::*getter)() const= &db_mysql_Table::mergeUnion;
      meta->bind_member("mergeUnion", new grt::MetaClass::Property<db_mysql_Table,grt::StringRef >(getter,setter));
    }
    {
      void (db_mysql_Table::*setter)(const grt::StringRef &)= &db_mysql_Table::minRows;
      grt::StringRef (db_mysql_Table::*getter)() const= &db_mysql_Table::minRows;
      meta->bind_member("minRows", new grt::MetaClass::Property<db_mysql_Table,grt::StringRef >(getter,setter));
    }
    {
      void (db_mysql_Table::*setter)(const grt::StringRef &)= &db_mysql_Table::nextAutoInc;
      grt::StringRef (db_mysql_Table::*getter)() const= &db_mysql_Table::nextAutoInc;
      meta->bind_member("nextAutoInc", new grt::MetaClass::Property<db_mysql_Table,grt::StringRef >(getter,setter));
    }
    {
      void (db_mysql_Table::*setter)(const grt::StringRef &)= &db_mysql_Table::packKeys;
      grt::StringRef (db_mysql_Table::*getter)() const= &db_mysql_Table::packKeys;
      meta->bind_member("packKeys", new grt::MetaClass::Property<db_mysql_Table,grt::StringRef >(getter,setter));
    }
    {
      void (db_mysql_Table::*setter)(const grt::IntegerRef &)= &db_mysql_Table::partitionCount;
      grt::IntegerRef (db_mysql_Table::*getter)() const= &db_mysql_Table::partitionCount;
      meta->bind_member("partitionCount", new grt::MetaClass::Property<db_mysql_Table,grt::IntegerRef >(getter,setter));
    }
    {
      void (db_mysql_Table::*setter)(const grt::ListRef<db_mysql_PartitionDefinition> &)= &db_mysql_Table::partitionDefinitions;
      grt::ListRef<db_mysql_PartitionDefinition> (db_mysql_Table::*getter)() const= &db_mysql_Table::partitionDefinitions;
      meta->bind_member("partitionDefinitions", new grt::MetaClass::Property<db_mysql_Table,grt::ListRef<db_mysql_PartitionDefinition> >(getter,setter));
    }
    {
      void (db_mysql_Table::*setter)(const grt::StringRef &)= &db_mysql_Table::partitionExpression;
      grt::StringRef (db_mysql_Table::*getter)() const= &db_mysql_Table::partitionExpression;
      meta->bind_member("partitionExpression", new grt::MetaClass::Property<db_mysql_Table,grt::StringRef >(getter,setter));
    }
    {
      void (db_mysql_Table::*setter)(const grt::IntegerRef &)= &db_mysql_Table::partitionKeyAlgorithm;
      grt::IntegerRef (db_mysql_Table::*getter)() const= &db_mysql_Table::partitionKeyAlgorithm;
      meta->bind_member("partitionKeyAlgorithm", new grt::MetaClass::Property<db_mysql_Table,grt::IntegerRef >(getter,setter));
    }
    {
      void (db_mysql_Table::*setter)(const grt::StringRef &)= &db_mysql_Table::partitionType;
      grt::StringRef (db_mysql_Table::*getter)() const= &db_mysql_Table::partitionType;
      meta->bind_member("partitionType", new grt::MetaClass::Property<db_mysql_Table,grt::StringRef >(getter,setter));
    }
    {
      void (db_mysql_Table::*setter)(const grt::StringRef &)= &db_mysql_Table::password;
      grt::StringRef (db_mysql_Table::*getter)() const= &db_mysql_Table::password;
      meta->bind_member("password", new grt::MetaClass::Property<db_mysql_Table,grt::StringRef >(getter,setter));
    }
    {
      void (db_mysql_Table::*setter)(const db_mysql_IndexRef &)= 0;
      db_mysql_IndexRef (db_mysql_Table::*getter)() const= 0;
      meta->bind_member("primaryKey", new grt::MetaClass::Property<db_mysql_Table,db_mysql_IndexRef >(getter,setter));
    }
    {
      void (db_mysql_Table::*setter)(const grt::StringRef &)= &db_mysql_Table::raidChunkSize;
      grt::StringRef (db_mysql_Table::*getter)() const= &db_mysql_Table::raidChunkSize;
      meta->bind_member("raidChunkSize", new grt::MetaClass::Property<db_mysql_Table,grt::StringRef >(getter,setter));
    }
    {
      void (db_mysql_Table::*setter)(const grt::StringRef &)= &db_mysql_Table::raidChunks;
      grt::StringRef (db_mysql_Table::*getter)() const= &db_mysql_Table::raidChunks;
      meta->bind_member("raidChunks", new grt::MetaClass::Property<db_mysql_Table,grt::StringRef >(getter,setter));
    }
    {
      void (db_mysql_Table::*setter)(const grt::StringRef &)= &db_mysql_Table::raidType;
      grt::StringRef (db_mysql_Table::*getter)() const= &db_mysql_Table::raidType;
      meta->bind_member("raidType", new grt::MetaClass::Property<db_mysql_Table,grt::StringRef >(getter,setter));
    }
    {
      void (db_mysql_Table::*setter)(const grt::StringRef &)= &db_mysql_Table::rowFormat;
      grt::StringRef (db_mysql_Table::*getter)() const= &db_mysql_Table::rowFormat;
      meta->bind_member("rowFormat", new grt::MetaClass::Property<db_mysql_Table,grt::StringRef >(getter,setter));
    }
    {
      void (db_mysql_Table::*setter)(const grt::StringRef &)= &db_mysql_Table::statsAutoRecalc;
      grt::StringRef (db_mysql_Table::*getter)() const= &db_mysql_Table::statsAutoRecalc;
      meta->bind_member("statsAutoRecalc", new grt::MetaClass::Property<db_mysql_Table,grt::StringRef >(getter,setter));
    }
    {
      void (db_mysql_Table::*setter)(const grt::StringRef &)= &db_mysql_Table::statsPersistent;
      grt::StringRef (db_mysql_Table::*getter)() const= &db_mysql_Table::statsPersistent;
      meta->bind_member("statsPersistent", new grt::MetaClass::Property<db_mysql_Table,grt::StringRef >(getter,setter));
    }
    {
      void (db_mysql_Table::*setter)(const grt::IntegerRef &)= &db_mysql_Table::statsSamplePages;
      grt::IntegerRef (db_mysql_Table::*getter)() const= &db_mysql_Table::statsSamplePages;
      meta->bind_member("statsSamplePages", new grt::MetaClass::Property<db_mysql_Table,grt::IntegerRef >(getter,setter));
    }
    {
      void (db_mysql_Table::*setter)(const grt::IntegerRef &)= &db_mysql_Table::subpartitionCount;
      grt::IntegerRef (db_mysql_Table::*getter)() const= &db_mysql_Table::subpartitionCount;
      meta->bind_member("subpartitionCount", new grt::MetaClass::Property<db_mysql_Table,grt::IntegerRef >(getter,setter));
    }
    {
      void (db_mysql_Table::*setter)(const grt::StringRef &)= &db_mysql_Table::subpartitionExpression;
      grt::StringRef (db_mysql_Table::*getter)() const= &db_mysql_Table::subpartitionExpression;
      meta->bind_member("subpartitionExpression", new grt::MetaClass::Property<db_mysql_Table,grt::StringRef >(getter,setter));
    }
    {
      void (db_mysql_Table::*setter)(const grt::IntegerRef &)= &db_mysql_Table::subpartitionKeyAlgorithm;
      grt::IntegerRef (db_mysql_Table::*getter)() const= &db_mysql_Table::subpartitionKeyAlgorithm;
      meta->bind_member("subpartitionKeyAlgorithm", new grt::MetaClass::Property<db_mysql_Table,grt::IntegerRef >(getter,setter));
    }
    {
      void (db_mysql_Table::*setter)(const grt::StringRef &)= &db_mysql_Table::subpartitionType;
      grt::StringRef (db_mysql_Table::*getter)() const= &db_mysql_Table::subpartitionType;
      meta->bind_member("subpartitionType", new grt::MetaClass::Property<db_mysql_Table,grt::StringRef >(getter,setter));
    }
    {
      void (db_mysql_Table::*setter)(const grt::StringRef &)= &db_mysql_Table::tableDataDir;
      grt::StringRef (db_mysql_Table::*getter)() const= &db_mysql_Table::tableDataDir;
      meta->bind_member("tableDataDir", new grt::MetaClass::Property<db_mysql_Table,grt::StringRef >(getter,setter));
    }
=======
    meta->bind_allocator(&db_mysql_Tablespace::create);
>>>>>>> 4453f9c4
    {
      void (db_mysql_Tablespace::*setter)(const grt::StringRef &)= &db_mysql_Tablespace::engine;
      grt::StringRef (db_mysql_Tablespace::*getter)() const= &db_mysql_Tablespace::engine;
      meta->bind_member("engine", new grt::MetaClass::Property<db_mysql_Tablespace,grt::StringRef >(getter,setter));
    }
    {
      void (db_mysql_Tablespace::*setter)(const grt::IntegerRef &)= &db_mysql_Tablespace::nodeGroupId;
      grt::IntegerRef (db_mysql_Tablespace::*getter)() const= &db_mysql_Tablespace::nodeGroupId;
      meta->bind_member("nodeGroupId", new grt::MetaClass::Property<db_mysql_Tablespace,grt::IntegerRef >(getter,setter));
    }
    {
<<<<<<< HEAD
      void (db_mysql_Table::*setter)(const grt::StringRef &)= &db_mysql_Table::tableSpace;
      grt::StringRef (db_mysql_Table::*getter)() const= &db_mysql_Table::tableSpace;
      meta->bind_member("tableSpace", new grt::MetaClass::Property<db_mysql_Table,grt::StringRef >(getter,setter));
    }
    {
      void (db_mysql_Table::*setter)(const grt::ListRef<db_mysql_Trigger> &)= 0;
      grt::ListRef<db_mysql_Trigger> (db_mysql_Table::*getter)() const= 0;
      meta->bind_member("triggers", new grt::MetaClass::Property<db_mysql_Table,grt::ListRef<db_mysql_Trigger> >(getter,setter));
=======
      void (db_mysql_Tablespace::*setter)(const grt::IntegerRef &)= &db_mysql_Tablespace::wait;
      grt::IntegerRef (db_mysql_Tablespace::*getter)() const= &db_mysql_Tablespace::wait;
      meta->bind_member("wait", new grt::MetaClass::Property<db_mysql_Tablespace,grt::IntegerRef >(getter,setter));
>>>>>>> 4453f9c4
    }
  }
};


class  db_mysql_LogFileGroup : public db_LogFileGroup
{
  typedef db_LogFileGroup super;
public:
  db_mysql_LogFileGroup(grt::GRT *grt, grt::MetaClass *meta=0)
  : db_LogFileGroup(grt, meta ? meta : grt->get_metaclass(static_class_name())),
     _engine(""),
     _nodeGroupId(0),
     _wait(0)

  {
  }

  static std::string static_class_name() { return "db.mysql.LogFileGroup"; }

  /** Getter for attribute engine
   
    usually only NDB makes sense
   \par In Python:
value = obj.engine
   */
  grt::StringRef engine() const { return _engine; }
  /** Setter for attribute engine
   
    usually only NDB makes sense
    \par In Python:
obj.engine = value
   */
  virtual void engine(const grt::StringRef &value)
  {
    grt::ValueRef ovalue(_engine);
   _engine= value;
    member_changed("engine", ovalue, value);
  }

  /** Getter for attribute nodeGroupId
   
    a unique id for the group, used in a tablespace
   \par In Python:
value = obj.nodeGroupId
   */
  grt::IntegerRef nodeGroupId() const { return _nodeGroupId; }
  /** Setter for attribute nodeGroupId
   
    a unique id for the group, used in a tablespace
    \par In Python:
obj.nodeGroupId = value
   */
  virtual void nodeGroupId(const grt::IntegerRef &value)
  {
    grt::ValueRef ovalue(_nodeGroupId);
   _nodeGroupId= value;
    member_changed("nodeGroupId", ovalue, value);
  }

  /** Getter for attribute wait
   
    no documentation yet
   \par In Python:
value = obj.wait
   */
  grt::IntegerRef wait() const { return _wait; }
  /** Setter for attribute wait
   
    no documentation yet
    \par In Python:
obj.wait = value
   */
  virtual void wait(const grt::IntegerRef &value)
  {
    grt::ValueRef ovalue(_wait);
   _wait= value;
    member_changed("wait", ovalue, value);
  }

protected:

  grt::StringRef _engine;
  grt::IntegerRef _nodeGroupId;
  grt::IntegerRef _wait;
private: // wrapper methods for use by grt
  static grt::ObjectRef create(grt::GRT *grt)
  {
    return grt::ObjectRef(new db_mysql_LogFileGroup(grt));
  }


public:
  static void grt_register(grt::GRT *grt)
  {
    grt::MetaClass *meta= grt->get_metaclass(static_class_name());
    if (!meta) throw std::runtime_error("error initializing grt object class, metaclass not found");
    meta->bind_allocator(&db_mysql_LogFileGroup::create);
    {
      void (db_mysql_LogFileGroup::*setter)(const grt::StringRef &)= &db_mysql_LogFileGroup::engine;
      grt::StringRef (db_mysql_LogFileGroup::*getter)() const= &db_mysql_LogFileGroup::engine;
      meta->bind_member("engine", new grt::MetaClass::Property<db_mysql_LogFileGroup,grt::StringRef >(getter,setter));
    }
    {
      void (db_mysql_LogFileGroup::*setter)(const grt::IntegerRef &)= &db_mysql_LogFileGroup::nodeGroupId;
      grt::IntegerRef (db_mysql_LogFileGroup::*getter)() const= &db_mysql_LogFileGroup::nodeGroupId;
      meta->bind_member("nodeGroupId", new grt::MetaClass::Property<db_mysql_LogFileGroup,grt::IntegerRef >(getter,setter));
    }
    {
      void (db_mysql_LogFileGroup::*setter)(const grt::IntegerRef &)= &db_mysql_LogFileGroup::wait;
      grt::IntegerRef (db_mysql_LogFileGroup::*getter)() const= &db_mysql_LogFileGroup::wait;
      meta->bind_member("wait", new grt::MetaClass::Property<db_mysql_LogFileGroup,grt::IntegerRef >(getter,setter));
    }
  }
};


class  db_mysql_Schema : public db_Schema
{
  typedef db_Schema super;
public:
  db_mysql_Schema(grt::GRT *grt, grt::MetaClass *meta=0)
  : db_Schema(grt, meta ? meta : grt->get_metaclass(static_class_name()))

  {
    _routineGroups.content().__retype(grt::ObjectType, "db.mysql.RoutineGroup");
    _routines.content().__retype(grt::ObjectType, "db.mysql.Routine");
    _sequences.content().__retype(grt::ObjectType, "db.mysql.Sequence");
    _structuredTypes.content().__retype(grt::ObjectType, "db.mysql.StructuredDatatype");
    _synonyms.content().__retype(grt::ObjectType, "db.mysql.Synonym");
    _tables.content().__retype(grt::ObjectType, "db.mysql.Table");
    _views.content().__retype(grt::ObjectType, "db.mysql.View");
  }

  static std::string static_class_name() { return "db.mysql.Schema"; }

  // routineGroups is owned by db_mysql_Schema
  /** Getter for attribute routineGroups (read-only)
   
    
   \par In Python:
value = obj.routineGroups
   */
  grt::ListRef<db_mysql_RoutineGroup> routineGroups() const { return grt::ListRef<db_mysql_RoutineGroup>::cast_from(_routineGroups); }
private: // the next attribute is read-only
public:

  // routines is owned by db_mysql_Schema
  /** Getter for attribute routines (read-only)
   
    
   \par In Python:
value = obj.routines
   */
  grt::ListRef<db_mysql_Routine> routines() const { return grt::ListRef<db_mysql_Routine>::cast_from(_routines); }
private: // the next attribute is read-only
public:

  // sequences is owned by db_mysql_Schema
  /** Getter for attribute sequences (read-only)
   
    
   \par In Python:
value = obj.sequences
   */
  grt::ListRef<db_mysql_Sequence> sequences() const { return grt::ListRef<db_mysql_Sequence>::cast_from(_sequences); }
private: // the next attribute is read-only
public:

  // structuredTypes is owned by db_mysql_Schema
  /** Getter for attribute structuredTypes (read-only)
   
    
   \par In Python:
value = obj.structuredTypes
   */
  grt::ListRef<db_mysql_StructuredDatatype> structuredTypes() const { return grt::ListRef<db_mysql_StructuredDatatype>::cast_from(_structuredTypes); }
private: // the next attribute is read-only
public:

  // synonyms is owned by db_mysql_Schema
  /** Getter for attribute synonyms (read-only)
   
    
   \par In Python:
value = obj.synonyms
   */
  grt::ListRef<db_mysql_Synonym> synonyms() const { return grt::ListRef<db_mysql_Synonym>::cast_from(_synonyms); }
private: // the next attribute is read-only
public:

  // tables is owned by db_mysql_Schema
  /** Getter for attribute tables (read-only)
   
    
   \par In Python:
value = obj.tables
   */
  grt::ListRef<db_mysql_Table> tables() const { return grt::ListRef<db_mysql_Table>::cast_from(_tables); }
private: // the next attribute is read-only
public:

  // views is owned by db_mysql_Schema
  /** Getter for attribute views (read-only)
   
    
   \par In Python:
value = obj.views
   */
  grt::ListRef<db_mysql_View> views() const { return grt::ListRef<db_mysql_View>::cast_from(_views); }
private: // the next attribute is read-only
public:

protected:

private: // wrapper methods for use by grt
  static grt::ObjectRef create(grt::GRT *grt)
  {
    return grt::ObjectRef(new db_mysql_Schema(grt));
  }


public:
  static void grt_register(grt::GRT *grt)
  {
    grt::MetaClass *meta= grt->get_metaclass(static_class_name());
    if (!meta) throw std::runtime_error("error initializing grt object class, metaclass not found");
    meta->bind_allocator(&db_mysql_Schema::create);
    {
      void (db_mysql_Schema::*setter)(const grt::ListRef<db_mysql_RoutineGroup> &)= 0;
      grt::ListRef<db_mysql_RoutineGroup> (db_mysql_Schema::*getter)() const= 0;
      meta->bind_member("routineGroups", new grt::MetaClass::Property<db_mysql_Schema,grt::ListRef<db_mysql_RoutineGroup> >(getter,setter));
    }
    {
      void (db_mysql_Schema::*setter)(const grt::ListRef<db_mysql_Routine> &)= 0;
      grt::ListRef<db_mysql_Routine> (db_mysql_Schema::*getter)() const= 0;
      meta->bind_member("routines", new grt::MetaClass::Property<db_mysql_Schema,grt::ListRef<db_mysql_Routine> >(getter,setter));
    }
    {
      void (db_mysql_Schema::*setter)(const grt::ListRef<db_mysql_Sequence> &)= 0;
      grt::ListRef<db_mysql_Sequence> (db_mysql_Schema::*getter)() const= 0;
      meta->bind_member("sequences", new grt::MetaClass::Property<db_mysql_Schema,grt::ListRef<db_mysql_Sequence> >(getter,setter));
    }
    {
      void (db_mysql_Schema::*setter)(const grt::ListRef<db_mysql_StructuredDatatype> &)= 0;
      grt::ListRef<db_mysql_StructuredDatatype> (db_mysql_Schema::*getter)() const= 0;
      meta->bind_member("structuredTypes", new grt::MetaClass::Property<db_mysql_Schema,grt::ListRef<db_mysql_StructuredDatatype> >(getter,setter));
    }
    {
      void (db_mysql_Schema::*setter)(const grt::ListRef<db_mysql_Synonym> &)= 0;
      grt::ListRef<db_mysql_Synonym> (db_mysql_Schema::*getter)() const= 0;
      meta->bind_member("synonyms", new grt::MetaClass::Property<db_mysql_Schema,grt::ListRef<db_mysql_Synonym> >(getter,setter));
    }
    {
      void (db_mysql_Schema::*setter)(const grt::ListRef<db_mysql_Table> &)= 0;
      grt::ListRef<db_mysql_Table> (db_mysql_Schema::*getter)() const= 0;
      meta->bind_member("tables", new grt::MetaClass::Property<db_mysql_Schema,grt::ListRef<db_mysql_Table> >(getter,setter));
    }
    {
      void (db_mysql_Schema::*setter)(const grt::ListRef<db_mysql_View> &)= 0;
      grt::ListRef<db_mysql_View> (db_mysql_Schema::*getter)() const= 0;
      meta->bind_member("views", new grt::MetaClass::Property<db_mysql_Schema,grt::ListRef<db_mysql_View> >(getter,setter));
    }
  }
};


<<<<<<< HEAD
class  db_mysql_Tablespace : public db_Tablespace
{
  typedef db_Tablespace super;
public:
  db_mysql_Tablespace(grt::GRT *grt, grt::MetaClass *meta=0)
  : db_Tablespace(grt, meta ? meta : grt->get_metaclass(static_class_name())),
     _engine(""),
     _nodeGroupId(0),
     _wait(0)

  {
  }

  static std::string static_class_name() { return "db.mysql.Tablespace"; }

  /** Getter for attribute engine
   
    NDB and InnoDB are supported
   \par In Python:
value = obj.engine
   */
  grt::StringRef engine() const { return _engine; }
  /** Setter for attribute engine
   
    NDB and InnoDB are supported
    \par In Python:
obj.engine = value
   */
  virtual void engine(const grt::StringRef &value)
  {
    grt::ValueRef ovalue(_engine);
   _engine= value;
    member_changed("engine", ovalue, value);
  }

  /** Getter for attribute nodeGroupId
   
    the same id as used for a logfile group
   \par In Python:
value = obj.nodeGroupId
   */
  grt::IntegerRef nodeGroupId() const { return _nodeGroupId; }
  /** Setter for attribute nodeGroupId
   
    the same id as used for a logfile group
    \par In Python:
obj.nodeGroupId = value
   */
  virtual void nodeGroupId(const grt::IntegerRef &value)
  {
    grt::ValueRef ovalue(_nodeGroupId);
   _nodeGroupId= value;
    member_changed("nodeGroupId", ovalue, value);
  }

  /** Getter for attribute wait
   
    no documentation yet
   \par In Python:
value = obj.wait
   */
  grt::IntegerRef wait() const { return _wait; }
  /** Setter for attribute wait
   
    no documentation yet
    \par In Python:
obj.wait = value
   */
  virtual void wait(const grt::IntegerRef &value)
  {
    grt::ValueRef ovalue(_wait);
   _wait= value;
    member_changed("wait", ovalue, value);
  }

protected:

  grt::StringRef _engine;
  grt::IntegerRef _nodeGroupId;
  grt::IntegerRef _wait;
private: // wrapper methods for use by grt
  static grt::ObjectRef create(grt::GRT *grt)
  {
    return grt::ObjectRef(new db_mysql_Tablespace(grt));
  }


public:
  static void grt_register(grt::GRT *grt)
  {
    grt::MetaClass *meta= grt->get_metaclass(static_class_name());
    if (!meta) throw std::runtime_error("error initializing grt object class, metaclass not found");
    meta->bind_allocator(&db_mysql_Tablespace::create);
    {
      void (db_mysql_Tablespace::*setter)(const grt::StringRef &)= &db_mysql_Tablespace::engine;
      grt::StringRef (db_mysql_Tablespace::*getter)() const= &db_mysql_Tablespace::engine;
      meta->bind_member("engine", new grt::MetaClass::Property<db_mysql_Tablespace,grt::StringRef >(getter,setter));
    }
    {
      void (db_mysql_Tablespace::*setter)(const grt::IntegerRef &)= &db_mysql_Tablespace::nodeGroupId;
      grt::IntegerRef (db_mysql_Tablespace::*getter)() const= &db_mysql_Tablespace::nodeGroupId;
      meta->bind_member("nodeGroupId", new grt::MetaClass::Property<db_mysql_Tablespace,grt::IntegerRef >(getter,setter));
    }
    {
      void (db_mysql_Tablespace::*setter)(const grt::IntegerRef &)= &db_mysql_Tablespace::wait;
      grt::IntegerRef (db_mysql_Tablespace::*getter)() const= &db_mysql_Tablespace::wait;
      meta->bind_member("wait", new grt::MetaClass::Property<db_mysql_Tablespace,grt::IntegerRef >(getter,setter));
    }
  }
};


class  db_mysql_LogFileGroup : public db_LogFileGroup
{
  typedef db_LogFileGroup super;
public:
  db_mysql_LogFileGroup(grt::GRT *grt, grt::MetaClass *meta=0)
  : db_LogFileGroup(grt, meta ? meta : grt->get_metaclass(static_class_name())),
     _engine(""),
     _nodeGroupId(0),
     _wait(0)

  {
  }

  static std::string static_class_name() { return "db.mysql.LogFileGroup"; }

  /** Getter for attribute engine
   
    usually only NDB makes sense
   \par In Python:
value = obj.engine
   */
  grt::StringRef engine() const { return _engine; }
  /** Setter for attribute engine
   
    usually only NDB makes sense
    \par In Python:
obj.engine = value
   */
  virtual void engine(const grt::StringRef &value)
  {
    grt::ValueRef ovalue(_engine);
   _engine= value;
    member_changed("engine", ovalue, value);
  }

  /** Getter for attribute nodeGroupId
   
    a unique id for the group, used in a tablespace
   \par In Python:
value = obj.nodeGroupId
   */
  grt::IntegerRef nodeGroupId() const { return _nodeGroupId; }
  /** Setter for attribute nodeGroupId
   
    a unique id for the group, used in a tablespace
    \par In Python:
obj.nodeGroupId = value
   */
  virtual void nodeGroupId(const grt::IntegerRef &value)
  {
    grt::ValueRef ovalue(_nodeGroupId);
   _nodeGroupId= value;
    member_changed("nodeGroupId", ovalue, value);
  }

  /** Getter for attribute wait
   
    no documentation yet
   \par In Python:
value = obj.wait
   */
  grt::IntegerRef wait() const { return _wait; }
  /** Setter for attribute wait
   
    no documentation yet
    \par In Python:
obj.wait = value
   */
  virtual void wait(const grt::IntegerRef &value)
  {
    grt::ValueRef ovalue(_wait);
   _wait= value;
    member_changed("wait", ovalue, value);
  }

protected:

  grt::StringRef _engine;
  grt::IntegerRef _nodeGroupId;
  grt::IntegerRef _wait;
private: // wrapper methods for use by grt
  static grt::ObjectRef create(grt::GRT *grt)
  {
    return grt::ObjectRef(new db_mysql_LogFileGroup(grt));
  }


public:
  static void grt_register(grt::GRT *grt)
  {
    grt::MetaClass *meta= grt->get_metaclass(static_class_name());
    if (!meta) throw std::runtime_error("error initializing grt object class, metaclass not found");
    meta->bind_allocator(&db_mysql_LogFileGroup::create);
    {
      void (db_mysql_LogFileGroup::*setter)(const grt::StringRef &)= &db_mysql_LogFileGroup::engine;
      grt::StringRef (db_mysql_LogFileGroup::*getter)() const= &db_mysql_LogFileGroup::engine;
      meta->bind_member("engine", new grt::MetaClass::Property<db_mysql_LogFileGroup,grt::StringRef >(getter,setter));
    }
    {
      void (db_mysql_LogFileGroup::*setter)(const grt::IntegerRef &)= &db_mysql_LogFileGroup::nodeGroupId;
      grt::IntegerRef (db_mysql_LogFileGroup::*getter)() const= &db_mysql_LogFileGroup::nodeGroupId;
      meta->bind_member("nodeGroupId", new grt::MetaClass::Property<db_mysql_LogFileGroup,grt::IntegerRef >(getter,setter));
    }
    {
      void (db_mysql_LogFileGroup::*setter)(const grt::IntegerRef &)= &db_mysql_LogFileGroup::wait;
      grt::IntegerRef (db_mysql_LogFileGroup::*getter)() const= &db_mysql_LogFileGroup::wait;
      meta->bind_member("wait", new grt::MetaClass::Property<db_mysql_LogFileGroup,grt::IntegerRef >(getter,setter));
    }
  }
};


class  db_mysql_Event : public db_Event
{
  typedef db_Event super;
public:
  db_mysql_Event(grt::GRT *grt, grt::MetaClass *meta=0)
  : db_Event(grt, meta ? meta : grt->get_metaclass(static_class_name()))

  {
  }

  static std::string static_class_name() { return "db.mysql.Event"; }

protected:

private: // wrapper methods for use by grt
  static grt::ObjectRef create(grt::GRT *grt)
  {
    return grt::ObjectRef(new db_mysql_Event(grt));
  }


public:
  static void grt_register(grt::GRT *grt)
  {
    grt::MetaClass *meta= grt->get_metaclass(static_class_name());
    if (!meta) throw std::runtime_error("error initializing grt object class, metaclass not found");
    meta->bind_allocator(&db_mysql_Event::create);
  }
};


class  db_mysql_Trigger : public db_Trigger
{
  typedef db_Trigger super;
public:
  db_mysql_Trigger(grt::GRT *grt, grt::MetaClass *meta=0)
  : db_Trigger(grt, meta ? meta : grt->get_metaclass(static_class_name()))

  {
  }

  static std::string static_class_name() { return "db.mysql.Trigger"; }

protected:

private: // wrapper methods for use by grt
  static grt::ObjectRef create(grt::GRT *grt)
  {
    return grt::ObjectRef(new db_mysql_Trigger(grt));
  }


public:
  static void grt_register(grt::GRT *grt)
  {
    grt::MetaClass *meta= grt->get_metaclass(static_class_name());
    if (!meta) throw std::runtime_error("error initializing grt object class, metaclass not found");
    meta->bind_allocator(&db_mysql_Trigger::create);
  }
};


class  db_mysql_Routine : public db_Routine
=======
class  db_mysql_Catalog : public db_Catalog
>>>>>>> 4453f9c4
{
  typedef db_Catalog super;
public:
  db_mysql_Catalog(grt::GRT *grt, grt::MetaClass *meta=0)
  : db_Catalog(grt, meta ? meta : grt->get_metaclass(static_class_name()))

  {
    _logFileGroups.content().__retype(grt::ObjectType, "db.mysql.LogFileGroup");
    _schemata.content().__retype(grt::ObjectType, "db.mysql.Schema");
    _serverLinks.content().__retype(grt::ObjectType, "db.mysql.ServerLink");
    _tablespaces.content().__retype(grt::ObjectType, "db.mysql.Tablespace");
  }

  static std::string static_class_name() { return "db.mysql.Catalog"; }

  // logFileGroups is owned by db_mysql_Catalog
  /** Getter for attribute logFileGroups (read-only)
   
    
   \par In Python:
value = obj.logFileGroups
   */
  grt::ListRef<db_mysql_LogFileGroup> logFileGroups() const { return grt::ListRef<db_mysql_LogFileGroup>::cast_from(_logFileGroups); }
private: // the next attribute is read-only
public:

  // schemata is owned by db_mysql_Catalog
  /** Getter for attribute schemata (read-only)
   
    
   \par In Python:
value = obj.schemata
   */
  grt::ListRef<db_mysql_Schema> schemata() const { return grt::ListRef<db_mysql_Schema>::cast_from(_schemata); }
private: // the next attribute is read-only
public:

  // serverLinks is owned by db_mysql_Catalog
  /** Getter for attribute serverLinks (read-only)
   
    
   \par In Python:
value = obj.serverLinks
   */
  grt::ListRef<db_mysql_ServerLink> serverLinks() const { return grt::ListRef<db_mysql_ServerLink>::cast_from(_serverLinks); }
private: // the next attribute is read-only
public:

  // tablespaces is owned by db_mysql_Catalog
  /** Getter for attribute tablespaces (read-only)
   
    
   \par In Python:
value = obj.tablespaces
   */
  grt::ListRef<db_mysql_Tablespace> tablespaces() const { return grt::ListRef<db_mysql_Tablespace>::cast_from(_tablespaces); }
private: // the next attribute is read-only
public:

protected:

private: // wrapper methods for use by grt
  static grt::ObjectRef create(grt::GRT *grt)
  {
    return grt::ObjectRef(new db_mysql_Catalog(grt));
  }


public:
  static void grt_register(grt::GRT *grt)
  {
    grt::MetaClass *meta= grt->get_metaclass(static_class_name());
    if (!meta) throw std::runtime_error("error initializing grt object class, metaclass not found");
    meta->bind_allocator(&db_mysql_Catalog::create);
    {
      void (db_mysql_Catalog::*setter)(const grt::ListRef<db_mysql_LogFileGroup> &)= 0;
      grt::ListRef<db_mysql_LogFileGroup> (db_mysql_Catalog::*getter)() const= 0;
      meta->bind_member("logFileGroups", new grt::MetaClass::Property<db_mysql_Catalog,grt::ListRef<db_mysql_LogFileGroup> >(getter,setter));
    }
    {
      void (db_mysql_Catalog::*setter)(const grt::ListRef<db_mysql_Schema> &)= 0;
      grt::ListRef<db_mysql_Schema> (db_mysql_Catalog::*getter)() const= 0;
      meta->bind_member("schemata", new grt::MetaClass::Property<db_mysql_Catalog,grt::ListRef<db_mysql_Schema> >(getter,setter));
    }
    {
      void (db_mysql_Catalog::*setter)(const grt::ListRef<db_mysql_ServerLink> &)= 0;
      grt::ListRef<db_mysql_ServerLink> (db_mysql_Catalog::*getter)() const= 0;
      meta->bind_member("serverLinks", new grt::MetaClass::Property<db_mysql_Catalog,grt::ListRef<db_mysql_ServerLink> >(getter,setter));
    }
    {
      void (db_mysql_Catalog::*setter)(const grt::ListRef<db_mysql_Tablespace> &)= 0;
      grt::ListRef<db_mysql_Tablespace> (db_mysql_Catalog::*getter)() const= 0;
      meta->bind_member("tablespaces", new grt::MetaClass::Property<db_mysql_Catalog,grt::ListRef<db_mysql_Tablespace> >(getter,setter));
    }
  }
};




inline void register_structs_db_mysql_xml()
{
  grt::internal::ClassRegistry::register_class<db_mysql_StorageEngine>();
  grt::internal::ClassRegistry::register_class<db_mysql_StorageEngineOption>();
  grt::internal::ClassRegistry::register_class<db_mysql_Sequence>();
  grt::internal::ClassRegistry::register_class<db_mysql_Synonym>();
  grt::internal::ClassRegistry::register_class<db_mysql_RoutineParam>();
  grt::internal::ClassRegistry::register_class<db_mysql_Routine>();
  grt::internal::ClassRegistry::register_class<db_mysql_RoutineGroup>();
  grt::internal::ClassRegistry::register_class<db_mysql_View>();
  grt::internal::ClassRegistry::register_class<db_mysql_Event>();
  grt::internal::ClassRegistry::register_class<db_mysql_Trigger>();
  grt::internal::ClassRegistry::register_class<db_mysql_ForeignKey>();
  grt::internal::ClassRegistry::register_class<db_mysql_IndexColumn>();
<<<<<<< HEAD
  grt::internal::ClassRegistry::register_class<db_mysql_SimpleDatatype>();
  grt::internal::ClassRegistry::register_class<db_mysql_Column>();
  grt::internal::ClassRegistry::register_class<db_mysql_Catalog>();
  grt::internal::ClassRegistry::register_class<db_mysql_Sequence>();
  grt::internal::ClassRegistry::register_class<db_mysql_Synonym>();
  grt::internal::ClassRegistry::register_class<db_mysql_RoutineGroup>();
  grt::internal::ClassRegistry::register_class<db_mysql_Index>();
  grt::internal::ClassRegistry::register_class<db_mysql_StructuredDatatype>();
=======
  grt::internal::ClassRegistry::register_class<db_mysql_Index>();
  grt::internal::ClassRegistry::register_class<db_mysql_StructuredDatatype>();
  grt::internal::ClassRegistry::register_class<db_mysql_SimpleDatatype>();
  grt::internal::ClassRegistry::register_class<db_mysql_Column>();
>>>>>>> 4453f9c4
  grt::internal::ClassRegistry::register_class<db_mysql_Table>();
  grt::internal::ClassRegistry::register_class<db_mysql_PartitionDefinition>();
  grt::internal::ClassRegistry::register_class<db_mysql_ServerLink>();
  grt::internal::ClassRegistry::register_class<db_mysql_Tablespace>();
  grt::internal::ClassRegistry::register_class<db_mysql_LogFileGroup>();
  grt::internal::ClassRegistry::register_class<db_mysql_Schema>();
<<<<<<< HEAD
  grt::internal::ClassRegistry::register_class<db_mysql_Tablespace>();
  grt::internal::ClassRegistry::register_class<db_mysql_LogFileGroup>();
  grt::internal::ClassRegistry::register_class<db_mysql_Event>();
  grt::internal::ClassRegistry::register_class<db_mysql_Trigger>();
  grt::internal::ClassRegistry::register_class<db_mysql_Routine>();
  grt::internal::ClassRegistry::register_class<db_mysql_View>();
=======
  grt::internal::ClassRegistry::register_class<db_mysql_Catalog>();
>>>>>>> 4453f9c4
}

#ifdef AUTO_REGISTER_GRT_CLASSES
static struct _autoreg__structs_db_mysql_xml { _autoreg__structs_db_mysql_xml() { register_structs_db_mysql_xml(); } } __autoreg__structs_db_mysql_xml;
#endif
<|MERGE_RESOLUTION|>--- conflicted
+++ resolved
@@ -41,32 +41,14 @@
 typedef grt::Ref<db_mysql_ForeignKey> db_mysql_ForeignKeyRef;
 class db_mysql_IndexColumn;
 typedef grt::Ref<db_mysql_IndexColumn> db_mysql_IndexColumnRef;
-<<<<<<< HEAD
-=======
 class db_mysql_Index;
 typedef grt::Ref<db_mysql_Index> db_mysql_IndexRef;
 class db_mysql_StructuredDatatype;
 typedef grt::Ref<db_mysql_StructuredDatatype> db_mysql_StructuredDatatypeRef;
->>>>>>> 4453f9c4
 class db_mysql_SimpleDatatype;
 typedef grt::Ref<db_mysql_SimpleDatatype> db_mysql_SimpleDatatypeRef;
 class db_mysql_Column;
 typedef grt::Ref<db_mysql_Column> db_mysql_ColumnRef;
-<<<<<<< HEAD
-class db_mysql_Catalog;
-typedef grt::Ref<db_mysql_Catalog> db_mysql_CatalogRef;
-class db_mysql_Sequence;
-typedef grt::Ref<db_mysql_Sequence> db_mysql_SequenceRef;
-class db_mysql_Synonym;
-typedef grt::Ref<db_mysql_Synonym> db_mysql_SynonymRef;
-class db_mysql_RoutineGroup;
-typedef grt::Ref<db_mysql_RoutineGroup> db_mysql_RoutineGroupRef;
-class db_mysql_Index;
-typedef grt::Ref<db_mysql_Index> db_mysql_IndexRef;
-class db_mysql_StructuredDatatype;
-typedef grt::Ref<db_mysql_StructuredDatatype> db_mysql_StructuredDatatypeRef;
-=======
->>>>>>> 4453f9c4
 class db_mysql_Table;
 typedef grt::Ref<db_mysql_Table> db_mysql_TableRef;
 class db_mysql_PartitionDefinition;
@@ -79,23 +61,8 @@
 typedef grt::Ref<db_mysql_LogFileGroup> db_mysql_LogFileGroupRef;
 class db_mysql_Schema;
 typedef grt::Ref<db_mysql_Schema> db_mysql_SchemaRef;
-<<<<<<< HEAD
-class db_mysql_Tablespace;
-typedef grt::Ref<db_mysql_Tablespace> db_mysql_TablespaceRef;
-class db_mysql_LogFileGroup;
-typedef grt::Ref<db_mysql_LogFileGroup> db_mysql_LogFileGroupRef;
-class db_mysql_Event;
-typedef grt::Ref<db_mysql_Event> db_mysql_EventRef;
-class db_mysql_Trigger;
-typedef grt::Ref<db_mysql_Trigger> db_mysql_TriggerRef;
-class db_mysql_Routine;
-typedef grt::Ref<db_mysql_Routine> db_mysql_RoutineRef;
-class db_mysql_View;
-typedef grt::Ref<db_mysql_View> db_mysql_ViewRef;
-=======
 class db_mysql_Catalog;
 typedef grt::Ref<db_mysql_Catalog> db_mysql_CatalogRef;
->>>>>>> 4453f9c4
 
 
 namespace mforms { 
@@ -510,26 +477,11 @@
 {
   typedef db_Routine super;
 public:
-<<<<<<< HEAD
-  db_mysql_PartitionDefinition(grt::GRT *grt, grt::MetaClass *meta=0)
-  : GrtObject(grt, meta ? meta : grt->get_metaclass(static_class_name())),
-     _comment(""),
-     _dataDirectory(""),
-     _engine(""),
-     _indexDirectory(""),
-     _maxRows(""),
-     _minRows(""),
-     _nodeGroupId(0),
-    _subpartitionDefinitions(grt, this, false),
-     _tableSpace(""),
-     _value("")
-=======
   db_mysql_Routine(grt::GRT *grt, grt::MetaClass *meta=0)
   : db_Routine(grt, meta ? meta : grt->get_metaclass(static_class_name())),
     _params(grt, this, false),
      _returnDatatype(""),
      _security("")
->>>>>>> 4453f9c4
 
   {
   }
@@ -554,31 +506,7 @@
   }
 public:
 
-<<<<<<< HEAD
-  /** Getter for attribute engine
-   
-    
-   \par In Python:
-value = obj.engine
-   */
-  grt::StringRef engine() const { return _engine; }
-  /** Setter for attribute engine
-   
-    
-    \par In Python:
-obj.engine = value
-   */
-  virtual void engine(const grt::StringRef &value)
-  {
-    grt::ValueRef ovalue(_engine);
-   _engine= value;
-    member_changed("engine", ovalue, value);
-  }
-
-  /** Getter for attribute indexDirectory
-=======
   /** Getter for attribute returnDatatype
->>>>>>> 4453f9c4
    
     
    \par In Python:
@@ -629,80 +557,8 @@
     return grt::ObjectRef(new db_mysql_Routine(grt));
   }
 
-<<<<<<< HEAD
-  /** Getter for attribute nodeGroupId
-   
-    
-   \par In Python:
-value = obj.nodeGroupId
-   */
-  grt::IntegerRef nodeGroupId() const { return _nodeGroupId; }
-  /** Setter for attribute nodeGroupId
-   
-    
-    \par In Python:
-obj.nodeGroupId = value
-   */
-  virtual void nodeGroupId(const grt::IntegerRef &value)
-  {
-    grt::ValueRef ovalue(_nodeGroupId);
-   _nodeGroupId= value;
-    member_changed("nodeGroupId", ovalue, value);
-  }
-
-  // subpartitionDefinitions is owned by db_mysql_PartitionDefinition
-  /** Getter for attribute subpartitionDefinitions (read-only)
-   
-    
-   \par In Python:
-value = obj.subpartitionDefinitions
-   */
-  grt::ListRef<db_mysql_PartitionDefinition> subpartitionDefinitions() const { return _subpartitionDefinitions; }
-private: // the next attribute is read-only
-  virtual void subpartitionDefinitions(const grt::ListRef<db_mysql_PartitionDefinition> &value)
-  {
-    grt::ValueRef ovalue(_subpartitionDefinitions);
-=======
->>>>>>> 4453f9c4
-
-public:
-<<<<<<< HEAD
-
-  /** Getter for attribute tableSpace
-   
-    
-   \par In Python:
-value = obj.tableSpace
-   */
-  grt::StringRef tableSpace() const { return _tableSpace; }
-  /** Setter for attribute tableSpace
-   
-    
-    \par In Python:
-obj.tableSpace = value
-   */
-  virtual void tableSpace(const grt::StringRef &value)
-  {
-    grt::ValueRef ovalue(_tableSpace);
-   _tableSpace= value;
-    member_changed("tableSpace", ovalue, value);
-  }
-
-  /** Getter for attribute value
-   
-    
-   \par In Python:
-value = obj.value
-   */
-  grt::StringRef value() const { return _value; }
-  /** Setter for attribute value
-   
-    
-    \par In Python:
-obj.value = value
-   */
-  virtual void value(const grt::StringRef &value)
-=======
+
+public:
   static void grt_register(grt::GRT *grt)
   {
     grt::MetaClass *meta= grt->get_metaclass(static_class_name());
@@ -734,7 +590,6 @@
   db_mysql_RoutineGroup(grt::GRT *grt, grt::MetaClass *meta=0)
   : db_RoutineGroup(grt, meta ? meta : grt->get_metaclass(static_class_name()))
 
->>>>>>> 4453f9c4
   {
   }
 
@@ -742,19 +597,6 @@
 
 protected:
 
-<<<<<<< HEAD
-  grt::StringRef _comment;
-  grt::StringRef _dataDirectory;
-  grt::StringRef _engine;
-  grt::StringRef _indexDirectory;
-  grt::StringRef _maxRows;
-  grt::StringRef _minRows;
-  grt::IntegerRef _nodeGroupId;
-  grt::ListRef<db_mysql_PartitionDefinition> _subpartitionDefinitions;// owned
-  grt::StringRef _tableSpace;
-  grt::StringRef _value;
-=======
->>>>>>> 4453f9c4
 private: // wrapper methods for use by grt
   static grt::ObjectRef create(grt::GRT *grt)
   {
@@ -767,59 +609,6 @@
   {
     grt::MetaClass *meta= grt->get_metaclass(static_class_name());
     if (!meta) throw std::runtime_error("error initializing grt object class, metaclass not found");
-<<<<<<< HEAD
-    meta->bind_allocator(&db_mysql_PartitionDefinition::create);
-    {
-      void (db_mysql_PartitionDefinition::*setter)(const grt::StringRef &)= &db_mysql_PartitionDefinition::comment;
-      grt::StringRef (db_mysql_PartitionDefinition::*getter)() const= &db_mysql_PartitionDefinition::comment;
-      meta->bind_member("comment", new grt::MetaClass::Property<db_mysql_PartitionDefinition,grt::StringRef >(getter,setter));
-    }
-    {
-      void (db_mysql_PartitionDefinition::*setter)(const grt::StringRef &)= &db_mysql_PartitionDefinition::dataDirectory;
-      grt::StringRef (db_mysql_PartitionDefinition::*getter)() const= &db_mysql_PartitionDefinition::dataDirectory;
-      meta->bind_member("dataDirectory", new grt::MetaClass::Property<db_mysql_PartitionDefinition,grt::StringRef >(getter,setter));
-    }
-    {
-      void (db_mysql_PartitionDefinition::*setter)(const grt::StringRef &)= &db_mysql_PartitionDefinition::engine;
-      grt::StringRef (db_mysql_PartitionDefinition::*getter)() const= &db_mysql_PartitionDefinition::engine;
-      meta->bind_member("engine", new grt::MetaClass::Property<db_mysql_PartitionDefinition,grt::StringRef >(getter,setter));
-    }
-    {
-      void (db_mysql_PartitionDefinition::*setter)(const grt::StringRef &)= &db_mysql_PartitionDefinition::indexDirectory;
-      grt::StringRef (db_mysql_PartitionDefinition::*getter)() const= &db_mysql_PartitionDefinition::indexDirectory;
-      meta->bind_member("indexDirectory", new grt::MetaClass::Property<db_mysql_PartitionDefinition,grt::StringRef >(getter,setter));
-    }
-    {
-      void (db_mysql_PartitionDefinition::*setter)(const grt::StringRef &)= &db_mysql_PartitionDefinition::maxRows;
-      grt::StringRef (db_mysql_PartitionDefinition::*getter)() const= &db_mysql_PartitionDefinition::maxRows;
-      meta->bind_member("maxRows", new grt::MetaClass::Property<db_mysql_PartitionDefinition,grt::StringRef >(getter,setter));
-    }
-    {
-      void (db_mysql_PartitionDefinition::*setter)(const grt::StringRef &)= &db_mysql_PartitionDefinition::minRows;
-      grt::StringRef (db_mysql_PartitionDefinition::*getter)() const= &db_mysql_PartitionDefinition::minRows;
-      meta->bind_member("minRows", new grt::MetaClass::Property<db_mysql_PartitionDefinition,grt::StringRef >(getter,setter));
-    }
-    {
-      void (db_mysql_PartitionDefinition::*setter)(const grt::IntegerRef &)= &db_mysql_PartitionDefinition::nodeGroupId;
-      grt::IntegerRef (db_mysql_PartitionDefinition::*getter)() const= &db_mysql_PartitionDefinition::nodeGroupId;
-      meta->bind_member("nodeGroupId", new grt::MetaClass::Property<db_mysql_PartitionDefinition,grt::IntegerRef >(getter,setter));
-    }
-    {
-      void (db_mysql_PartitionDefinition::*setter)(const grt::ListRef<db_mysql_PartitionDefinition> &)= &db_mysql_PartitionDefinition::subpartitionDefinitions;
-      grt::ListRef<db_mysql_PartitionDefinition> (db_mysql_PartitionDefinition::*getter)() const= &db_mysql_PartitionDefinition::subpartitionDefinitions;
-      meta->bind_member("subpartitionDefinitions", new grt::MetaClass::Property<db_mysql_PartitionDefinition,grt::ListRef<db_mysql_PartitionDefinition> >(getter,setter));
-    }
-    {
-      void (db_mysql_PartitionDefinition::*setter)(const grt::StringRef &)= &db_mysql_PartitionDefinition::tableSpace;
-      grt::StringRef (db_mysql_PartitionDefinition::*getter)() const= &db_mysql_PartitionDefinition::tableSpace;
-      meta->bind_member("tableSpace", new grt::MetaClass::Property<db_mysql_PartitionDefinition,grt::StringRef >(getter,setter));
-    }
-    {
-      void (db_mysql_PartitionDefinition::*setter)(const grt::StringRef &)= &db_mysql_PartitionDefinition::value;
-      grt::StringRef (db_mysql_PartitionDefinition::*getter)() const= &db_mysql_PartitionDefinition::value;
-      meta->bind_member("value", new grt::MetaClass::Property<db_mysql_PartitionDefinition,grt::StringRef >(getter,setter));
-    }
-=======
     meta->bind_allocator(&db_mysql_RoutineGroup::create);
   }
 };
@@ -914,7 +703,6 @@
     grt::MetaClass *meta= grt->get_metaclass(static_class_name());
     if (!meta) throw std::runtime_error("error initializing grt object class, metaclass not found");
     meta->bind_allocator(&db_mysql_Trigger::create);
->>>>>>> 4453f9c4
   }
 };
 
@@ -1001,8 +789,6 @@
 };
 
 
-<<<<<<< HEAD
-=======
 class  db_mysql_Index : public db_Index
 {
   typedef db_Index super;
@@ -1217,7 +1003,6 @@
 };
 
 
->>>>>>> 4453f9c4
 class  db_mysql_SimpleDatatype : public db_SimpleDatatype
 {
   typedef db_SimpleDatatype super;
@@ -1361,14 +1146,6 @@
 };
 
 
-<<<<<<< HEAD
-class  db_mysql_Catalog : public db_Catalog
-{
-  typedef db_Catalog super;
-public:
-  db_mysql_Catalog(grt::GRT *grt, grt::MetaClass *meta=0)
-  : db_Catalog(grt, meta ? meta : grt->get_metaclass(static_class_name()))
-=======
 class  db_mysql_Table : public db_Table
 {
   typedef db_Table super;
@@ -1511,7 +1288,6 @@
    _connectionString= value;
     member_changed("connectionString", ovalue, value);
   }
->>>>>>> 4453f9c4
 
   /** Getter for attribute defaultCharacterSetName
    
@@ -1813,292 +1589,7 @@
     member_changed("partitionKeyAlgorithm", ovalue, value);
   }
 
-<<<<<<< HEAD
-private: // wrapper methods for use by grt
-  static grt::ObjectRef create(grt::GRT *grt)
-  {
-    return grt::ObjectRef(new db_mysql_RoutineGroup(grt));
-  }
-
-
-public:
-  static void grt_register(grt::GRT *grt)
-  {
-    grt::MetaClass *meta= grt->get_metaclass(static_class_name());
-    if (!meta) throw std::runtime_error("error initializing grt object class, metaclass not found");
-    meta->bind_allocator(&db_mysql_RoutineGroup::create);
-  }
-};
-
-
-class  db_mysql_Index : public db_Index
-{
-  typedef db_Index super;
-public:
-  db_mysql_Index(grt::GRT *grt, grt::MetaClass *meta=0)
-  : db_Index(grt, meta ? meta : grt->get_metaclass(static_class_name())),
-     _algorithm(""),
-     _indexKind(""),
-     _keyBlockSize(0),
-     _lockOption(""),
-     _withParser("")
-
-  {
-    _columns.content().__retype(grt::ObjectType, "db.mysql.IndexColumn");
-  }
-
-  static std::string static_class_name() { return "db.mysql.Index"; }
-
-  /** Getter for attribute algorithm
-   
-    one of DEFAULT, INPLACE and COPY
-   \par In Python:
-value = obj.algorithm
-   */
-  grt::StringRef algorithm() const { return _algorithm; }
-  /** Setter for attribute algorithm
-   
-    one of DEFAULT, INPLACE and COPY
-    \par In Python:
-obj.algorithm = value
-   */
-  virtual void algorithm(const grt::StringRef &value)
-  {
-    grt::ValueRef ovalue(_algorithm);
-   _algorithm= value;
-    member_changed("algorithm", ovalue, value);
-  }
-
-  // columns is owned by db_mysql_Index
-  /** Getter for attribute columns (read-only)
-   
-    
-   \par In Python:
-value = obj.columns
-   */
-  grt::ListRef<db_mysql_IndexColumn> columns() const { return grt::ListRef<db_mysql_IndexColumn>::cast_from(_columns); }
-private: // the next attribute is read-only
-public:
-
-  /** Getter for attribute indexKind
-   
-    one of BTREE, RTREE and HASH
-   \par In Python:
-value = obj.indexKind
-   */
-  grt::StringRef indexKind() const { return _indexKind; }
-  /** Setter for attribute indexKind
-   
-    one of BTREE, RTREE and HASH
-    \par In Python:
-obj.indexKind = value
-   */
-  virtual void indexKind(const grt::StringRef &value)
-  {
-    grt::ValueRef ovalue(_indexKind);
-   _indexKind= value;
-    member_changed("indexKind", ovalue, value);
-  }
-
-  /** Getter for attribute keyBlockSize
-   
-    
-   \par In Python:
-value = obj.keyBlockSize
-   */
-  grt::IntegerRef keyBlockSize() const { return _keyBlockSize; }
-  /** Setter for attribute keyBlockSize
-   
-    
-    \par In Python:
-obj.keyBlockSize = value
-   */
-  virtual void keyBlockSize(const grt::IntegerRef &value)
-  {
-    grt::ValueRef ovalue(_keyBlockSize);
-   _keyBlockSize= value;
-    member_changed("keyBlockSize", ovalue, value);
-  }
-
-  /** Getter for attribute lockOption
-   
-    one of DEFAULT, NONE, SHARED and EXCLUSIVE
-   \par In Python:
-value = obj.lockOption
-   */
-  grt::StringRef lockOption() const { return _lockOption; }
-  /** Setter for attribute lockOption
-   
-    one of DEFAULT, NONE, SHARED and EXCLUSIVE
-    \par In Python:
-obj.lockOption = value
-   */
-  virtual void lockOption(const grt::StringRef &value)
-  {
-    grt::ValueRef ovalue(_lockOption);
-   _lockOption= value;
-    member_changed("lockOption", ovalue, value);
-  }
-
-  /** Getter for attribute withParser
-   
-    
-   \par In Python:
-value = obj.withParser
-   */
-  grt::StringRef withParser() const { return _withParser; }
-  /** Setter for attribute withParser
-   
-    
-    \par In Python:
-obj.withParser = value
-   */
-  virtual void withParser(const grt::StringRef &value)
-  {
-    grt::ValueRef ovalue(_withParser);
-   _withParser= value;
-    member_changed("withParser", ovalue, value);
-  }
-
-protected:
-
-  grt::StringRef _algorithm;
-  grt::StringRef _indexKind;
-  grt::IntegerRef _keyBlockSize;
-  grt::StringRef _lockOption;
-  grt::StringRef _withParser;
-private: // wrapper methods for use by grt
-  static grt::ObjectRef create(grt::GRT *grt)
-  {
-    return grt::ObjectRef(new db_mysql_Index(grt));
-  }
-
-
-public:
-  static void grt_register(grt::GRT *grt)
-  {
-    grt::MetaClass *meta= grt->get_metaclass(static_class_name());
-    if (!meta) throw std::runtime_error("error initializing grt object class, metaclass not found");
-    meta->bind_allocator(&db_mysql_Index::create);
-    {
-      void (db_mysql_Index::*setter)(const grt::StringRef &)= &db_mysql_Index::algorithm;
-      grt::StringRef (db_mysql_Index::*getter)() const= &db_mysql_Index::algorithm;
-      meta->bind_member("algorithm", new grt::MetaClass::Property<db_mysql_Index,grt::StringRef >(getter,setter));
-    }
-    {
-      void (db_mysql_Index::*setter)(const grt::ListRef<db_mysql_IndexColumn> &)= 0;
-      grt::ListRef<db_mysql_IndexColumn> (db_mysql_Index::*getter)() const= 0;
-      meta->bind_member("columns", new grt::MetaClass::Property<db_mysql_Index,grt::ListRef<db_mysql_IndexColumn> >(getter,setter));
-    }
-    {
-      void (db_mysql_Index::*setter)(const grt::StringRef &)= &db_mysql_Index::indexKind;
-      grt::StringRef (db_mysql_Index::*getter)() const= &db_mysql_Index::indexKind;
-      meta->bind_member("indexKind", new grt::MetaClass::Property<db_mysql_Index,grt::StringRef >(getter,setter));
-    }
-    {
-      void (db_mysql_Index::*setter)(const grt::IntegerRef &)= &db_mysql_Index::keyBlockSize;
-      grt::IntegerRef (db_mysql_Index::*getter)() const= &db_mysql_Index::keyBlockSize;
-      meta->bind_member("keyBlockSize", new grt::MetaClass::Property<db_mysql_Index,grt::IntegerRef >(getter,setter));
-    }
-    {
-      void (db_mysql_Index::*setter)(const grt::StringRef &)= &db_mysql_Index::lockOption;
-      grt::StringRef (db_mysql_Index::*getter)() const= &db_mysql_Index::lockOption;
-      meta->bind_member("lockOption", new grt::MetaClass::Property<db_mysql_Index,grt::StringRef >(getter,setter));
-    }
-    {
-      void (db_mysql_Index::*setter)(const grt::StringRef &)= &db_mysql_Index::withParser;
-      grt::StringRef (db_mysql_Index::*getter)() const= &db_mysql_Index::withParser;
-      meta->bind_member("withParser", new grt::MetaClass::Property<db_mysql_Index,grt::StringRef >(getter,setter));
-    }
-  }
-};
-
-
-class  db_mysql_StructuredDatatype : public db_StructuredDatatype
-{
-  typedef db_StructuredDatatype super;
-public:
-  db_mysql_StructuredDatatype(grt::GRT *grt, grt::MetaClass *meta=0)
-  : db_StructuredDatatype(grt, meta ? meta : grt->get_metaclass(static_class_name()))
-
-  {
-  }
-
-  static std::string static_class_name() { return "db.mysql.StructuredDatatype"; }
-
-protected:
-
-private: // wrapper methods for use by grt
-  static grt::ObjectRef create(grt::GRT *grt)
-  {
-    return grt::ObjectRef(new db_mysql_StructuredDatatype(grt));
-  }
-
-
-public:
-  static void grt_register(grt::GRT *grt)
-  {
-    grt::MetaClass *meta= grt->get_metaclass(static_class_name());
-    if (!meta) throw std::runtime_error("error initializing grt object class, metaclass not found");
-    meta->bind_allocator(&db_mysql_StructuredDatatype::create);
-  }
-};
-
-
-class  db_mysql_Table : public db_Table
-{
-  typedef db_Table super;
-public:
-  db_mysql_Table(grt::GRT *grt, grt::MetaClass *meta=0)
-  : db_Table(grt, meta ? meta : grt->get_metaclass(static_class_name())),
-     _avgRowLength(""),
-     _checksum(0),
-     _connectionString(""),
-     _defaultCharacterSetName(""),
-     _defaultCollationName(""),
-     _delayKeyWrite(0),
-     _keyBlockSize(""),
-     _maxRows(""),
-     _mergeInsert(""),
-     _mergeUnion(""),
-     _minRows(""),
-     _nextAutoInc(""),
-     _packKeys(""),
-     _partitionCount(0),
-    _partitionDefinitions(grt, this, false),
-     _partitionExpression(""),
-     _partitionKeyAlgorithm(0),
-     _partitionType(""),
-     _password(""),
-     _raidChunkSize(""),
-     _raidChunks(""),
-     _raidType(""),
-     _rowFormat(""),
-     _statsAutoRecalc(""),
-     _statsPersistent(""),
-     _statsSamplePages(0),
-     _subpartitionCount(0),
-     _subpartitionExpression(""),
-     _subpartitionKeyAlgorithm(0),
-     _subpartitionType(""),
-     _tableDataDir(""),
-     _tableEngine(""),
-     _tableIndexDir(""),
-     _tableSpace("")
-
-  {
-    _columns.content().__retype(grt::ObjectType, "db.mysql.Column");
-    _foreignKeys.content().__retype(grt::ObjectType, "db.mysql.ForeignKey");
-    _indices.content().__retype(grt::ObjectType, "db.mysql.Index");
-    _triggers.content().__retype(grt::ObjectType, "db.mysql.Trigger");
-  }
-
-  static std::string static_class_name() { return "db.mysql.Table"; }
-
-  /** Getter for attribute avgRowLength
-=======
   /** Getter for attribute partitionType
->>>>>>> 4453f9c4
    
     
    \par In Python:
@@ -2415,14 +1906,14 @@
 
   /** Getter for attribute tableIndexDir
    
-    DEFAULT, 0 or 1
+    
    \par In Python:
 value = obj.tableIndexDir
    */
   grt::StringRef tableIndexDir() const { return _tableIndexDir; }
   /** Setter for attribute tableIndexDir
    
-    DEFAULT, 0 or 1
+    
     \par In Python:
 obj.tableIndexDir = value
    */
@@ -2735,53 +2226,12 @@
      _tableSpace(""),
      _value("")
 
-<<<<<<< HEAD
-  /** Getter for attribute partitionExpression
-   
-    a generic expression or a column list
-   \par In Python:
-value = obj.partitionExpression
-   */
-  grt::StringRef partitionExpression() const { return _partitionExpression; }
-  /** Setter for attribute partitionExpression
-   
-    a generic expression or a column list
-    \par In Python:
-obj.partitionExpression = value
-   */
-  virtual void partitionExpression(const grt::StringRef &value)
-=======
->>>>>>> 4453f9c4
-  {
-  }
-
-<<<<<<< HEAD
-  /** Getter for attribute partitionKeyAlgorithm
-   
-    algorithm used for KEY partition type, can be 1 or 2
-   \par In Python:
-value = obj.partitionKeyAlgorithm
-   */
-  grt::IntegerRef partitionKeyAlgorithm() const { return _partitionKeyAlgorithm; }
-  /** Setter for attribute partitionKeyAlgorithm
-   
-    algorithm used for KEY partition type, can be 1 or 2
-    \par In Python:
-obj.partitionKeyAlgorithm = value
-   */
-  virtual void partitionKeyAlgorithm(const grt::IntegerRef &value)
-  {
-    grt::ValueRef ovalue(_partitionKeyAlgorithm);
-   _partitionKeyAlgorithm= value;
-    member_changed("partitionKeyAlgorithm", ovalue, value);
-  }
-
-  /** Getter for attribute partitionType
-=======
+  {
+  }
+
   static std::string static_class_name() { return "db.mysql.PartitionDefinition"; }
 
   /** Getter for attribute comment
->>>>>>> 4453f9c4
    
     
    \par In Python:
@@ -2921,72 +2371,8 @@
     member_changed("nodeGroupId", ovalue, value);
   }
 
-<<<<<<< HEAD
-  /** Getter for attribute statsAutoRecalc
-   
-    DEFAULT, 0 or 1
-   \par In Python:
-value = obj.statsAutoRecalc
-   */
-  grt::StringRef statsAutoRecalc() const { return _statsAutoRecalc; }
-  /** Setter for attribute statsAutoRecalc
-   
-    DEFAULT, 0 or 1
-    \par In Python:
-obj.statsAutoRecalc = value
-   */
-  virtual void statsAutoRecalc(const grt::StringRef &value)
-  {
-    grt::ValueRef ovalue(_statsAutoRecalc);
-   _statsAutoRecalc= value;
-    member_changed("statsAutoRecalc", ovalue, value);
-  }
-
-  /** Getter for attribute statsPersistent
-   
-    DEFAULT, 0 or 1
-   \par In Python:
-value = obj.statsPersistent
-   */
-  grt::StringRef statsPersistent() const { return _statsPersistent; }
-  /** Setter for attribute statsPersistent
-   
-    DEFAULT, 0 or 1
-    \par In Python:
-obj.statsPersistent = value
-   */
-  virtual void statsPersistent(const grt::StringRef &value)
-  {
-    grt::ValueRef ovalue(_statsPersistent);
-   _statsPersistent= value;
-    member_changed("statsPersistent", ovalue, value);
-  }
-
-  /** Getter for attribute statsSamplePages
-   
-    
-   \par In Python:
-value = obj.statsSamplePages
-   */
-  grt::IntegerRef statsSamplePages() const { return _statsSamplePages; }
-  /** Setter for attribute statsSamplePages
-   
-    
-    \par In Python:
-obj.statsSamplePages = value
-   */
-  virtual void statsSamplePages(const grt::IntegerRef &value)
-  {
-    grt::ValueRef ovalue(_statsSamplePages);
-   _statsSamplePages= value;
-    member_changed("statsSamplePages", ovalue, value);
-  }
-
-  /** Getter for attribute subpartitionCount
-=======
   // subpartitionDefinitions is owned by db_mysql_PartitionDefinition
   /** Getter for attribute subpartitionDefinitions (read-only)
->>>>>>> 4453f9c4
    
     
    \par In Python:
@@ -3023,31 +2409,7 @@
     member_changed("tableSpace", ovalue, value);
   }
 
-<<<<<<< HEAD
-  /** Getter for attribute subpartitionKeyAlgorithm
-   
-    algorithm used for KEY partition type, can be 1 or 2
-   \par In Python:
-value = obj.subpartitionKeyAlgorithm
-   */
-  grt::IntegerRef subpartitionKeyAlgorithm() const { return _subpartitionKeyAlgorithm; }
-  /** Setter for attribute subpartitionKeyAlgorithm
-   
-    algorithm used for KEY partition type, can be 1 or 2
-    \par In Python:
-obj.subpartitionKeyAlgorithm = value
-   */
-  virtual void subpartitionKeyAlgorithm(const grt::IntegerRef &value)
-  {
-    grt::ValueRef ovalue(_subpartitionKeyAlgorithm);
-   _subpartitionKeyAlgorithm= value;
-    member_changed("subpartitionKeyAlgorithm", ovalue, value);
-  }
-
-  /** Getter for attribute subpartitionType
-=======
   /** Getter for attribute value
->>>>>>> 4453f9c4
    
     
    \par In Python:
@@ -3252,82 +2614,11 @@
     member_changed("wait", ovalue, value);
   }
 
-<<<<<<< HEAD
-  /** Getter for attribute tableSpace
-   
-    
-   \par In Python:
-value = obj.tableSpace
-   */
-  grt::StringRef tableSpace() const { return _tableSpace; }
-  /** Setter for attribute tableSpace
-   
-    
-    \par In Python:
-obj.tableSpace = value
-   */
-  virtual void tableSpace(const grt::StringRef &value)
-  {
-    grt::ValueRef ovalue(_tableSpace);
-   _tableSpace= value;
-    member_changed("tableSpace", ovalue, value);
-  }
-
-  // triggers is owned by db_mysql_Table
-  /** Getter for attribute triggers (read-only)
-   
-    
-   \par In Python:
-value = obj.triggers
-   */
-  grt::ListRef<db_mysql_Trigger> triggers() const { return grt::ListRef<db_mysql_Trigger>::cast_from(_triggers); }
-private: // the next attribute is read-only
-public:
-
-protected:
-
-  grt::StringRef _avgRowLength;
-  grt::IntegerRef _checksum;
-  db_ServerLinkRef _connection;// owned
-  grt::StringRef _connectionString;
-  grt::StringRef _defaultCharacterSetName;
-  grt::StringRef _defaultCollationName;
-  grt::IntegerRef _delayKeyWrite;
-  grt::StringRef _keyBlockSize;
-  grt::StringRef _maxRows;
-  grt::StringRef _mergeInsert;
-  grt::StringRef _mergeUnion;
-  grt::StringRef _minRows;
-  grt::StringRef _nextAutoInc;
-  grt::StringRef _packKeys;
-  grt::IntegerRef _partitionCount;
-  grt::ListRef<db_mysql_PartitionDefinition> _partitionDefinitions;// owned
-  grt::StringRef _partitionExpression;
-  grt::IntegerRef _partitionKeyAlgorithm;
-  grt::StringRef _partitionType;
-  grt::StringRef _password;
-  grt::StringRef _raidChunkSize;
-  grt::StringRef _raidChunks;
-  grt::StringRef _raidType;
-  grt::StringRef _rowFormat;
-  grt::StringRef _statsAutoRecalc;
-  grt::StringRef _statsPersistent;
-  grt::IntegerRef _statsSamplePages;
-  grt::IntegerRef _subpartitionCount;
-  grt::StringRef _subpartitionExpression;
-  grt::IntegerRef _subpartitionKeyAlgorithm;
-  grt::StringRef _subpartitionType;
-  grt::StringRef _tableDataDir;
-  grt::StringRef _tableEngine;
-  grt::StringRef _tableIndexDir;
-  grt::StringRef _tableSpace;
-=======
 protected:
 
   grt::StringRef _engine;
   grt::IntegerRef _nodeGroupId;
   grt::IntegerRef _wait;
->>>>>>> 4453f9c4
 private: // wrapper methods for use by grt
   static grt::ObjectRef create(grt::GRT *grt)
   {
@@ -3340,191 +2631,7 @@
   {
     grt::MetaClass *meta= grt->get_metaclass(static_class_name());
     if (!meta) throw std::runtime_error("error initializing grt object class, metaclass not found");
-<<<<<<< HEAD
-    meta->bind_allocator(&db_mysql_Table::create);
-    {
-      void (db_mysql_Table::*setter)(const grt::StringRef &)= &db_mysql_Table::avgRowLength;
-      grt::StringRef (db_mysql_Table::*getter)() const= &db_mysql_Table::avgRowLength;
-      meta->bind_member("avgRowLength", new grt::MetaClass::Property<db_mysql_Table,grt::StringRef >(getter,setter));
-    }
-    {
-      void (db_mysql_Table::*setter)(const grt::IntegerRef &)= &db_mysql_Table::checksum;
-      grt::IntegerRef (db_mysql_Table::*getter)() const= &db_mysql_Table::checksum;
-      meta->bind_member("checksum", new grt::MetaClass::Property<db_mysql_Table,grt::IntegerRef >(getter,setter));
-    }
-    {
-      void (db_mysql_Table::*setter)(const grt::ListRef<db_mysql_Column> &)= 0;
-      grt::ListRef<db_mysql_Column> (db_mysql_Table::*getter)() const= 0;
-      meta->bind_member("columns", new grt::MetaClass::Property<db_mysql_Table,grt::ListRef<db_mysql_Column> >(getter,setter));
-    }
-    {
-      void (db_mysql_Table::*setter)(const db_ServerLinkRef &)= &db_mysql_Table::connection;
-      db_ServerLinkRef (db_mysql_Table::*getter)() const= &db_mysql_Table::connection;
-      meta->bind_member("connection", new grt::MetaClass::Property<db_mysql_Table,db_ServerLinkRef >(getter,setter));
-    }
-    {
-      void (db_mysql_Table::*setter)(const grt::StringRef &)= &db_mysql_Table::connectionString;
-      grt::StringRef (db_mysql_Table::*getter)() const= &db_mysql_Table::connectionString;
-      meta->bind_member("connectionString", new grt::MetaClass::Property<db_mysql_Table,grt::StringRef >(getter,setter));
-    }
-    {
-      void (db_mysql_Table::*setter)(const grt::StringRef &)= &db_mysql_Table::defaultCharacterSetName;
-      grt::StringRef (db_mysql_Table::*getter)() const= &db_mysql_Table::defaultCharacterSetName;
-      meta->bind_member("defaultCharacterSetName", new grt::MetaClass::Property<db_mysql_Table,grt::StringRef >(getter,setter));
-    }
-    {
-      void (db_mysql_Table::*setter)(const grt::StringRef &)= &db_mysql_Table::defaultCollationName;
-      grt::StringRef (db_mysql_Table::*getter)() const= &db_mysql_Table::defaultCollationName;
-      meta->bind_member("defaultCollationName", new grt::MetaClass::Property<db_mysql_Table,grt::StringRef >(getter,setter));
-    }
-    {
-      void (db_mysql_Table::*setter)(const grt::IntegerRef &)= &db_mysql_Table::delayKeyWrite;
-      grt::IntegerRef (db_mysql_Table::*getter)() const= &db_mysql_Table::delayKeyWrite;
-      meta->bind_member("delayKeyWrite", new grt::MetaClass::Property<db_mysql_Table,grt::IntegerRef >(getter,setter));
-    }
-    {
-      void (db_mysql_Table::*setter)(const grt::ListRef<db_mysql_ForeignKey> &)= 0;
-      grt::ListRef<db_mysql_ForeignKey> (db_mysql_Table::*getter)() const= 0;
-      meta->bind_member("foreignKeys", new grt::MetaClass::Property<db_mysql_Table,grt::ListRef<db_mysql_ForeignKey> >(getter,setter));
-    }
-    {
-      void (db_mysql_Table::*setter)(const grt::ListRef<db_mysql_Index> &)= 0;
-      grt::ListRef<db_mysql_Index> (db_mysql_Table::*getter)() const= 0;
-      meta->bind_member("indices", new grt::MetaClass::Property<db_mysql_Table,grt::ListRef<db_mysql_Index> >(getter,setter));
-    }
-    {
-      void (db_mysql_Table::*setter)(const grt::StringRef &)= &db_mysql_Table::keyBlockSize;
-      grt::StringRef (db_mysql_Table::*getter)() const= &db_mysql_Table::keyBlockSize;
-      meta->bind_member("keyBlockSize", new grt::MetaClass::Property<db_mysql_Table,grt::StringRef >(getter,setter));
-    }
-    {
-      void (db_mysql_Table::*setter)(const grt::StringRef &)= &db_mysql_Table::maxRows;
-      grt::StringRef (db_mysql_Table::*getter)() const= &db_mysql_Table::maxRows;
-      meta->bind_member("maxRows", new grt::MetaClass::Property<db_mysql_Table,grt::StringRef >(getter,setter));
-    }
-    {
-      void (db_mysql_Table::*setter)(const grt::StringRef &)= &db_mysql_Table::mergeInsert;
-      grt::StringRef (db_mysql_Table::*getter)() const= &db_mysql_Table::mergeInsert;
-      meta->bind_member("mergeInsert", new grt::MetaClass::Property<db_mysql_Table,grt::StringRef >(getter,setter));
-    }
-    {
-      void (db_mysql_Table::*setter)(const grt::StringRef &)= &db_mysql_Table::mergeUnion;
-      grt::StringRef (db_mysql_Table::*getter)() const= &db_mysql_Table::mergeUnion;
-      meta->bind_member("mergeUnion", new grt::MetaClass::Property<db_mysql_Table,grt::StringRef >(getter,setter));
-    }
-    {
-      void (db_mysql_Table::*setter)(const grt::StringRef &)= &db_mysql_Table::minRows;
-      grt::StringRef (db_mysql_Table::*getter)() const= &db_mysql_Table::minRows;
-      meta->bind_member("minRows", new grt::MetaClass::Property<db_mysql_Table,grt::StringRef >(getter,setter));
-    }
-    {
-      void (db_mysql_Table::*setter)(const grt::StringRef &)= &db_mysql_Table::nextAutoInc;
-      grt::StringRef (db_mysql_Table::*getter)() const= &db_mysql_Table::nextAutoInc;
-      meta->bind_member("nextAutoInc", new grt::MetaClass::Property<db_mysql_Table,grt::StringRef >(getter,setter));
-    }
-    {
-      void (db_mysql_Table::*setter)(const grt::StringRef &)= &db_mysql_Table::packKeys;
-      grt::StringRef (db_mysql_Table::*getter)() const= &db_mysql_Table::packKeys;
-      meta->bind_member("packKeys", new grt::MetaClass::Property<db_mysql_Table,grt::StringRef >(getter,setter));
-    }
-    {
-      void (db_mysql_Table::*setter)(const grt::IntegerRef &)= &db_mysql_Table::partitionCount;
-      grt::IntegerRef (db_mysql_Table::*getter)() const= &db_mysql_Table::partitionCount;
-      meta->bind_member("partitionCount", new grt::MetaClass::Property<db_mysql_Table,grt::IntegerRef >(getter,setter));
-    }
-    {
-      void (db_mysql_Table::*setter)(const grt::ListRef<db_mysql_PartitionDefinition> &)= &db_mysql_Table::partitionDefinitions;
-      grt::ListRef<db_mysql_PartitionDefinition> (db_mysql_Table::*getter)() const= &db_mysql_Table::partitionDefinitions;
-      meta->bind_member("partitionDefinitions", new grt::MetaClass::Property<db_mysql_Table,grt::ListRef<db_mysql_PartitionDefinition> >(getter,setter));
-    }
-    {
-      void (db_mysql_Table::*setter)(const grt::StringRef &)= &db_mysql_Table::partitionExpression;
-      grt::StringRef (db_mysql_Table::*getter)() const= &db_mysql_Table::partitionExpression;
-      meta->bind_member("partitionExpression", new grt::MetaClass::Property<db_mysql_Table,grt::StringRef >(getter,setter));
-    }
-    {
-      void (db_mysql_Table::*setter)(const grt::IntegerRef &)= &db_mysql_Table::partitionKeyAlgorithm;
-      grt::IntegerRef (db_mysql_Table::*getter)() const= &db_mysql_Table::partitionKeyAlgorithm;
-      meta->bind_member("partitionKeyAlgorithm", new grt::MetaClass::Property<db_mysql_Table,grt::IntegerRef >(getter,setter));
-    }
-    {
-      void (db_mysql_Table::*setter)(const grt::StringRef &)= &db_mysql_Table::partitionType;
-      grt::StringRef (db_mysql_Table::*getter)() const= &db_mysql_Table::partitionType;
-      meta->bind_member("partitionType", new grt::MetaClass::Property<db_mysql_Table,grt::StringRef >(getter,setter));
-    }
-    {
-      void (db_mysql_Table::*setter)(const grt::StringRef &)= &db_mysql_Table::password;
-      grt::StringRef (db_mysql_Table::*getter)() const= &db_mysql_Table::password;
-      meta->bind_member("password", new grt::MetaClass::Property<db_mysql_Table,grt::StringRef >(getter,setter));
-    }
-    {
-      void (db_mysql_Table::*setter)(const db_mysql_IndexRef &)= 0;
-      db_mysql_IndexRef (db_mysql_Table::*getter)() const= 0;
-      meta->bind_member("primaryKey", new grt::MetaClass::Property<db_mysql_Table,db_mysql_IndexRef >(getter,setter));
-    }
-    {
-      void (db_mysql_Table::*setter)(const grt::StringRef &)= &db_mysql_Table::raidChunkSize;
-      grt::StringRef (db_mysql_Table::*getter)() const= &db_mysql_Table::raidChunkSize;
-      meta->bind_member("raidChunkSize", new grt::MetaClass::Property<db_mysql_Table,grt::StringRef >(getter,setter));
-    }
-    {
-      void (db_mysql_Table::*setter)(const grt::StringRef &)= &db_mysql_Table::raidChunks;
-      grt::StringRef (db_mysql_Table::*getter)() const= &db_mysql_Table::raidChunks;
-      meta->bind_member("raidChunks", new grt::MetaClass::Property<db_mysql_Table,grt::StringRef >(getter,setter));
-    }
-    {
-      void (db_mysql_Table::*setter)(const grt::StringRef &)= &db_mysql_Table::raidType;
-      grt::StringRef (db_mysql_Table::*getter)() const= &db_mysql_Table::raidType;
-      meta->bind_member("raidType", new grt::MetaClass::Property<db_mysql_Table,grt::StringRef >(getter,setter));
-    }
-    {
-      void (db_mysql_Table::*setter)(const grt::StringRef &)= &db_mysql_Table::rowFormat;
-      grt::StringRef (db_mysql_Table::*getter)() const= &db_mysql_Table::rowFormat;
-      meta->bind_member("rowFormat", new grt::MetaClass::Property<db_mysql_Table,grt::StringRef >(getter,setter));
-    }
-    {
-      void (db_mysql_Table::*setter)(const grt::StringRef &)= &db_mysql_Table::statsAutoRecalc;
-      grt::StringRef (db_mysql_Table::*getter)() const= &db_mysql_Table::statsAutoRecalc;
-      meta->bind_member("statsAutoRecalc", new grt::MetaClass::Property<db_mysql_Table,grt::StringRef >(getter,setter));
-    }
-    {
-      void (db_mysql_Table::*setter)(const grt::StringRef &)= &db_mysql_Table::statsPersistent;
-      grt::StringRef (db_mysql_Table::*getter)() const= &db_mysql_Table::statsPersistent;
-      meta->bind_member("statsPersistent", new grt::MetaClass::Property<db_mysql_Table,grt::StringRef >(getter,setter));
-    }
-    {
-      void (db_mysql_Table::*setter)(const grt::IntegerRef &)= &db_mysql_Table::statsSamplePages;
-      grt::IntegerRef (db_mysql_Table::*getter)() const= &db_mysql_Table::statsSamplePages;
-      meta->bind_member("statsSamplePages", new grt::MetaClass::Property<db_mysql_Table,grt::IntegerRef >(getter,setter));
-    }
-    {
-      void (db_mysql_Table::*setter)(const grt::IntegerRef &)= &db_mysql_Table::subpartitionCount;
-      grt::IntegerRef (db_mysql_Table::*getter)() const= &db_mysql_Table::subpartitionCount;
-      meta->bind_member("subpartitionCount", new grt::MetaClass::Property<db_mysql_Table,grt::IntegerRef >(getter,setter));
-    }
-    {
-      void (db_mysql_Table::*setter)(const grt::StringRef &)= &db_mysql_Table::subpartitionExpression;
-      grt::StringRef (db_mysql_Table::*getter)() const= &db_mysql_Table::subpartitionExpression;
-      meta->bind_member("subpartitionExpression", new grt::MetaClass::Property<db_mysql_Table,grt::StringRef >(getter,setter));
-    }
-    {
-      void (db_mysql_Table::*setter)(const grt::IntegerRef &)= &db_mysql_Table::subpartitionKeyAlgorithm;
-      grt::IntegerRef (db_mysql_Table::*getter)() const= &db_mysql_Table::subpartitionKeyAlgorithm;
-      meta->bind_member("subpartitionKeyAlgorithm", new grt::MetaClass::Property<db_mysql_Table,grt::IntegerRef >(getter,setter));
-    }
-    {
-      void (db_mysql_Table::*setter)(const grt::StringRef &)= &db_mysql_Table::subpartitionType;
-      grt::StringRef (db_mysql_Table::*getter)() const= &db_mysql_Table::subpartitionType;
-      meta->bind_member("subpartitionType", new grt::MetaClass::Property<db_mysql_Table,grt::StringRef >(getter,setter));
-    }
-    {
-      void (db_mysql_Table::*setter)(const grt::StringRef &)= &db_mysql_Table::tableDataDir;
-      grt::StringRef (db_mysql_Table::*getter)() const= &db_mysql_Table::tableDataDir;
-      meta->bind_member("tableDataDir", new grt::MetaClass::Property<db_mysql_Table,grt::StringRef >(getter,setter));
-    }
-=======
     meta->bind_allocator(&db_mysql_Tablespace::create);
->>>>>>> 4453f9c4
     {
       void (db_mysql_Tablespace::*setter)(const grt::StringRef &)= &db_mysql_Tablespace::engine;
       grt::StringRef (db_mysql_Tablespace::*getter)() const= &db_mysql_Tablespace::engine;
@@ -3536,20 +2643,9 @@
       meta->bind_member("nodeGroupId", new grt::MetaClass::Property<db_mysql_Tablespace,grt::IntegerRef >(getter,setter));
     }
     {
-<<<<<<< HEAD
-      void (db_mysql_Table::*setter)(const grt::StringRef &)= &db_mysql_Table::tableSpace;
-      grt::StringRef (db_mysql_Table::*getter)() const= &db_mysql_Table::tableSpace;
-      meta->bind_member("tableSpace", new grt::MetaClass::Property<db_mysql_Table,grt::StringRef >(getter,setter));
-    }
-    {
-      void (db_mysql_Table::*setter)(const grt::ListRef<db_mysql_Trigger> &)= 0;
-      grt::ListRef<db_mysql_Trigger> (db_mysql_Table::*getter)() const= 0;
-      meta->bind_member("triggers", new grt::MetaClass::Property<db_mysql_Table,grt::ListRef<db_mysql_Trigger> >(getter,setter));
-=======
       void (db_mysql_Tablespace::*setter)(const grt::IntegerRef &)= &db_mysql_Tablespace::wait;
       grt::IntegerRef (db_mysql_Tablespace::*getter)() const= &db_mysql_Tablespace::wait;
       meta->bind_member("wait", new grt::MetaClass::Property<db_mysql_Tablespace,grt::IntegerRef >(getter,setter));
->>>>>>> 4453f9c4
     }
   }
 };
@@ -3817,297 +2913,7 @@
 };
 
 
-<<<<<<< HEAD
-class  db_mysql_Tablespace : public db_Tablespace
-{
-  typedef db_Tablespace super;
-public:
-  db_mysql_Tablespace(grt::GRT *grt, grt::MetaClass *meta=0)
-  : db_Tablespace(grt, meta ? meta : grt->get_metaclass(static_class_name())),
-     _engine(""),
-     _nodeGroupId(0),
-     _wait(0)
-
-  {
-  }
-
-  static std::string static_class_name() { return "db.mysql.Tablespace"; }
-
-  /** Getter for attribute engine
-   
-    NDB and InnoDB are supported
-   \par In Python:
-value = obj.engine
-   */
-  grt::StringRef engine() const { return _engine; }
-  /** Setter for attribute engine
-   
-    NDB and InnoDB are supported
-    \par In Python:
-obj.engine = value
-   */
-  virtual void engine(const grt::StringRef &value)
-  {
-    grt::ValueRef ovalue(_engine);
-   _engine= value;
-    member_changed("engine", ovalue, value);
-  }
-
-  /** Getter for attribute nodeGroupId
-   
-    the same id as used for a logfile group
-   \par In Python:
-value = obj.nodeGroupId
-   */
-  grt::IntegerRef nodeGroupId() const { return _nodeGroupId; }
-  /** Setter for attribute nodeGroupId
-   
-    the same id as used for a logfile group
-    \par In Python:
-obj.nodeGroupId = value
-   */
-  virtual void nodeGroupId(const grt::IntegerRef &value)
-  {
-    grt::ValueRef ovalue(_nodeGroupId);
-   _nodeGroupId= value;
-    member_changed("nodeGroupId", ovalue, value);
-  }
-
-  /** Getter for attribute wait
-   
-    no documentation yet
-   \par In Python:
-value = obj.wait
-   */
-  grt::IntegerRef wait() const { return _wait; }
-  /** Setter for attribute wait
-   
-    no documentation yet
-    \par In Python:
-obj.wait = value
-   */
-  virtual void wait(const grt::IntegerRef &value)
-  {
-    grt::ValueRef ovalue(_wait);
-   _wait= value;
-    member_changed("wait", ovalue, value);
-  }
-
-protected:
-
-  grt::StringRef _engine;
-  grt::IntegerRef _nodeGroupId;
-  grt::IntegerRef _wait;
-private: // wrapper methods for use by grt
-  static grt::ObjectRef create(grt::GRT *grt)
-  {
-    return grt::ObjectRef(new db_mysql_Tablespace(grt));
-  }
-
-
-public:
-  static void grt_register(grt::GRT *grt)
-  {
-    grt::MetaClass *meta= grt->get_metaclass(static_class_name());
-    if (!meta) throw std::runtime_error("error initializing grt object class, metaclass not found");
-    meta->bind_allocator(&db_mysql_Tablespace::create);
-    {
-      void (db_mysql_Tablespace::*setter)(const grt::StringRef &)= &db_mysql_Tablespace::engine;
-      grt::StringRef (db_mysql_Tablespace::*getter)() const= &db_mysql_Tablespace::engine;
-      meta->bind_member("engine", new grt::MetaClass::Property<db_mysql_Tablespace,grt::StringRef >(getter,setter));
-    }
-    {
-      void (db_mysql_Tablespace::*setter)(const grt::IntegerRef &)= &db_mysql_Tablespace::nodeGroupId;
-      grt::IntegerRef (db_mysql_Tablespace::*getter)() const= &db_mysql_Tablespace::nodeGroupId;
-      meta->bind_member("nodeGroupId", new grt::MetaClass::Property<db_mysql_Tablespace,grt::IntegerRef >(getter,setter));
-    }
-    {
-      void (db_mysql_Tablespace::*setter)(const grt::IntegerRef &)= &db_mysql_Tablespace::wait;
-      grt::IntegerRef (db_mysql_Tablespace::*getter)() const= &db_mysql_Tablespace::wait;
-      meta->bind_member("wait", new grt::MetaClass::Property<db_mysql_Tablespace,grt::IntegerRef >(getter,setter));
-    }
-  }
-};
-
-
-class  db_mysql_LogFileGroup : public db_LogFileGroup
-{
-  typedef db_LogFileGroup super;
-public:
-  db_mysql_LogFileGroup(grt::GRT *grt, grt::MetaClass *meta=0)
-  : db_LogFileGroup(grt, meta ? meta : grt->get_metaclass(static_class_name())),
-     _engine(""),
-     _nodeGroupId(0),
-     _wait(0)
-
-  {
-  }
-
-  static std::string static_class_name() { return "db.mysql.LogFileGroup"; }
-
-  /** Getter for attribute engine
-   
-    usually only NDB makes sense
-   \par In Python:
-value = obj.engine
-   */
-  grt::StringRef engine() const { return _engine; }
-  /** Setter for attribute engine
-   
-    usually only NDB makes sense
-    \par In Python:
-obj.engine = value
-   */
-  virtual void engine(const grt::StringRef &value)
-  {
-    grt::ValueRef ovalue(_engine);
-   _engine= value;
-    member_changed("engine", ovalue, value);
-  }
-
-  /** Getter for attribute nodeGroupId
-   
-    a unique id for the group, used in a tablespace
-   \par In Python:
-value = obj.nodeGroupId
-   */
-  grt::IntegerRef nodeGroupId() const { return _nodeGroupId; }
-  /** Setter for attribute nodeGroupId
-   
-    a unique id for the group, used in a tablespace
-    \par In Python:
-obj.nodeGroupId = value
-   */
-  virtual void nodeGroupId(const grt::IntegerRef &value)
-  {
-    grt::ValueRef ovalue(_nodeGroupId);
-   _nodeGroupId= value;
-    member_changed("nodeGroupId", ovalue, value);
-  }
-
-  /** Getter for attribute wait
-   
-    no documentation yet
-   \par In Python:
-value = obj.wait
-   */
-  grt::IntegerRef wait() const { return _wait; }
-  /** Setter for attribute wait
-   
-    no documentation yet
-    \par In Python:
-obj.wait = value
-   */
-  virtual void wait(const grt::IntegerRef &value)
-  {
-    grt::ValueRef ovalue(_wait);
-   _wait= value;
-    member_changed("wait", ovalue, value);
-  }
-
-protected:
-
-  grt::StringRef _engine;
-  grt::IntegerRef _nodeGroupId;
-  grt::IntegerRef _wait;
-private: // wrapper methods for use by grt
-  static grt::ObjectRef create(grt::GRT *grt)
-  {
-    return grt::ObjectRef(new db_mysql_LogFileGroup(grt));
-  }
-
-
-public:
-  static void grt_register(grt::GRT *grt)
-  {
-    grt::MetaClass *meta= grt->get_metaclass(static_class_name());
-    if (!meta) throw std::runtime_error("error initializing grt object class, metaclass not found");
-    meta->bind_allocator(&db_mysql_LogFileGroup::create);
-    {
-      void (db_mysql_LogFileGroup::*setter)(const grt::StringRef &)= &db_mysql_LogFileGroup::engine;
-      grt::StringRef (db_mysql_LogFileGroup::*getter)() const= &db_mysql_LogFileGroup::engine;
-      meta->bind_member("engine", new grt::MetaClass::Property<db_mysql_LogFileGroup,grt::StringRef >(getter,setter));
-    }
-    {
-      void (db_mysql_LogFileGroup::*setter)(const grt::IntegerRef &)= &db_mysql_LogFileGroup::nodeGroupId;
-      grt::IntegerRef (db_mysql_LogFileGroup::*getter)() const= &db_mysql_LogFileGroup::nodeGroupId;
-      meta->bind_member("nodeGroupId", new grt::MetaClass::Property<db_mysql_LogFileGroup,grt::IntegerRef >(getter,setter));
-    }
-    {
-      void (db_mysql_LogFileGroup::*setter)(const grt::IntegerRef &)= &db_mysql_LogFileGroup::wait;
-      grt::IntegerRef (db_mysql_LogFileGroup::*getter)() const= &db_mysql_LogFileGroup::wait;
-      meta->bind_member("wait", new grt::MetaClass::Property<db_mysql_LogFileGroup,grt::IntegerRef >(getter,setter));
-    }
-  }
-};
-
-
-class  db_mysql_Event : public db_Event
-{
-  typedef db_Event super;
-public:
-  db_mysql_Event(grt::GRT *grt, grt::MetaClass *meta=0)
-  : db_Event(grt, meta ? meta : grt->get_metaclass(static_class_name()))
-
-  {
-  }
-
-  static std::string static_class_name() { return "db.mysql.Event"; }
-
-protected:
-
-private: // wrapper methods for use by grt
-  static grt::ObjectRef create(grt::GRT *grt)
-  {
-    return grt::ObjectRef(new db_mysql_Event(grt));
-  }
-
-
-public:
-  static void grt_register(grt::GRT *grt)
-  {
-    grt::MetaClass *meta= grt->get_metaclass(static_class_name());
-    if (!meta) throw std::runtime_error("error initializing grt object class, metaclass not found");
-    meta->bind_allocator(&db_mysql_Event::create);
-  }
-};
-
-
-class  db_mysql_Trigger : public db_Trigger
-{
-  typedef db_Trigger super;
-public:
-  db_mysql_Trigger(grt::GRT *grt, grt::MetaClass *meta=0)
-  : db_Trigger(grt, meta ? meta : grt->get_metaclass(static_class_name()))
-
-  {
-  }
-
-  static std::string static_class_name() { return "db.mysql.Trigger"; }
-
-protected:
-
-private: // wrapper methods for use by grt
-  static grt::ObjectRef create(grt::GRT *grt)
-  {
-    return grt::ObjectRef(new db_mysql_Trigger(grt));
-  }
-
-
-public:
-  static void grt_register(grt::GRT *grt)
-  {
-    grt::MetaClass *meta= grt->get_metaclass(static_class_name());
-    if (!meta) throw std::runtime_error("error initializing grt object class, metaclass not found");
-    meta->bind_allocator(&db_mysql_Trigger::create);
-  }
-};
-
-
-class  db_mysql_Routine : public db_Routine
-=======
 class  db_mysql_Catalog : public db_Catalog
->>>>>>> 4453f9c4
 {
   typedef db_Catalog super;
 public:
@@ -4222,37 +3028,17 @@
   grt::internal::ClassRegistry::register_class<db_mysql_Trigger>();
   grt::internal::ClassRegistry::register_class<db_mysql_ForeignKey>();
   grt::internal::ClassRegistry::register_class<db_mysql_IndexColumn>();
-<<<<<<< HEAD
-  grt::internal::ClassRegistry::register_class<db_mysql_SimpleDatatype>();
-  grt::internal::ClassRegistry::register_class<db_mysql_Column>();
-  grt::internal::ClassRegistry::register_class<db_mysql_Catalog>();
-  grt::internal::ClassRegistry::register_class<db_mysql_Sequence>();
-  grt::internal::ClassRegistry::register_class<db_mysql_Synonym>();
-  grt::internal::ClassRegistry::register_class<db_mysql_RoutineGroup>();
-  grt::internal::ClassRegistry::register_class<db_mysql_Index>();
-  grt::internal::ClassRegistry::register_class<db_mysql_StructuredDatatype>();
-=======
   grt::internal::ClassRegistry::register_class<db_mysql_Index>();
   grt::internal::ClassRegistry::register_class<db_mysql_StructuredDatatype>();
   grt::internal::ClassRegistry::register_class<db_mysql_SimpleDatatype>();
   grt::internal::ClassRegistry::register_class<db_mysql_Column>();
->>>>>>> 4453f9c4
   grt::internal::ClassRegistry::register_class<db_mysql_Table>();
   grt::internal::ClassRegistry::register_class<db_mysql_PartitionDefinition>();
   grt::internal::ClassRegistry::register_class<db_mysql_ServerLink>();
   grt::internal::ClassRegistry::register_class<db_mysql_Tablespace>();
   grt::internal::ClassRegistry::register_class<db_mysql_LogFileGroup>();
   grt::internal::ClassRegistry::register_class<db_mysql_Schema>();
-<<<<<<< HEAD
-  grt::internal::ClassRegistry::register_class<db_mysql_Tablespace>();
-  grt::internal::ClassRegistry::register_class<db_mysql_LogFileGroup>();
-  grt::internal::ClassRegistry::register_class<db_mysql_Event>();
-  grt::internal::ClassRegistry::register_class<db_mysql_Trigger>();
-  grt::internal::ClassRegistry::register_class<db_mysql_Routine>();
-  grt::internal::ClassRegistry::register_class<db_mysql_View>();
-=======
   grt::internal::ClassRegistry::register_class<db_mysql_Catalog>();
->>>>>>> 4453f9c4
 }
 
 #ifdef AUTO_REGISTER_GRT_CLASSES
