--- conflicted
+++ resolved
@@ -24,11 +24,7 @@
     src/wb_mysql_import_dbd4.cpp
 )
 
-<<<<<<< HEAD
 target_link_libraries(wb.mysql.import.grt wbscintilla ${GRT_LIBRARIES} ${GTK3_LIBRARIES} ${SIGC++_LIBRARIES} ${TINYXML_LIBRARIES} ${MYSQL_LIBRARIES})
-=======
-target_link_libraries(wb.mysql.import.grt wbscintilla ${GRT_LIBRARIES} ${GTK2_LIBRARIES} ${SIGC++_LIBRARIES} ${TINYXML_LIBRARIES} ${MySQL_LIBRARIES})
->>>>>>> d26a9948
 
 set_target_properties(wb.mysql.import.grt
                       PROPERTIES PREFIX    ""
