set(PY_FILES 
    db_mysql_re_grt.py
    db_mysql_fe_grt.py
    db_mysql_migration_grt.py
)
install(FILES ${PY_FILES} DESTINATION ${WB_PYTHON_MODULES_DIR})

set(MODULE_DATA_FILES
    res/mysql_engines.xml
    res/mysql_rdbms_info.xml
    res/mysql_reserved.xml
)
install(FILES ${MODULE_DATA_FILES} DESTINATION ${WB_PYTHON_MODULES_DATA_DIR})

set(BASIC_FILES
    res/db_mysql_catalog_reporting/Basic_Text.tpl/basic_text_report.txt.tpl
)
install(FILES ${BASIC_FILES} DESTINATION ${WB_PACKAGE_SHARED_DIR}/modules/data/db_mysql_catalog_reporting/Basic_Text.tpl)


include_directories(.
    ${GTK3_INCLUDE_DIRS}
    ${PCRE_INCLUDE_DIRS}
    ${GRT_INCLUDE_DIRS}
    ${SIGC++_INCLUDE_DIRS}
    ${CTemplate_INCLUDE_DIRS}
    ${PROJECT_SOURCE_DIR}
    ${VSQLITE_INCLUDE_DIRS}
    ${PROJECT_SOURCE_DIR}/generated
    ${PROJECT_SOURCE_DIR}/backend/wbpublic
    ${PROJECT_SOURCE_DIR}/library/grt/src 
    ${PROJECT_SOURCE_DIR}/library/base
    ${PROJECT_SOURCE_DIR}/modules
    ${PROJECT_SOURCE_DIR}/library/grt/src/diff 
    ${PROJECT_SOURCE_DIR}/library/sql-parser/include
    ${PROJECT_SOURCE_DIR}/library/sql-parser/source
    ${PROJECT_SOURCE_DIR}/modules/db.mysql/src
)

add_library(db.mysql.grt
    src/db_mysql_catalog_report.cpp
    src/db_mysql_diffsqlgen.cpp
    src/db_mysql_params.cpp
    src/module_db_mysql.cpp
)

<<<<<<< HEAD
target_link_libraries(db.mysql.grt wbpublic ${GRT_LIBRARIES} ${GTK3_LIBRARIES} ${PCRE_LIBRARIES} ${SIGC++_LIBRARIES} ${CTEMPLATE_LIBRARIES})
=======
target_link_libraries(db.mysql.grt wbpublic ${GRT_LIBRARIES} ${GTK2_LIBRARIES} ${PCRE_LIBRARIES} ${SIGC++_LIBRARIES} ${CTemplate_LIBRARIES})
>>>>>>> ad2102ab

set_target_properties(db.mysql.grt
                      PROPERTIES PREFIX    ""
                                 VERSION   ${WB_VERSION}
                                 SOVERSION ${WB_VERSION})

install(TARGETS db.mysql.grt DESTINATION ${WB_PYTHON_MODULES_DIR})  #TODO: Is this where it should go?<|MERGE_RESOLUTION|>--- conflicted
+++ resolved
@@ -44,11 +44,7 @@
     src/module_db_mysql.cpp
 )
 
-<<<<<<< HEAD
-target_link_libraries(db.mysql.grt wbpublic ${GRT_LIBRARIES} ${GTK3_LIBRARIES} ${PCRE_LIBRARIES} ${SIGC++_LIBRARIES} ${CTEMPLATE_LIBRARIES})
-=======
-target_link_libraries(db.mysql.grt wbpublic ${GRT_LIBRARIES} ${GTK2_LIBRARIES} ${PCRE_LIBRARIES} ${SIGC++_LIBRARIES} ${CTemplate_LIBRARIES})
->>>>>>> ad2102ab
+target_link_libraries(db.mysql.grt wbpublic ${GRT_LIBRARIES} ${GTK3_LIBRARIES} ${PCRE_LIBRARIES} ${SIGC++_LIBRARIES} ${CTemplate_LIBRARIES})
 
 set_target_properties(db.mysql.grt
                       PROPERTIES PREFIX    ""
