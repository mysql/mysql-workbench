--- conflicted
+++ resolved
@@ -19,18 +19,11 @@
 
 
 include_directories(.
-<<<<<<< HEAD
-    ${GTK3_INCLUDE_DIRS}
-    ${PCRE_INCLUDE_DIRS}
-    ${GRT_INCLUDE_DIRS}
-    ${SIGC++_INCLUDE_DIRS}
-=======
     SYSTEM ${GTK3_INCLUDE_DIRS}
     SYSTEM ${PCRE_INCLUDE_DIRS}
     SYSTEM ${GRT_INCLUDE_DIRS}
     SYSTEM ${SIGC++_INCLUDE_DIRS}
     SYSTEM ${CTemplate_INCLUDE_DIRS}
->>>>>>> 9d69e695
     ${PROJECT_SOURCE_DIR}
     SYSTEM ${VSQLITE_INCLUDE_DIRS}
     ${PROJECT_SOURCE_DIR}/generated
