--- conflicted
+++ resolved
@@ -311,11 +311,6 @@
     if(table->checksum() != 0)
       callback->create_table_checksum(table->checksum());
 
-<<<<<<< HEAD
-    if(table->defaultCollationName().is_valid() && strlen(table->defaultCollationName().c_str())&&
-        (charsetForCollation(table->defaultCollationName()) == (table->defaultCharacterSetName().c_str())) )
-      callback->create_table_collate(table->defaultCollationName());
-=======
     // Set a collation only if it differs from the default collation for that charset.
     if (table->defaultCollationName().is_valid())
     {
@@ -323,7 +318,6 @@
       if (!collation.empty() && (defaultCollationForCharset(table->defaultCharacterSetName()) != collation))
         callback->create_table_collate(collation);
     }
->>>>>>> aff3ee38
 
     if (strlen(table->comment().c_str()))
       callback->create_table_comment(table->comment());
