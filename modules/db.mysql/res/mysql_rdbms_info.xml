--- conflicted
+++ resolved
@@ -609,13 +609,7 @@
                     <value type="object" struct-name="db.mgmt.DriverParameter" id="com.mysql.rdbms.mysql.driver.native.param1">
                         <value type="string" key="caption">Hostname:</value>
                         <value type="string" key="defaultValue">127.0.0.1</value>
-<<<<<<< HEAD
-                        <value type="string" key="description">
-                            Name or IP address of the server host.
-                        </value>
-=======
                         <value type="string" key="description">Name or IP address of the server host</value>
->>>>>>> 770f923c
                         <value type="int" key="layoutAdvanced">0</value>
                         <value type="int" key="layoutRow">1</value>
                         <value type="int" key="layoutWidth">118</value>
@@ -660,14 +654,7 @@
                     <value type="object" struct-name="db.mgmt.DriverParameter" id="com.mysql.rdbms.mysql.driver.native.param4">
                         <value type="string" key="caption">Password:</value>
                         <value type="string" key="defaultValue"></value>
-<<<<<<< HEAD
-                        <value type="string" key="description">
-                            The user's password. Will be requested
-                            later if it's not set.
-                        </value>
-=======
                         <value type="string" key="description">The user's password. Will be requested later if it's not set.</value>
->>>>>>> 770f923c
                         <value type="int" key="layoutAdvanced">0</value>
                         <value type="int" key="layoutRow">3</value>
                         <value type="int" key="layoutWidth">218</value>
@@ -684,14 +671,7 @@
                     <value type="object" struct-name="db.mgmt.DriverParameter" id="com.mysql.rdbms.mysql.driver.native.param5">
                         <value type="string" key="caption">Default Schema:</value>
                         <value type="string" key="defaultValue"></value>
-<<<<<<< HEAD
-                        <value type="string" key="description">
-                            The schema to use as default schema.
-                            Leave blank to select it later.
-                        </value>
-=======
                         <value type="string" key="description">The schema to use as default schema. Leave blank to select it later.</value>
->>>>>>> 770f923c
                         <value type="int" key="layoutAdvanced">0</value>
                         <value type="int" key="layoutRow">4</value>
                         <value type="int" key="layoutWidth">218</value>
@@ -704,11 +684,7 @@
                         <value type="int" key="required">0</value>
                     </value>
                     <value type="object" struct-name="db.mgmt.DriverParameter" id="com.mysql.rdbms.mysql.driver.native.param6">
-<<<<<<< HEAD
-                        <value type="string" key="caption">Use compression protocol.</value>
-=======
                         <value type="string" key="caption">Use compression protocol</value>
->>>>>>> 770f923c
                         <value type="string" key="defaultValue"></value>
                         <value type="string" key="description">Select this option for WAN connections.</value>
                         <value type="int" key="layoutAdvanced">1</value>
@@ -723,18 +699,9 @@
                         <value type="int" key="required">0</value>
                     </value>
                     <value type="object" struct-name="db.mgmt.DriverParameter" id="com.mysql.rdbms.mysql.driver.native.param8">
-<<<<<<< HEAD
-                        <value type="string" key="caption">Use ANSI quotes to quote identifiers.</value>
-                        <value type="string" key="defaultValue"></value>
-                        <value type="string" key="description">
-                            If enabled this option overwrites
-                            the serverside settings.
-                        </value>
-=======
                         <value type="string" key="caption">Use ANSI quotes to quote identifiers</value>
                         <value type="string" key="defaultValue"></value>
                         <value type="string" key="description">If enabled this option overwrites the serverside settings.</value>
->>>>>>> 770f923c
                         <value type="int" key="layoutAdvanced">1</value>
                         <value type="int" key="layoutRow">-1</value>
                         <value type="int" key="layoutWidth">318</value>
@@ -749,14 +716,7 @@
                     <value type="object" struct-name="db.mgmt.DriverParameter" id="com.mysql.rdbms.mysql.driver.native.param9">
                         <value type="string" key="caption">Enable Cleartext Authentication Plugin</value>
                         <value type="string" key="defaultValue"></value>
-<<<<<<< HEAD
-                        <value type="string" key="description">
-                            Send user password in cleartext.
-                            Required for some authentication methods.
-                        </value>
-=======
                         <value type="string" key="description">Send user password in cleartext. Required for some authentication methods.</value>
->>>>>>> 770f923c
                         <value type="int" key="layoutAdvanced">1</value>
                         <value type="int" key="layoutRow">-1</value>
                         <value type="int" key="layoutWidth">318</value>
@@ -769,18 +729,9 @@
                         <value type="int" key="required">0</value>
                     </value>
                     <value type="object" struct-name="db.mgmt.DriverParameter" id="com.mysql.rdbms.mysql.driver.native.legacyauth">
-<<<<<<< HEAD
-                        <value type="string" key="caption">Use the old authentication protocol.</value>
-                        <value type="string" key="defaultValue"></value>
-                        <value type="string" key="description">
-                            This option disables Connector/C++'s
-                            secure_auth option.
-                        </value>
-=======
                         <value type="string" key="caption">Use the old authentication protocol</value>
                         <value type="string" key="defaultValue"></value>
                         <value type="string" key="description">This option disables Connector/C++'s secure_auth option.</value>
->>>>>>> 770f923c
                         <value type="int" key="layoutAdvanced">1</value>
                         <value type="int" key="layoutRow">-1</value>
                         <value type="int" key="layoutWidth">318</value>
@@ -792,7 +743,6 @@
                         <value type="dict" content-type="string" key="paramTypeDetails"/>
                         <value type="int" key="required">0</value>
                     </value>
-<<<<<<< HEAD
                     <value type="object" struct-name="db.mgmt.DriverParameter" id="com.mysql.rdbms.mysql.driver.native.timeout">
                         <value type="string" key="caption">Timeout:</value>
                         <value type="string" key="defaultValue"></value>
@@ -811,16 +761,7 @@
                     <value type="object" struct-name="db.mgmt.DriverParameter" id="com.mysql.rdbms.mysql.driver.native.sqlmode">
                         <value type="string" key="caption">SQL_MODE:</value>
                         <value type="string" key="defaultValue"></value>
-                        <value type="string" key="description">
-                            Override the default SQL_MODE
-                            used by the server.
-                        </value>
-=======
-                    <value type="object" struct-name="db.mgmt.DriverParameter" id="com.mysql.rdbms.mysql.driver.native.sqlmode">
-                        <value type="string" key="caption">SQL_MODE:</value>
-                        <value type="string" key="defaultValue"></value>
                         <value type="string" key="description">Override the default SQL_MODE used by the server.</value>
->>>>>>> 770f923c
                         <value type="int" key="layoutAdvanced">1</value>
                         <value type="int" key="layoutRow">-1</value>
                         <value type="int" key="layoutWidth">180</value>
@@ -835,14 +776,7 @@
                     <value type="object" struct-name="db.mgmt.DriverParameter" id="com.mysql.rdbms.mysql.driver.native.others">
                         <value type="string" key="caption">Others:</value>
                         <value type="string" key="defaultValue"></value>
-<<<<<<< HEAD
-                        <value type="string" key="description">
-                            Other options for Connector/C++
-                            as option=value pairs, one per line.
-                        </value>
-=======
                         <value type="string" key="description">Other options for Connector/C++ as option=value pairs, one per line.</value>
->>>>>>> 770f923c
                         <value type="int" key="layoutAdvanced">1</value>
                         <value type="int" key="layoutRow">-1</value>
                         <value type="int" key="layoutWidth">180</value>
@@ -933,8 +867,6 @@
                         <value type="dict" content-type="string" key="paramTypeDetails"/>
                         <value type="int" key="required">0</value>
                     </value>
-<<<<<<< HEAD
-=======
                     <value type="object" struct-name="db.mgmt.DriverParameter" id="com.mysql.rdbms.mysql.driver.native.ssl5">
                         <value type="string" key="caption">SSL Wizard ...</value>
                         <value type="string" key="defaultValue"></value>
@@ -965,7 +897,6 @@
                         <value type="dict" content-type="string" key="paramTypeDetails"/>
                         <value type="int" key="required">0</value>
                     </value>
->>>>>>> 770f923c
                 </value>
             </value>
             <value type="object" struct-name="db.mgmt.Driver" id="com.mysql.rdbms.mysql.driver.native_socket">
@@ -983,14 +914,7 @@
                     <value type="object" struct-name="db.mgmt.DriverParameter" id="com.mysql.rdbms.mysql.driver.native_socket.param1">
                         <value type="string" key="caption">Socket/Pipe Path:</value>
                         <value type="string" key="defaultValue"></value>
-<<<<<<< HEAD
-                        <value type="string" key="description">
-                            Path to local socket or pipe file.
-                            Leave empty for default.
-                        </value>
-=======
                         <value type="string" key="description">Path to local socket or pipe file. Leave empty for default.</value>
->>>>>>> 770f923c
                         <value type="int" key="layoutAdvanced">0</value>
                         <value type="int" key="layoutRow">1</value>
                         <value type="int" key="layoutWidth">218</value>
@@ -1020,14 +944,7 @@
                     <value type="object" struct-name="db.mgmt.DriverParameter" id="com.mysql.rdbms.mysql.driver.native_socket.param4">
                         <value type="string" key="caption">Password:</value>
                         <value type="string" key="defaultValue"></value>
-<<<<<<< HEAD
-                        <value type="string" key="description">
-                            The user's password. Will be requested
-                            later if it's not set now.
-                        </value>
-=======
                         <value type="string" key="description">The user's password. Will be requested later if it's not set now.</value>
->>>>>>> 770f923c
                         <value type="int" key="layoutAdvanced">0</value>
                         <value type="int" key="layoutRow">3</value>
                         <value type="int" key="layoutWidth">218</value>
@@ -1044,14 +961,7 @@
                     <value type="object" struct-name="db.mgmt.DriverParameter" id="com.mysql.rdbms.mysql.driver.native_socket.param5">
                         <value type="string" key="caption">Default Schema:</value>
                         <value type="string" key="defaultValue"></value>
-<<<<<<< HEAD
-                        <value type="string" key="description">
-                            The schema to use as default schema.
-                            Leave blank to select it later.
-                        </value>
-=======
                         <value type="string" key="description">The schema to use as default schema. Leave blank to select it later.</value>
->>>>>>> 770f923c
                         <value type="int" key="layoutAdvanced">0</value>
                         <value type="int" key="layoutRow">4</value>
                         <value type="int" key="layoutWidth">218</value>
@@ -1064,18 +974,9 @@
                         <value type="int" key="required">0</value>
                     </value>
                     <value type="object" struct-name="db.mgmt.DriverParameter" id="com.mysql.rdbms.mysql.driver.native_socket.param8">
-<<<<<<< HEAD
-                        <value type="string" key="caption">Use ANSI quotes to quote identifiers.</value>
-                        <value type="string" key="defaultValue"></value>
-                        <value type="string" key="description">
-                            If enabled this option overwrites
-                            the serverside settings.
-                        </value>
-=======
                         <value type="string" key="caption">Use ANSI quotes to quote identifiers</value>
                         <value type="string" key="defaultValue"></value>
                         <value type="string" key="description">If enabled this option overwrites the serverside settings.</value>
->>>>>>> 770f923c
                         <value type="int" key="layoutAdvanced">1</value>
                         <value type="int" key="layoutRow">-1</value>
                         <value type="int" key="layoutWidth">318</value>
@@ -1090,14 +991,7 @@
                     <value type="object" struct-name="db.mgmt.DriverParameter" id="com.mysql.rdbms.mysql.driver.native_socket.param9">
                         <value type="string" key="caption">Enable Cleartext Authentication Plugin</value>
                         <value type="string" key="defaultValue"></value>
-<<<<<<< HEAD
-                        <value type="string" key="description">
-                            Send user password in cleartext.
-                            Required for some authentication methods.
-                        </value>
-=======
                         <value type="string" key="description">Send user password in cleartext. Required for some authentication methods.</value>
->>>>>>> 770f923c
                         <value type="int" key="layoutAdvanced">1</value>
                         <value type="int" key="layoutRow">-1</value>
                         <value type="int" key="layoutWidth">318</value>
@@ -1110,18 +1004,9 @@
                         <value type="int" key="required">0</value>
                     </value>
                     <value type="object" struct-name="db.mgmt.DriverParameter" id="com.mysql.rdbms.mysql.driver.native_socket.legacyauth">
-<<<<<<< HEAD
-                        <value type="string" key="caption">Use the old authentication protocol.</value>
-                        <value type="string" key="defaultValue"></value>
-                        <value type="string" key="description">
-                            This option disables Connector/C++'s
-                            secure_auth option.
-                        </value>
-=======
                         <value type="string" key="caption">Use the old authentication protocol</value>
                         <value type="string" key="defaultValue"></value>
                         <value type="string" key="description">This option disables Connector/C++'s secure_auth option.</value>
->>>>>>> 770f923c
                         <value type="int" key="layoutAdvanced">1</value>
                         <value type="int" key="layoutRow">-1</value>
                         <value type="int" key="layoutWidth">318</value>
@@ -1136,14 +1021,7 @@
                     <value type="object" struct-name="db.mgmt.DriverParameter" id="com.mysql.rdbms.mysql.driver.native_socket.sqlmode">
                         <value type="string" key="caption">SQL_MODE:</value>
                         <value type="string" key="defaultValue"></value>
-<<<<<<< HEAD
-                        <value type="string" key="description">
-                            Override the default SQL_MODE
-                            used by the server.
-                        </value>
-=======
                         <value type="string" key="description">Override the default SQL_MODE used by the server.</value>
->>>>>>> 770f923c
                         <value type="int" key="layoutAdvanced">1</value>
                         <value type="int" key="layoutRow">-1</value>
                         <value type="int" key="layoutWidth">180</value>
@@ -1158,14 +1036,7 @@
                     <value type="object" struct-name="db.mgmt.DriverParameter" id="com.mysql.rdbms.mysql.driver.native_socket.others">
                         <value type="string" key="caption">Others:</value>
                         <value type="string" key="defaultValue"></value>
-<<<<<<< HEAD
-                        <value type="string" key="description">
-                            Other options for Connector/C++
-                            as option=value pairs, one per line.
-                        </value>
-=======
                         <value type="string" key="description">Other options for Connector/C++ as option=value pairs, one per line</value>
->>>>>>> 770f923c
                         <value type="int" key="layoutAdvanced">1</value>
                         <value type="int" key="layoutRow">-1</value>
                         <value type="int" key="layoutWidth">180</value>
@@ -1182,14 +1053,7 @@
                     <value type="object" struct-name="db.mgmt.DriverParameter" id="com.mysql.rdbms.mysql.driver.native_socket.ssl0">
                         <value type="string" key="caption">Use SSL</value>
                         <value type="string" key="defaultValue">1</value>
-<<<<<<< HEAD
-                        <value type="string" key="description">
-                            Turns on SSL encryption.
-                            Connection will fail if SSL is not available.
-                        </value>
-=======
                         <value type="string" key="description">Turns on SSL encryption. Connection will fail if SSL is not available.</value>
->>>>>>> 770f923c
                         <value type="int" key="layoutAdvanced">2</value>
                         <value type="int" key="layoutRow">-1</value>
                         <value type="int" key="layoutWidth">318</value>
@@ -1252,14 +1116,7 @@
                     <value type="object" struct-name="db.mgmt.DriverParameter" id="com.mysql.rdbms.mysql.driver.native_socket.ssl4">
                         <value type="string" key="caption">SSL Cipher:</value>
                         <value type="string" key="defaultValue"></value>
-<<<<<<< HEAD
-                        <value type="string" key="description">
-                            Optional : separated list of permissible
-                            ciphers to use for SSL encryption.
-                        </value>
-=======
                         <value type="string" key="description">Optional : separated list of permissible ciphers to use for SSL encryption.</value>
->>>>>>> 770f923c
                         <value type="int" key="layoutAdvanced">2</value>
                         <value type="int" key="layoutRow">-1</value>
                         <value type="int" key="layoutWidth">180</value>
@@ -1271,173 +1128,6 @@
                         <value type="dict" content-type="string" key="paramTypeDetails"/>
                         <value type="int" key="required">0</value>
                     </value>
-<<<<<<< HEAD
-                </value>
-            </value>
-            <value type="object" struct-name="db.mgmt.Driver" id="com.mysql.rdbms.mysql.driver.native_sshtun">
-                <value type="string" key="caption">Standard TCP/IP over SSH</value>
-                <value type="string" key="description">MySQL native driver using the MySQL client library</value>
-                <value type="list" content-type="string" key="files">
-                    <value type="string">libmysql.dll</value>
-                </value>
-                <value type="string" key="hostIdentifierTemplate">Mysql@%hostName%:%port%@%sshHost%</value>
-                <value type="string" key="filesTarget">.</value>
-                <value type="string" key="driverLibraryName">mysqlcppconn</value>
-                <value type="string" key="name">MysqlNativeSSH</value>
-                <link type="object" key="owner">com.mysql.rdbms.mysql</link>
-                <value type="list" content-type="object" content-struct-name="db.mgmt.DriverParameter" key="parameters">
-                    <value type="object" struct-name="db.mgmt.DriverParameter" id="com.mysql.rdbms.mysql.driver.native_sshtun.sparam1">
-                        <value type="string" key="caption">SSH Hostname:</value>
-                        <value type="string" key="defaultValue">127.0.0.1:22</value>
-                        <value type="string" key="description">
-                            SSH server hostname, with
-                            optional port number.
-                        </value>
-                        <value type="int" key="layoutAdvanced">0</value>
-                        <value type="int" key="layoutRow">1</value>
-                        <value type="int" key="layoutWidth">218</value>
-                        <value type="string" key="lookupValueMethod"></value>
-                        <value type="string" key="lookupValueModule"></value>
-                        <value type="string" key="name">sshHost</value>
-                        <link type="object" key="owner">com.mysql.rdbms.mysql.driver.native_sshtun</link>
-                        <value type="string" key="paramType">string</value>
-                        <value type="dict" content-type="string" key="paramTypeDetails"/>
-                        <value type="int" key="required">1</value>
-                    </value>
-                    <value type="object" struct-name="db.mgmt.DriverParameter" id="com.mysql.rdbms.mysql.driver.native_sshtun.sparam3">
-                        <value type="string" key="caption">SSH Username:</value>
-                        <value type="string" key="defaultValue">user</value>
-                        <value type="string" key="description">Name of the SSH user to connect with.</value>
-                        <value type="int" key="layoutAdvanced">0</value>
-                        <value type="int" key="layoutRow">2</value>
-                        <value type="int" key="layoutWidth">218</value>
-                        <value type="string" key="lookupValueMethod"></value>
-                        <value type="string" key="lookupValueModule"></value>
-                        <value type="string" key="name">sshUserName</value>
-                        <link type="object" key="owner">com.mysql.rdbms.mysql.driver.native_sshtun</link>
-                        <value type="string" key="paramType">string</value>
-                        <value type="dict" content-type="string" key="paramTypeDetails"/>
-                        <value type="int" key="required">1</value>
-                    </value>
-                    <value type="object" struct-name="db.mgmt.DriverParameter" id="com.mysql.rdbms.mysql.driver.native_sshtun.sparam4">
-                        <value type="string" key="caption">SSH Password:</value>
-                        <value type="string" key="defaultValue"></value>
-                        <value type="string" key="description">
-                            SSH user password to connect
-                            to the SSH tunnel.
-                        </value>
-                        <value type="int" key="layoutAdvanced">0</value>
-                        <value type="int" key="layoutRow">3</value>
-                        <value type="int" key="layoutWidth">218</value>
-                        <value type="string" key="lookupValueMethod"></value>
-                        <value type="string" key="lookupValueModule"></value>
-                        <value type="string" key="name">sshPassword</value>
-                        <link type="object" key="owner">com.mysql.rdbms.mysql.driver.native_sshtun</link>
-                        <value type="string" key="paramType">keychain</value>
-                        <value type="dict" content-type="string" key="paramTypeDetails">
-                            <value type="string" key="storageKeyFormat">%sshUserName%::ssh@%sshHost%</value>
-                        </value>
-                        <value type="int" key="required">0</value>
-                    </value>
-                    <value type="object" struct-name="db.mgmt.DriverParameter" id="com.mysql.rdbms.mysql.driver.native_sshtun.sparam5">
-                        <value type="string" key="caption">SSH Key File:</value>
-                        <value type="string" key="defaultValue"></value>
-                        <value type="string" key="description">Path to SSH private key file.</value>
-                        <value type="int" key="layoutAdvanced">0</value>
-                        <value type="int" key="layoutRow">4</value>
-                        <value type="int" key="layoutWidth">218</value>
-                        <value type="string" key="lookupValueMethod"></value>
-                        <value type="string" key="lookupValueModule"></value>
-                        <value type="string" key="name">sshKeyFile</value>
-                        <link type="object" key="owner">com.mysql.rdbms.mysql.driver.native_sshtun</link>
-                        <value type="string" key="paramType">file</value>
-                        <value type="dict" content-type="string" key="paramTypeDetails"/>
-                        <value type="int" key="required">0</value>
-                    </value>
-                    <value type="object" struct-name="db.mgmt.DriverParameter" id="com.mysql.rdbms.mysql.driver.native_sshtun.param1">
-                        <value type="string" key="caption">MySQL Hostname:</value>
-                        <value type="string" key="defaultValue">127.0.0.1</value>
-                        <value type="string" key="description">
-                            MySQL server host relative
-                            to the SSH server.
-                        </value>
-                        <value type="int" key="layoutAdvanced">0</value>
-                        <value type="int" key="layoutRow">6</value>
-                        <value type="int" key="layoutWidth">118</value>
-                        <value type="string" key="lookupValueMethod"></value>
-                        <value type="string" key="lookupValueModule"></value>
-                        <value type="string" key="name">hostName</value>
-                        <link type="object" key="owner">com.mysql.rdbms.mysql.driver.native_sshtun</link>
-                        <value type="string" key="paramType">string</value>
-                        <value type="dict" content-type="string" key="paramTypeDetails"/>
-                        <value type="int" key="required">1</value>
-                    </value>
-                    <value type="object" struct-name="db.mgmt.DriverParameter" id="com.mysql.rdbms.mysql.driver.native_sshtun.param2">
-                        <value type="string" key="caption">MySQL Server Port:</value>
-                        <value type="string" key="defaultValue">3306</value>
-                        <value type="string" key="description">TCP/IP port of the MySQL server.</value>
-                        <value type="int" key="layoutAdvanced">0</value>
-                        <value type="int" key="layoutRow">7</value>
-                        <value type="int" key="layoutWidth">46</value>
-                        <value type="string" key="lookupValueMethod"></value>
-                        <value type="string" key="lookupValueModule"></value>
-                        <value type="string" key="name">port</value>
-                        <link type="object" key="owner">com.mysql.rdbms.mysql.driver.native_sshtun</link>
-                        <value type="string" key="paramType">int</value>
-                        <value type="dict" content-type="string" key="paramTypeDetails"/>
-                        <value type="int" key="required">1</value>
-                    </value>
-                    <value type="object" struct-name="db.mgmt.DriverParameter" id="com.mysql.rdbms.mysql.driver.native_sshtun.param3">
-                        <value type="string" key="caption">Username:</value>
-                        <value type="string" key="defaultValue">root</value>
-                        <value type="string" key="description">Name of the user to connect with.</value>
-                        <value type="int" key="layoutAdvanced">0</value>
-                        <value type="int" key="layoutRow">8</value>
-                        <value type="int" key="layoutWidth">218</value>
-                        <value type="string" key="lookupValueMethod"></value>
-                        <value type="string" key="lookupValueModule"></value>
-                        <value type="string" key="name">userName</value>
-                        <link type="object" key="owner">com.mysql.rdbms.mysql.driver.native_sshtun</link>
-                        <value type="string" key="paramType">string</value>
-                        <value type="dict" content-type="string" key="paramTypeDetails"/>
-                        <value type="int" key="required">1</value>
-                    </value>
-                    <value type="object" struct-name="db.mgmt.DriverParameter" id="com.mysql.rdbms.mysql.driver.native_sshtun.param4">
-                        <value type="string" key="caption">Password:</value>
-                        <value type="string" key="defaultValue"></value>
-                        <value type="string" key="description">
-                            The MySQL user's password.
-                            Will be requested later if not set.
-                        </value>
-                        <value type="int" key="layoutAdvanced">0</value>
-                        <value type="int" key="layoutRow">9</value>
-                        <value type="int" key="layoutWidth">218</value>
-                        <value type="string" key="lookupValueMethod"></value>
-                        <value type="string" key="lookupValueModule"></value>
-                        <value type="string" key="name">password</value>
-                        <link type="object" key="owner">com.mysql.rdbms.mysql.driver.native_sshtun</link>
-                        <value type="string" key="paramType">keychain</value>
-                        <value type="dict" content-type="string" key="paramTypeDetails">
-                            <value type="string" key="storageKeyFormat">%userName%::Mysql@%hostName%:%port%@%sshHost%</value>
-                        </value>
-                        <value type="int" key="required">0</value>
-                    </value>
-                    <value type="object" struct-name="db.mgmt.DriverParameter" id="com.mysql.rdbms.mysql.driver.native_sshtun.param5">
-                        <value type="string" key="caption">Default Schema:</value>
-                        <value type="string" key="defaultValue"></value>
-                        <value type="string" key="description">
-                            The schema to use as default schema.
-                            Leave blank to select it later.
-                        </value>
-                        <value type="int" key="layoutAdvanced">0</value>
-                        <value type="int" key="layoutRow">10</value>
-                        <value type="int" key="layoutWidth">218</value>
-                        <value type="string" key="lookupValueMethod">getSchemata</value>
-                        <value type="string" key="lookupValueModule">ReverseEngineeringMysql</value>
-                        <value type="string" key="name">schema</value>
-                        <link type="object" key="owner">com.mysql.rdbms.mysql.driver.native_sshtun</link>
-                        <value type="string" key="paramType">string</value>
-=======
                     <value type="object" struct-name="db.mgmt.DriverParameter" id="com.mysql.rdbms.mysql.driver.native.ssl5">
                         <value type="string" key="caption">SSL Wizard ...</value>
                         <value type="string" key="defaultValue"></value>
@@ -1465,115 +1155,10 @@
                         <value type="string" key="name">openSSLWizardDirectory</value>
                         <link type="object" key="owner">com.mysql.rdbms.mysql.driver.native</link>
                         <value type="string" key="paramType">button</value>
->>>>>>> 770f923c
                         <value type="dict" content-type="string" key="paramTypeDetails"/>
                         <value type="int" key="required">0</value>
                     </value>
 
-<<<<<<< HEAD
-                    <value type="object" struct-name="db.mgmt.DriverParameter" id="com.mysql.rdbms.mysql.driver.native_sshtun.aparam1">
-                        <value type="string" key="caption">Use compression protocol.</value>
-                        <value type="string" key="defaultValue"></value>
-                        <value type="string" key="description">Select this option for WAN connections.</value>
-                        <value type="int" key="layoutAdvanced">1</value>
-                        <value type="int" key="layoutRow">-1</value>
-                        <value type="int" key="layoutWidth">318</value>
-                        <value type="string" key="lookupValueMethod"></value>
-                        <value type="string" key="lookupValueModule"></value>
-                        <value type="string" key="name">CLIENT_COMPRESS</value>
-                        <link type="object" key="owner">com.mysql.rdbms.mysql.driver.native_sshtun</link>
-                        <value type="string" key="paramType">boolean</value>
-                        <value type="dict" content-type="string" key="paramTypeDetails"/>
-                        <value type="int" key="required">0</value>
-                    </value>
-                    <value type="object" struct-name="db.mgmt.DriverParameter" id="com.mysql.rdbms.mysql.driver.native_sshtun.aparam3">
-                        <value type="string" key="caption">Use ANSI quotes to quote identifiers.</value>
-                        <value type="string" key="defaultValue"></value>
-                        <value type="string" key="description">
-                            If enabled this option overwrites
-                            the serverside settings.
-                        </value>
-                        <value type="int" key="layoutAdvanced">1</value>
-                        <value type="int" key="layoutRow">-1</value>
-                        <value type="int" key="layoutWidth">318</value>
-                        <value type="string" key="lookupValueMethod"></value>
-                        <value type="string" key="lookupValueModule"></value>
-                        <value type="string" key="name">useAnsiQuotes</value>
-                        <link type="object" key="owner">com.mysql.rdbms.mysql.driver.native_sshtun</link>
-                        <value type="string" key="paramType">tristate</value>
-                        <value type="dict" content-type="string" key="paramTypeDetails"/>
-                        <value type="int" key="required">0</value>
-                    </value>
-                    <value type="object" struct-name="db.mgmt.DriverParameter" id="com.mysql.rdbms.mysql.driver.native_sshtun.aparam4">
-                        <value type="string" key="caption">Enable Cleartext Authentication Plugin</value>
-                        <value type="string" key="defaultValue"></value>
-                        <value type="string" key="description">
-                            Send user password in cleartext.
-                            Required for some authentication methods.
-                        </value>
-                        <value type="int" key="layoutAdvanced">1</value>
-                        <value type="int" key="layoutRow">-1</value>
-                        <value type="int" key="layoutWidth">318</value>
-                        <value type="string" key="lookupValueMethod"></value>
-                        <value type="string" key="lookupValueModule"></value>
-                        <value type="string" key="name">OPT_ENABLE_CLEARTEXT_PLUGIN</value>
-                        <link type="object" key="owner">com.mysql.rdbms.mysql.driver.native</link>
-                        <value type="string" key="paramType">boolean</value>
-                        <value type="dict" content-type="string" key="paramTypeDetails"/>
-                        <value type="int" key="required">0</value>
-                    </value>
-                    <value type="object" struct-name="db.mgmt.DriverParameter" id="com.mysql.rdbms.mysql.driver.native_sshtun.legacyauth">
-                        <value type="string" key="caption">Use the old authentication protocol.</value>
-                        <value type="string" key="defaultValue"></value>
-                        <value type="string" key="description">
-                            This option disables Connector/C++'s
-                            secure_auth option.
-                        </value>
-                        <value type="int" key="layoutAdvanced">1</value>
-                        <value type="int" key="layoutRow">-1</value>
-                        <value type="int" key="layoutWidth">318</value>
-                        <value type="string" key="lookupValueMethod"></value>
-                        <value type="string" key="lookupValueModule"></value>
-                        <value type="string" key="name">useLegacyAuth</value>
-                        <link type="object" key="owner">com.mysql.rdbms.mysql.driver.native_sshtun</link>
-                        <value type="string" key="paramType">boolean</value>
-                        <value type="dict" content-type="string" key="paramTypeDetails"/>
-                        <value type="int" key="required">0</value>
-                    </value>
-                    <value type="object" struct-name="db.mgmt.DriverParameter" id="com.mysql.rdbms.mysql.driver.native_sshtun.sqlmode">
-                        <value type="string" key="caption">SQL_MODE:</value>
-                        <value type="string" key="defaultValue"></value>
-                        <value type="string" key="description">
-                            Override the default SQL_MODE
-                            used by the server.
-                        </value>
-                        <value type="int" key="layoutAdvanced">1</value>
-                        <value type="int" key="layoutRow">-1</value>
-                        <value type="int" key="layoutWidth">180</value>
-                        <value type="string" key="lookupValueMethod"></value>
-                        <value type="string" key="lookupValueModule"></value>
-                        <value type="string" key="name">SQL_MODE</value>
-                        <link type="object" key="owner">com.mysql.rdbms.mysql.driver.native_sshtun</link>
-                        <value type="string" key="paramType">string</value>
-                        <value type="dict" content-type="string" key="paramTypeDetails"/>
-                        <value type="int" key="required">0</value>
-                    </value>
-                    <value type="object" struct-name="db.mgmt.DriverParameter" id="com.mysql.rdbms.mysql.driver.native_sshtun.others">
-                        <value type="string" key="caption">Others:</value>
-                        <value type="string" key="defaultValue"></value>
-                        <value type="string" key="description">
-                            Other options for Connector/C++
-                            as option=value pairs, one per line.
-                        </value>
-                        <value type="int" key="layoutAdvanced">1</value>
-                        <value type="int" key="layoutRow">-1</value>
-                        <value type="int" key="layoutWidth">180</value>
-                        <value type="string" key="lookupValueMethod"></value>
-                        <value type="string" key="lookupValueModule"></value>
-                        <value type="string" key="name">$others</value>
-                        <link type="object" key="owner">com.mysql.rdbms.mysql.driver.native_sshtun</link>
-                        <value type="string" key="paramType">text</value>
-=======
                 </value>
             </value>
             <value type="object" struct-name="db.mgmt.Driver" id="com.mysql.rdbms.mysql.driver.native_sshtun">
@@ -1724,7 +1309,6 @@
                         <value type="string" key="name">schema</value>
                         <link type="object" key="owner">com.mysql.rdbms.mysql.driver.native_sshtun</link>
                         <value type="string" key="paramType">string</value>
->>>>>>> 770f923c
                         <value type="dict" content-type="string" key="paramTypeDetails"/>
                         <value type="int" key="required">0</value>
                     </value>
@@ -1820,14 +1404,11 @@
                         <value type="int" key="required">0</value>
                     </value>
 
-<<<<<<< HEAD
+
                     <value type="object" struct-name="db.mgmt.DriverParameter" id="com.mysql.rdbms.mysql.driver.native_sshtun.aparam2">
                         <value type="string" key="caption">Use SSL</value>
                         <value type="string" key="defaultValue">1</value>
-                        <value type="string" key="description">
-                            Turns on SSL encryption. Connection will
-                            fail if SSL is not available.
-                        </value>
+                        <value type="string" key="description">Turns on SSL encryption. Connection will fail if SSL is not available.</value>
                         <value type="int" key="layoutAdvanced">2</value>
                         <value type="int" key="layoutRow">-1</value>
                         <value type="int" key="layoutWidth">318</value>
@@ -1890,90 +1471,6 @@
                     <value type="object" struct-name="db.mgmt.DriverParameter" id="com.mysql.rdbms.mysql.driver.native_sshtun.ssl4">
                         <value type="string" key="caption">SSL Cipher:</value>
                         <value type="string" key="defaultValue"></value>
-                        <value type="string" key="description">
-                            Optional : separated list of permissible
-                            ciphers to use for SSL encryption.
-                        </value>
-                        <value type="int" key="layoutAdvanced">2</value>
-                        <value type="int" key="layoutRow">-1</value>
-                        <value type="int" key="layoutWidth">180</value>
-                        <value type="string" key="lookupValueMethod"></value>
-                        <value type="string" key="lookupValueModule"></value>
-                        <value type="string" key="name">sslCipher</value>
-                        <link type="object" key="owner">com.mysql.rdbms.mysql.driver.native</link>
-                        <value type="string" key="paramType">string</value>
-                        <value type="dict" content-type="string" key="paramTypeDetails"/>
-                        <value type="int" key="required">0</value>
-                    </value>
-
-=======
-
-                    <value type="object" struct-name="db.mgmt.DriverParameter" id="com.mysql.rdbms.mysql.driver.native_sshtun.aparam2">
-                        <value type="string" key="caption">Use SSL</value>
-                        <value type="string" key="defaultValue">1</value>
-                        <value type="string" key="description">Turns on SSL encryption. Connection will fail if SSL is not available.</value>
-                        <value type="int" key="layoutAdvanced">2</value>
-                        <value type="int" key="layoutRow">-1</value>
-                        <value type="int" key="layoutWidth">318</value>
-                        <value type="string" key="lookupValueMethod"></value>
-                        <value type="string" key="lookupValueModule"></value>
-                        <value type="string" key="name">useSSL</value>
-                        <link type="object" key="owner">com.mysql.rdbms.mysql.driver.native_sshtun</link>
-                        <value type="string" key="paramType">enum</value>
-                        <value type="dict" content-type="string" key="paramTypeDetails">
-                            <value type="string" key="options">0|No,1|If available,2|Require</value>
-                            <value type="string" key="type">int</value>
-                        </value>
-                        <value type="int" key="required">0</value>
-                    </value>
-                    <value type="object" struct-name="db.mgmt.DriverParameter" id="com.mysql.rdbms.mysql.driver.native_sshtun.ssl1">
-                        <value type="string" key="caption">SSL CA File:</value>
-                        <value type="string" key="defaultValue"></value>
-                        <value type="string" key="description">Path to Certificate Authority file for SSL.</value>
-                        <value type="int" key="layoutAdvanced">2</value>
-                        <value type="int" key="layoutRow">-1</value>
-                        <value type="int" key="layoutWidth">180</value>
-                        <value type="string" key="lookupValueMethod"></value>
-                        <value type="string" key="lookupValueModule"></value>
-                        <value type="string" key="name">sslCA</value>
-                        <link type="object" key="owner">com.mysql.rdbms.mysql.driver.native</link>
-                        <value type="string" key="paramType">file</value>
-                        <value type="dict" content-type="string" key="paramTypeDetails"/>
-                        <value type="int" key="required">0</value>
-                    </value>
-                    <value type="object" struct-name="db.mgmt.DriverParameter" id="com.mysql.rdbms.mysql.driver.native_sshtun.ssl2">
-                        <value type="string" key="caption">SSL CERT File:</value>
-                        <value type="string" key="defaultValue"></value>
-                        <value type="string" key="description">Path to Client Certificate file for SSL.</value>
-                        <value type="int" key="layoutAdvanced">2</value>
-                        <value type="int" key="layoutRow">-1</value>
-                        <value type="int" key="layoutWidth">180</value>
-                        <value type="string" key="lookupValueMethod"></value>
-                        <value type="string" key="lookupValueModule"></value>
-                        <value type="string" key="name">sslCert</value>
-                        <link type="object" key="owner">com.mysql.rdbms.mysql.driver.native</link>
-                        <value type="string" key="paramType">file</value>
-                        <value type="dict" content-type="string" key="paramTypeDetails"/>
-                        <value type="int" key="required">0</value>
-                    </value>
-                    <value type="object" struct-name="db.mgmt.DriverParameter" id="com.mysql.rdbms.mysql.driver.native_sshtun.ssl3">
-                        <value type="string" key="caption">SSL Key File:</value>
-                        <value type="string" key="defaultValue"></value>
-                        <value type="string" key="description">Path to Client Key file for SSL.</value>
-                        <value type="int" key="layoutAdvanced">2</value>
-                        <value type="int" key="layoutRow">-1</value>
-                        <value type="int" key="layoutWidth">180</value>
-                        <value type="string" key="lookupValueMethod"></value>
-                        <value type="string" key="lookupValueModule"></value>
-                        <value type="string" key="name">sslKey</value>
-                        <link type="object" key="owner">com.mysql.rdbms.mysql.driver.native</link>
-                        <value type="string" key="paramType">file</value>
-                        <value type="dict" content-type="string" key="paramTypeDetails"/>
-                        <value type="int" key="required">0</value>
-                    </value>
-                    <value type="object" struct-name="db.mgmt.DriverParameter" id="com.mysql.rdbms.mysql.driver.native_sshtun.ssl4">
-                        <value type="string" key="caption">SSL Cipher:</value>
-                        <value type="string" key="defaultValue"></value>
                         <value type="string" key="description">Optional : separated list of permissible ciphers to use for SSL encryption.</value>
                         <value type="int" key="layoutAdvanced">2</value>
                         <value type="int" key="layoutRow">-1</value>
@@ -2017,7 +1514,6 @@
                         <value type="int" key="required">0</value>
                     </value>
 
->>>>>>> 770f923c
                 </value>
             </value>
 
@@ -2033,13 +1529,7 @@
                     <value type="object" struct-name="db.mgmt.DriverParameter" id="com.mysql.rdbms.mysql.driver.fabric.param1">
                         <value type="string" key="caption">Hostname:</value>
                         <value type="string" key="defaultValue">127.0.0.1</value>
-<<<<<<< HEAD
-                        <value type="string" key="description">
-                            Name or IP address of the fabric node.
-                        </value>
-=======
                         <value type="string" key="description">Name or IP address of the fabric node</value>
->>>>>>> 770f923c
                         <value type="int" key="layoutAdvanced">0</value>
                         <value type="int" key="layoutRow">1</value>
                         <value type="int" key="layoutWidth">118</value>
@@ -2084,14 +1574,7 @@
                     <value type="object" struct-name="db.mgmt.DriverParameter" id="com.mysql.rdbms.mysql.driver.fabric.param4">
                         <value type="string" key="caption">Password:</value>
                         <value type="string" key="defaultValue"></value>
-<<<<<<< HEAD
-                        <value type="string" key="description">
-                            The user's password. Will be requested later
-                            if it's not set.
-                        </value>
-=======
                         <value type="string" key="description">The user's password. Will be requested later  if it's not set.</value>
->>>>>>> 770f923c
                         <value type="int" key="layoutAdvanced">0</value>
                         <value type="int" key="layoutRow">3</value>
                         <value type="int" key="layoutWidth">218</value>
@@ -2108,14 +1591,7 @@
                     <value type="object" struct-name="db.mgmt.DriverParameter" id="com.mysql.rdbms.mysql.driver.fabric.param5">
                         <value type="string" key="caption">MySQL Username:</value>
                         <value type="string" key="defaultValue">fabric</value>
-<<<<<<< HEAD
-                        <value type="string" key="description">
-                            MySQL account to use when connecting to
-                            managed MySQL Instances.
-                        </value>
-=======
                         <value type="string" key="description">MySQL account to use when connecting to managed MySQL Instances.</value>
->>>>>>> 770f923c
                         <value type="int" key="layoutAdvanced">3</value>
                         <value type="int" key="layoutRow">1</value>
                         <value type="int" key="layoutWidth">218</value>
@@ -2130,14 +1606,7 @@
                     <value type="object" struct-name="db.mgmt.DriverParameter" id="com.mysql.rdbms.mysql.driver.fabric.param6">
                         <value type="string" key="caption">H.A. Group Filter:</value>
                         <value type="string" key="defaultValue"></value>
-<<<<<<< HEAD
-                        <value type="string" key="description">
-                            Comma separated list of groups to be included.
-                            Leave empty to include all the available groups.
-                        </value>
-=======
                         <value type="string" key="description">Comma separated list of groups to be included. Leave empty to include all the available groups.</value>
->>>>>>> 770f923c
                         <value type="int" key="layoutAdvanced">3</value>
                         <value type="int" key="layoutRow">2</value>
                         <value type="int" key="layoutWidth">218</value>
@@ -2355,10 +1824,6 @@
                 <value type="list" content-type="string" key="synonyms">
                     <value type="string">FIXED</value>
                     <value type="string">NUMERIC</value>
-<<<<<<< HEAD
-                    <value type="string">DEC</value>
-=======
->>>>>>> 770f923c
                 </value>
             </value>
             <value type="object" struct-name="db.SimpleDatatype" id="com.mysql.rdbms.mysql.datatype.char">
@@ -2382,10 +1847,6 @@
                     <value type="string">NCHAR</value>
                     <!-- nchar is char with utf8 charset -->
                     <value type="string">NATIONAL CHAR</value>
-<<<<<<< HEAD
-                    <value type="string">CHARACTER</value>
-=======
->>>>>>> 770f923c
                 </value>
             </value>
             <value type="object" struct-name="db.SimpleDatatype" id="com.mysql.rdbms.mysql.datatype.nchar">
@@ -2428,12 +1889,7 @@
                 <link type="object" key="owner">com.mysql.rdbms.mysql</link>
                 <value type="list" content-type="string" key="synonyms">
                     <value type="string">CHAR VARYING</value>
-<<<<<<< HEAD
-                    <value type="string">CHARACTER VARYING</value>
-                    <value type="string">VARCHARACTER</value>
-=======
                     <!-- CHARACTER is automatically mapped to CHAR -->
->>>>>>> 770f923c
                 </value>
             </value>
             <value type="object" struct-name="db.SimpleDatatype" id="com.mysql.rdbms.mysql.datatype.nvarchar">
@@ -2457,10 +1913,6 @@
                     <value type="string">NATIONAL VARCHAR</value>
                     <value type="string">NCHAR VARCHAR</value>
                     <value type="string">NATIONAL CHAR VARYING</value>
-<<<<<<< HEAD
-                    <value type="string">NATIONAL CHARACTER VARYING</value>
-=======
->>>>>>> 770f923c
                     <value type="string">NCHAR VARYING</value>
                 </value>
             </value>
@@ -2626,10 +2078,7 @@
                 <!--value type="list" content-type="string" key="synonyms"/-->
             </value>
             <value type="object" struct-name="db.SimpleDatatype" id="com.mysql.rdbms.mysql.datatype.json">
-<<<<<<< HEAD
-=======
                 <value type="string" key="validity">&gt;=5.7.7</value>
->>>>>>> 770f923c
                 <value type="int" key="characterMaximumLength">0</value>
                 <value type="int" key="characterOctetLength">0</value>
                 <value type="int" key="dateTimePrecision">0</value>
@@ -2789,22 +2238,6 @@
                 <value type="int" key="parameterFormatType">0</value>
                 <link type="object" key="owner">com.mysql.rdbms.mysql</link>
             </value>
-<<<<<<< HEAD
-=======
-            <!--value type="object" struct-name="db.SimpleDatatype" id="com.mysql.rdbms.mysql.datatype.curve">
-        <value type="int" key="characterMaximumLength">0</value>
-        <value type="int" key="characterOctetLength">0</value>
-        <value type="int" key="dateTimePrecision">0</value>
-        <value type="list" content-type="string" key="flags"/>
-        <link type="object" key="group">com.mysql.rdbms.common.typegroup.gis</link>
-        <value type="string" key="name">CURVE</value>
-        <value type="int" key="numericPrecision">0</value>
-        <value type="int" key="numericPrecisionRadix">0</value>
-        <value type="int" key="numericScale">0</value>
-        <value type="int" key="parameterFormatType">0</value>
-        <link type="object" key="owner">com.mysql.rdbms.mysql</link>
-      </value-->
->>>>>>> 770f923c
             <value type="object" struct-name="db.SimpleDatatype" id="com.mysql.rdbms.mysql.datatype.linestring">
                 <value type="int" key="characterMaximumLength">0</value>
                 <value type="int" key="characterOctetLength">0</value>
@@ -2818,22 +2251,6 @@
                 <value type="int" key="parameterFormatType">0</value>
                 <link type="object" key="owner">com.mysql.rdbms.mysql</link>
             </value>
-<<<<<<< HEAD
-=======
-            <!--value type="object" struct-name="db.SimpleDatatype" id="com.mysql.rdbms.mysql.datatype.surface">
-        <value type="int" key="characterMaximumLength">0</value>
-        <value type="int" key="characterOctetLength">0</value>
-        <value type="int" key="dateTimePrecision">0</value>
-        <value type="list" content-type="string" key="flags"/>
-        <link type="object" key="group">com.mysql.rdbms.common.typegroup.gis</link>
-        <value type="string" key="name">SURFACE</value>
-        <value type="int" key="numericPrecision">0</value>
-        <value type="int" key="numericPrecisionRadix">0</value>
-        <value type="int" key="numericScale">0</value>
-        <value type="int" key="parameterFormatType">0</value>
-        <link type="object" key="owner">com.mysql.rdbms.mysql</link>
-      </value-->
->>>>>>> 770f923c
             <value type="object" struct-name="db.SimpleDatatype" id="com.mysql.rdbms.mysql.datatype.polygon">
                 <value type="int" key="characterMaximumLength">0</value>
                 <value type="int" key="characterOctetLength">0</value>
@@ -2873,22 +2290,6 @@
                 <value type="int" key="parameterFormatType">0</value>
                 <link type="object" key="owner">com.mysql.rdbms.mysql</link>
             </value>
-<<<<<<< HEAD
-=======
-            <!--value type="object" struct-name="db.SimpleDatatype" id="com.mysql.rdbms.mysql.datatype.multicurve">
-        <value type="int" key="characterMaximumLength">0</value>
-        <value type="int" key="characterOctetLength">0</value>
-        <value type="int" key="dateTimePrecision">0</value>
-        <value type="list" content-type="string" key="flags"/>
-        <link type="object" key="group">com.mysql.rdbms.common.typegroup.gis</link>
-        <value type="string" key="name">MULTICURVE</value>
-        <value type="int" key="numericPrecision">0</value>
-        <value type="int" key="numericPrecisionRadix">0</value>
-        <value type="int" key="numericScale">0</value>
-        <value type="int" key="parameterFormatType">0</value>
-        <link type="object" key="owner">com.mysql.rdbms.mysql</link>
-      </value-->
->>>>>>> 770f923c
             <value type="object" struct-name="db.SimpleDatatype" id="com.mysql.rdbms.mysql.datatype.multilinestring">
                 <value type="int" key="characterMaximumLength">0</value>
                 <value type="int" key="characterOctetLength">0</value>
@@ -2902,22 +2303,6 @@
                 <value type="int" key="parameterFormatType">0</value>
                 <link type="object" key="owner">com.mysql.rdbms.mysql</link>
             </value>
-<<<<<<< HEAD
-=======
-            <!--value type="object" struct-name="db.SimpleDatatype" id="com.mysql.rdbms.mysql.datatype.multisurface">
-        <value type="int" key="characterMaximumLength">0</value>
-        <value type="int" key="characterOctetLength">0</value>
-        <value type="int" key="dateTimePrecision">0</value>
-        <value type="list" content-type="string" key="flags"/>
-        <link type="object" key="group">com.mysql.rdbms.common.typegroup.gis</link>
-        <value type="string" key="name">MULTISURFACE</value>
-        <value type="int" key="numericPrecision">0</value>
-        <value type="int" key="numericPrecisionRadix">0</value>
-        <value type="int" key="numericScale">0</value>
-        <value type="int" key="parameterFormatType">0</value>
-        <link type="object" key="owner">com.mysql.rdbms.mysql</link>
-      </value-->
->>>>>>> 770f923c
             <value type="object" struct-name="db.SimpleDatatype" id="com.mysql.rdbms.mysql.datatype.multipolygon">
                 <value type="int" key="characterMaximumLength">0</value>
                 <value type="int" key="characterOctetLength">0</value>
@@ -2944,7 +2329,6 @@
                 <value type="int" key="parameterFormatType">2</value>
                 <link type="object" key="owner">com.mysql.rdbms.mysql</link>
             </value>
-<<<<<<< HEAD
             <value type="object" struct-name="db.SimpleDatatype" id="com.mysql.rdbms.mysql.datatype.boolean">
                 <value type="int" key="characterMaximumLength">0</value>
                 <value type="int" key="characterOctetLength">0</value>
@@ -2961,24 +2345,6 @@
                     <value type="string">BOOL</value>
                 </value>
             </value>
-=======
-            <!--value type="object" struct-name="db.SimpleDatatype" id="com.mysql.rdbms.mysql.datatype.boolean">
-        <value type="int" key="characterMaximumLength">0</value>
-        <value type="int" key="characterOctetLength">0</value>
-        <value type="int" key="dateTimePrecision">0</value>
-        <value type="list" content-type="string" key="flags"/>
-        <link type="object" key="group">com.mysql.rdbms.common.typegroup.various</link>
-        <value type="string" key="name">BOOLEAN</value>
-        <value type="int" key="numericPrecision">0</value>
-        <value type="int" key="numericPrecisionRadix">0</value>
-        <value type="int" key="numericScale">0</value>
-        <value type="int" key="parameterFormatType">0</value>
-        <link type="object" key="owner">com.mysql.rdbms.mysql</link>
-        <value type="list" content-type="string" key="synonyms">
-          <value type="string">BOOL</value>
-        </value>
-      </value-->
->>>>>>> 770f923c
             <value type="object" struct-name="db.SimpleDatatype" id="com.mysql.rdbms.mysql.datatype.enum">
                 <value type="int" key="characterMaximumLength">0</value>
                 <value type="int" key="characterOctetLength">0</value>
