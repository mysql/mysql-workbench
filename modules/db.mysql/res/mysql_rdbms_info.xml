<?xml version="1.0"?>
<data>
    <value type="object" struct-name="db.mgmt.Rdbms" id="com.mysql.rdbms.mysql">
        <value type="string" key="caption">MySQL</value>
        <value type="string" key="name">Mysql</value>
        <value type="string" key="databaseObjectPackage">db.mysql</value>
        <value type="int" key="maximumIdentifierLength">64</value>
        <link type="object" key="defaultDriver">com.mysql.rdbms.mysql.driver.native</link>
        <value type="int" key="doesSupportCatalogs">0</value>

        <!-- Privileges -->

        <value type="list" content-type="object" content-struct-name="db.mgmt.PrivilegeMapping" key="privilegeNames">
            <value type="object" struct-name="db.mgmt.PrivilegeMapping" id="com.mysql.rdbms.mysql.privileges.schema">
                <value type="string" key="structName">db.mysql.Schema</value>
                <value type="list" content-type="string" key="privileges">
                    <value type="string">ALL</value>
                    <value type="string">CREATE</value>
                    <value type="string">DROP</value>
                    <value type="string">GRANT OPTION</value>
                    <value type="string">REFERENCES</value>
                    <value type="string">EVENT</value>
                    <value type="string">LOCK TABLES</value>
                </value>
            </value>

            <value type="object" struct-name="db.mgmt.PrivilegeMapping" id="com.mysql.rdbms.mysql.privileges.table">
                <value type="string" key="structName">db.mysql.Table</value>
                <value type="list" content-type="string" key="privileges">
                    <value type="string">ALL</value>
                    <value type="string">CREATE</value>
                    <value type="string">DROP</value>
                    <value type="string">GRANT OPTION</value>
                    <value type="string">REFERENCES</value>
                    <value type="string">ALTER</value>
                    <value type="string">DELETE</value>
                    <value type="string">INDEX</value>
                    <value type="string">INSERT</value>
                    <value type="string">SELECT</value>
                    <value type="string">UPDATE</value>
                    <value type="string">TRIGGER</value>
                </value>
            </value>

            <value type="object" struct-name="db.mgmt.PrivilegeMapping" id="com.mysql.rdbms.mysql.privileges.view">
                <value type="string" key="structName">db.mysql.View</value>
                <value type="list" content-type="string" key="privileges">
                    <value type="string">ALL</value>
                    <value type="string">CREATE VIEW</value>
                    <value type="string">SHOW VIEW</value>
                    <value type="string">DROP</value>
                    <value type="string">REFERENCES</value>
                    <value type="string">ALTER</value>
                    <value type="string">DELETE</value>
                    <value type="string">INDEX</value>
                    <value type="string">INSERT</value>
                    <value type="string">SELECT</value>
                    <value type="string">UPDATE</value>
                    <value type="string">TRIGGER</value>
                </value>
            </value>

            <value type="object" struct-name="db.mgmt.PrivilegeMapping" id="com.mysql.rdbms.mysql.privileges.routine">
                <value type="string" key="structName">db.mysql.Routine</value>
                <value type="list" content-type="string" key="privileges">
                    <value type="string">ALL</value>
                    <!--<value type="string">GRANT OPTION</value>-->
                    <value type="string">ALTER ROUTINE</value>
                    <value type="string">CREATE ROUTINE</value>
                    <value type="string">EXECUTE</value>
                </value>
            </value>
        </value>

        <!-- Character Sets -->

        <value type="list" content-type="object" content-struct-name="db.CharacterSet" key="characterSets">
            <value type="object" struct-name="db.CharacterSet" id="com.mysql.rdbms.mysql.charset.big5">
                <value type="list" content-type="string" key="collations">
                    <value type="string">big5_chinese_ci</value>
                    <value type="string">big5_bin</value>
                </value>
                <value type="string" key="defaultCollation">big5_chinese_ci</value>
                <value type="string" key="description">Big5 Traditional Chinese</value>
                <value type="string" key="name">big5</value>
                <link type="object" key="owner">com.mysql.rdbms.mysql</link>
            </value>
            <value type="object" struct-name="db.CharacterSet" id="com.mysql.rdbms.mysql.charset.dec8">
                <value type="list" content-type="string" key="collations">
                    <value type="string">dec8_swedish_ci</value>
                    <value type="string">dec8_bin</value>
                </value>
                <value type="string" key="defaultCollation">dec8_swedish_ci</value>
                <value type="string" key="description">DEC West European</value>
                <value type="string" key="name">dec8</value>
                <link type="object" key="owner">com.mysql.rdbms.mysql</link>
            </value>
            <value type="object" struct-name="db.CharacterSet" id="com.mysql.rdbms.mysql.charset.cp850">
                <value type="list" content-type="string" key="collations">
                    <value type="string">cp850_general_ci</value>
                    <value type="string">cp850_bin</value>
                </value>
                <value type="string" key="defaultCollation">cp850_general_ci</value>
                <value type="string" key="description">DOS West European</value>
                <value type="string" key="name">cp850</value>
                <link type="object" key="owner">com.mysql.rdbms.mysql</link>
            </value>
            <value type="object" struct-name="db.CharacterSet" id="com.mysql.rdbms.mysql.charset.hp8">
                <value type="list" content-type="string" key="collations">
                    <value type="string">hp8_english_ci</value>
                    <value type="string">hp8_bin</value>
                </value>
                <value type="string" key="defaultCollation">hp8_english_ci</value>
                <value type="string" key="description">HP West European</value>
                <value type="string" key="name">hp8</value>
                <link type="object" key="owner">com.mysql.rdbms.mysql</link>
            </value>
            <value type="object" struct-name="db.CharacterSet" id="com.mysql.rdbms.mysql.charset.koi8r">
                <value type="list" content-type="string" key="collations">
                    <value type="string">koi8r_general_ci</value>
                    <value type="string">koi8r_bin</value>
                </value>
                <value type="string" key="defaultCollation">koi8r_general_ci</value>
                <value type="string" key="description">KOI8-R Relcom Russian</value>
                <value type="string" key="name">koi8r</value>
                <link type="object" key="owner">com.mysql.rdbms.mysql</link>
            </value>
            <value type="object" struct-name="db.CharacterSet" id="com.mysql.rdbms.mysql.charset.latin1">
                <value type="list" content-type="string" key="collations">
                    <value type="string">latin1_german1_ci</value>
                    <value type="string">latin1_swedish_ci</value>
                    <value type="string">latin1_danish_ci</value>
                    <value type="string">latin1_german2_ci</value>
                    <value type="string">latin1_bin</value>
                    <value type="string">latin1_general_ci</value>
                    <value type="string">latin1_general_cs</value>
                    <value type="string">latin1_spanish_ci</value>
                </value>
                <value type="string" key="defaultCollation">latin1_swedish_ci</value>
                <value type="string" key="description">ISO 8859-1 West European</value>
                <value type="string" key="name">latin1</value>
                <link type="object" key="owner">com.mysql.rdbms.mysql</link>
            </value>
            <value type="object" struct-name="db.CharacterSet" id="com.mysql.rdbms.mysql.charset.latin2">
                <value type="list" content-type="string" key="collations">
                    <value type="string">latin2_czech_cs</value>
                    <value type="string">latin2_general_ci</value>
                    <value type="string">latin2_hungarian_ci</value>
                    <value type="string">latin2_croatian_ci</value>
                    <value type="string">latin2_bin</value>
                </value>
                <value type="string" key="defaultCollation">latin2_general_ci</value>
                <value type="string" key="description">ISO 8859-2 Central European</value>
                <value type="string" key="name">latin2</value>
                <link type="object" key="owner">com.mysql.rdbms.mysql</link>
            </value>
            <value type="object" struct-name="db.CharacterSet" id="com.mysql.rdbms.mysql.charset.swe7">
                <value type="list" content-type="string" key="collations">
                    <value type="string">swe7_swedish_ci</value>
                    <value type="string">swe7_bin</value>
                </value>
                <value type="string" key="defaultCollation">swe7_swedish_ci</value>
                <value type="string" key="description">7bit Swedish</value>
                <value type="string" key="name">swe7</value>
                <link type="object" key="owner">com.mysql.rdbms.mysql</link>
            </value>
            <value type="object" struct-name="db.CharacterSet" id="com.mysql.rdbms.mysql.charset.ascii">
                <value type="list" content-type="string" key="collations">
                    <value type="string">ascii_general_ci</value>
                    <value type="string">ascii_bin</value>
                </value>
                <value type="string" key="defaultCollation">ascii_general_ci</value>
                <value type="string" key="description">US ASCII</value>
                <value type="string" key="name">ascii</value>
                <link type="object" key="owner">com.mysql.rdbms.mysql</link>
            </value>
            <value type="object" struct-name="db.CharacterSet" id="com.mysql.rdbms.mysql.charset.ujis">
                <value type="list" content-type="string" key="collations">
                    <value type="string">ujis_japanese_ci</value>
                    <value type="string">ujis_bin</value>
                </value>
                <value type="string" key="defaultCollation">ujis_japanese_ci</value>
                <value type="string" key="description">EUC-JP Japanese</value>
                <value type="string" key="name">ujis</value>
                <link type="object" key="owner">com.mysql.rdbms.mysql</link>
            </value>
            <value type="object" struct-name="db.CharacterSet" id="com.mysql.rdbms.mysql.charset.sjis">
                <value type="list" content-type="string" key="collations">
                    <value type="string">sjis_japanese_ci</value>
                    <value type="string">sjis_bin</value>
                </value>
                <value type="string" key="defaultCollation">sjis_japanese_ci</value>
                <value type="string" key="description">Shift-JIS Japanese</value>
                <value type="string" key="name">sjis</value>
                <link type="object" key="owner">com.mysql.rdbms.mysql</link>
            </value>
            <value type="object" struct-name="db.CharacterSet" id="com.mysql.rdbms.mysql.charset.hebrew">
                <value type="list" content-type="string" key="collations">
                    <value type="string">hebrew_general_ci</value>
                    <value type="string">hebrew_bin</value>
                </value>
                <value type="string" key="defaultCollation">hebrew_general_ci</value>
                <value type="string" key="description">ISO 8859-8 Hebrew</value>
                <value type="string" key="name">hebrew</value>
                <link type="object" key="owner">com.mysql.rdbms.mysql</link>
            </value>
            <value type="object" struct-name="db.CharacterSet" id="com.mysql.rdbms.mysql.charset.tis620">
                <value type="list" content-type="string" key="collations">
                    <value type="string">tis620_thai_ci</value>
                    <value type="string">tis620_bin</value>
                </value>
                <value type="string" key="defaultCollation">tis620_thai_ci</value>
                <value type="string" key="description">TIS620 Thai</value>
                <value type="string" key="name">tis620</value>
                <link type="object" key="owner">com.mysql.rdbms.mysql</link>
            </value>
            <value type="object" struct-name="db.CharacterSet" id="com.mysql.rdbms.mysql.charset.euckr">
                <value type="list" content-type="string" key="collations">
                    <value type="string">euckr_korean_ci</value>
                    <value type="string">euckr_bin</value>
                </value>
                <value type="string" key="defaultCollation">euckr_korean_ci</value>
                <value type="string" key="description">EUC-KR Korean</value>
                <value type="string" key="name">euckr</value>
                <link type="object" key="owner">com.mysql.rdbms.mysql</link>
            </value>
            <value type="object" struct-name="db.CharacterSet" id="com.mysql.rdbms.mysql.charset.koi8u">
                <value type="list" content-type="string" key="collations">
                    <value type="string">koi8u_general_ci</value>
                    <value type="string">koi8u_bin</value>
                </value>
                <value type="string" key="defaultCollation">koi8u_general_ci</value>
                <value type="string" key="description">KOI8-U Ukrainian</value>
                <value type="string" key="name">koi8u</value>
                <link type="object" key="owner">com.mysql.rdbms.mysql</link>
            </value>
            <value type="object" struct-name="db.CharacterSet" id="com.mysql.rdbms.mysql.charset.gb2312">
                <value type="list" content-type="string" key="collations">
                    <value type="string">gb2312_chinese_ci</value>
                    <value type="string">gb2312_bin</value>
                </value>
                <value type="string" key="defaultCollation">gb2312_chinese_ci</value>
                <value type="string" key="description">GB2312 Simplified Chinese</value>
                <value type="string" key="name">gb2312</value>
                <link type="object" key="owner">com.mysql.rdbms.mysql</link>
            </value>
            <value type="object" struct-name="db.CharacterSet" id="com.mysql.rdbms.mysql.charset.greek">
                <value type="list" content-type="string" key="collations">
                    <value type="string">greek_general_ci</value>
                    <value type="string">greek_bin</value>
                </value>
                <value type="string" key="defaultCollation">greek_general_ci</value>
                <value type="string" key="description">ISO 8859-7 Greek</value>
                <value type="string" key="name">greek</value>
                <link type="object" key="owner">com.mysql.rdbms.mysql</link>
            </value>
            <value type="object" struct-name="db.CharacterSet" id="com.mysql.rdbms.mysql.charset.cp1250">
                <value type="list" content-type="string" key="collations">
                    <value type="string">cp1250_general_ci</value>
                    <value type="string">cp1250_czech_cs</value>
                    <value type="string">cp1250_croatian_ci</value>
                    <value type="string">cp1250_bin</value>
                </value>
                <value type="string" key="defaultCollation">cp1250_general_ci</value>
                <value type="string" key="description">Windows Central European</value>
                <value type="string" key="name">cp1250</value>
                <link type="object" key="owner">com.mysql.rdbms.mysql</link>
            </value>
            <value type="object" struct-name="db.CharacterSet" id="com.mysql.rdbms.mysql.charset.gbk">
                <value type="list" content-type="string" key="collations">
                    <value type="string">gbk_chinese_ci</value>
                    <value type="string">gbk_bin</value>
                </value>
                <value type="string" key="defaultCollation">gbk_chinese_ci</value>
                <value type="string" key="description">GBK Simplified Chinese</value>
                <value type="string" key="name">gbk</value>
                <link type="object" key="owner">com.mysql.rdbms.mysql</link>
            </value>
            <value type="object" struct-name="db.CharacterSet" id="com.mysql.rdbms.mysql.charset.latin5">
                <value type="list" content-type="string" key="collations">
                    <value type="string">latin5_turkish_ci</value>
                    <value type="string">latin5_bin</value>
                </value>
                <value type="string" key="defaultCollation">latin5_turkish_ci</value>
                <value type="string" key="description">ISO 8859-9 Turkish</value>
                <value type="string" key="name">latin5</value>
                <link type="object" key="owner">com.mysql.rdbms.mysql</link>
            </value>
            <value type="object" struct-name="db.CharacterSet" id="com.mysql.rdbms.mysql.charset.asmscii8">
                <value type="list" content-type="string" key="collations">
                    <value type="string">armscii8_general_ci</value>
                    <value type="string">armscii8_bin</value>
                </value>
                <value type="string" key="defaultCollation">armscii8_general_ci</value>
                <value type="string" key="description">ARMSCII-8 Armenian</value>
                <value type="string" key="name">armscii8</value>
                <link type="object" key="owner">com.mysql.rdbms.mysql</link>
            </value>
            <value type="object" struct-name="db.CharacterSet" id="com.mysql.rdbms.mysql.charset.utf8">
                <value type="list" content-type="string" key="collations">
                    <value type="string">utf8_bin</value>
                    <value type="string">utf8_czech_ci</value>
                    <value type="string">utf8_danish_ci</value>
                    <value type="string">utf8_esperanto_ci</value>
                    <value type="string">utf8_estonian_ci</value>
                    <value type="string">utf8_general_ci</value>
                    <value type="string">utf8_general_mysql500_ci</value>
                    <value type="string">utf8_hungarian_ci</value>
                    <value type="string">utf8_icelandic_ci</value>
                    <value type="string">utf8_latvian_ci</value>
                    <value type="string">utf8_lithuanian_ci</value>
                    <value type="string">utf8_persian_ci</value>
                    <value type="string">utf8_polish_ci</value>
                    <value type="string">utf8_roman_ci</value>
                    <value type="string">utf8_romanian_ci</value>
                    <value type="string">utf8_sinhala_ci</value>
                    <value type="string">utf8_slovak_ci</value>
                    <value type="string">utf8_slovenian_ci</value>
                    <value type="string">utf8_spanish_ci</value>
                    <value type="string">utf8_spanish2_ci</value>
                    <value type="string">utf8_swedish_ci</value>
                    <value type="string">utf8_turkish_ci</value>
                    <value type="string">utf8_unicode_ci</value>
                </value>
                <value type="string" key="defaultCollation">utf8_general_ci</value>
                <value type="string" key="description">UTF-8 Unicode</value>
                <value type="string" key="name">utf8</value>
                <link type="object" key="owner">com.mysql.rdbms.mysql</link>
            </value>
            <value type="object" struct-name="db.CharacterSet" id="com.mysql.rdbms.mysql.charset.ucs2">
                <value type="list" content-type="string" key="collations">
                    <value type="string">ucs2_bin</value>
                    <value type="string">ucs2_czech_ci</value>
                    <value type="string">ucs2_danish_ci</value>
                    <value type="string">ucs2_esperanto_ci</value>
                    <value type="string">ucs2_estonian_ci</value>
                    <value type="string">ucs2_general_ci</value>
                    <value type="string">ucs2_general_mysql500_ci</value>
                    <value type="string">ucs2_hungarian_ci</value>
                    <value type="string">ucs2_icelandic_ci</value>
                    <value type="string">ucs2_latvian_ci</value>
                    <value type="string">ucs2_lithuanian_ci</value>
                    <value type="string">ucs2_persian_ci</value>
                    <value type="string">ucs2_polish_ci</value>
                    <value type="string">ucs2_roman_ci</value>
                    <value type="string">ucs2_romanian_ci</value>
                    <value type="string">ucs2_sinhala_ci</value>
                    <value type="string">ucs2_slovak_ci</value>
                    <value type="string">ucs2_slovenian_ci</value>
                    <value type="string">ucs2_spanish_ci</value>
                    <value type="string">ucs2_spanish2_ci</value>
                    <value type="string">ucs2_swedish_ci</value>
                    <value type="string">ucs2_turkish_ci</value>
                    <value type="string">ucs2_unicode_ci</value>
                </value>
                <value type="string" key="defaultCollation">ucs2_general_ci</value>
                <value type="string" key="description">UCS-2 Unicode</value>
                <value type="string" key="name">ucs2</value>
                <link type="object" key="owner">com.mysql.rdbms.mysql</link>
            </value>
            <value type="object" struct-name="db.CharacterSet" id="com.mysql.rdbms.mysql.charset.cp866">
                <value type="list" content-type="string" key="collations">
                    <value type="string">cp866_general_ci</value>
                    <value type="string">cp866_bin</value>
                </value>
                <value type="string" key="defaultCollation">cp866_general_ci</value>
                <value type="string" key="description">DOS Russian</value>
                <value type="string" key="name">cp866</value>
                <link type="object" key="owner">com.mysql.rdbms.mysql</link>
            </value>
            <value type="object" struct-name="db.CharacterSet" id="com.mysql.rdbms.mysql.charset.keybcs2">
                <value type="list" content-type="string" key="collations">
                    <value type="string">keybcs2_general_ci</value>
                    <value type="string">keybcs2_bin</value>
                </value>
                <value type="string" key="defaultCollation">keybcs2_general_ci</value>
                <value type="string" key="description">DOS Kamenicky Czech-Slovak</value>
                <value type="string" key="name">keybcs2</value>
                <link type="object" key="owner">com.mysql.rdbms.mysql</link>
            </value>
            <value type="object" struct-name="db.CharacterSet" id="com.mysql.rdbms.mysql.charset.macce">
                <value type="list" content-type="string" key="collations">
                    <value type="string">macce_general_ci</value>
                    <value type="string">macce_bin</value>
                </value>
                <value type="string" key="defaultCollation">macce_general_ci</value>
                <value type="string" key="description">Mac Central European</value>
                <value type="string" key="name">macce</value>
                <link type="object" key="owner">com.mysql.rdbms.mysql</link>
            </value>
            <value type="object" struct-name="db.CharacterSet" id="com.mysql.rdbms.mysql.charset.macroman">
                <value type="list" content-type="string" key="collations">
                    <value type="string">macroman_general_ci</value>
                    <value type="string">macroman_bin</value>
                </value>
                <value type="string" key="defaultCollation">macroman_general_ci</value>
                <value type="string" key="description">Mac West European</value>
                <value type="string" key="name">macroman</value>
                <link type="object" key="owner">com.mysql.rdbms.mysql</link>
            </value>
            <value type="object" struct-name="db.CharacterSet" id="com.mysql.rdbms.mysql.charset.cp852">
                <value type="list" content-type="string" key="collations">
                    <value type="string">cp852_general_ci</value>
                    <value type="string">cp852_bin</value>
                </value>
                <value type="string" key="defaultCollation">cp852_general_ci</value>
                <value type="string" key="description">DOS Central European</value>
                <value type="string" key="name">cp852</value>
                <link type="object" key="owner">com.mysql.rdbms.mysql</link>
            </value>
            <value type="object" struct-name="db.CharacterSet" id="com.mysql.rdbms.mysql.charset.latin7">
                <value type="list" content-type="string" key="collations">
                    <value type="string">latin7_estonian_cs</value>
                    <value type="string">latin7_general_ci</value>
                    <value type="string">latin7_general_cs</value>
                    <value type="string">latin7_bin</value>
                </value>
                <value type="string" key="defaultCollation">latin7_general_ci</value>
                <value type="string" key="description">ISO 8859-13 Baltic</value>
                <value type="string" key="name">latin7</value>
                <link type="object" key="owner">com.mysql.rdbms.mysql</link>
            </value>
            <value type="object" struct-name="db.CharacterSet" id="com.mysql.rdbms.mysql.charset.cp1251">
                <value type="list" content-type="string" key="collations">
                    <value type="string">cp1251_bulgarian_ci</value>
                    <value type="string">cp1251_ukrainian_ci</value>
                    <value type="string">cp1251_bin</value>
                    <value type="string">cp1251_general_ci</value>
                    <value type="string">cp1251_general_cs</value>
                </value>
                <value type="string" key="defaultCollation">cp1251_general_ci</value>
                <value type="string" key="description">Windows Cyrillic</value>
                <value type="string" key="name">cp1251</value>
                <link type="object" key="owner">com.mysql.rdbms.mysql</link>
            </value>
            <value type="object" struct-name="db.CharacterSet" id="com.mysql.rdbms.mysql.charset.cp1256">
                <value type="list" content-type="string" key="collations">
                    <value type="string">cp1256_general_ci</value>
                    <value type="string">cp1256_bin</value>
                </value>
                <value type="string" key="defaultCollation">cp1256_general_ci</value>
                <value type="string" key="description">Windows Arabic</value>
                <value type="string" key="name">cp1256</value>
                <link type="object" key="owner">com.mysql.rdbms.mysql</link>
            </value>
            <value type="object" struct-name="db.CharacterSet" id="com.mysql.rdbms.mysql.charset.cp1257">
                <value type="list" content-type="string" key="collations">
                    <value type="string">cp1257_lithuanian_ci</value>
                    <value type="string">cp1257_bin</value>
                    <value type="string">cp1257_general_ci</value>
                </value>
                <value type="string" key="defaultCollation">cp1257_general_ci</value>
                <value type="string" key="description">Windows Baltic</value>
                <value type="string" key="name">cp1257</value>
                <link type="object" key="owner">com.mysql.rdbms.mysql</link>
            </value>
            <value type="object" struct-name="db.CharacterSet" id="com.mysql.rdbms.mysql.charset.binary">
                <value type="list" content-type="string" key="collations">
                    <value type="string">binary</value>
                </value>
                <value type="string" key="defaultCollation">binary</value>
                <value type="string" key="description">Binary pseudo charset</value>
                <value type="string" key="name">binary</value>
                <link type="object" key="owner">com.mysql.rdbms.mysql</link>
            </value>
            <value type="object" struct-name="db.CharacterSet" id="com.mysql.rdbms.mysql.charset.geostd8">
                <value type="list" content-type="string" key="collations">
                    <value type="string">geostd8_general_ci</value>
                    <value type="string">geostd8_bin</value>
                </value>
                <value type="string" key="defaultCollation">geostd8_general_ci</value>
                <value type="string" key="description">GEOSTD8 Georgian</value>
                <value type="string" key="name">geostd8</value>
                <link type="object" key="owner">com.mysql.rdbms.mysql</link>
            </value>
            <value type="object" struct-name="db.CharacterSet" id="com.mysql.rdbms.mysql.charset.cp932">
                <value type="list" content-type="string" key="collations">
                    <value type="string">cp932_japanese_ci</value>
                    <value type="string">cp932_bin</value>
                </value>
                <value type="string" key="defaultCollation">cp932_japanese_ci</value>
                <value type="string" key="description">SJIS for Windows Japanese</value>
                <value type="string" key="name">cp932</value>
                <link type="object" key="owner">com.mysql.rdbms.mysql</link>
            </value>
            <value type="object" struct-name="db.CharacterSet" id="com.mysql.rdbms.mysql.charset.eucjpms">
                <value type="list" content-type="string" key="collations">
                    <value type="string">eucjpms_japanese_ci</value>
                    <value type="string">eucjpms_bin</value>
                </value>
                <value type="string" key="defaultCollation">eucjpms_japanese_ci</value>
                <value type="string" key="description">UJIS for Windows Japanese</value>
                <value type="string" key="name">eucjpms</value>
                <link type="object" key="owner">com.mysql.rdbms.mysql</link>
            </value>
            <value type="object" struct-name="db.CharacterSet" id="com.mysql.rdbms.mysql.charset.utf8mb4">
                <!-- Added in 5.5.3 -->
                <value type="list" content-type="string" key="collations">
                    <value type="string">utf8mb4_bin</value>
                    <value type="string">utf8mb4_czech_ci</value>
                    <value type="string">utf8mb4_danish_ci</value>
                    <value type="string">utf8mb4_esperanto_ci</value>
                    <value type="string">utf8mb4_estonian_ci</value>
                    <value type="string">utf8mb4_general_ci</value>
                    <value type="string">utf8mb4_general_mysql500_ci</value>
                    <value type="string">utf8mb4_hungarian_ci</value>
                    <value type="string">utf8mb4_icelandic_ci</value>
                    <value type="string">utf8mb4_latvian_ci</value>
                    <value type="string">utf8mb4_lithuanian_ci</value>
                    <value type="string">utf8mb4_persian_ci</value>
                    <value type="string">utf8mb4_polish_ci</value>
                    <value type="string">utf8mb4_roman_ci</value>
                    <value type="string">utf8mb4_romanian_ci</value>
                    <value type="string">utf8mb4_sinhala_ci</value>
                    <value type="string">utf8mb4_slovak_ci</value>
                    <value type="string">utf8mb4_slovenian_ci</value>
                    <value type="string">utf8mb4_spanish_ci</value>
                    <value type="string">utf8mb4_spanish2_ci</value>
                    <value type="string">utf8mb4_swedish_ci</value>
                    <value type="string">utf8mb4_turkish_ci</value>
                    <value type="string">utf8mb4_unicode_ci</value>
                </value>
                <value type="string" key="defaultCollation">utf8mb4_general_ci</value>
                <value type="string" key="description">UTF-8 Unicode</value>
                <value type="string" key="name">utf8mb4</value>
                <link type="object" key="owner">com.mysql.rdbms.mysql</link>
            </value>
            <value type="object" struct-name="db.CharacterSet" id="com.mysql.rdbms.mysql.charset.utf16">
                <!-- Added in 5.5.3 -->
                <value type="list" content-type="string" key="collations">
                    <value type="string">utf16_bin</value>
                    <value type="string">utf16_czech_ci</value>
                    <value type="string">utf16_danish_ci</value>
                    <value type="string">utf16_esperanto_ci</value>
                    <value type="string">utf16_estonian_ci</value>
                    <value type="string">utf16_general_ci</value>
                    <value type="string">utf16_general_mysql500_ci</value>
                    <value type="string">utf16_hungarian_ci</value>
                    <value type="string">utf16_icelandic_ci</value>
                    <value type="string">utf16_latvian_ci</value>
                    <value type="string">utf16_lithuanian_ci</value>
                    <value type="string">utf16_persian_ci</value>
                    <value type="string">utf16_polish_ci</value>
                    <value type="string">utf16_roman_ci</value>
                    <value type="string">utf16_romanian_ci</value>
                    <value type="string">utf16_sinhala_ci</value>
                    <value type="string">utf16_slovak_ci</value>
                    <value type="string">utf16_slovenian_ci</value>
                    <value type="string">utf16_spanish_ci</value>
                    <value type="string">utf16_spanish2_ci</value>
                    <value type="string">utf16_swedish_ci</value>
                    <value type="string">utf16_turkish_ci</value>
                    <value type="string">utf16_unicode_ci</value>
                </value>
                <value type="string" key="defaultCollation">utf16_general_ci</value>
                <value type="string" key="description">UTF-16 Unicode</value>
                <value type="string" key="name">utf16</value>
                <link type="object" key="owner">com.mysql.rdbms.mysql</link>
            </value>
            <value type="object" struct-name="db.CharacterSet" id="com.mysql.rdbms.mysql.charset.utf32">
                <!-- Added in 5.5.3 -->
                <value type="list" content-type="string" key="collations">
                    <value type="string">utf32_bin</value>
                    <value type="string">utf32_czech_ci</value>
                    <value type="string">utf32_danish_ci</value>
                    <value type="string">utf32_esperanto_ci</value>
                    <value type="string">utf32_estonian_ci</value>
                    <value type="string">utf32_general_ci</value>
                    <value type="string">utf32_general_mysql500_ci</value>
                    <value type="string">utf32_hungarian_ci</value>
                    <value type="string">utf32_icelandic_ci</value>
                    <value type="string">utf32_latvian_ci</value>
                    <value type="string">utf32_lithuanian_ci</value>
                    <value type="string">utf32_persian_ci</value>
                    <value type="string">utf32_polish_ci</value>
                    <value type="string">utf32_roman_ci</value>
                    <value type="string">utf32_romanian_ci</value>
                    <value type="string">utf32_sinhala_ci</value>
                    <value type="string">utf32_slovak_ci</value>
                    <value type="string">utf32_slovenian_ci</value>
                    <value type="string">utf32_spanish_ci</value>
                    <value type="string">utf32_spanish2_ci</value>
                    <value type="string">utf32_swedish_ci</value>
                    <value type="string">utf32_turkish_ci</value>
                    <value type="string">utf32_unicode_ci</value>
                </value>
                <value type="string" key="defaultCollation">utf32_general_ci</value>
                <value type="string" key="description">UTF-32 Unicode</value>
                <value type="string" key="name">utf32</value>
                <link type="object" key="owner">com.mysql.rdbms.mysql</link>
            </value>
        </value>

        <!-- Drivers -->

        <value _ptr_="017258B0" type="list" content-type="object" content-struct-name="db.mgmt.Driver" key="drivers">
            <value type="object" struct-name="db.mgmt.Driver" id="com.mysql.rdbms.mysql.driver.native">
                <value type="string" key="caption">Standard (TCP/IP)</value>
                <value type="string" key="description">MySQL native driver using the MySQL client library</value>
                <value _ptr_="017258B2" type="list" content-type="string" key="files">
                    <value type="string">libmysql.dll</value>
                </value>
                <value type="string" key="hostIdentifierTemplate">Mysql@%hostName%:%port%</value>
                <value type="string" key="filesTarget">.</value>
                <value type="string" key="driverLibraryName">mysqlcppconn</value>
                <value type="string" key="name">MysqlNative</value>
                <link type="object" key="owner">com.mysql.rdbms.mysql</link>
                <value _ptr_="017258B3" type="list" content-type="object" content-struct-name="db.mgmt.DriverParameter" key="parameters">
                    <value type="object" struct-name="db.mgmt.DriverParameter" id="com.mysql.rdbms.mysql.driver.native.param1">
                        <value type="string" key="caption">Hostname:</value>
                        <value type="string" key="defaultValue">127.0.0.1</value>
                        <value type="string" key="description">Name or IP address of the server host</value>
                        <value type="int" key="layoutAdvanced">0</value>
                        <value type="int" key="layoutRow">1</value>
                        <value type="int" key="layoutWidth">118</value>
                        <value type="string" key="lookupValueMethod"></value>
                        <value type="string" key="lookupValueModule"></value>
                        <value type="string" key="name">hostName</value>
                        <link type="object" key="owner">com.mysql.rdbms.mysql.driver.native</link>
                        <value type="string" key="paramType">string</value>
                        <value type="dict" content-type="string" key="paramTypeDetails"/>
                        <value type="int" key="required">1</value>
                    </value>
                    <value type="object" struct-name="db.mgmt.DriverParameter" id="com.mysql.rdbms.mysql.driver.native.param2">
                        <value type="string" key="caption">Port:</value>
                        <value type="string" key="defaultValue">3306</value>
                        <value type="string" key="description">and TCP/IP port.</value>
                        <value type="int" key="layoutAdvanced">0</value>
                        <value type="int" key="layoutRow">1</value>
                        <value type="int" key="layoutWidth">46</value>
                        <value type="string" key="lookupValueMethod"></value>
                        <value type="string" key="lookupValueModule"></value>
                        <value type="string" key="name">port</value>
                        <link type="object" key="owner">com.mysql.rdbms.mysql.driver.native</link>
                        <value type="string" key="paramType">int</value>
                        <value type="dict" content-type="string" key="paramTypeDetails"/>
                        <value type="int" key="required">1</value>
                    </value>
                    <value type="object" struct-name="db.mgmt.DriverParameter" id="com.mysql.rdbms.mysql.driver.native.param3">
                        <value type="string" key="caption">Username:</value>
                        <value type="string" key="defaultValue">root</value>
                        <value type="string" key="description">Name of the user to connect with.</value>
                        <value type="int" key="layoutAdvanced">0</value>
                        <value type="int" key="layoutRow">2</value>
                        <value type="int" key="layoutWidth">218</value>
                        <value type="string" key="lookupValueMethod"></value>
                        <value type="string" key="lookupValueModule"></value>
                        <value type="string" key="name">userName</value>
                        <link type="object" key="owner">com.mysql.rdbms.mysql.driver.native</link>
                        <value type="string" key="paramType">string</value>
                        <value type="dict" content-type="string" key="paramTypeDetails"/>
                        <value type="int" key="required">1</value>
                    </value>
                    <value type="object" struct-name="db.mgmt.DriverParameter" id="com.mysql.rdbms.mysql.driver.native.param4">
                        <value type="string" key="caption">Password:</value>
                        <value type="string" key="defaultValue"></value>
                        <value type="string" key="description">The user's password. Will be requested later if it's not set.</value>
                        <value type="int" key="layoutAdvanced">0</value>
                        <value type="int" key="layoutRow">3</value>
                        <value type="int" key="layoutWidth">218</value>
                        <value type="string" key="lookupValueMethod"></value>
                        <value type="string" key="lookupValueModule"></value>
                        <value type="string" key="name">password</value>
                        <link type="object" key="owner">com.mysql.rdbms.mysql.driver.native</link>
                        <value type="string" key="paramType">keychain</value>
                        <value type="dict" content-type="string" key="paramTypeDetails">
                            <value type="string" key="storageKeyFormat">%userName%::Mysql@%hostName%:%port%</value>
                        </value>
                        <value type="int" key="required">0</value>
                    </value>
                    <value type="object" struct-name="db.mgmt.DriverParameter" id="com.mysql.rdbms.mysql.driver.native.param5">
                        <value type="string" key="caption">Default Schema:</value>
                        <value type="string" key="defaultValue"></value>
                        <value type="string" key="description">The schema to use as default schema. Leave blank to select it later.</value>
                        <value type="int" key="layoutAdvanced">0</value>
                        <value type="int" key="layoutRow">4</value>
                        <value type="int" key="layoutWidth">218</value>
                        <value type="string" key="lookupValueMethod">getSchemata</value>
                        <value type="string" key="lookupValueModule">ReverseEngineeringMysql</value>
                        <value type="string" key="name">schema</value>
                        <link type="object" key="owner">com.mysql.rdbms.mysql.driver.native</link>
                        <value type="string" key="paramType">string</value>
                        <value type="dict" content-type="string" key="paramTypeDetails"/>
                        <value type="int" key="required">0</value>
                    </value>
                    <value type="object" struct-name="db.mgmt.DriverParameter" id="com.mysql.rdbms.mysql.driver.native.param6">
                        <value type="string" key="caption">Use compression protocol</value>
                        <value type="string" key="defaultValue"></value>
                        <value type="string" key="description">Select this option for WAN connections.</value>
                        <value type="int" key="layoutAdvanced">1</value>
                        <value type="int" key="layoutRow">-1</value>
                        <value type="int" key="layoutWidth">318</value>
                        <value type="string" key="lookupValueMethod"></value>
                        <value type="string" key="lookupValueModule"></value>
                        <value type="string" key="name">CLIENT_COMPRESS</value>
                        <link type="object" key="owner">com.mysql.rdbms.mysql.driver.native</link>
                        <value type="string" key="paramType">boolean</value>
                        <value type="dict" content-type="string" key="paramTypeDetails"/>
                        <value type="int" key="required">0</value>
                    </value>
                    <value type="object" struct-name="db.mgmt.DriverParameter" id="com.mysql.rdbms.mysql.driver.native.param8">
                        <value type="string" key="caption">Use ANSI quotes to quote identifiers</value>
                        <value type="string" key="defaultValue"></value>
                        <value type="string" key="description">If enabled this option overwrites the serverside settings.</value>
                        <value type="int" key="layoutAdvanced">1</value>
                        <value type="int" key="layoutRow">-1</value>
                        <value type="int" key="layoutWidth">318</value>
                        <value type="string" key="lookupValueMethod"></value>
                        <value type="string" key="lookupValueModule"></value>
                        <value type="string" key="name">useAnsiQuotes</value>
                        <link type="object" key="owner">com.mysql.rdbms.mysql.driver.native</link>
                        <value type="string" key="paramType">tristate</value>
                        <value type="dict" content-type="string" key="paramTypeDetails"/>
                        <value type="int" key="required">0</value>
                    </value>
                    <value type="object" struct-name="db.mgmt.DriverParameter" id="com.mysql.rdbms.mysql.driver.native.param9">
                        <value type="string" key="caption">Enable Cleartext Authentication Plugin</value>
                        <value type="string" key="defaultValue"></value>
                        <value type="string" key="description">Send user password in cleartext. Required for some authentication methods.</value>
                        <value type="int" key="layoutAdvanced">1</value>
                        <value type="int" key="layoutRow">-1</value>
                        <value type="int" key="layoutWidth">318</value>
                        <value type="string" key="lookupValueMethod"></value>
                        <value type="string" key="lookupValueModule"></value>
                        <value type="string" key="name">OPT_ENABLE_CLEARTEXT_PLUGIN</value>
                        <link type="object" key="owner">com.mysql.rdbms.mysql.driver.native</link>
                        <value type="string" key="paramType">boolean</value>
                        <value type="dict" content-type="string" key="paramTypeDetails"/>
                        <value type="int" key="required">0</value>
                    </value>
<<<<<<< HEAD
                    <value type="object" struct-name="db.mgmt.DriverParameter" id="com.mysql.rdbms.mysql.driver.native.legacyauth">
                        <value type="string" key="caption">Use the old authentication protocol</value>
                        <value type="string" key="defaultValue"></value>
                        <value type="string" key="description">This option disables Connector/C++'s secure_auth option.</value>
                        <value type="int" key="layoutAdvanced">1</value>
                        <value type="int" key="layoutRow">-1</value>
                        <value type="int" key="layoutWidth">318</value>
                        <value type="string" key="lookupValueMethod"></value>
                        <value type="string" key="lookupValueModule"></value>
                        <value type="string" key="name">useLegacyAuth</value>
                        <link type="object" key="owner">com.mysql.rdbms.mysql.driver.native</link>
                        <value type="string" key="paramType">boolean</value>
                        <value type="dict" content-type="string" key="paramTypeDetails"/>
                        <value type="int" key="required">0</value>
                    </value>
                    <value type="object" struct-name="db.mgmt.DriverParameter" id="com.mysql.rdbms.mysql.driver.native.timeout">
                        <value type="string" key="caption">Timeout:</value>
                        <value type="string" key="defaultValue"></value>
                        <value type="string" key="description">Maximum time to wait before a connection is aborted.</value>
                        <value type="int" key="layoutAdvanced">1</value>
                        <value type="int" key="layoutRow">2</value>
                        <value type="int" key="layoutWidth">46</value>
                        <value type="string" key="lookupValueModule">Options</value>
                        <value type="string" key="lookupValueMethod">Migration:ConnectionTimeOut</value>
                        <value type="string" key="name">timeout</value>
                        <link type="object" key="owner">com.mysql.rdbms.mysql.driver.native</link>
                        <value type="string" key="paramType">int</value>
                        <value type="dict" content-type="string" key="paramTypeDetails"/>
                        <value type="int" key="required">0</value>
                    </value>
=======
>>>>>>> a274d770
                    <value type="object" struct-name="db.mgmt.DriverParameter" id="com.mysql.rdbms.mysql.driver.native.sqlmode">
                        <value type="string" key="caption">SQL_MODE:</value>
                        <value type="string" key="defaultValue"></value>
                        <value type="string" key="description">Override the default SQL_MODE used by the server.</value>
                        <value type="int" key="layoutAdvanced">1</value>
                        <value type="int" key="layoutRow">-1</value>
                        <value type="int" key="layoutWidth">180</value>
                        <value type="string" key="lookupValueMethod"></value>
                        <value type="string" key="lookupValueModule"></value>
                        <value type="string" key="name">SQL_MODE</value>
                        <link type="object" key="owner">com.mysql.rdbms.mysql.driver.native</link>
                        <value type="string" key="paramType">string</value>
                        <value type="dict" content-type="string" key="paramTypeDetails"/>
                        <value type="int" key="required">0</value>
                    </value>
                    <value type="object" struct-name="db.mgmt.DriverParameter" id="com.mysql.rdbms.mysql.driver.native.others">
                        <value type="string" key="caption">Others:</value>
                        <value type="string" key="defaultValue"></value>
                        <value type="string" key="description">Other options for Connector/C++ as option=value pairs, one per line.</value>
                        <value type="int" key="layoutAdvanced">1</value>
                        <value type="int" key="layoutRow">-1</value>
                        <value type="int" key="layoutWidth">180</value>
                        <value type="string" key="lookupValueMethod"></value>
                        <value type="string" key="lookupValueModule"></value>
                        <value type="string" key="name">$others</value>
                        <link type="object" key="owner">com.mysql.rdbms.mysql.driver.native</link>
                        <value type="string" key="paramType">text</value>
                        <value type="dict" content-type="string" key="paramTypeDetails"/>
                        <value type="int" key="required">0</value>
                    </value>

                    <value type="object" struct-name="db.mgmt.DriverParameter" id="com.mysql.rdbms.mysql.driver.native.param7">
                        <value type="string" key="caption">Use SSL</value>
                        <value type="string" key="defaultValue">1</value>
                        <value type="string" key="description">Turns on SSL encryption. Connection will fail if SSL is not available.</value>
                        <value type="int" key="layoutAdvanced">2</value>
                        <value type="int" key="layoutRow">-1</value>
                        <value type="int" key="layoutWidth">318</value>
                        <value type="string" key="lookupValueMethod"></value>
                        <value type="string" key="lookupValueModule"></value>
                        <value type="string" key="name">useSSL</value>
                        <link type="object" key="owner">com.mysql.rdbms.mysql.driver.native</link>
                        <value type="string" key="paramType">enum</value>
                        <value type="dict" content-type="string" key="paramTypeDetails">
                            <value type="string" key="options">0|No,1|If available,2|Require</value>
                            <value type="string" key="type">int</value>
                        </value>
                        <value type="int" key="required">0</value>
                    </value>
                    <value type="object" struct-name="db.mgmt.DriverParameter" id="com.mysql.rdbms.mysql.driver.native.ssl1">
                        <value type="string" key="caption">SSL CA File:</value>
                        <value type="string" key="defaultValue"></value>
                        <value type="string" key="description">Path to Certificate Authority file for SSL.</value>
                        <value type="int" key="layoutAdvanced">2</value>
                        <value type="int" key="layoutRow">-1</value>
                        <value type="int" key="layoutWidth">180</value>
                        <value type="string" key="lookupValueMethod"></value>
                        <value type="string" key="lookupValueModule"></value>
                        <value type="string" key="name">sslCA</value>
                        <link type="object" key="owner">com.mysql.rdbms.mysql.driver.native</link>
                        <value type="string" key="paramType">file</value>
                        <value type="dict" content-type="string" key="paramTypeDetails"/>
                        <value type="int" key="required">0</value>
                    </value>
                    <value type="object" struct-name="db.mgmt.DriverParameter" id="com.mysql.rdbms.mysql.driver.native.ssl2">
                        <value type="string" key="caption">SSL CERT File:</value>
                        <value type="string" key="defaultValue"></value>
                        <value type="string" key="description">Path to Client Certificate file for SSL.</value>
                        <value type="int" key="layoutAdvanced">2</value>
                        <value type="int" key="layoutRow">-1</value>
                        <value type="int" key="layoutWidth">180</value>
                        <value type="string" key="lookupValueMethod"></value>
                        <value type="string" key="lookupValueModule"></value>
                        <value type="string" key="name">sslCert</value>
                        <link type="object" key="owner">com.mysql.rdbms.mysql.driver.native</link>
                        <value type="string" key="paramType">file</value>
                        <value type="dict" content-type="string" key="paramTypeDetails"/>
                        <value type="int" key="required">0</value>
                    </value>
                    <value type="object" struct-name="db.mgmt.DriverParameter" id="com.mysql.rdbms.mysql.driver.native.ssl3">
                        <value type="string" key="caption">SSL Key File:</value>
                        <value type="string" key="defaultValue"></value>
                        <value type="string" key="description">Path to Client Key file for SSL.</value>
                        <value type="int" key="layoutAdvanced">2</value>
                        <value type="int" key="layoutRow">-1</value>
                        <value type="int" key="layoutWidth">180</value>
                        <value type="string" key="lookupValueMethod"></value>
                        <value type="string" key="lookupValueModule"></value>
                        <value type="string" key="name">sslKey</value>
                        <link type="object" key="owner">com.mysql.rdbms.mysql.driver.native</link>
                        <value type="string" key="paramType">file</value>
                        <value type="dict" content-type="string" key="paramTypeDetails"/>
                        <value type="int" key="required">0</value>
                    </value>
                    <value type="object" struct-name="db.mgmt.DriverParameter" id="com.mysql.rdbms.mysql.driver.native.ssl4">
                        <value type="string" key="caption">SSL Cipher:</value>
                        <value type="string" key="defaultValue"></value>
                        <value type="string" key="description">Optional : separated list of permissible ciphers to use for SSL encryption.</value>
                        <value type="int" key="layoutAdvanced">2</value>
                        <value type="int" key="layoutRow">-1</value>
                        <value type="int" key="layoutWidth">180</value>
                        <value type="string" key="lookupValueMethod"></value>
                        <value type="string" key="lookupValueModule"></value>
                        <value type="string" key="name">sslCipher</value>
                        <link type="object" key="owner">com.mysql.rdbms.mysql.driver.native</link>
                        <value type="string" key="paramType">string</value>
                        <value type="dict" content-type="string" key="paramTypeDetails"/>
                        <value type="int" key="required">0</value>
                    </value>
                    <value type="object" struct-name="db.mgmt.DriverParameter" id="com.mysql.rdbms.mysql.driver.native.ssl5">
                        <value type="string" key="caption">SSL Wizard ...</value>
                        <value type="string" key="defaultValue"></value>
                        <value type="string" key="description"></value>
                        <value type="int" key="layoutAdvanced">2</value>
                        <value type="int" key="layoutRow">-1</value>
                        <value type="int" key="layoutWidth">120</value>
                        <value type="string" key="lookupValueMethod"></value>
                        <value type="string" key="lookupValueModule"></value>
                        <value type="string" key="name">sslWizard</value>
                        <link type="object" key="owner">com.mysql.rdbms.mysql.driver.native</link>
                        <value type="string" key="paramType">button</value>
                        <value type="dict" content-type="string" key="paramTypeDetails"/>
                        <value type="int" key="required">0</value>
                    </value>
                    <value type="object" struct-name="db.mgmt.DriverParameter" id="com.mysql.rdbms.mysql.driver.native.ssl6">
                        <value type="string" key="caption">Files ...</value>
                        <value type="string" key="defaultValue"></value>
                        <value type="string" key="description"></value>
                        <value type="int" key="layoutAdvanced">2</value>
                        <value type="int" key="layoutRow">-1</value>
                        <value type="int" key="layoutWidth">120</value>
                        <value type="string" key="lookupValueMethod"></value>
                        <value type="string" key="lookupValueModule"></value>
                        <value type="string" key="name">openSSLWizardDirectory</value>
                        <link type="object" key="owner">com.mysql.rdbms.mysql.driver.native</link>
                        <value type="string" key="paramType">button</value>
                        <value type="dict" content-type="string" key="paramTypeDetails"/>
                        <value type="int" key="required">0</value>
                    </value>
                </value>
            </value>
            <value type="object" struct-name="db.mgmt.Driver" id="com.mysql.rdbms.mysql.driver.native_socket">
                <value type="string" key="caption">Local Socket/Pipe</value>
                <value type="string" key="description">MySQL native driver using the MySQL client library</value>
                <value _ptr_="017258B2s" type="list" content-type="string" key="files">
                    <value type="string">libmysql.dll</value>
                </value>
                <value type="string" key="hostIdentifierTemplate">Mysql@local:%socket%</value>
                <value type="string" key="filesTarget">.</value>
                <value type="string" key="driverLibraryName">mysqlcppconn</value>
                <value type="string" key="name">MysqlNativeSocket</value>
                <link type="object" key="owner">com.mysql.rdbms.mysql</link>
                <value _ptr_="017258B3s" type="list" content-type="object" content-struct-name="db.mgmt.DriverParameter" key="parameters">
                    <value type="object" struct-name="db.mgmt.DriverParameter" id="com.mysql.rdbms.mysql.driver.native_socket.param1">
                        <value type="string" key="caption">Socket/Pipe Path:</value>
                        <value type="string" key="defaultValue"></value>
                        <value type="string" key="description">Path to local socket or pipe file. Leave empty for default.</value>
                        <value type="int" key="layoutAdvanced">0</value>
                        <value type="int" key="layoutRow">1</value>
                        <value type="int" key="layoutWidth">218</value>
                        <value type="string" key="lookupValueMethod"></value>
                        <value type="string" key="lookupValueModule"></value>
                        <value type="string" key="name">socket</value>
                        <link type="object" key="owner">com.mysql.rdbms.mysql.driver.native_socket</link>
                        <value type="string" key="paramType">string</value>
                        <value type="dict" content-type="string" key="paramTypeDetails"/>
                        <value type="int" key="required">0</value>
                    </value>
                    <value type="object" struct-name="db.mgmt.DriverParameter" id="com.mysql.rdbms.mysql.driver.native_socket.param3">
                        <value type="string" key="caption">Username:</value>
                        <value type="string" key="defaultValue">root</value>
                        <value type="string" key="description">Name of the user to connect with.</value>
                        <value type="int" key="layoutAdvanced">0</value>
                        <value type="int" key="layoutRow">2</value>
                        <value type="int" key="layoutWidth">218</value>
                        <value type="string" key="lookupValueMethod"></value>
                        <value type="string" key="lookupValueModule"></value>
                        <value type="string" key="name">userName</value>
                        <link type="object" key="owner">com.mysql.rdbms.mysql.driver.native_socket</link>
                        <value type="string" key="paramType">string</value>
                        <value type="dict" content-type="string" key="paramTypeDetails"/>
                        <value type="int" key="required">1</value>
                    </value>
                    <value type="object" struct-name="db.mgmt.DriverParameter" id="com.mysql.rdbms.mysql.driver.native_socket.param4">
                        <value type="string" key="caption">Password:</value>
                        <value type="string" key="defaultValue"></value>
                        <value type="string" key="description">The user's password. Will be requested later if it's not set now.</value>
                        <value type="int" key="layoutAdvanced">0</value>
                        <value type="int" key="layoutRow">3</value>
                        <value type="int" key="layoutWidth">218</value>
                        <value type="string" key="lookupValueMethod"></value>
                        <value type="string" key="lookupValueModule"></value>
                        <value type="string" key="name">password</value>
                        <link type="object" key="owner">com.mysql.rdbms.mysql.driver.native_socket</link>
                        <value type="string" key="paramType">keychain</value>
                        <value type="dict" content-type="string" key="paramTypeDetails">
                            <value type="string" key="storageKeyFormat">%userName%::Mysql@local</value>
                        </value>
                        <value type="int" key="required">0</value>
                    </value>
                    <value type="object" struct-name="db.mgmt.DriverParameter" id="com.mysql.rdbms.mysql.driver.native_socket.param5">
                        <value type="string" key="caption">Default Schema:</value>
                        <value type="string" key="defaultValue"></value>
                        <value type="string" key="description">The schema to use as default schema. Leave blank to select it later.</value>
                        <value type="int" key="layoutAdvanced">0</value>
                        <value type="int" key="layoutRow">4</value>
                        <value type="int" key="layoutWidth">218</value>
                        <value type="string" key="lookupValueMethod">getSchemata</value>
                        <value type="string" key="lookupValueModule">ReverseEngineeringMysql</value>
                        <value type="string" key="name">schema</value>
                        <link type="object" key="owner">com.mysql.rdbms.mysql.driver.native_socket</link>
                        <value type="string" key="paramType">string</value>
                        <value type="dict" content-type="string" key="paramTypeDetails"/>
                        <value type="int" key="required">0</value>
                    </value>
                    <value type="object" struct-name="db.mgmt.DriverParameter" id="com.mysql.rdbms.mysql.driver.native_socket.param8">
                        <value type="string" key="caption">Use ANSI quotes to quote identifiers</value>
                        <value type="string" key="defaultValue"></value>
                        <value type="string" key="description">If enabled this option overwrites the serverside settings.</value>
                        <value type="int" key="layoutAdvanced">1</value>
                        <value type="int" key="layoutRow">-1</value>
                        <value type="int" key="layoutWidth">318</value>
                        <value type="string" key="lookupValueMethod"></value>
                        <value type="string" key="lookupValueModule"></value>
                        <value type="string" key="name">useAnsiQuotes</value>
                        <link type="object" key="owner">com.mysql.rdbms.mysql.driver.native_socket</link>
                        <value type="string" key="paramType">tristate</value>
                        <value type="dict" content-type="string" key="paramTypeDetails"/>
                        <value type="int" key="required">0</value>
                    </value>
                    <value type="object" struct-name="db.mgmt.DriverParameter" id="com.mysql.rdbms.mysql.driver.native_socket.param9">
                        <value type="string" key="caption">Enable Cleartext Authentication Plugin</value>
                        <value type="string" key="defaultValue"></value>
                        <value type="string" key="description">Send user password in cleartext. Required for some authentication methods.</value>
                        <value type="int" key="layoutAdvanced">1</value>
                        <value type="int" key="layoutRow">-1</value>
                        <value type="int" key="layoutWidth">318</value>
                        <value type="string" key="lookupValueMethod"></value>
                        <value type="string" key="lookupValueModule"></value>
                        <value type="string" key="name">OPT_ENABLE_CLEARTEXT_PLUGIN</value>
                        <link type="object" key="owner">com.mysql.rdbms.mysql.driver.native</link>
                        <value type="string" key="paramType">boolean</value>
                        <value type="dict" content-type="string" key="paramTypeDetails"/>
                        <value type="int" key="required">0</value>
                    </value>
                    <value type="object" struct-name="db.mgmt.DriverParameter" id="com.mysql.rdbms.mysql.driver.native_socket.sqlmode">
                        <value type="string" key="caption">SQL_MODE:</value>
                        <value type="string" key="defaultValue"></value>
                        <value type="string" key="description">Override the default SQL_MODE used by the server.</value>
                        <value type="int" key="layoutAdvanced">1</value>
                        <value type="int" key="layoutRow">-1</value>
                        <value type="int" key="layoutWidth">180</value>
                        <value type="string" key="lookupValueMethod"></value>
                        <value type="string" key="lookupValueModule"></value>
                        <value type="string" key="name">SQL_MODE</value>
                        <link type="object" key="owner">com.mysql.rdbms.mysql.driver.native_socket</link>
                        <value type="string" key="paramType">string</value>
                        <value type="dict" content-type="string" key="paramTypeDetails"/>
                        <value type="int" key="required">0</value>
                    </value>
                    <value type="object" struct-name="db.mgmt.DriverParameter" id="com.mysql.rdbms.mysql.driver.native_socket.others">
                        <value type="string" key="caption">Others:</value>
                        <value type="string" key="defaultValue"></value>
                        <value type="string" key="description">Other options for Connector/C++ as option=value pairs, one per line</value>
                        <value type="int" key="layoutAdvanced">1</value>
                        <value type="int" key="layoutRow">-1</value>
                        <value type="int" key="layoutWidth">180</value>
                        <value type="string" key="lookupValueMethod"></value>
                        <value type="string" key="lookupValueModule"></value>
                        <value type="string" key="name">$others</value>
                        <link type="object" key="owner">com.mysql.rdbms.mysql.driver.native_socket</link>
                        <value type="string" key="paramType">text</value>
                        <value type="dict" content-type="string" key="paramTypeDetails"/>
                        <value type="int" key="required">0</value>
                    </value>


                    <value type="object" struct-name="db.mgmt.DriverParameter" id="com.mysql.rdbms.mysql.driver.native_socket.ssl0">
                        <value type="string" key="caption">Use SSL</value>
                        <value type="string" key="defaultValue">1</value>
                        <value type="string" key="description">Turns on SSL encryption. Connection will fail if SSL is not available.</value>
                        <value type="int" key="layoutAdvanced">2</value>
                        <value type="int" key="layoutRow">-1</value>
                        <value type="int" key="layoutWidth">318</value>
                        <value type="string" key="lookupValueMethod"></value>
                        <value type="string" key="lookupValueModule"></value>
                        <value type="string" key="name">useSSL</value>
                        <link type="object" key="owner">com.mysql.rdbms.mysql.driver.native</link>
                        <value type="string" key="paramType">enum</value>
                        <value type="dict" content-type="string" key="paramTypeDetails">
                            <value type="string" key="options">0|No,1|If available,2|Require</value>
                            <value type="string" key="type">int</value>
                        </value>
                        <value type="int" key="required">0</value>
                    </value>
                    <value type="object" struct-name="db.mgmt.DriverParameter" id="com.mysql.rdbms.mysql.driver.native_socket.ssl1">
                        <value type="string" key="caption">SSL CA File:</value>
                        <value type="string" key="defaultValue"></value>
                        <value type="string" key="description">Path to Certificate Authority file for SSL.</value>
                        <value type="int" key="layoutAdvanced">2</value>
                        <value type="int" key="layoutRow">-1</value>
                        <value type="int" key="layoutWidth">180</value>
                        <value type="string" key="lookupValueMethod"></value>
                        <value type="string" key="lookupValueModule"></value>
                        <value type="string" key="name">sslCA</value>
                        <link type="object" key="owner">com.mysql.rdbms.mysql.driver.native</link>
                        <value type="string" key="paramType">file</value>
                        <value type="dict" content-type="string" key="paramTypeDetails"/>
                        <value type="int" key="required">0</value>
                    </value>
                    <value type="object" struct-name="db.mgmt.DriverParameter" id="com.mysql.rdbms.mysql.driver.native_socket.ssl2">
                        <value type="string" key="caption">SSL CERT File:</value>
                        <value type="string" key="defaultValue"></value>
                        <value type="string" key="description">Path to Client Certificate file for SSL.</value>
                        <value type="int" key="layoutAdvanced">2</value>
                        <value type="int" key="layoutRow">-1</value>
                        <value type="int" key="layoutWidth">180</value>
                        <value type="string" key="lookupValueMethod"></value>
                        <value type="string" key="lookupValueModule"></value>
                        <value type="string" key="name">sslCert</value>
                        <link type="object" key="owner">com.mysql.rdbms.mysql.driver.native</link>
                        <value type="string" key="paramType">file</value>
                        <value type="dict" content-type="string" key="paramTypeDetails"/>
                        <value type="int" key="required">0</value>
                    </value>
                    <value type="object" struct-name="db.mgmt.DriverParameter" id="com.mysql.rdbms.mysql.driver.native_socket.ssl3">
                        <value type="string" key="caption">SSL Key File:</value>
                        <value type="string" key="defaultValue"></value>
                        <value type="string" key="description">Path to Client Key file for SSL.</value>
                        <value type="int" key="layoutAdvanced">2</value>
                        <value type="int" key="layoutRow">-1</value>
                        <value type="int" key="layoutWidth">180</value>
                        <value type="string" key="lookupValueMethod"></value>
                        <value type="string" key="lookupValueModule"></value>
                        <value type="string" key="name">sslKey</value>
                        <link type="object" key="owner">com.mysql.rdbms.mysql.driver.native</link>
                        <value type="string" key="paramType">file</value>
                        <value type="dict" content-type="string" key="paramTypeDetails"/>
                        <value type="int" key="required">0</value>
                    </value>
                    <value type="object" struct-name="db.mgmt.DriverParameter" id="com.mysql.rdbms.mysql.driver.native_socket.ssl4">
                        <value type="string" key="caption">SSL Cipher:</value>
                        <value type="string" key="defaultValue"></value>
                        <value type="string" key="description">Optional : separated list of permissible ciphers to use for SSL encryption.</value>
                        <value type="int" key="layoutAdvanced">2</value>
                        <value type="int" key="layoutRow">-1</value>
                        <value type="int" key="layoutWidth">180</value>
                        <value type="string" key="lookupValueMethod"></value>
                        <value type="string" key="lookupValueModule"></value>
                        <value type="string" key="name">sslCipher</value>
                        <link type="object" key="owner">com.mysql.rdbms.mysql.driver.native</link>
                        <value type="string" key="paramType">string</value>
                        <value type="dict" content-type="string" key="paramTypeDetails"/>
                        <value type="int" key="required">0</value>
                    </value>
                    <value type="object" struct-name="db.mgmt.DriverParameter" id="com.mysql.rdbms.mysql.driver.native.ssl5">
                        <value type="string" key="caption">SSL Wizard ...</value>
                        <value type="string" key="defaultValue"></value>
                        <value type="string" key="description"></value>
                        <value type="int" key="layoutAdvanced">2</value>
                        <value type="int" key="layoutRow">-1</value>
                        <value type="int" key="layoutWidth">120</value>
                        <value type="string" key="lookupValueMethod"></value>
                        <value type="string" key="lookupValueModule"></value>
                        <value type="string" key="name">sslWizard</value>
                        <link type="object" key="owner">com.mysql.rdbms.mysql.driver.native</link>
                        <value type="string" key="paramType">button</value>
                        <value type="dict" content-type="string" key="paramTypeDetails"/>
                        <value type="int" key="required">0</value>
                    </value>
                    <value type="object" struct-name="db.mgmt.DriverParameter" id="com.mysql.rdbms.mysql.driver.native.ssl6">
                        <value type="string" key="caption">Files ...</value>
                        <value type="string" key="defaultValue"></value>
                        <value type="string" key="description"></value>
                        <value type="int" key="layoutAdvanced">2</value>
                        <value type="int" key="layoutRow">-1</value>
                        <value type="int" key="layoutWidth">120</value>
                        <value type="string" key="lookupValueMethod"></value>
                        <value type="string" key="lookupValueModule"></value>
                        <value type="string" key="name">openSSLWizardDirectory</value>
                        <link type="object" key="owner">com.mysql.rdbms.mysql.driver.native</link>
                        <value type="string" key="paramType">button</value>
                        <value type="dict" content-type="string" key="paramTypeDetails"/>
                        <value type="int" key="required">0</value>
                    </value>

                </value>
            </value>
            <value type="object" struct-name="db.mgmt.Driver" id="com.mysql.rdbms.mysql.driver.native_sshtun">
                <value type="string" key="caption">Standard TCP/IP over SSH</value>
                <value type="string" key="description">MySQL native driver using the MySQL client library</value>
                <value type="list" content-type="string" key="files">
                    <value type="string">libmysql.dll</value>
                </value>
                <value type="string" key="hostIdentifierTemplate">Mysql@%hostName%:%port%@%sshHost%</value>
                <value type="string" key="filesTarget">.</value>
                <value type="string" key="driverLibraryName">mysqlcppconn</value>
                <value type="string" key="name">MysqlNativeSSH</value>
                <link type="object" key="owner">com.mysql.rdbms.mysql</link>
                <value type="list" content-type="object" content-struct-name="db.mgmt.DriverParameter" key="parameters">
                    <value type="object" struct-name="db.mgmt.DriverParameter" id="com.mysql.rdbms.mysql.driver.native_sshtun.sparam1">
                        <value type="string" key="caption">SSH Hostname:</value>
                        <value type="string" key="defaultValue">127.0.0.1:22</value>
                        <value type="string" key="description">SSH server hostname, with  optional port number.</value>
                        <value type="int" key="layoutAdvanced">0</value>
                        <value type="int" key="layoutRow">1</value>
                        <value type="int" key="layoutWidth">218</value>
                        <value type="string" key="lookupValueMethod"></value>
                        <value type="string" key="lookupValueModule"></value>
                        <value type="string" key="name">sshHost</value>
                        <link type="object" key="owner">com.mysql.rdbms.mysql.driver.native_sshtun</link>
                        <value type="string" key="paramType">string</value>
                        <value type="dict" content-type="string" key="paramTypeDetails"/>
                        <value type="int" key="required">1</value>
                    </value>
                    <value type="object" struct-name="db.mgmt.DriverParameter" id="com.mysql.rdbms.mysql.driver.native_sshtun.sparam3">
                        <value type="string" key="caption">SSH Username:</value>
                        <value type="string" key="defaultValue">user</value>
                        <value type="string" key="description">Name of the SSH user to connect with.</value>
                        <value type="int" key="layoutAdvanced">0</value>
                        <value type="int" key="layoutRow">2</value>
                        <value type="int" key="layoutWidth">218</value>
                        <value type="string" key="lookupValueMethod"></value>
                        <value type="string" key="lookupValueModule"></value>
                        <value type="string" key="name">sshUserName</value>
                        <link type="object" key="owner">com.mysql.rdbms.mysql.driver.native_sshtun</link>
                        <value type="string" key="paramType">string</value>
                        <value type="dict" content-type="string" key="paramTypeDetails"/>
                        <value type="int" key="required">1</value>
                    </value>
                    <value type="object" struct-name="db.mgmt.DriverParameter" id="com.mysql.rdbms.mysql.driver.native_sshtun.sparam4">
                        <value type="string" key="caption">SSH Password:</value>
                        <value type="string" key="defaultValue"></value>
                        <value type="string" key="description">SSH user password to connect to the SSH tunnel.</value>
                        <value type="int" key="layoutAdvanced">0</value>
                        <value type="int" key="layoutRow">3</value>
                        <value type="int" key="layoutWidth">218</value>
                        <value type="string" key="lookupValueMethod"></value>
                        <value type="string" key="lookupValueModule"></value>
                        <value type="string" key="name">sshPassword</value>
                        <link type="object" key="owner">com.mysql.rdbms.mysql.driver.native_sshtun</link>
                        <value type="string" key="paramType">keychain</value>
                        <value type="dict" content-type="string" key="paramTypeDetails">
                            <value type="string" key="storageKeyFormat">%sshUserName%::ssh@%sshHost%</value>
                        </value>
                        <value type="int" key="required">0</value>
                    </value>
                    <value type="object" struct-name="db.mgmt.DriverParameter" id="com.mysql.rdbms.mysql.driver.native_sshtun.sparam5">
                        <value type="string" key="caption">SSH Key File:</value>
                        <value type="string" key="defaultValue"></value>
                        <value type="string" key="description">Path to SSH private key file.</value>
                        <value type="int" key="layoutAdvanced">0</value>
                        <value type="int" key="layoutRow">4</value>
                        <value type="int" key="layoutWidth">218</value>
                        <value type="string" key="lookupValueMethod"></value>
                        <value type="string" key="lookupValueModule"></value>
                        <value type="string" key="name">sshKeyFile</value>
                        <link type="object" key="owner">com.mysql.rdbms.mysql.driver.native_sshtun</link>
                        <value type="string" key="paramType">file</value>
                        <value type="dict" content-type="string" key="paramTypeDetails"/>
                        <value type="int" key="required">0</value>
                    </value>
                    <value type="object" struct-name="db.mgmt.DriverParameter" id="com.mysql.rdbms.mysql.driver.native_sshtun.param1">
                        <value type="string" key="caption">MySQL Hostname:</value>
                        <value type="string" key="defaultValue">127.0.0.1</value>
                        <value type="string" key="description">MySQL server host relative to the SSH server.</value>
                        <value type="int" key="layoutAdvanced">0</value>
                        <value type="int" key="layoutRow">6</value>
                        <value type="int" key="layoutWidth">118</value>
                        <value type="string" key="lookupValueMethod"></value>
                        <value type="string" key="lookupValueModule"></value>
                        <value type="string" key="name">hostName</value>
                        <link type="object" key="owner">com.mysql.rdbms.mysql.driver.native_sshtun</link>
                        <value type="string" key="paramType">string</value>
                        <value type="dict" content-type="string" key="paramTypeDetails"/>
                        <value type="int" key="required">1</value>
                    </value>
                    <value type="object" struct-name="db.mgmt.DriverParameter" id="com.mysql.rdbms.mysql.driver.native_sshtun.param2">
                        <value type="string" key="caption">MySQL Server Port:</value>
                        <value type="string" key="defaultValue">3306</value>
                        <value type="string" key="description">TCP/IP port of the MySQL server.</value>
                        <value type="int" key="layoutAdvanced">0</value>
                        <value type="int" key="layoutRow">7</value>
                        <value type="int" key="layoutWidth">46</value>
                        <value type="string" key="lookupValueMethod"></value>
                        <value type="string" key="lookupValueModule"></value>
                        <value type="string" key="name">port</value>
                        <link type="object" key="owner">com.mysql.rdbms.mysql.driver.native_sshtun</link>
                        <value type="string" key="paramType">int</value>
                        <value type="dict" content-type="string" key="paramTypeDetails"/>
                        <value type="int" key="required">1</value>
                    </value>
                    <value type="object" struct-name="db.mgmt.DriverParameter" id="com.mysql.rdbms.mysql.driver.native_sshtun.param3">
                        <value type="string" key="caption">Username:</value>
                        <value type="string" key="defaultValue">root</value>
                        <value type="string" key="description">Name of the user to connect with.</value>
                        <value type="int" key="layoutAdvanced">0</value>
                        <value type="int" key="layoutRow">8</value>
                        <value type="int" key="layoutWidth">218</value>
                        <value type="string" key="lookupValueMethod"></value>
                        <value type="string" key="lookupValueModule"></value>
                        <value type="string" key="name">userName</value>
                        <link type="object" key="owner">com.mysql.rdbms.mysql.driver.native_sshtun</link>
                        <value type="string" key="paramType">string</value>
                        <value type="dict" content-type="string" key="paramTypeDetails"/>
                        <value type="int" key="required">1</value>
                    </value>
                    <value type="object" struct-name="db.mgmt.DriverParameter" id="com.mysql.rdbms.mysql.driver.native_sshtun.param4">
                        <value type="string" key="caption">Password:</value>
                        <value type="string" key="defaultValue"></value>
                        <value type="string" key="description">The MySQL user's password. Will be requested later if not set.</value>
                        <value type="int" key="layoutAdvanced">0</value>
                        <value type="int" key="layoutRow">9</value>
                        <value type="int" key="layoutWidth">218</value>
                        <value type="string" key="lookupValueMethod"></value>
                        <value type="string" key="lookupValueModule"></value>
                        <value type="string" key="name">password</value>
                        <link type="object" key="owner">com.mysql.rdbms.mysql.driver.native_sshtun</link>
                        <value type="string" key="paramType">keychain</value>
                        <value type="dict" content-type="string" key="paramTypeDetails">
                            <value type="string" key="storageKeyFormat">%userName%::Mysql@%hostName%:%port%@%sshHost%</value>
                        </value>
                        <value type="int" key="required">0</value>
                    </value>
                    <value type="object" struct-name="db.mgmt.DriverParameter" id="com.mysql.rdbms.mysql.driver.native_sshtun.param5">
                        <value type="string" key="caption">Default Schema:</value>
                        <value type="string" key="defaultValue"></value>
                        <value type="string" key="description">The schema to use as default schema. Leave blank to select it later.</value>
                        <value type="int" key="layoutAdvanced">0</value>
                        <value type="int" key="layoutRow">10</value>
                        <value type="int" key="layoutWidth">218</value>
                        <value type="string" key="lookupValueMethod">getSchemata</value>
                        <value type="string" key="lookupValueModule">ReverseEngineeringMysql</value>
                        <value type="string" key="name">schema</value>
                        <link type="object" key="owner">com.mysql.rdbms.mysql.driver.native_sshtun</link>
                        <value type="string" key="paramType">string</value>
                        <value type="dict" content-type="string" key="paramTypeDetails"/>
                        <value type="int" key="required">0</value>
                    </value>

                    <value type="object" struct-name="db.mgmt.DriverParameter" id="com.mysql.rdbms.mysql.driver.native_sshtun.aparam1">
                        <value type="string" key="caption">Use compression protocol</value>
                        <value type="string" key="defaultValue"></value>
                        <value type="string" key="description">Select this option for WAN connections.</value>
                        <value type="int" key="layoutAdvanced">1</value>
                        <value type="int" key="layoutRow">-1</value>
                        <value type="int" key="layoutWidth">318</value>
                        <value type="string" key="lookupValueMethod"></value>
                        <value type="string" key="lookupValueModule"></value>
                        <value type="string" key="name">CLIENT_COMPRESS</value>
                        <link type="object" key="owner">com.mysql.rdbms.mysql.driver.native_sshtun</link>
                        <value type="string" key="paramType">boolean</value>
                        <value type="dict" content-type="string" key="paramTypeDetails"/>
                        <value type="int" key="required">0</value>
                    </value>
                    <value type="object" struct-name="db.mgmt.DriverParameter" id="com.mysql.rdbms.mysql.driver.native_sshtun.aparam3">
                        <value type="string" key="caption">Use ANSI quotes to quote identifiers</value>
                        <value type="string" key="defaultValue"></value>
                        <value type="string" key="description">If enabled this option overwrites the serverside settings.</value>
                        <value type="int" key="layoutAdvanced">1</value>
                        <value type="int" key="layoutRow">-1</value>
                        <value type="int" key="layoutWidth">318</value>
                        <value type="string" key="lookupValueMethod"></value>
                        <value type="string" key="lookupValueModule"></value>
                        <value type="string" key="name">useAnsiQuotes</value>
                        <link type="object" key="owner">com.mysql.rdbms.mysql.driver.native_sshtun</link>
                        <value type="string" key="paramType">tristate</value>
                        <value type="dict" content-type="string" key="paramTypeDetails"/>
                        <value type="int" key="required">0</value>
                    </value>
                    <value type="object" struct-name="db.mgmt.DriverParameter" id="com.mysql.rdbms.mysql.driver.native_sshtun.aparam4">
                        <value type="string" key="caption">Enable Cleartext Authentication Plugin</value>
                        <value type="string" key="defaultValue"></value>
                        <value type="string" key="description">Send user password in cleartext. Required for some authentication methods.</value>
                        <value type="int" key="layoutAdvanced">1</value>
                        <value type="int" key="layoutRow">-1</value>
                        <value type="int" key="layoutWidth">318</value>
                        <value type="string" key="lookupValueMethod"></value>
                        <value type="string" key="lookupValueModule"></value>
                        <value type="string" key="name">OPT_ENABLE_CLEARTEXT_PLUGIN</value>
                        <link type="object" key="owner">com.mysql.rdbms.mysql.driver.native</link>
                        <value type="string" key="paramType">boolean</value>
                        <value type="dict" content-type="string" key="paramTypeDetails"/>
                        <value type="int" key="required">0</value>
                    </value>
                    <value type="object" struct-name="db.mgmt.DriverParameter" id="com.mysql.rdbms.mysql.driver.native_sshtun.sqlmode">
                        <value type="string" key="caption">SQL_MODE:</value>
                        <value type="string" key="defaultValue"></value>
                        <value type="string" key="description">Override the default SQL_MODE used by the server.</value>
                        <value type="int" key="layoutAdvanced">1</value>
                        <value type="int" key="layoutRow">-1</value>
                        <value type="int" key="layoutWidth">180</value>
                        <value type="string" key="lookupValueMethod"></value>
                        <value type="string" key="lookupValueModule"></value>
                        <value type="string" key="name">SQL_MODE</value>
                        <link type="object" key="owner">com.mysql.rdbms.mysql.driver.native_sshtun</link>
                        <value type="string" key="paramType">string</value>
                        <value type="dict" content-type="string" key="paramTypeDetails"/>
                        <value type="int" key="required">0</value>
                    </value>
                    <value type="object" struct-name="db.mgmt.DriverParameter" id="com.mysql.rdbms.mysql.driver.native_sshtun.others">
                        <value type="string" key="caption">Others:</value>
                        <value type="string" key="defaultValue"></value>
                        <value type="string" key="description">Other options for Connector/C++ as option=value pairs, one per line.</value>
                        <value type="int" key="layoutAdvanced">1</value>
                        <value type="int" key="layoutRow">-1</value>
                        <value type="int" key="layoutWidth">180</value>
                        <value type="string" key="lookupValueMethod"></value>
                        <value type="string" key="lookupValueModule"></value>
                        <value type="string" key="name">$others</value>
                        <link type="object" key="owner">com.mysql.rdbms.mysql.driver.native_sshtun</link>
                        <value type="string" key="paramType">text</value>
                        <value type="dict" content-type="string" key="paramTypeDetails"/>
                        <value type="int" key="required">0</value>
                    </value>


                    <value type="object" struct-name="db.mgmt.DriverParameter" id="com.mysql.rdbms.mysql.driver.native_sshtun.aparam2">
                        <value type="string" key="caption">Use SSL</value>
                        <value type="string" key="defaultValue">1</value>
                        <value type="string" key="description">Turns on SSL encryption. Connection will fail if SSL is not available.</value>
                        <value type="int" key="layoutAdvanced">2</value>
                        <value type="int" key="layoutRow">-1</value>
                        <value type="int" key="layoutWidth">318</value>
                        <value type="string" key="lookupValueMethod"></value>
                        <value type="string" key="lookupValueModule"></value>
                        <value type="string" key="name">useSSL</value>
                        <link type="object" key="owner">com.mysql.rdbms.mysql.driver.native_sshtun</link>
                        <value type="string" key="paramType">enum</value>
                        <value type="dict" content-type="string" key="paramTypeDetails">
                            <value type="string" key="options">0|No,1|If available,2|Require</value>
                            <value type="string" key="type">int</value>
                        </value>
                        <value type="int" key="required">0</value>
                    </value>
                    <value type="object" struct-name="db.mgmt.DriverParameter" id="com.mysql.rdbms.mysql.driver.native_sshtun.ssl1">
                        <value type="string" key="caption">SSL CA File:</value>
                        <value type="string" key="defaultValue"></value>
                        <value type="string" key="description">Path to Certificate Authority file for SSL.</value>
                        <value type="int" key="layoutAdvanced">2</value>
                        <value type="int" key="layoutRow">-1</value>
                        <value type="int" key="layoutWidth">180</value>
                        <value type="string" key="lookupValueMethod"></value>
                        <value type="string" key="lookupValueModule"></value>
                        <value type="string" key="name">sslCA</value>
                        <link type="object" key="owner">com.mysql.rdbms.mysql.driver.native</link>
                        <value type="string" key="paramType">file</value>
                        <value type="dict" content-type="string" key="paramTypeDetails"/>
                        <value type="int" key="required">0</value>
                    </value>
                    <value type="object" struct-name="db.mgmt.DriverParameter" id="com.mysql.rdbms.mysql.driver.native_sshtun.ssl2">
                        <value type="string" key="caption">SSL CERT File:</value>
                        <value type="string" key="defaultValue"></value>
                        <value type="string" key="description">Path to Client Certificate file for SSL.</value>
                        <value type="int" key="layoutAdvanced">2</value>
                        <value type="int" key="layoutRow">-1</value>
                        <value type="int" key="layoutWidth">180</value>
                        <value type="string" key="lookupValueMethod"></value>
                        <value type="string" key="lookupValueModule"></value>
                        <value type="string" key="name">sslCert</value>
                        <link type="object" key="owner">com.mysql.rdbms.mysql.driver.native</link>
                        <value type="string" key="paramType">file</value>
                        <value type="dict" content-type="string" key="paramTypeDetails"/>
                        <value type="int" key="required">0</value>
                    </value>
                    <value type="object" struct-name="db.mgmt.DriverParameter" id="com.mysql.rdbms.mysql.driver.native_sshtun.ssl3">
                        <value type="string" key="caption">SSL Key File:</value>
                        <value type="string" key="defaultValue"></value>
                        <value type="string" key="description">Path to Client Key file for SSL.</value>
                        <value type="int" key="layoutAdvanced">2</value>
                        <value type="int" key="layoutRow">-1</value>
                        <value type="int" key="layoutWidth">180</value>
                        <value type="string" key="lookupValueMethod"></value>
                        <value type="string" key="lookupValueModule"></value>
                        <value type="string" key="name">sslKey</value>
                        <link type="object" key="owner">com.mysql.rdbms.mysql.driver.native</link>
                        <value type="string" key="paramType">file</value>
                        <value type="dict" content-type="string" key="paramTypeDetails"/>
                        <value type="int" key="required">0</value>
                    </value>
                    <value type="object" struct-name="db.mgmt.DriverParameter" id="com.mysql.rdbms.mysql.driver.native_sshtun.ssl4">
                        <value type="string" key="caption">SSL Cipher:</value>
                        <value type="string" key="defaultValue"></value>
                        <value type="string" key="description">Optional : separated list of permissible ciphers to use for SSL encryption.</value>
                        <value type="int" key="layoutAdvanced">2</value>
                        <value type="int" key="layoutRow">-1</value>
                        <value type="int" key="layoutWidth">180</value>
                        <value type="string" key="lookupValueMethod"></value>
                        <value type="string" key="lookupValueModule"></value>
                        <value type="string" key="name">sslCipher</value>
                        <link type="object" key="owner">com.mysql.rdbms.mysql.driver.native</link>
                        <value type="string" key="paramType">string</value>
                        <value type="dict" content-type="string" key="paramTypeDetails"/>
                        <value type="int" key="required">0</value>
                    </value>
                    <value type="object" struct-name="db.mgmt.DriverParameter" id="com.mysql.rdbms.mysql.driver.native.ssl5">
                        <value type="string" key="caption">SSL Wizard ...</value>
                        <value type="string" key="defaultValue"></value>
                        <value type="string" key="description"></value>
                        <value type="int" key="layoutAdvanced">2</value>
                        <value type="int" key="layoutRow">-1</value>
                        <value type="int" key="layoutWidth">120</value>
                        <value type="string" key="lookupValueMethod"></value>
                        <value type="string" key="lookupValueModule"></value>
                        <value type="string" key="name">sslWizard</value>
                        <link type="object" key="owner">com.mysql.rdbms.mysql.driver.native</link>
                        <value type="string" key="paramType">button</value>
                        <value type="dict" content-type="string" key="paramTypeDetails"/>
                        <value type="int" key="required">0</value>
                    </value>
                    <value type="object" struct-name="db.mgmt.DriverParameter" id="com.mysql.rdbms.mysql.driver.native.ssl6">
                        <value type="string" key="caption">Files ...</value>
                        <value type="string" key="defaultValue"></value>
                        <value type="string" key="description"></value>
                        <value type="int" key="layoutAdvanced">2</value>
                        <value type="int" key="layoutRow">-1</value>
                        <value type="int" key="layoutWidth">120</value>
                        <value type="string" key="lookupValueMethod"></value>
                        <value type="string" key="lookupValueModule"></value>
                        <value type="string" key="name">openSSLWizardDirectory</value>
                        <link type="object" key="owner">com.mysql.rdbms.mysql.driver.native</link>
                        <value type="string" key="paramType">button</value>
                        <value type="dict" content-type="string" key="paramTypeDetails"/>
                        <value type="int" key="required">0</value>
                    </value>

                </value>
            </value>

            <value type="object" struct-name="db.mgmt.Driver" id="com.mysql.rdbms.mysql.driver.fabric">
                <value type="string" key="caption">MySQL Fabric Management Node</value>
                <value type="string" key="description">Connection using the MySQL Fabric Utility</value>
                <value type="string" key="hostIdentifierTemplate">Mysql@%hostName%:%port%</value>
                <value type="string" key="filesTarget">.</value>
                <value type="string" key="driverLibraryName">mysqlcppconn</value>
                <value type="string" key="name">MySQLFabric</value>
                <link type="object" key="owner">com.mysql.rdbms.mysql</link>
                <value type="list" content-type="object" content-struct-name="db.mgmt.DriverParameter" key="parameters">
                    <value type="object" struct-name="db.mgmt.DriverParameter" id="com.mysql.rdbms.mysql.driver.fabric.param1">
                        <value type="string" key="caption">Hostname:</value>
                        <value type="string" key="defaultValue">127.0.0.1</value>
                        <value type="string" key="description">Name or IP address of the fabric node</value>
                        <value type="int" key="layoutAdvanced">0</value>
                        <value type="int" key="layoutRow">1</value>
                        <value type="int" key="layoutWidth">118</value>
                        <value type="string" key="lookupValueMethod"></value>
                        <value type="string" key="lookupValueModule"></value>
                        <value type="string" key="name">hostName</value>
                        <link type="object" key="owner">com.mysql.rdbms.mysql.driver.native</link>
                        <value type="string" key="paramType">string</value>
                        <value type="dict" content-type="string" key="paramTypeDetails"/>
                        <value type="int" key="required">1</value>
                    </value>
                    <value type="object" struct-name="db.mgmt.DriverParameter" id="com.mysql.rdbms.mysql.driver.fabric.param2">
                        <value type="string" key="caption">Port:</value>
                        <value type="string" key="defaultValue">32275</value>
                        <value type="string" key="description">and TCP/IP port.</value>
                        <value type="int" key="layoutAdvanced">0</value>
                        <value type="int" key="layoutRow">1</value>
                        <value type="int" key="layoutWidth">46</value>
                        <value type="string" key="lookupValueMethod"></value>
                        <value type="string" key="lookupValueModule"></value>
                        <value type="string" key="name">port</value>
                        <link type="object" key="owner">com.mysql.rdbms.mysql.driver.native</link>
                        <value type="string" key="paramType">int</value>
                        <value type="dict" content-type="string" key="paramTypeDetails"/>
                        <value type="int" key="required">1</value>
                    </value>
                    <value type="object" struct-name="db.mgmt.DriverParameter" id="com.mysql.rdbms.mysql.driver.fabric.param3">
                        <value type="string" key="caption">Username:</value>
                        <value type="string" key="defaultValue">admin</value>
                        <value type="string" key="description">Name of the user to connect with.</value>
                        <value type="int" key="layoutAdvanced">0</value>
                        <value type="int" key="layoutRow">2</value>
                        <value type="int" key="layoutWidth">218</value>
                        <value type="string" key="lookupValueMethod"></value>
                        <value type="string" key="lookupValueModule"></value>
                        <value type="string" key="name">userName</value>
                        <link type="object" key="owner">com.mysql.rdbms.mysql.driver.native</link>
                        <value type="string" key="paramType">string</value>
                        <value type="dict" content-type="string" key="paramTypeDetails"/>
                        <value type="int" key="required">1</value>
                    </value>
                    <value type="object" struct-name="db.mgmt.DriverParameter" id="com.mysql.rdbms.mysql.driver.fabric.param4">
                        <value type="string" key="caption">Password:</value>
                        <value type="string" key="defaultValue"></value>
                        <value type="string" key="description">The user's password. Will be requested later  if it's not set.</value>
                        <value type="int" key="layoutAdvanced">0</value>
                        <value type="int" key="layoutRow">3</value>
                        <value type="int" key="layoutWidth">218</value>
                        <value type="string" key="lookupValueMethod"></value>
                        <value type="string" key="lookupValueModule"></value>
                        <value type="string" key="name">password</value>
                        <link type="object" key="owner">com.mysql.rdbms.mysql.driver.native</link>
                        <value type="string" key="paramType">keychain</value>
                        <value type="dict" content-type="string" key="paramTypeDetails">
                            <value type="string" key="storageKeyFormat">%userName%::Mysql@%hostName%:%port%</value>
                        </value>
                        <value type="int" key="required">0</value>
                    </value>
                    <value type="object" struct-name="db.mgmt.DriverParameter" id="com.mysql.rdbms.mysql.driver.fabric.param5">
                        <value type="string" key="caption">MySQL Username:</value>
                        <value type="string" key="defaultValue">fabric</value>
                        <value type="string" key="description">MySQL account to use when connecting to managed MySQL Instances.</value>
                        <value type="int" key="layoutAdvanced">3</value>
                        <value type="int" key="layoutRow">1</value>
                        <value type="int" key="layoutWidth">218</value>
                        <value type="string" key="lookupValueMethod"></value>
                        <value type="string" key="lookupValueModule"></value>
                        <value type="string" key="name">mysqlUserName</value>
                        <link type="object" key="owner">com.mysql.rdbms.mysql.driver.native</link>
                        <value type="string" key="paramType">string</value>
                        <value type="dict" content-type="string" key="paramTypeDetails"/>
                        <value type="int" key="required">1</value>
                    </value>
                    <value type="object" struct-name="db.mgmt.DriverParameter" id="com.mysql.rdbms.mysql.driver.fabric.param6">
                        <value type="string" key="caption">H.A. Group Filter:</value>
                        <value type="string" key="defaultValue"></value>
                        <value type="string" key="description">Comma separated list of groups to be included. Leave empty to include all the available groups.</value>
                        <value type="int" key="layoutAdvanced">3</value>
                        <value type="int" key="layoutRow">2</value>
                        <value type="int" key="layoutWidth">218</value>
                        <value type="string" key="lookupValueMethod"></value>
                        <value type="string" key="lookupValueModule"></value>
                        <value type="string" key="name">haGroupFilter</value>
                        <link type="object" key="owner">com.mysql.rdbms.mysql.driver.native</link>
                        <value type="string" key="paramType">string</value>
                        <value type="dict" content-type="string" key="paramTypeDetails"/>
                        <value type="int" key="required">0</value>
                    </value>
                    <!-- Note this parameters is to store the status about the connections for managed nodes being created or not -->
                    <!-- But it is not a field displayed on the UI -->
                    <value type="object" struct-name="db.mgmt.DriverParameter" id="com.mysql.rdbms.mysql.driver.fabric.param7">
                        <value type="string" key="defaultValue">0</value>
                        <value type="int" key="layoutAdvanced">-1</value>
                        <value type="int" key="layoutRow">-1</value>
                        <value type="string" key="lookupValueMethod"></value>
                        <value type="string" key="lookupValueModule"></value>
                        <value type="string" key="name">connections_created</value>
                        <link type="object" key="owner">com.mysql.rdbms.mysql.driver.native</link>
                        <value type="string" key="paramType">int</value>
                        <value type="dict" content-type="string" key="paramTypeDetails"/>
                        <value type="int" key="required">1</value>
                    </value>
                    <value type="object" struct-name="db.mgmt.DriverParameter" id="com.mysql.rdbms.mysql.driver.fabric.param8">
                        <value type="string" key="defaultValue">0000-00-00 00:00:00</value>
                        <value type="int" key="layoutAdvanced">-1</value>
                        <value type="int" key="layoutRow">-1</value>
                        <value type="string" key="lookupValueMethod"></value>
                        <value type="string" key="lookupValueModule"></value>
                        <value type="string" key="name">managedConnectionsUpdateTime</value>
                        <link type="object" key="owner">com.mysql.rdbms.mysql.driver.native</link>
                        <value type="string" key="paramType">string</value>
                        <value type="dict" content-type="string" key="paramTypeDetails"/>
                        <value type="int" key="required">1</value>
                    </value>
                </value>
            </value>
        </value>

        <!-- Datatypes -->

        <value type="list" content-type="object" content-struct-name="db.SimpleDatatype" key="simpleDatatypes">
            <value type="object" struct-name="db.SimpleDatatype" id="com.mysql.rdbms.mysql.datatype.tinyint">
                <value type="int" key="characterMaximumLength">0</value>
                <value type="int" key="characterOctetLength">0</value>
                <value type="int" key="dateTimePrecision">0</value>
                <value type="list" content-type="string" key="flags">
                    <value type="string">UNSIGNED</value>
                    <value type="string">ZEROFILL</value>
                </value>
                <link type="object" key="group">com.mysql.rdbms.common.typegroup.numeric</link>
                <value type="string" key="name">TINYINT</value>
                <value type="int" key="numericPrecision">3</value>
                <value type="int" key="numericPrecisionRadix">0</value>
                <value type="int" key="numericScale">0</value>
                <value type="int" key="parameterFormatType">2</value>
                <link type="object" key="owner">com.mysql.rdbms.mysql</link>
                <value type="list" content-type="string" key="synonyms">
                    <value type="string">BOOL</value>
                    <value type="string">BOOLEAN</value>
                    <value type="string">INT1</value>
                </value>
            </value>
            <value type="object" struct-name="db.SimpleDatatype" id="com.mysql.rdbms.mysql.datatype.smallint">
                <value type="int" key="characterMaximumLength">0</value>
                <value type="int" key="characterOctetLength">0</value>
                <value type="int" key="dateTimePrecision">0</value>
                <value type="list" content-type="string" key="flags">
                    <value type="string">UNSIGNED</value>
                    <value type="string">ZEROFILL</value>
                </value>
                <link type="object" key="group">com.mysql.rdbms.common.typegroup.numeric</link>
                <value type="string" key="name">SMALLINT</value>
                <value type="int" key="numericPrecision">5</value>
                <value type="int" key="numericPrecisionRadix">0</value>
                <value type="int" key="numericScale">0</value>
                <value type="int" key="parameterFormatType">2</value>
                <link type="object" key="owner">com.mysql.rdbms.mysql</link>
                <value type="list" content-type="string" key="synonyms">
                    <value type="string">INT2</value>
                </value>
            </value>
            <value type="object" struct-name="db.SimpleDatatype" id="com.mysql.rdbms.mysql.datatype.mediumint">
                <value type="int" key="characterMaximumLength">0</value>
                <value type="int" key="characterOctetLength">0</value>
                <value type="int" key="dateTimePrecision">0</value>
                <value type="list" content-type="string" key="flags">
                    <value type="string">UNSIGNED</value>
                    <value type="string">ZEROFILL</value>
                </value>
                <link type="object" key="group">com.mysql.rdbms.common.typegroup.numeric</link>
                <value type="string" key="name">MEDIUMINT</value>
                <value type="int" key="numericPrecision">8</value>
                <value type="int" key="numericPrecisionRadix">0</value>
                <value type="int" key="numericScale">0</value>
                <value type="int" key="parameterFormatType">2</value>
                <link type="object" key="owner">com.mysql.rdbms.mysql</link>
                <value type="list" content-type="string" key="synonyms">
                    <value type="string">INT3</value>
                    <value type="string">MIDDLEINT</value>
                </value>
            </value>
            <value type="object" struct-name="db.SimpleDatatype" id="com.mysql.rdbms.mysql.datatype.int">
                <value type="int" key="characterMaximumLength">0</value>
                <value type="int" key="characterOctetLength">0</value>
                <value type="int" key="dateTimePrecision">0</value>
                <value type="list" content-type="string" key="flags">
                    <value type="string">UNSIGNED</value>
                    <value type="string">ZEROFILL</value>
                </value>
                <link type="object" key="group">com.mysql.rdbms.common.typegroup.numeric</link>
                <value type="string" key="name">INT</value>
                <value type="int" key="numericPrecision">10</value>
                <value type="int" key="numericPrecisionRadix">0</value>
                <value type="int" key="numericScale">0</value>
                <value type="int" key="parameterFormatType">2</value>
                <link type="object" key="owner">com.mysql.rdbms.mysql</link>
                <value type="list" content-type="string" key="synonyms">
                    <value type="string">INTEGER</value>
                    <value type="string">INT4</value>
                </value>
            </value>
            <value type="object" struct-name="db.SimpleDatatype" id="com.mysql.rdbms.mysql.datatype.bigint">
                <value type="int" key="characterMaximumLength">0</value>
                <value type="int" key="characterOctetLength">0</value>
                <value type="int" key="dateTimePrecision">0</value>
                <value type="list" content-type="string" key="flags">
                    <value type="string">UNSIGNED</value>
                    <value type="string">ZEROFILL</value>
                </value>
                <link type="object" key="group">com.mysql.rdbms.common.typegroup.numeric</link>
                <value type="string" key="name">BIGINT</value>
                <value type="int" key="numericPrecision">20</value>
                <value type="int" key="numericPrecisionRadix">0</value>
                <value type="int" key="numericScale">0</value>
                <value type="int" key="parameterFormatType">2</value>
                <link type="object" key="owner">com.mysql.rdbms.mysql</link>
                <value type="list" content-type="string" key="synonyms">
                    <value type="string">INT8</value>
                    <value type="string">SERIAL</value>
                    <!-- Actually, SERIAL is an alias for BIGINT UNSIGNED NOT NULL AUTO_INCREMENT UNIQUE -->
                </value>
            </value>
            <value type="object" struct-name="db.SimpleDatatype" id="com.mysql.rdbms.mysql.datatype.float">
                <value type="int" key="characterMaximumLength">0</value>
                <value type="int" key="characterOctetLength">0</value>
                <value type="int" key="dateTimePrecision">0</value>
                <value type="list" content-type="string" key="flags">
                    <value type="string">UNSIGNED</value>
                    <value type="string">ZEROFILL</value>
                </value>
                <link type="object" key="group">com.mysql.rdbms.common.typegroup.numeric</link>
                <value type="string" key="name">FLOAT</value>
                <value type="int" key="numericPrecision">53</value>
                <value type="int" key="numericPrecisionRadix">0</value>
                <value type="int" key="numericScale">30</value>
                <value type="int" key="parameterFormatType">6</value>
                <link type="object" key="owner">com.mysql.rdbms.mysql</link>
                <value type="list" content-type="string" key="synonyms">
                    <value type="string">FLOAT4</value>
                </value>
            </value>
            <value type="object" struct-name="db.SimpleDatatype" id="com.mysql.rdbms.mysql.datatype.real">
                <value type="int" key="characterMaximumLength">0</value>
                <value type="int" key="characterOctetLength">0</value>
                <value type="int" key="dateTimePrecision">0</value>
                <value type="list" content-type="string" key="flags">
                    <value type="string">UNSIGNED</value>
                    <value type="string">ZEROFILL</value>
                </value>
                <link type="object" key="group">com.mysql.rdbms.common.typegroup.numeric</link>
                <value type="string" key="name">REAL</value>
                <value type="int" key="numericPrecision">53</value>
                <value type="int" key="numericPrecisionRadix">0</value>
                <value type="int" key="numericScale">30</value>
                <value type="int" key="parameterFormatType">5</value>
                <link type="object" key="owner">com.mysql.rdbms.mysql</link>
            </value>
            <value type="object" struct-name="db.SimpleDatatype" id="com.mysql.rdbms.mysql.datatype.double">
                <value type="int" key="characterMaximumLength">0</value>
                <value type="int" key="characterOctetLength">0</value>
                <value type="int" key="dateTimePrecision">0</value>
                <value type="list" content-type="string" key="flags">
                    <value type="string">UNSIGNED</value>
                    <value type="string">ZEROFILL</value>
                </value>
                <link type="object" key="group">com.mysql.rdbms.common.typegroup.numeric</link>
                <value type="string" key="name">DOUBLE</value>
                <value type="int" key="numericPrecision">53</value>
                <value type="int" key="numericPrecisionRadix">0</value>
                <value type="int" key="numericScale">30</value>
                <value type="int" key="parameterFormatType">5</value>
                <link type="object" key="owner">com.mysql.rdbms.mysql</link>
                <value type="list" content-type="string" key="synonyms">
                    <value type="string">FLOAT8</value>
                </value>
            </value>
            <value type="object" struct-name="db.SimpleDatatype" id="com.mysql.rdbms.mysql.datatype.decimal">
                <value type="int" key="characterMaximumLength">0</value>
                <value type="int" key="characterOctetLength">0</value>
                <value type="int" key="dateTimePrecision">0</value>
                <value type="list" content-type="string" key="flags">
                    <value type="string">UNSIGNED</value>
                    <value type="string">ZEROFILL</value>
                </value>
                <link type="object" key="group">com.mysql.rdbms.common.typegroup.numeric</link>
                <value type="string" key="name">DECIMAL</value>
                <value type="int" key="numericPrecision">65</value>
                <value type="int" key="numericPrecisionRadix">0</value>
                <value type="int" key="numericScale">30</value>
                <value type="int" key="parameterFormatType">6</value>
                <link type="object" key="owner">com.mysql.rdbms.mysql</link>
                <value type="list" content-type="string" key="synonyms">
                    <value type="string">FIXED</value>
                    <value type="string">NUMERIC</value>
                    <value type="string">DEC</value>
                </value>
            </value>
            <value type="object" struct-name="db.SimpleDatatype" id="com.mysql.rdbms.mysql.datatype.char">
                <value type="int" key="characterMaximumLength">255</value>
                <value type="int" key="characterOctetLength">0</value>
                <value type="int" key="dateTimePrecision">0</value>
                <value type="list" content-type="string" key="flags">
                    <value type="string">BINARY</value>
                    <value type="string">UNICODE</value>
                    <value type="string">ASCII</value>
                </value>
                <link type="object" key="group">com.mysql.rdbms.common.typegroup.string</link>
                <value type="string" key="name">CHAR</value>
                <value type="int" key="numericPrecision">0</value>
                <value type="int" key="numericPrecisionRadix">0</value>
                <value type="int" key="numericScale">0</value>
                <value type="int" key="needsQuotes">1</value>
                <value type="int" key="parameterFormatType">2</value>
                <link type="object" key="owner">com.mysql.rdbms.mysql</link>
                <value type="list" content-type="string" key="synonyms">
                    <value type="string">CHARACTER</value>
                </value>
            </value>
            <value type="object" struct-name="db.SimpleDatatype" id="com.mysql.rdbms.mysql.datatype.nchar">
                <value type="int" key="characterMaximumLength">255</value>
                <value type="int" key="characterOctetLength">0</value>
                <value type="int" key="dateTimePrecision">0</value>
                <value type="list" content-type="string" key="flags">
                    <value type="string">BINARY</value>
                    <value type="string">UNICODE</value>
                    <value type="string">ASCII</value>
                </value>
                <link type="object" key="group">com.mysql.rdbms.common.typegroup.string</link>
                <value type="string" key="name">NCHAR</value>
                <value type="int" key="numericPrecision">0</value>
                <value type="int" key="numericPrecisionRadix">0</value>
                <value type="int" key="numericScale">0</value>
                <value type="int" key="needsQuotes">1</value>
                <value type="int" key="parameterFormatType">2</value>
                <link type="object" key="owner">com.mysql.rdbms.mysql</link>
                <value type="list" content-type="string" key="synonyms">
                    <value type="string">NATIONAL CHAR</value>
                    <value type="string">NATIONAL CHARACTER</value>
                </value>
            </value>
            <value type="object" struct-name="db.SimpleDatatype" id="com.mysql.rdbms.mysql.datatype.varchar">
                <value type="int" key="characterMaximumLength">65535</value>
                <value type="int" key="characterOctetLength">0</value>
                <value type="int" key="dateTimePrecision">0</value>
                <value type="list" content-type="string" key="flags">
                    <value type="string">BINARY</value>
                    <value type="string">UNICODE</value>
                    <value type="string">ASCII</value>
                </value>
                <link type="object" key="group">com.mysql.rdbms.common.typegroup.string</link>
                <value type="string" key="name">VARCHAR</value>
                <value type="int" key="numericPrecision">0</value>
                <value type="int" key="numericPrecisionRadix">0</value>
                <value type="int" key="numericScale">0</value>
                <value type="int" key="needsQuotes">1</value>
                <value type="int" key="parameterFormatType">1</value>
                <link type="object" key="owner">com.mysql.rdbms.mysql</link>
                <value type="list" content-type="string" key="synonyms">
                    <value type="string">CHAR VARYING</value>
                    <value type="string">CHARACTER VARYING</value>
                    <value type="string">VARCHARACTER</value>
                </value>
            </value>
            <value type="object" struct-name="db.SimpleDatatype" id="com.mysql.rdbms.mysql.datatype.nvarchar">
                <value type="int" key="characterMaximumLength">65535</value>
                <value type="int" key="characterOctetLength">0</value>
                <value type="int" key="dateTimePrecision">0</value>
                <value type="list" content-type="string" key="flags">
                    <value type="string">BINARY</value>
                    <value type="string">UNICODE</value>
                    <value type="string">ASCII</value>
                </value>
                <link type="object" key="group">com.mysql.rdbms.common.typegroup.string</link>
                <value type="string" key="name">NVARCHAR</value>
                <value type="int" key="numericPrecision">0</value>
                <value type="int" key="numericPrecisionRadix">0</value>
                <value type="int" key="numericScale">0</value>
                <value type="int" key="needsQuotes">1</value>
                <value type="int" key="parameterFormatType">1</value>
                <link type="object" key="owner">com.mysql.rdbms.mysql</link>
                <value type="list" content-type="string" key="synonyms">
                    <value type="string">NATIONAL VARCHAR</value>
                    <value type="string">NATIONAL VARCHARACTER</value>
                    <value type="string">NCHAR VARCHAR</value>
                    <value type="string">NCHAR VARCHARACTER</value>
                    <value type="string">NATIONAL CHAR VARYING</value>
                    <value type="string">NATIONAL CHARACTER VARYING</value>
                    <value type="string">NCHAR VARYING</value>
                </value>
            </value>
            <value type="object" struct-name="db.SimpleDatatype" id="com.mysql.rdbms.mysql.datatype.binary">
                <value type="int" key="characterMaximumLength">0</value>
                <value type="int" key="characterOctetLength">255</value>
                <value type="int" key="dateTimePrecision">0</value>
                <value type="list" content-type="string" key="flags"/>
                <link type="object" key="group">com.mysql.rdbms.common.typegroup.blob</link>
                <value type="string" key="name">BINARY</value>
                <value type="int" key="numericPrecision">0</value>
                <value type="int" key="numericPrecisionRadix">0</value>
                <value type="int" key="numericScale">0</value>
                <value type="int" key="parameterFormatType">2</value>
                <link type="object" key="owner">com.mysql.rdbms.mysql</link>
            </value>
            <value type="object" struct-name="db.SimpleDatatype" id="com.mysql.rdbms.mysql.datatype.varbinary">
                <value type="int" key="characterMaximumLength">0</value>
                <value type="int" key="characterOctetLength">65535</value>
                <value type="int" key="dateTimePrecision">0</value>
                <value type="list" content-type="string" key="flags"/>
                <link type="object" key="group">com.mysql.rdbms.common.typegroup.blob</link>
                <value type="string" key="name">VARBINARY</value>
                <value type="int" key="numericPrecision">0</value>
                <value type="int" key="numericPrecisionRadix">0</value>
                <value type="int" key="numericScale">0</value>
                <value type="int" key="parameterFormatType">1</value>
                <link type="object" key="owner">com.mysql.rdbms.mysql</link>
            </value>
            <value type="object" struct-name="db.SimpleDatatype" id="com.mysql.rdbms.mysql.datatype.tinytext">
                <value type="int" key="characterMaximumLength">255</value>
                <value type="int" key="characterOctetLength">0</value>
                <value type="int" key="dateTimePrecision">0</value>
                <value type="list" content-type="string" key="flags">
                    <value type="string">BINARY</value>
                </value>
                <link type="object" key="group">com.mysql.rdbms.common.typegroup.text</link>
                <value type="string" key="name">TINYTEXT</value>
                <value type="int" key="numericPrecision">0</value>
                <value type="int" key="numericPrecisionRadix">0</value>
                <value type="int" key="numericScale">0</value>
                <value type="int" key="needsQuotes">1</value>
                <value type="int" key="parameterFormatType">0</value>
                <link type="object" key="owner">com.mysql.rdbms.mysql</link>
            </value>
            <value type="object" struct-name="db.SimpleDatatype" id="com.mysql.rdbms.mysql.datatype.text">
                <value type="int" key="characterMaximumLength">65535</value>
                <value type="int" key="characterOctetLength">0</value>
                <value type="int" key="dateTimePrecision">0</value>
                <value type="list" content-type="string" key="flags">
                    <value type="string">BINARY</value>
                    <value type="string">ASCII</value>
                    <value type="string">UNICODE</value>
                </value>
                <link type="object" key="group">com.mysql.rdbms.common.typegroup.text</link>
                <value type="string" key="name">TEXT</value>
                <value type="int" key="numericPrecision">0</value>
                <value type="int" key="numericPrecisionRadix">0</value>
                <value type="int" key="numericScale">0</value>
                <value type="int" key="needsQuotes">1</value>
                <value type="int" key="parameterFormatType">2</value>
                <link type="object" key="owner">com.mysql.rdbms.mysql</link>
            </value>
            <value type="object" struct-name="db.SimpleDatatype" id="com.mysql.rdbms.mysql.datatype.mediumtext">
                <value type="int" key="characterMaximumLength">-24</value>
                <value type="int" key="characterOctetLength">0</value>
                <value type="int" key="dateTimePrecision">0</value>
                <value type="list" content-type="string" key="flags">
                    <value type="string">BINARY</value>
                    <value type="string">ASCII</value>
                    <value type="string">UNICODE</value>
                </value>
                <link type="object" key="group">com.mysql.rdbms.common.typegroup.text</link>
                <value type="string" key="name">MEDIUMTEXT</value>
                <value type="int" key="numericPrecision">0</value>
                <value type="int" key="numericPrecisionRadix">0</value>
                <value type="int" key="numericScale">0</value>
                <value type="int" key="needsQuotes">1</value>
                <value type="int" key="parameterFormatType">0</value>
                <link type="object" key="owner">com.mysql.rdbms.mysql</link>
                <value type="list" content-type="string" key="synonyms">
                    <value type="string">LONG</value>
                    <value type="string">LONG VARCHAR</value>
                    <value type="string">LONG CHAR VARYING</value>
                </value>
            </value>
            <value type="object" struct-name="db.SimpleDatatype" id="com.mysql.rdbms.mysql.datatype.longtext">
                <value type="int" key="characterMaximumLength">-32</value>
                <value type="int" key="characterOctetLength">0</value>
                <value type="int" key="dateTimePrecision">0</value>
                <value type="list" content-type="string" key="flags">
                    <value type="string">BINARY</value>
                    <value type="string">ASCII</value>
                    <value type="string">UNICODE</value>
                </value>
                <link type="object" key="group">com.mysql.rdbms.common.typegroup.text</link>
                <value type="string" key="name">LONGTEXT</value>
                <value type="int" key="numericPrecision">0</value>
                <value type="int" key="numericPrecisionRadix">0</value>
                <value type="int" key="numericScale">0</value>
                <value type="int" key="needsQuotes">1</value>
                <value type="int" key="parameterFormatType">0</value>
                <link type="object" key="owner">com.mysql.rdbms.mysql</link>
            </value>
            <value type="object" struct-name="db.SimpleDatatype" id="com.mysql.rdbms.mysql.datatype.tinyblob">
                <value type="int" key="characterMaximumLength">0</value>
                <value type="int" key="characterOctetLength">0</value>
                <value type="int" key="dateTimePrecision">0</value>
                <value type="list" content-type="string" key="flags"/>
                <link type="object" key="group">com.mysql.rdbms.common.typegroup.blob</link>
                <value type="string" key="name">TINYBLOB</value>
                <value type="int" key="numericPrecision">0</value>
                <value type="int" key="numericPrecisionRadix">0</value>
                <value type="int" key="numericScale">0</value>
                <value type="int" key="parameterFormatType">0</value>
                <value type="int" key="needsQuotes">1</value>
                <link type="object" key="owner">com.mysql.rdbms.mysql</link>
            </value>
            <value type="object" struct-name="db.SimpleDatatype" id="com.mysql.rdbms.mysql.datatype.blob">
                <value type="int" key="characterMaximumLength">0</value>
                <value type="int" key="characterOctetLength">65535</value>
                <value type="int" key="dateTimePrecision">0</value>
                <value type="list" content-type="string" key="flags"/>
                <link type="object" key="group">com.mysql.rdbms.common.typegroup.blob</link>
                <value type="string" key="name">BLOB</value>
                <value type="int" key="numericPrecision">0</value>
                <value type="int" key="numericPrecisionRadix">0</value>
                <value type="int" key="numericScale">0</value>
                <value type="int" key="parameterFormatType">2</value>
                <value type="int" key="needsQuotes">1</value>
                <link type="object" key="owner">com.mysql.rdbms.mysql</link>
            </value>
            <value type="object" struct-name="db.SimpleDatatype" id="com.mysql.rdbms.mysql.datatype.mediumblob">
                <value type="int" key="characterMaximumLength">0</value>
                <value type="int" key="characterOctetLength">0</value>
                <value type="int" key="dateTimePrecision">0</value>
                <value type="list" content-type="string" key="flags"/>
                <link type="object" key="group">com.mysql.rdbms.common.typegroup.blob</link>
                <value type="string" key="name">MEDIUMBLOB</value>
                <value type="int" key="numericPrecision">0</value>
                <value type="int" key="numericPrecisionRadix">0</value>
                <value type="int" key="numericScale">0</value>
                <value type="int" key="parameterFormatType">0</value>
                <value type="int" key="needsQuotes">1</value>
                <link type="object" key="owner">com.mysql.rdbms.mysql</link>
                <value type="list" content-type="string" key="synonyms">
                    <value type="string">LONG VARBINARY</value>
                </value>
            </value>
            <value type="object" struct-name="db.SimpleDatatype" id="com.mysql.rdbms.mysql.datatype.longblob">
                <value type="int" key="characterMaximumLength">0</value>
                <value type="int" key="characterOctetLength">0</value>
                <value type="int" key="dateTimePrecision">0</value>
                <value type="list" content-type="string" key="flags"/>
                <link type="object" key="group">com.mysql.rdbms.common.typegroup.blob</link>
                <value type="string" key="name">LONGBLOB</value>
                <value type="int" key="numericPrecision">0</value>
                <value type="int" key="numericPrecisionRadix">0</value>
                <value type="int" key="numericScale">0</value>
                <value type="int" key="parameterFormatType">0</value>
                <value type="int" key="needsQuotes">1</value>
                <link type="object" key="owner">com.mysql.rdbms.mysql</link>
                <!--value type="list" content-type="string" key="synonyms"/-->
            </value>
            <value type="object" struct-name="db.SimpleDatatype" id="com.mysql.rdbms.mysql.datatype.json">
                <value type="string" key="validity">&gt;=5.7.7</value>
                <value type="int" key="characterMaximumLength">0</value>
                <value type="int" key="characterOctetLength">0</value>
                <value type="int" key="dateTimePrecision">0</value>
                <value type="list" content-type="string" key="flags"/>
                <link type="object" key="group">com.mysql.rdbms.common.typegroup.string</link>
                <value type="string" key="name">JSON</value>
                <value type="int" key="numericPrecision">0</value>
                <value type="int" key="numericPrecisionRadix">0</value>
                <value type="int" key="numericScale">0</value>
                <value type="int" key="parameterFormatType">0</value>
                <value type="int" key="needsQuotes">1</value>
                <link type="object" key="owner">com.mysql.rdbms.mysql</link>
                <!--value type="list" content-type="string" key="synonyms"/-->
            </value>
            <value type="object" struct-name="db.SimpleDatatype" id="com.mysql.rdbms.mysql.datatype.datetime">
                <value type="string" key="validity">&lt;5.6</value>
                <value type="int" key="characterMaximumLength">0</value>
                <value type="int" key="characterOctetLength">0</value>
                <value type="int" key="dateTimePrecision">8</value>
                <value type="list" content-type="string" key="flags"/>
                <link type="object" key="group">com.mysql.rdbms.common.typegroup.datetime</link>
                <value type="string" key="name">DATETIME</value>
                <value type="int" key="numericPrecision">0</value>
                <value type="int" key="numericPrecisionRadix">0</value>
                <value type="int" key="numericScale">0</value>
                <value type="int" key="needsQuotes">1</value>
                <value type="int" key="parameterFormatType">0</value>
                <link type="object" key="owner">com.mysql.rdbms.mysql</link>
                <!--value type="list" content-type="string" key="synonyms"/-->
            </value>
            <value type="object" struct-name="db.SimpleDatatype" id="com.mysql.rdbms.mysql.datatype.datetime_f">
                <value type="string" key="validity">&gt;=5.6</value>
                <value type="int" key="characterMaximumLength">0</value>
                <value type="int" key="characterOctetLength">0</value>
                <value type="int" key="dateTimePrecision">8</value>
                <value type="list" content-type="string" key="flags"/>
                <link type="object" key="group">com.mysql.rdbms.common.typegroup.datetime</link>
                <value type="string" key="name">DATETIME</value>
                <value type="int" key="numericPrecision">6</value>
                <value type="int" key="numericPrecisionRadix">0</value>
                <value type="int" key="numericScale">0</value>
                <value type="int" key="needsQuotes">1</value>
                <value type="int" key="parameterFormatType">2</value>
                <link type="object" key="owner">com.mysql.rdbms.mysql</link>
                <!--value type="list" content-type="string" key="synonyms"/-->
            </value>
            <value type="object" struct-name="db.SimpleDatatype" id="com.mysql.rdbms.mysql.datatype.date">
                <value type="int" key="characterMaximumLength">0</value>
                <value type="int" key="characterOctetLength">0</value>
                <value type="int" key="dateTimePrecision">3</value>
                <value type="list" content-type="string" key="flags"/>
                <link type="object" key="group">com.mysql.rdbms.common.typegroup.datetime</link>
                <value type="string" key="name">DATE</value>
                <value type="int" key="numericPrecision">0</value>
                <value type="int" key="numericPrecisionRadix">0</value>
                <value type="int" key="numericScale">0</value>
                <value type="int" key="needsQuotes">1</value>
                <value type="int" key="parameterFormatType">0</value>
                <link type="object" key="owner">com.mysql.rdbms.mysql</link>
            </value>
            <value type="object" struct-name="db.SimpleDatatype" id="com.mysql.rdbms.mysql.datatype.time">
                <value type="string" key="validity">&lt;5.6</value>
                <value type="int" key="characterMaximumLength">0</value>
                <value type="int" key="characterOctetLength">0</value>
                <value type="int" key="dateTimePrecision">3</value>
                <value type="list" content-type="string" key="flags"/>
                <link type="object" key="group">com.mysql.rdbms.common.typegroup.datetime</link>
                <value type="string" key="name">TIME</value>
                <value type="int" key="needsQuotes">1</value>
                <value type="int" key="numericPrecision">0</value>
                <value type="int" key="numericPrecisionRadix">0</value>
                <value type="int" key="numericScale">0</value>
                <value type="int" key="parameterFormatType">0</value>
                <link type="object" key="owner">com.mysql.rdbms.mysql</link>
            </value>
            <value type="object" struct-name="db.SimpleDatatype" id="com.mysql.rdbms.mysql.datatype.time_f">
                <value type="string" key="validity">&gt;=5.6</value>
                <value type="int" key="characterMaximumLength">0</value>
                <value type="int" key="characterOctetLength">0</value>
                <value type="int" key="dateTimePrecision">3</value>
                <value type="list" content-type="string" key="flags"/>
                <link type="object" key="group">com.mysql.rdbms.common.typegroup.datetime</link>
                <value type="string" key="name">TIME</value>
                <value type="int" key="needsQuotes">1</value>
                <value type="int" key="numericPrecision">6</value>
                <value type="int" key="numericPrecisionRadix">0</value>
                <value type="int" key="numericScale">0</value>
                <value type="int" key="parameterFormatType">2</value>
                <link type="object" key="owner">com.mysql.rdbms.mysql</link>
            </value>
            <value type="object" struct-name="db.SimpleDatatype" id="com.mysql.rdbms.mysql.datatype.year">
                <value type="int" key="characterMaximumLength">0</value>
                <value type="int" key="characterOctetLength">0</value>
                <value type="int" key="dateTimePrecision">1</value>
                <value type="list" content-type="string" key="flags"/>
                <link type="object" key="group">com.mysql.rdbms.common.typegroup.datetime</link>
                <value type="string" key="name">YEAR</value>
                <value type="int" key="numericPrecision">0</value>
                <value type="int" key="numericPrecisionRadix">0</value>
                <value type="int" key="numericScale">0</value>
                <value type="int" key="parameterFormatType">2</value>
                <link type="object" key="owner">com.mysql.rdbms.mysql</link>
            </value>
            <value type="object" struct-name="db.SimpleDatatype" id="com.mysql.rdbms.mysql.datatype.timestamp">
                <value type="string" key="validity">&lt;5.6</value>
                <value type="int" key="characterMaximumLength">0</value>
                <value type="int" key="characterOctetLength">0</value>
                <value type="int" key="dateTimePrecision">4</value>
                <value type="list" content-type="string" key="flags"/>
                <link type="object" key="group">com.mysql.rdbms.common.typegroup.datetime</link>
                <value type="string" key="name">TIMESTAMP</value>
                <value type="int" key="needsQuotes">1</value>
                <value type="int" key="numericPrecision">0</value>
                <value type="int" key="numericPrecisionRadix">0</value>
                <value type="int" key="numericScale">0</value>
                <value type="int" key="parameterFormatType">0</value>
                <link type="object" key="owner">com.mysql.rdbms.mysql</link>
            </value>
            <value type="object" struct-name="db.SimpleDatatype" id="com.mysql.rdbms.mysql.datatype.timestamp_f">
                <value type="string" key="validity">&gt;=5.6</value>
                <value type="int" key="characterMaximumLength">0</value>
                <value type="int" key="characterOctetLength">0</value>
                <value type="int" key="dateTimePrecision">4</value>
                <value type="list" content-type="string" key="flags"/>
                <link type="object" key="group">com.mysql.rdbms.common.typegroup.datetime</link>
                <value type="string" key="name">TIMESTAMP</value>
                <value type="int" key="needsQuotes">1</value>
                <value type="int" key="numericPrecision">6</value>
                <value type="int" key="numericPrecisionRadix">0</value>
                <value type="int" key="numericScale">0</value>
                <value type="int" key="parameterFormatType">2</value>
                <link type="object" key="owner">com.mysql.rdbms.mysql</link>
            </value>
            <value type="object" struct-name="db.SimpleDatatype" id="com.mysql.rdbms.mysql.datatype.geometry">
                <value type="int" key="characterMaximumLength">0</value>
                <value type="int" key="characterOctetLength">0</value>
                <value type="int" key="dateTimePrecision">0</value>
                <value type="list" content-type="string" key="flags"/>
                <link type="object" key="group">com.mysql.rdbms.common.typegroup.gis</link>
                <value type="string" key="name">GEOMETRY</value>
                <value type="int" key="numericPrecision">0</value>
                <value type="int" key="numericPrecisionRadix">0</value>
                <value type="int" key="numericScale">0</value>
                <value type="int" key="parameterFormatType">0</value>
                <link type="object" key="owner">com.mysql.rdbms.mysql</link>
            </value>
            <value type="object" struct-name="db.SimpleDatatype" id="com.mysql.rdbms.mysql.datatype.point">
                <value type="int" key="characterMaximumLength">0</value>
                <value type="int" key="characterOctetLength">0</value>
                <value type="int" key="dateTimePrecision">0</value>
                <value type="list" content-type="string" key="flags"/>
                <link type="object" key="group">com.mysql.rdbms.common.typegroup.gis</link>
                <value type="string" key="name">POINT</value>
                <value type="int" key="numericPrecision">0</value>
                <value type="int" key="numericPrecisionRadix">0</value>
                <value type="int" key="numericScale">0</value>
                <value type="int" key="parameterFormatType">0</value>
                <link type="object" key="owner">com.mysql.rdbms.mysql</link>
            </value>
            <value type="object" struct-name="db.SimpleDatatype" id="com.mysql.rdbms.mysql.datatype.linestring">
                <value type="int" key="characterMaximumLength">0</value>
                <value type="int" key="characterOctetLength">0</value>
                <value type="int" key="dateTimePrecision">0</value>
                <value type="list" content-type="string" key="flags"/>
                <link type="object" key="group">com.mysql.rdbms.common.typegroup.gis</link>
                <value type="string" key="name">LINESTRING</value>
                <value type="int" key="numericPrecision">0</value>
                <value type="int" key="numericPrecisionRadix">0</value>
                <value type="int" key="numericScale">0</value>
                <value type="int" key="parameterFormatType">0</value>
                <link type="object" key="owner">com.mysql.rdbms.mysql</link>
            </value>
            <value type="object" struct-name="db.SimpleDatatype" id="com.mysql.rdbms.mysql.datatype.polygon">
                <value type="int" key="characterMaximumLength">0</value>
                <value type="int" key="characterOctetLength">0</value>
                <value type="int" key="dateTimePrecision">0</value>
                <value type="list" content-type="string" key="flags"/>
                <link type="object" key="group">com.mysql.rdbms.common.typegroup.gis</link>
                <value type="string" key="name">POLYGON</value>
                <value type="int" key="numericPrecision">0</value>
                <value type="int" key="numericPrecisionRadix">0</value>
                <value type="int" key="numericScale">0</value>
                <value type="int" key="parameterFormatType">0</value>
                <link type="object" key="owner">com.mysql.rdbms.mysql</link>
            </value>
            <value type="object" struct-name="db.SimpleDatatype" id="com.mysql.rdbms.mysql.datatype.geometrycollection">
                <value type="int" key="characterMaximumLength">0</value>
                <value type="int" key="characterOctetLength">0</value>
                <value type="int" key="dateTimePrecision">0</value>
                <value type="list" content-type="string" key="flags"/>
                <link type="object" key="group">com.mysql.rdbms.common.typegroup.gis</link>
                <value type="string" key="name">GEOMETRYCOLLECTION</value>
                <value type="int" key="numericPrecision">0</value>
                <value type="int" key="numericPrecisionRadix">0</value>
                <value type="int" key="numericScale">0</value>
                <value type="int" key="parameterFormatType">0</value>
                <link type="object" key="owner">com.mysql.rdbms.mysql</link>
            </value>
            <value type="object" struct-name="db.SimpleDatatype" id="com.mysql.rdbms.mysql.datatype.multipoint">
                <value type="int" key="characterMaximumLength">0</value>
                <value type="int" key="characterOctetLength">0</value>
                <value type="int" key="dateTimePrecision">0</value>
                <value type="list" content-type="string" key="flags"/>
                <link type="object" key="group">com.mysql.rdbms.common.typegroup.gis</link>
                <value type="string" key="name">MULTIPOINT</value>
                <value type="int" key="numericPrecision">0</value>
                <value type="int" key="numericPrecisionRadix">0</value>
                <value type="int" key="numericScale">0</value>
                <value type="int" key="parameterFormatType">0</value>
                <link type="object" key="owner">com.mysql.rdbms.mysql</link>
            </value>
            <value type="object" struct-name="db.SimpleDatatype" id="com.mysql.rdbms.mysql.datatype.multilinestring">
                <value type="int" key="characterMaximumLength">0</value>
                <value type="int" key="characterOctetLength">0</value>
                <value type="int" key="dateTimePrecision">0</value>
                <value type="list" content-type="string" key="flags"/>
                <link type="object" key="group">com.mysql.rdbms.common.typegroup.gis</link>
                <value type="string" key="name">MULTILINESTRING</value>
                <value type="int" key="numericPrecision">0</value>
                <value type="int" key="numericPrecisionRadix">0</value>
                <value type="int" key="numericScale">0</value>
                <value type="int" key="parameterFormatType">0</value>
                <link type="object" key="owner">com.mysql.rdbms.mysql</link>
            </value>
            <value type="object" struct-name="db.SimpleDatatype" id="com.mysql.rdbms.mysql.datatype.multipolygon">
                <value type="int" key="characterMaximumLength">0</value>
                <value type="int" key="characterOctetLength">0</value>
                <value type="int" key="dateTimePrecision">0</value>
                <value type="list" content-type="string" key="flags"/>
                <link type="object" key="group">com.mysql.rdbms.common.typegroup.gis</link>
                <value type="string" key="name">MULTIPOLYGON</value>
                <value type="int" key="numericPrecision">0</value>
                <value type="int" key="numericPrecisionRadix">0</value>
                <value type="int" key="numericScale">0</value>
                <value type="int" key="parameterFormatType">0</value>
                <link type="object" key="owner">com.mysql.rdbms.mysql</link>
            </value>
            <value type="object" struct-name="db.SimpleDatatype" id="com.mysql.rdbms.mysql.datatype.bit">
                <value type="int" key="characterMaximumLength">0</value>
                <value type="int" key="characterOctetLength">0</value>
                <value type="int" key="dateTimePrecision">0</value>
                <value type="list" content-type="string" key="flags"/>
                <link type="object" key="group">com.mysql.rdbms.common.typegroup.various</link>
                <value type="string" key="name">BIT</value>
                <value type="int" key="numericPrecision">2</value>
                <value type="int" key="numericPrecisionRadix">0</value>
                <value type="int" key="numericScale">0</value>
                <value type="int" key="parameterFormatType">2</value>
                <link type="object" key="owner">com.mysql.rdbms.mysql</link>
            </value>
            <value type="object" struct-name="db.SimpleDatatype" id="com.mysql.rdbms.mysql.datatype.boolean">
                <value type="int" key="characterMaximumLength">0</value>
                <value type="int" key="characterOctetLength">0</value>
                <value type="int" key="dateTimePrecision">0</value>
                <value type="list" content-type="string" key="flags"/>
                <link type="object" key="group">com.mysql.rdbms.common.typegroup.various</link>
                <value type="string" key="name">BOOLEAN</value>
                <value type="int" key="numericPrecision">0</value>
                <value type="int" key="numericPrecisionRadix">0</value>
                <value type="int" key="numericScale">0</value>
                <value type="int" key="parameterFormatType">0</value>
                <link type="object" key="owner">com.mysql.rdbms.mysql</link>
                <value type="list" content-type="string" key="synonyms">
                    <value type="string">BOOL</value>
                </value>
            </value>
            <value type="object" struct-name="db.SimpleDatatype" id="com.mysql.rdbms.mysql.datatype.enum">
                <value type="int" key="characterMaximumLength">0</value>
                <value type="int" key="characterOctetLength">0</value>
                <value type="int" key="dateTimePrecision">0</value>
                <value type="list" content-type="string" key="flags"/>
                <link type="object" key="group">com.mysql.rdbms.common.typegroup.various</link>
                <value type="string" key="name">ENUM</value>
                <value type="int" key="numericPrecision">0</value>
                <value type="int" key="numericPrecisionRadix">0</value>
                <value type="int" key="numericScale">0</value>
                <value type="int" key="needsQuotes">1</value>
                <value type="int" key="parameterFormatType">10</value>
                <link type="object" key="owner">com.mysql.rdbms.mysql</link>
            </value>
            <value type="object" struct-name="db.SimpleDatatype" id="com.mysql.rdbms.mysql.datatype.set">
                <value type="int" key="characterMaximumLength">0</value>
                <value type="int" key="characterOctetLength">0</value>
                <value type="int" key="dateTimePrecision">0</value>
                <value type="list" content-type="string" key="flags"/>
                <link type="object" key="group">com.mysql.rdbms.common.typegroup.various</link>
                <value type="string" key="name">SET</value>
                <value type="int" key="numericPrecision">0</value>
                <value type="int" key="numericPrecisionRadix">0</value>
                <value type="int" key="numericScale">0</value>
                <value type="int" key="needsQuotes">1</value>
                <value type="int" key="parameterFormatType">10</value>
                <link type="object" key="owner">com.mysql.rdbms.mysql</link>
            </value>
        </value>
    </value>
</data><|MERGE_RESOLUTION|>--- conflicted
+++ resolved
@@ -728,22 +728,6 @@
                         <value type="dict" content-type="string" key="paramTypeDetails"/>
                         <value type="int" key="required">0</value>
                     </value>
-<<<<<<< HEAD
-                    <value type="object" struct-name="db.mgmt.DriverParameter" id="com.mysql.rdbms.mysql.driver.native.legacyauth">
-                        <value type="string" key="caption">Use the old authentication protocol</value>
-                        <value type="string" key="defaultValue"></value>
-                        <value type="string" key="description">This option disables Connector/C++'s secure_auth option.</value>
-                        <value type="int" key="layoutAdvanced">1</value>
-                        <value type="int" key="layoutRow">-1</value>
-                        <value type="int" key="layoutWidth">318</value>
-                        <value type="string" key="lookupValueMethod"></value>
-                        <value type="string" key="lookupValueModule"></value>
-                        <value type="string" key="name">useLegacyAuth</value>
-                        <link type="object" key="owner">com.mysql.rdbms.mysql.driver.native</link>
-                        <value type="string" key="paramType">boolean</value>
-                        <value type="dict" content-type="string" key="paramTypeDetails"/>
-                        <value type="int" key="required">0</value>
-                    </value>
                     <value type="object" struct-name="db.mgmt.DriverParameter" id="com.mysql.rdbms.mysql.driver.native.timeout">
                         <value type="string" key="caption">Timeout:</value>
                         <value type="string" key="defaultValue"></value>
@@ -759,8 +743,6 @@
                         <value type="dict" content-type="string" key="paramTypeDetails"/>
                         <value type="int" key="required">0</value>
                     </value>
-=======
->>>>>>> a274d770
                     <value type="object" struct-name="db.mgmt.DriverParameter" id="com.mysql.rdbms.mysql.driver.native.sqlmode">
                         <value type="string" key="caption">SQL_MODE:</value>
                         <value type="string" key="defaultValue"></value>
