/* 
 * Copyright (c) 2013, 2016, Oracle and/or its affiliates. All rights reserved.
 *
 * This program is free software; you can redistribute it and/or
 * modify it under the terms of the GNU General Public License as
 * published by the Free Software Foundation; version 2 of the
 * License.
 * 
 * This program is distributed in the hope that it will be useful,
 * but WITHOUT ANY WARRANTY; without even the implied warranty of
 * MERCHANTABILITY or FITNESS FOR A PARTICULAR PURPOSE. See the
 * GNU General Public License for more details.
 * 
 * You should have received a copy of the GNU General Public License
 * along with this program; if not, write to the Free Software
 * Foundation, Inc., 51 Franklin St, Fifth Floor, Boston, MA
 * 02110-1301  USA
 */

#pragma once

#define NOMINMAX
#define WIN32_LEAN_AND_MEAN 
#include <windows.h>

#include <string>
#include <vector>
#include <algorithm>
#include <set>
#include <map>
#include <list>
<<<<<<< HEAD
#include <unordered_set>
=======
#include <sstream>
>>>>>>> 58d8c285

#include <glib.h>

#include <boost/optional.hpp>
#include <boost/cstdint.hpp>
#include <boost/shared_ptr.hpp>

#include "grts/structs.db.mgmt.h"
#include "grts/structs.db.mysql.h"
#include "grts/structs.db.query.h"
#include "grts/structs.model.h"
#include "grts/structs.workbench.physical.h"
#include "grts/structs.wrapper.h"<|MERGE_RESOLUTION|>--- conflicted
+++ resolved
@@ -29,11 +29,8 @@
 #include <set>
 #include <map>
 #include <list>
-<<<<<<< HEAD
 #include <unordered_set>
-=======
 #include <sstream>
->>>>>>> 58d8c285
 
 #include <glib.h>
 
