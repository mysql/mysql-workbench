/* 
 * Copyright (c) 2013, 2016, Oracle and/or its affiliates. All rights reserved.
 *
 * This program is free software; you can redistribute it and/or
 * modify it under the terms of the GNU General Public License as
 * published by the Free Software Foundation; version 2 of the
 * License.
 * 
 * This program is distributed in the hope that it will be useful,
 * but WITHOUT ANY WARRANTY; without even the implied warranty of
 * MERCHANTABILITY or FITNESS FOR A PARTICULAR PURPOSE. See the
 * GNU General Public License for more details.
 * 
 * You should have received a copy of the GNU General Public License
 * along with this program; if not, write to the Free Software
 * Foundation, Inc., 51 Franklin St, Fifth Floor, Boston, MA
 * 02110-1301  USA
 */

#pragma once

#define NOMINMAX
#define WIN32_LEAN_AND_MEAN 
#include <windows.h>

#include <string>
#include <vector>
#include <algorithm>
#include <set>
#include <map>
#include <list>
<<<<<<< HEAD
#include <unordered_set>
=======
#include <sstream>
>>>>>>> 9c70bbd6

#include <glib.h>

#include <boost/optional.hpp>
#include <boost/cstdint.hpp>
#include <boost/shared_ptr.hpp>

#include "grts/structs.db.mgmt.h"
#include "grts/structs.db.mysql.h"
#include "grts/structs.db.query.h"
#include "grts/structs.model.h"
#include "grts/structs.workbench.physical.h"
#include "grts/structs.wrapper.h"<|MERGE_RESOLUTION|>--- conflicted
+++ resolved
@@ -29,11 +29,8 @@
 #include <set>
 #include <map>
 #include <list>
-<<<<<<< HEAD
 #include <unordered_set>
-=======
 #include <sstream>
->>>>>>> 9c70bbd6
 
 #include <glib.h>
 
