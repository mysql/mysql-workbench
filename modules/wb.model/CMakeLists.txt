if (CMAKE_COMPILER_IS_GNUCXX OR CMAKE_CXX_COMPILER_ID MATCHES "Clang")
	add_definitions(-DSCI_LEXER -DSCI_NAMESPACE)
endif()

set(TEXT_BASIC_FILES
    res/wb_model_reporting/Text_Basic.tpl/preview_basic.png
    res/wb_model_reporting/Text_Basic.tpl/report.txt.tpl
    res/wb_model_reporting/Text_Basic.tpl/info.xml
)
install(FILES ${TEXT_BASIC_FILES} DESTINATION ${WB_PACKAGE_SHARED_DIR}/modules/data/wb_model_reporting/Text_Basic.tpl)

set(HTML_BASIC_FRAME_FILES
    res/wb_model_reporting/HTML_Basic_Frames.tpl/overview.html.tpl
    res/wb_model_reporting/HTML_Basic_Frames.tpl/basic.css.tpl
    res/wb_model_reporting/HTML_Basic_Frames.tpl/preview_basic.png
    res/wb_model_reporting/HTML_Basic_Frames.tpl/restrained.css.tpl
    res/wb_model_reporting/HTML_Basic_Frames.tpl/table_details.html.tpl
    res/wb_model_reporting/HTML_Basic_Frames.tpl/index.html.tpl
    res/wb_model_reporting/HTML_Basic_Frames.tpl/info.xml
)
install(FILES ${HTML_BASIC_FRAME_FILES} DESTINATION ${WB_PACKAGE_SHARED_DIR}/modules/data/wb_model_reporting/HTML_Basic_Frames.tpl)

set(HTML_BASIC_SINGLE_FILES
    res/wb_model_reporting/HTML_Basic_Single_Page.tpl/basic.css.tpl
    res/wb_model_reporting/HTML_Basic_Single_Page.tpl/index.html.tpl
    res/wb_model_reporting/HTML_Basic_Single_Page.tpl/info.xml
)
install(FILES ${HTML_BASIC_SINGLE_FILES} DESTINATION ${WB_PACKAGE_SHARED_DIR}/modules/data/wb_model_reporting/HTML_Basic_Single_Page.tpl)

set(HTML_DETAILED_FRAMES_FILES
    res/wb_model_reporting/HTML_Detailed_Frames.tpl/basic.css.tpl
    res/wb_model_reporting/HTML_Detailed_Frames.tpl/coated.css.tpl
    res/wb_model_reporting/HTML_Detailed_Frames.tpl/index.html.tpl
    res/wb_model_reporting/HTML_Detailed_Frames.tpl/info.xml
    res/wb_model_reporting/HTML_Detailed_Frames.tpl/overview.html.tpl
    res/wb_model_reporting/HTML_Detailed_Frames.tpl/overview_list.html.tpl
    res/wb_model_reporting/HTML_Detailed_Frames.tpl/routine_details.html.tpl
    res/wb_model_reporting/HTML_Detailed_Frames.tpl/table_details.html.tpl
    res/wb_model_reporting/HTML_Detailed_Frames.tpl/table_details_list.html.tpl
    res/wb_model_reporting/HTML_Detailed_Frames.tpl/table_element_details.html.tpl
    res/wb_model_reporting/HTML_Detailed_Frames.tpl/top.html.tpl
    res/wb_model_reporting/HTML_Detailed_Frames.tpl/view_details.html.tpl
)
install(FILES ${HTML_DETAILED_FRAMES_FILES} DESTINATION ${WB_PACKAGE_SHARED_DIR}/modules/data/wb_model_reporting/HTML_Detailed_Frames.tpl)

set(HTML_DETAILED_FRAMES_IMAGES_FILES
    res/wb_model_reporting/HTML_Detailed_Frames.tpl/images/logo.png
    res/wb_model_reporting/HTML_Detailed_Frames.tpl/images/back.png
    res/wb_model_reporting/HTML_Detailed_Frames.tpl/images/title-background.png
    res/wb_model_reporting/HTML_Detailed_Frames.tpl/images/next.png
    res/wb_model_reporting/HTML_Detailed_Frames.tpl/images/preview_coated.png
    res/wb_model_reporting/HTML_Detailed_Frames.tpl/images/preview_main.png
)
install(FILES ${HTML_DETAILED_FRAMES_IMAGES_FILES} DESTINATION ${WB_PACKAGE_SHARED_DIR}/modules/data/wb_model_reporting/HTML_Detailed_Frames.tpl/images)

include_directories(.
    ${PROJECT_SOURCE_DIR}/generated
    ${PROJECT_SOURCE_DIR}/backend/wbpublic
    ${PROJECT_SOURCE_DIR}/modules
    ${PROJECT_SOURCE_DIR}/library/grt/src 
    ${PROJECT_SOURCE_DIR}/library/base
    ${PROJECT_SOURCE_DIR}/modules/interfaces
    ${PROJECT_SOURCE_DIR}/library/grt/src/diff
    ${PROJECT_SOURCE_DIR}/library/sql-parser/include
    ${PROJECT_SOURCE_DIR}/library/sql-parser/source
    ${PROJECT_SOURCE_DIR}/library/sql-parser/source/linux
    ${PROJECT_SOURCE_DIR}/ext/scintilla/include
    ${PROJECT_SOURCE_DIR}/ext/scintilla/src
    ${PROJECT_SOURCE_DIR}/ext/scintilla/lexlib
    ${PROJECT_SOURCE_DIR}/ext
    ${PROJECT_SOURCE_DIR}/library/forms
    ${PROJECT_SOURCE_DIR}/modules/db.mysql.sqlide/src
    ${GTK3_INCLUDE_DIRS}
    ${PCRE_INCLUDE_DIRS}
    ${MySQL_INCLUDE_DIRS}
    ${CTemplate_INCLUDE_DIRS}
    ${GRT_INCLUDE_DIRS}
    ${PROJECT_SOURCE_DIR}
)

add_library(wb.model.grt
    src/reporting.cpp 
    src/wb_model.cpp
)

<<<<<<< HEAD
target_link_libraries(wb.model.grt grt ${GRT_LIBRARIES} ${GTK3_LIBRARIES} ${PCRE_LIBRARIES} ${MYSQL_LIBRARIES} ${CTemplate_LIBRARIES})
=======
target_link_libraries(wb.model.grt grt ${GRT_LIBRARIES} ${GTK2_LIBRARIES} ${PCRE_LIBRARIES} ${MySQL_LIBRARIES} ${CTemplate_LIBRARIES})
>>>>>>> 2f0034b7

set_target_properties(wb.model.grt
                      PROPERTIES PREFIX    ""
                                 VERSION   ${WB_VERSION}
                                 SOVERSION ${WB_VERSION})

install(TARGETS wb.model.grt DESTINATION ${WB_INSTALL_LIB_DIR}/modules)<|MERGE_RESOLUTION|>--- conflicted
+++ resolved
@@ -83,11 +83,7 @@
     src/wb_model.cpp
 )
 
-<<<<<<< HEAD
 target_link_libraries(wb.model.grt grt ${GRT_LIBRARIES} ${GTK3_LIBRARIES} ${PCRE_LIBRARIES} ${MYSQL_LIBRARIES} ${CTemplate_LIBRARIES})
-=======
-target_link_libraries(wb.model.grt grt ${GRT_LIBRARIES} ${GTK2_LIBRARIES} ${PCRE_LIBRARIES} ${MySQL_LIBRARIES} ${CTemplate_LIBRARIES})
->>>>>>> 2f0034b7
 
 set_target_properties(wb.model.grt
                       PROPERTIES PREFIX    ""
