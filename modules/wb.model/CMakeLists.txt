--- conflicted
+++ resolved
@@ -83,11 +83,7 @@
     src/wb_model.cpp
 )
 
-<<<<<<< HEAD
-target_link_libraries(wb.model.grt grt ${GRT_LIBRARIES} ${GTK3_LIBRARIES} ${PCRE_LIBRARIES} ${MYSQL_LIBRARIES} ${CTEMPLATE_LIBRARIES})
-=======
-target_link_libraries(wb.model.grt grt ${GRT_LIBRARIES} ${GTK2_LIBRARIES} ${PCRE_LIBRARIES} ${MYSQL_LIBRARIES} ${CTemplate_LIBRARIES})
->>>>>>> 606fb905
+target_link_libraries(wb.model.grt grt ${GRT_LIBRARIES} ${GTK3_LIBRARIES} ${PCRE_LIBRARIES} ${MYSQL_LIBRARIES} ${CTemplate_LIBRARIES})
 
 set_target_properties(wb.model.grt
                       PROPERTIES PREFIX    ""
