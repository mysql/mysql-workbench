--- conflicted
+++ resolved
@@ -17,11 +17,7 @@
  * 02110-1301  USA
  */
 
-<<<<<<< HEAD
-#include "grtpp.h"
-=======
 #include "grt.h"
->>>>>>> 4f52f240
 #include "wb_model.h"
 #include "grts/structs.workbench.physical.h"
 #include "grt/grt_manager.h"
