--- conflicted
+++ resolved
@@ -895,12 +895,8 @@
     _page_up_icon = mforms::Utilities::load_icon("wb_tile_page-up.png");
     _plus_icon = mforms::Utilities::load_icon("wb_tile_plus.png");
     _sakila_icon = mforms::Utilities::load_icon("wb_tile_sakila.png");
-<<<<<<< HEAD
     _fabric_icon = mforms::Utilities::load_icon("wb_tile_fabric.png");
-    _schema_icon = mforms::Utilities::load_icon("wb_tile_schema.png");
-=======
     _schema_icon = mforms::Utilities::load_icon("wb_tile_schema.png", true);
->>>>>>> c1b447c9
     _user_icon = mforms::Utilities::load_icon("wb_tile_user.png");
     _manage_icon = mforms::Utilities::load_icon("wb_tile_manage.png");
 
