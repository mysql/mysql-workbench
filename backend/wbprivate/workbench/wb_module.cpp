--- conflicted
+++ resolved
@@ -1848,11 +1848,7 @@
     
 #endif
 
-<<<<<<< HEAD
-  log_debug("Found %ld installed MySQL servers\n", entries.is_valid() ? (long)entries.count() : -1);
-=======
   log_debug("Found %zd installed MySQL servers\n", entries.is_valid() ? entries.count() : -1);
->>>>>>> 2baf1e6f
 
   return entries;
 }
