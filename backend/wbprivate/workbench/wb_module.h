--- conflicted
+++ resolved
@@ -34,143 +34,6 @@
 
 namespace wb {
 
-<<<<<<< HEAD
-class WorkbenchImpl : public grt::ModuleImplBase, public PluginInterfaceImpl
-{
-  typedef grt::ModuleImplBase super;
-
-public:
-  WorkbenchImpl(grt::CPPModuleLoader *);
-  virtual ~WorkbenchImpl();
-
-  void set_context(WBContext *wb);
-  std::string getSystemInfo(bool indent);
-  std::map<std::string, std::string> getSystemInfoMap();
-  int isOsSupported(const std::string& os);
-
-  DEFINE_INIT_MODULE(WBModule_VERSION, "Oracle and/or its affiliates", grt::ModuleImplBase,
-    DECLARE_MODULE_FUNCTION(WorkbenchImpl::getPluginInfo),
-
-
-    // Non-plugin functions
-    DECLARE_MODULE_FUNCTION(WorkbenchImpl::copyToClipboard),
-    DECLARE_MODULE_FUNCTION(WorkbenchImpl::hasUnsavedChanges),
-
-    // Model
-    DECLARE_MODULE_FUNCTION(WorkbenchImpl::newDocument),
-    DECLARE_MODULE_FUNCTION(WorkbenchImpl::newDocumentFromDB),
-    DECLARE_MODULE_FUNCTION(WorkbenchImpl::openModel),
-    DECLARE_MODULE_FUNCTION(WorkbenchImpl::openRecentModel),
-    DECLARE_MODULE_FUNCTION(WorkbenchImpl::saveModel),
-    DECLARE_MODULE_FUNCTION(WorkbenchImpl::saveModelAs),
-    DECLARE_MODULE_FUNCTION(WorkbenchImpl::exit),
-    DECLARE_MODULE_FUNCTION(WorkbenchImpl::exportPNG),
-    DECLARE_MODULE_FUNCTION(WorkbenchImpl::exportPDF),
-    DECLARE_MODULE_FUNCTION(WorkbenchImpl::exportPS),
-    DECLARE_MODULE_FUNCTION(WorkbenchImpl::exportSVG),
-
-    DECLARE_MODULE_FUNCTION(WorkbenchImpl::selectAll),
-    DECLARE_MODULE_FUNCTION(WorkbenchImpl::selectSimilar),
-    DECLARE_MODULE_FUNCTION(WorkbenchImpl::selectConnected),
-    DECLARE_MODULE_FUNCTION(WorkbenchImpl::goToNextSelected),
-    DECLARE_MODULE_FUNCTION(WorkbenchImpl::goToPreviousSelected),
-
-    DECLARE_MODULE_FUNCTION(WorkbenchImpl::highlightFigure),
-
-    DECLARE_MODULE_FUNCTION(WorkbenchImpl::editSelectedFigure),
-    DECLARE_MODULE_FUNCTION(WorkbenchImpl::editSelectedFigureInNewWindow),
-    DECLARE_MODULE_FUNCTION(WorkbenchImpl::editObject),
-    DECLARE_MODULE_FUNCTION(WorkbenchImpl::editObjectInNewWindow),
-
-    DECLARE_MODULE_FUNCTION(WorkbenchImpl::raiseSelection),
-    DECLARE_MODULE_FUNCTION(WorkbenchImpl::lowerSelection),
-
-    DECLARE_MODULE_FUNCTION(WorkbenchImpl::newDiagram),
-
-    DECLARE_MODULE_FUNCTION(WorkbenchImpl::toggleGrid),
-    DECLARE_MODULE_FUNCTION(WorkbenchImpl::togglePageGrid),
-    DECLARE_MODULE_FUNCTION(WorkbenchImpl::toggleGridAlign),
-    DECLARE_MODULE_FUNCTION(WorkbenchImpl::toggleFKHighlight),
-
-    DECLARE_MODULE_FUNCTION(WorkbenchImpl::zoomIn),
-    DECLARE_MODULE_FUNCTION(WorkbenchImpl::zoomOut),
-    DECLARE_MODULE_FUNCTION(WorkbenchImpl::zoomDefault),
-
-    DECLARE_MODULE_FUNCTION(WorkbenchImpl::setFigureNotation),
-    DECLARE_MODULE_FUNCTION(WorkbenchImpl::setRelationshipNotation),
-
-    DECLARE_MODULE_FUNCTION(WorkbenchImpl::setMarker),
-    DECLARE_MODULE_FUNCTION(WorkbenchImpl::goToMarker),
-
-    DECLARE_MODULE_FUNCTION(WorkbenchImpl::startTrackingUndo),
-    DECLARE_MODULE_FUNCTION(WorkbenchImpl::finishTrackingUndo),
-    DECLARE_MODULE_FUNCTION(WorkbenchImpl::cancelTrackingUndo),
-
-    DECLARE_MODULE_FUNCTION(WorkbenchImpl::isOsSupported),
-
-    DECLARE_MODULE_FUNCTION(WorkbenchImpl::addUndoListAdd),
-    DECLARE_MODULE_FUNCTION(WorkbenchImpl::addUndoListRemove),
-    DECLARE_MODULE_FUNCTION(WorkbenchImpl::addUndoObjectChange),
-    DECLARE_MODULE_FUNCTION(WorkbenchImpl::addUndoDictSet),
-    DECLARE_MODULE_FUNCTION(WorkbenchImpl::beginUndoGroup),
-    DECLARE_MODULE_FUNCTION(WorkbenchImpl::endUndoGroup),
-    DECLARE_MODULE_FUNCTION(WorkbenchImpl::setUndoDescription),
-
-    DECLARE_MODULE_FUNCTION(WorkbenchImpl::createAttachedFile),
-    DECLARE_MODULE_FUNCTION(WorkbenchImpl::setAttachedFileContents),
-    DECLARE_MODULE_FUNCTION(WorkbenchImpl::getAttachedFileContents),
-    DECLARE_MODULE_FUNCTION(WorkbenchImpl::getAttachedFileTmpPath),
-    DECLARE_MODULE_FUNCTION(WorkbenchImpl::exportAttachedFileContents),
-    DECLARE_MODULE_FUNCTION(WorkbenchImpl::openModelFile),
-    DECLARE_MODULE_FUNCTION(WorkbenchImpl::closeModelFile),
-    DECLARE_MODULE_FUNCTION(WorkbenchImpl::getDbFilePath),
-    DECLARE_MODULE_FUNCTION(WorkbenchImpl::getTempDir),
-
-    DECLARE_MODULE_FUNCTION(WorkbenchImpl::debugShowInfo),
-    DECLARE_MODULE_FUNCTION(WorkbenchImpl::debugGrtStats),
-    DECLARE_MODULE_FUNCTION(WorkbenchImpl::debugValidateGRT),
-    DECLARE_MODULE_FUNCTION(WorkbenchImpl::getVideoAdapter),
-
-    DECLARE_MODULE_FUNCTION(WorkbenchImpl::runScriptFile),
-    DECLARE_MODULE_FUNCTION(WorkbenchImpl::installModuleFile),
-
-    DECLARE_MODULE_FUNCTION(WorkbenchImpl::showUserTypeEditor),
-    DECLARE_MODULE_FUNCTION(WorkbenchImpl::showDocumentProperties),
-    DECLARE_MODULE_FUNCTION(WorkbenchImpl::showModelOptions),
-    DECLARE_MODULE_FUNCTION(WorkbenchImpl::showOptions),
-    DECLARE_MODULE_FUNCTION(WorkbenchImpl::showConnectionManager),
-    DECLARE_MODULE_FUNCTION(WorkbenchImpl::showInstanceManagerFor),
-    DECLARE_MODULE_FUNCTION(WorkbenchImpl::showInstanceManager),
-    DECLARE_MODULE_FUNCTION(WorkbenchImpl::showQueryConnectDialog),
-    DECLARE_MODULE_FUNCTION(WorkbenchImpl::saveConnections),
-    DECLARE_MODULE_FUNCTION(WorkbenchImpl::saveInstances),
-    DECLARE_MODULE_FUNCTION(WorkbenchImpl::refreshHomeConnections),
-
-    DECLARE_MODULE_FUNCTION(WorkbenchImpl::showGRTShell),
-    DECLARE_MODULE_FUNCTION(WorkbenchImpl::newGRTFile),
-    DECLARE_MODULE_FUNCTION(WorkbenchImpl::openGRTFile),
-    DECLARE_MODULE_FUNCTION(WorkbenchImpl::showPluginManager),
-    DECLARE_MODULE_FUNCTION(WorkbenchImpl::reportBug),
-
-    // Utilities
-    DECLARE_MODULE_FUNCTION(WorkbenchImpl::confirm),
-    DECLARE_MODULE_FUNCTION(WorkbenchImpl::requestFileOpen),
-    DECLARE_MODULE_FUNCTION(WorkbenchImpl::requestFileSave),
-
-    DECLARE_MODULE_FUNCTION(WorkbenchImpl::createConnectionsFromLocalServers),
-    DECLARE_MODULE_FUNCTION(WorkbenchImpl::createInstancesFromLocalServers),
-    DECLARE_MODULE_FUNCTION(WorkbenchImpl::create_connection),
-    DECLARE_MODULE_FUNCTION(WorkbenchImpl::initializeOtherRDBMS),
-    DECLARE_MODULE_FUNCTION(WorkbenchImpl::deleteConnection),
-    DECLARE_MODULE_FUNCTION(WorkbenchImpl::deleteConnectionGroup)
-    );
-
-protected:
-  virtual void initialization_done() override
-  {
-    // Called after init_module (defined by DEFINE_INIT_MODULE above) is done.
-    // Here we register platform dependent functions.
-=======
   class WorkbenchImpl : public grt::ModuleImplBase, public PluginInterfaceImpl {
     typedef grt::ModuleImplBase super;
 
@@ -275,10 +138,9 @@
       DECLARE_MODULE_FUNCTION(WorkbenchImpl::deleteConnectionGroup));
 
   protected:
-    virtual void initialization_done() {
+    virtual void initialization_done() override {
 // Called after init_module (defined by DEFINE_INIT_MODULE above) is done.
 // Here we register platform dependent functions.
->>>>>>> 14c8002f
 #ifdef _WIN32
       register_functions(
         DECLARE_MODULE_FUNCTION(WorkbenchImpl::wmiOpenSession), DECLARE_MODULE_FUNCTION(WorkbenchImpl::wmiCloseSession),
@@ -303,122 +165,7 @@
     int _last_wmi_monitor_id;
 #endif
 
-<<<<<<< HEAD
-  virtual grt::ListRef<app_Plugin> getPluginInfo() override;
-
-  int copyToClipboard(const std::string &str);
-
-  int hasUnsavedChanges();
-
-  // file
-  int newDocument();
-  int newDocumentFromDB();
-  int openModel(const std::string &path);
-  int openRecentModel(const std::string &index);
-  int saveModel();
-  int saveModelAs(const std::string &path);
-  int exportPNG(const std::string &filename);
-  int exportPDF(const std::string &filename);
-  int exportPS(const std::string &filename);
-  int exportSVG(const std::string &filename);
-
-  int exit();
-
-
-  // edit
-  int selectAll();
-  int selectSimilar();
-  int selectConnected();
-
-  int editSelectedFigure(const model_DiagramRef &view);
-  int editSelectedFigureInNewWindow(const model_DiagramRef &view);
-
-  int editObject(const GrtObjectRef &object);
-  int editObjectInNewWindow(const GrtObjectRef &object);
-
-  // canvas manipulation
-  int raiseSelection(const model_DiagramRef &view);
-  int lowerSelection(const model_DiagramRef &view);
-
-  // view
-  int newDiagram(const model_ModelRef &model);
-
-  int toggleGrid(const model_DiagramRef &view);
-  int togglePageGrid(const model_DiagramRef &view);
-  int toggleGridAlign(const model_DiagramRef &view);
-  int toggleFKHighlight(const model_DiagramRef &view);
-
-  int zoomIn();
-  int zoomOut();
-  int zoomDefault();
-
-  int goToNextSelected();
-  int goToPreviousSelected();
-
-  int setMarker(const std::string &marker);
-  int goToMarker(const std::string &marker);
-
-  int setFigureNotation(const std::string &name, workbench_physical_ModelRef model);
-  int setRelationshipNotation(const std::string &name, workbench_physical_ModelRef model);
-
-  int highlightFigure(const model_ObjectRef &figure);
-  // undo
-  int startTrackingUndo();
-  int finishTrackingUndo(const std::string &description);
-  int cancelTrackingUndo();
-
-  int addUndoListAdd(const grt::BaseListRef &list);
-  int addUndoListRemove(const grt::BaseListRef &list, int index);
-  int addUndoObjectChange(const grt::ObjectRef &object, const std::string &member);
-  int addUndoDictSet(const grt::DictRef &dict, const std::string &key);
-  int beginUndoGroup();
-  int endUndoGroup();
-  int setUndoDescription(const std::string &text);
-
-  // attached file management
-  std::string createAttachedFile(const std::string &group, const std::string &tmpl);
-  int setAttachedFileContents(const std::string &filename, const std::string &text);
-  std::string getAttachedFileContents(const std::string &filename);
-  std::string getAttachedFileTmpPath(const std::string &filename);
-  int exportAttachedFileContents(const std::string &filename, const std::string &export_to);
-  workbench_DocumentRef openModelFile(const std::string &path);
-  int closeModelFile();
-  std::string getDbFilePath();
-  std::string getTempDir();
-
-  int runScriptFile(const std::string &filename);
-  int installModuleFile(const std::string &filename);
-
-  // debugging
-  int debugShowInfo();
-  int debugValidateGRT();
-  int debugGrtStats();
-
-  int showUserTypeEditor(const workbench_physical_ModelRef &model);
-  int showDocumentProperties();
-  int showModelOptions(const workbench_physical_ModelRef &model);
-  int showOptions();
-  int showConnectionManager();
-  int showInstanceManagerFor(const db_mgmt_ConnectionRef &conn);
-  int showInstanceManager();
-  int showQueryConnectDialog();
-  int saveConnections();
-  int saveInstances();
-  int showGRTShell();
-  int showPluginManager();
-  int newGRTFile();
-  int openGRTFile();
-  int reportBug(const std::string error_info = "");
-
-  // UI
-  int refreshHomeConnections();
-  int confirm(const std::string &title, const std::string &caption);
-
-  std::string requestFileOpen(const std::string &caption, const std::string &extensions);
-  std::string requestFileSave(const std::string &caption, const std::string &extensions);
-  bool _is_other_dbms_initialized;
-=======
-    virtual grt::ListRef<app_Plugin> getPluginInfo();
+    virtual grt::ListRef<app_Plugin> getPluginInfo() override;
 
     int copyToClipboard(const std::string &str);
 
@@ -530,7 +277,6 @@
     std::string requestFileOpen(const std::string &caption, const std::string &extensions);
     std::string requestFileSave(const std::string &caption, const std::string &extensions);
     bool _is_other_dbms_initialized;
->>>>>>> 14c8002f
 
 #ifdef _WIN32
     int wmiOpenSession(const std::string server, const std::string &user, const std::string &password);
