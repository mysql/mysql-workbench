--- conflicted
+++ resolved
@@ -472,11 +472,8 @@
     std::string caption;
     if (i < 9)
     {
-<<<<<<< HEAD
-      caption= strfmt("%zi %s", i+1, strlist.get(i).c_str());
-=======
       caption= strfmt("%li %s", (long)i+1, strlist.get(i).c_str());
->>>>>>> 8d9deb6d
+
 #if !defined(_WIN32) && !defined(__APPLE__)
       caption= "_"+replace_string(caption, "_", "__");
 #endif
@@ -497,11 +494,8 @@
     }
     
     item = mforms::manage(new mforms::MenuItem(caption));
-<<<<<<< HEAD
-    item->set_name(strfmt("wb.file.openRecentModel:%zi", i+1));
-=======
     item->set_name(strfmt("wb.file.openRecentModel:%li", (long)i+1));
->>>>>>> 8d9deb6d
+
     scoped_connect(item->signal_clicked(), boost::bind(&WBContext::open_recent_document, _wb, (int)i + 1));
     parent->add_item(item);
   }
