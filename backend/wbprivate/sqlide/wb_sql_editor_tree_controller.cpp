--- conflicted
+++ resolved
@@ -1431,13 +1431,8 @@
       rdbms->version()->owner(rdbms);
     }
 
-<<<<<<< HEAD
     // reset_references on the catalog is called when we try to apply changes (generate the alter script).
     db_mysql_CatalogRef client_state_catalog= _grtm->get_grt()->create_object<db_mysql_Catalog>("db.mysql.Catalog");
-=======
-    // reset_references on the catalog is called when we try to apply changes(generate the alter script).
-    db_mysql_CatalogRef client_state_catalog = _grtm->get_grt()->create_object<db_mysql_Catalog>("db.mysql.Catalog");
->>>>>>> 4453f9c4
     client_state_catalog->name("default");
     client_state_catalog->oldName("default");
     client_state_catalog->version(rdbms->version());
@@ -1521,11 +1516,7 @@
     db_CatalogRef server_state_catalog = grt::copy_object(client_state_catalog);
 
 #ifdef __APPLE__
-<<<<<<< HEAD
   retry_search:
-=======
-  retry_search :
->>>>>>> 4453f9c4
 #endif
 
     // reset_references for the created object is called when the base editor is destroyed.
@@ -1562,11 +1553,7 @@
     {
       std::string lower;
       // There is a bug in server that causes get_object_ddl_script() for uppercase named tables
-<<<<<<< HEAD
       // to be returned in lowercase, in OS X. http://bugs.mysql.com/bug.php?id=57830
-=======
-      // to be returned in lowercase, in OSX. http://bugs.mysql.com/bug.php?id=57830
->>>>>>> 4453f9c4
       // So, if you try to alter FOOBAR, it will not find it, since the table will be returned
       // in lowercase. To work around that, we convert the object name to lowercase and repeat
       // the search if the 1st try didn't work.
@@ -1787,11 +1774,7 @@
 }
 
 //--------------------------------------------------------------------------------------------------
-<<<<<<< HEAD
-
-=======
-  
->>>>>>> 4453f9c4
+
 std::string SqlEditorTreeController::get_object_ddl_script(wb::LiveSchemaTree::ObjectType type, const std::string &schema_name, const std::string &obj_name)
 {
   std::string ddl_script = "delimiter $$\n\n";
@@ -1809,35 +1792,26 @@
     // Can't use getSchemaObjects() because it silently ignores errors.
     switch (type)
     {
-    case wb::LiveSchemaTree::Schema:
-      query = base::sqlstring("SHOW CREATE SCHEMA !", 0) << obj_name;
-      break;
-
-    case wb::LiveSchemaTree::Table:
-    {
-      // triggers
-      std::vector<std::string> triggers;
-      {
-        std::string trigger_query = base::sqlstring("SHOW TRIGGERS FROM ! WHERE ! = ?", 0) << schema_name << "Table" << obj_name;
-        std::auto_ptr<sql::Statement> stmt(conn->ref->createStatement());
-        std::auto_ptr<sql::ResultSet> rs(stmt->executeQuery(trigger_query));
-
-<<<<<<< HEAD
+      case wb::LiveSchemaTree::Schema:
+        query = base::sqlstring("SHOW CREATE SCHEMA !", 0) << obj_name;
+        break;
+
+      case wb::LiveSchemaTree::Table:
+      {
+        // triggers
+        std::vector<std::string> triggers;
+        {
+          std::string trigger_query = base::sqlstring("SHOW TRIGGERS FROM ! WHERE ! = ?", 0) << schema_name << "Table" << obj_name;
+          std::auto_ptr<sql::Statement> stmt(conn->ref->createStatement());
+          std::auto_ptr<sql::ResultSet> rs(stmt->executeQuery(trigger_query));
+
           if (rs.get())
           {
             while(rs->next())
               triggers.push_back(rs->getString(1));
           }
-=======
-        if (rs.get())
-        {
-          while (rs->next())
-            triggers.push_back(rs->getString(1));
->>>>>>> 4453f9c4
         }
-      }
-
-<<<<<<< HEAD
+
         for (size_t index = 0; index < triggers.size(); index++)
         {
           std::string trigger_query = base::sqlstring("SHOW CREATE TRIGGER !.!", 0) << schema_name << triggers[index];
@@ -1850,40 +1824,26 @@
               additional_ddls += trigger_ddl;
               additional_ddls += "$$\n\n";
           }
-=======
-      for (size_t index = 0; index < triggers.size(); index++)
-      {
-        std::string trigger_query = base::sqlstring("SHOW CREATE TRIGGER !.!", 0) << schema_name << triggers[index];
-        std::auto_ptr<sql::Statement> stmt(conn->ref->createStatement());
-        std::auto_ptr<sql::ResultSet> rs(stmt->executeQuery(trigger_query));
-
-        if (rs.get() && rs->next())
-        {
-          std::string trigger_ddl = (rs->getString(3));
-          additional_ddls += trigger_ddl;
-          additional_ddls += "$$\n\n";
->>>>>>> 4453f9c4
         }
       }
-    }
-
-    query = base::sqlstring("SHOW CREATE TABLE !.!", 0) << schema_name << obj_name;
-    break;
-
-    case wb::LiveSchemaTree::View:
-      query = base::sqlstring("SHOW CREATE VIEW !.!", 0) << schema_name << obj_name;
-      break;
-
-    case wb::LiveSchemaTree::Procedure:
-      query = base::sqlstring("SHOW CREATE PROCEDURE !.!", 0) << schema_name << obj_name;
-      break;
-
-    case wb::LiveSchemaTree::Function:
-      query = base::sqlstring("SHOW CREATE FUNCTION !.!", 0) << schema_name << obj_name;
-      break;
-
-    default:
-      break;
+
+        query = base::sqlstring("SHOW CREATE TABLE !.!", 0) << schema_name << obj_name;
+        break;
+
+      case wb::LiveSchemaTree::View:
+        query = base::sqlstring("SHOW CREATE VIEW !.!", 0) << schema_name << obj_name;
+        break;
+
+      case wb::LiveSchemaTree::Procedure:
+        query = base::sqlstring("SHOW CREATE PROCEDURE !.!", 0) << schema_name << obj_name;
+        break;
+
+      case wb::LiveSchemaTree::Function:
+        query = base::sqlstring("SHOW CREATE FUNCTION !.!", 0) << schema_name << obj_name;
+        break;
+
+      default:
+        break;
     }
 
     std::auto_ptr<sql::Statement> stmt(conn->ref->createStatement());
@@ -1893,15 +1853,9 @@
     if (rs.get() && rs->next())
     {
       if (type == wb::LiveSchemaTree::Function || type == wb::LiveSchemaTree::Procedure)
-<<<<<<< HEAD
         ddl_script += rs->getString(3)  + "$$\n\n";
       else
         ddl_script += rs->getString(2)  + "$$\n\n";
-=======
-        ddl_script += rs->getString(3) + "$$\n\n";
-      else
-        ddl_script += rs->getString(2) + "$$\n\n";
->>>>>>> 4453f9c4
     }
     ddl_script += additional_ddls;
   }
@@ -1924,8 +1878,8 @@
         std::string view, definer;
         std::vector<std::string> definer_tokens = base::split(rs->getString(1), "@", 2);
 
-        view = base::sqlstring("!.!", 0) << schema_name << obj_name;
-        definer = base::sqlstring("!@!", 0) << definer_tokens[0] << definer_tokens[1];
+        view = base::sqlstring("!.!", 0)  << schema_name << obj_name;
+        definer = base::sqlstring("!@!", 0)  << definer_tokens[0] << definer_tokens[1];
         ddl_script += "CREATE ALGORITHM=UNDEFINED DEFINER=" + definer;
         ddl_script += " SQL SECURITY " + rs->getString(2);
         ddl_script += " VIEW " + view + " AS ";
@@ -2228,7 +2182,6 @@
   options.set("reuse_existing_objects", grt::IntegerRef(1));
   if (!sqlMode.empty())
     _owner->work_parser_context()->use_sql_mode(sqlMode);
-<<<<<<< HEAD
 
   parser::MySQLParserServices::Ref services = parser::MySQLParserServices::get(_grtm->get_grt());
   size_t errorCount = services->parseSQLIntoCatalog(_owner->work_parser_context(), catalog, sql, options);
@@ -2239,18 +2192,6 @@
   {
     if (sqlMode.find("ANSI_QUOTES") != std::string::npos)
       sqlMode = base::replaceString(sqlMode, "ANSI_QUOTES", "");
-=======
-
-  parser::MySQLParserServices::Ref services = parser::MySQLParserServices::get(_grtm->get_grt());
-  size_t errorCount = services->parseSQLIntoCatalog(_owner->work_parser_context(), catalog, sql, options);
-
-  bool haveErrors = false;
-
-  if (options.has_key("sql_mode") && (errorCount > 0))
-  {
-    if (sqlMode.find("ANSI_QUOTES") != std::string::npos)
-      base::replace(sqlMode, "ANSI_QUOTES", "");
->>>>>>> 4453f9c4
     else
       sqlMode += ", ANSI_QUOTES";
     _owner->work_parser_context()->use_sql_mode(sqlMode);
