--- conflicted
+++ resolved
@@ -1324,26 +1324,15 @@
           break;
       }
 
-<<<<<<< HEAD
-    if (!sql.empty())
-    {
-      bool _autosave = _owner->get_autosave_disabled();
-      _owner->set_autosave_disabled(true);
-      SqlEditorPanel* ed = _owner->run_sql_in_scratch_tab(sql, false, true);
-      if (ed)
-        ed->set_title(changes[i].name);
-      _owner->set_autosave_disabled(_autosave);
-=======
       if (!sql.empty())
       {
         bool _autosave = _owner->get_autosave_disabled();
         _owner->set_autosave_disabled(true);
-        int ed = _owner->run_sql_in_scratch_tab(sql, false, true);
-        _owner->sql_editor_caption(ed, changes[i].name);
-        _owner->do_partial_ui_refresh(SqlEditorForm::RefreshEditorTitle);
+        SqlEditorPanel* ed = _owner->run_sql_in_scratch_tab(sql, false, true);
+        if (ed)
+          ed->set_title(changes[i].name);
         _owner->set_autosave_disabled(_autosave);
       }
->>>>>>> e5d7b29b
     }
   }
   catch (std::exception &exc)
