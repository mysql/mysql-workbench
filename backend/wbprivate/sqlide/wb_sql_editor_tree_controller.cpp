/*
 * Copyright (c) 2007, 2017, Oracle and/or its affiliates. All rights reserved.
 *
 * This program is free software; you can redistribute it and/or
 * modify it under the terms of the GNU General Public License as
 * published by the Free Software Foundation; version 2 of the
 * License.
 *
 * This program is distributed in the hope that it will be useful,
 * but WITHOUT ANY WARRANTY; without even the implied warranty of
 * MERCHANTABILITY or FITNESS FOR A PARTICULAR PURPOSE. See the
 * GNU General Public License for more details.
 *
 * You should have received a copy of the GNU General Public License
 * along with this program; if not, write to the Free Software
 * Foundation, Inc., 51 Franklin St, Fifth Floor, Boston, MA
 * 02110-1301  USA
 */

#include "grtpp_util.h"
#include "wb_sql_editor_tree_controller.h"
#include "wb_sql_editor_form.h"
#include "execute_routine_wizard.h"
#include "wb_sql_editor_panel.h"

#include "base/sqlstring.h"
#include "base/util_functions.h"
#include "base/string_utilities.h"
#include "base/boost_smart_ptr_helpers.h"
#include "base/log.h"
#include "base/notifications.h"

#include "workbench/wb_command_ui.h"
#include "workbench/wb_context_ui.h"

#include <pcre.h>

#include <boost/signals2/connection.hpp>

#include "diff/diffchange.h"
#include "grtdb/diff_dbobjectmatch.h"
#include "db.mysql/src/module_db_mysql.h"

#include "grtdb/editor_table.h"
#include "grtdb/db_helpers.h"
#include "grtsqlparser/sql_facade.h"

#include "workbench/wb_db_schema.h"

#include "objimpl/wrapper/mforms_ObjectReference_impl.h"

#include "advanced_sidebar.h"

#include "mforms/textentry.h"
#include "mforms/hypertext.h"
#include "mforms/splitter.h"
#include "mforms/tabview.h"
#include "mforms/panel.h"
#include "mforms/menubar.h"
#include "mforms/utilities.h"

using namespace grt;
using namespace bec;
using namespace wb;
using namespace base;
using namespace parsers;

using boost::signals2::scoped_connection;

DEFAULT_LOG_DOMAIN("SqlEditorSchemaTree");

static const char *SQL_EXCEPTION_MSG_FORMAT = _("Error Code: %i\n%s");
static const char *EXCEPTION_MSG_FORMAT = _("Error: %s");

#define CATCH_ANY_EXCEPTION_AND_DISPATCH(statement)                                                                 \
  catch (sql::SQLException & e) {                                                                                   \
    _owner->add_log_message(DbSqlEditorLog::ErrorMsg, strfmt(SQL_EXCEPTION_MSG_FORMAT, e.getErrorCode(), e.what()), \
                            statement, "");                                                                         \
    logError("SQLException executing %s: %s\n", std::string(statement).c_str(),                                     \
             strfmt(SQL_EXCEPTION_MSG_FORMAT, e.getErrorCode(), e.what()).c_str());                                 \
  }                                                                                                                 \
  CATCH_EXCEPTION_AND_DISPATCH(statement)

#define CATCH_EXCEPTION_AND_DISPATCH(statement)                                                               \
  catch (std::exception & e) {                                                                                \
    _owner->add_log_message(DbSqlEditorLog::ErrorMsg, strfmt(EXCEPTION_MSG_FORMAT, e.what()), statement, ""); \
    logError("Exception executing %s: %s\n", std::string(statement).c_str(),                                  \
             strfmt(EXCEPTION_MSG_FORMAT, e.what()).c_str());                                                 \
  }

#define CATCH_ANY_EXCEPTION_AND_DISPATCH(statement)                                                                 \
  catch (sql::SQLException & e) {                                                                                   \
    _owner->add_log_message(DbSqlEditorLog::ErrorMsg, strfmt(SQL_EXCEPTION_MSG_FORMAT, e.getErrorCode(), e.what()), \
                            statement, "");                                                                         \
    logError("SQLException executing %s: %s\n", std::string(statement).c_str(),                                     \
             strfmt(SQL_EXCEPTION_MSG_FORMAT, e.getErrorCode(), e.what()).c_str());                                 \
  }                                                                                                                 \
  CATCH_EXCEPTION_AND_DISPATCH(statement)

#define CATCH_ANY_EXCEPTION_AND_DISPATCH_TO_DEFAULT_LOG(statement)                                        \
  catch (sql::SQLException & e) {                                                                         \
    grt::GRT::get()->send_error(strfmt(SQL_EXCEPTION_MSG_FORMAT, e.getErrorCode(), e.what()), statement); \
  }                                                                                                       \
  catch (std::exception & e) {                                                                            \
    grt::GRT::get()->send_error(strfmt(EXCEPTION_MSG_FORMAT, e.what()), statement);                       \
  }

std::shared_ptr<SqlEditorTreeController> SqlEditorTreeController::create(SqlEditorForm *owner) {
  std::shared_ptr<SqlEditorTreeController> instance(new SqlEditorTreeController(owner));

  instance->_base_schema_tree.set_delegate(instance);
  instance->_base_schema_tree.set_fetch_delegate(instance);

  instance->_filtered_schema_tree.set_delegate(instance);
  instance->_filtered_schema_tree.set_fetch_delegate(instance);
  instance->_filtered_schema_tree.set_base(&instance->_base_schema_tree);

  return instance;
}

SqlEditorTreeController::SqlEditorTreeController(SqlEditorForm *owner)
  : _owner(owner),
    _schema_side_bar(nullptr),
    _admin_side_bar(nullptr),
    _task_tabview(nullptr),
    _taskbar_box(nullptr),
    _schema_tree(&_base_schema_tree),
    live_schema_fetch_task(GrtThreadedTask::create()),
    live_schemata_refresh_task(GrtThreadedTask::create()),
    _is_refreshing_schema_tree(false),
    _unified_mode(false),
    _use_show_procedure(false),
    _side_splitter(nullptr),
    _info_tabview(nullptr),
    _object_info(nullptr),
    _session_info(nullptr) {
  grt::GRTNotificationCenter::get()->add_grt_observer(this, "GRNDBObjectEditorCreated");
  grt::GRTNotificationCenter::get()->add_grt_observer(this, "GRNPreferencesDidClose");
  grt::GRTNotificationCenter::get()->add_grt_observer(this, "GRNSQLEditorReconnected");

  _base_schema_tree.is_schema_contents_enabled(
    bec::GRTManager::get()->get_app_option_int("DbSqlEditor:ShowSchemaTreeSchemaContents", 1) != 0);
  _filtered_schema_tree.is_schema_contents_enabled(
    bec::GRTManager::get()->get_app_option_int("DbSqlEditor:ShowSchemaTreeSchemaContents", 1) != 0);

  _base_schema_tree.sql_editor_text_insert_signal.connect(
    std::bind(&SqlEditorTreeController::insert_text_to_active_editor, this, std::placeholders::_1));
  _filtered_schema_tree.sql_editor_text_insert_signal.connect(
    std::bind(&SqlEditorTreeController::insert_text_to_active_editor, this, std::placeholders::_1));

  live_schemata_refresh_task->desc("Live Schema Refresh Task");
  live_schemata_refresh_task->send_task_res_msg(false);
  live_schemata_refresh_task->msg_cb(std::bind(&SqlEditorForm::add_log_message, _owner, std::placeholders::_1,
                                               std::placeholders::_2, std::placeholders::_3, ""));

  live_schema_fetch_task->desc("Live Schema Fetch Task");
  live_schema_fetch_task->send_task_res_msg(false);
  live_schema_fetch_task->msg_cb(std::bind(&SqlEditorForm::add_log_message, _owner, std::placeholders::_1,
                                           std::placeholders::_2, std::placeholders::_3, ""));
}

SqlEditorTreeController::~SqlEditorTreeController() {
  grt::GRTNotificationCenter::get()->remove_grt_observer(this);

  delete _taskbar_box;
  delete _info_tabview;
  delete _schema_side_bar;
  delete _admin_side_bar;
  delete _task_tabview;

  if (_side_splitter != NULL)
    _side_splitter->release();

  delete _session_info;
  delete _object_info;
}

//--------------------------------------------------------------------------------------------------

void SqlEditorTreeController::finish_init() {
  _unified_mode = bec::GRTManager::get()->get_app_option_int("DbSqlEditor:SidebarModeCombined", 0) == 1;

  // Box to host the management and SQL IDE task bars in tab view or stacked mode.
  _taskbar_box = new mforms::Box(false);

  // Left hand sidebar tabview with admin and schema tree pages.
  _task_tabview = new mforms::TabView(mforms::TabViewSelectorSecondary);
  _schema_side_bar = (wb::SimpleSidebar *)mforms::TaskSidebar::create("SchemaTree");
  scoped_connect(_schema_side_bar->on_section_command(),
                 std::bind(&SqlEditorTreeController::sidebar_action, this, std::placeholders::_1));
  _admin_side_bar = (wb::SimpleSidebar *)mforms::TaskSidebar::create("Simple");
  scoped_connect(_admin_side_bar->on_section_command(),
                 std::bind(&SqlEditorTreeController::sidebar_action, this, std::placeholders::_1));

  mforms::TaskSectionFlags flags = mforms::TaskSectionRefreshable | mforms::TaskSectionToggleModeButton;
  if (_unified_mode)
    flags = flags | mforms::TaskSectionToggleModeButtonPreSelected;
  _schema_side_bar->add_section("SchemaTree", _("SCHEMAS"), flags);

  if (!_unified_mode) {
    _task_tabview->add_page(_admin_side_bar, _("Management"));
    _task_tabview->add_page(_schema_side_bar, _("Schemas"));

    int i = (int)bec::GRTManager::get()->get_app_option_int("DbSqlEditor:ActiveTaskTab", 0);
    if (i < 0)
      i = 0;
    else if (i >= 2)
      i = 1;
    _task_tabview->set_active_tab(i);
  } else {
    _task_tabview->show(false);
    _taskbar_box->add(_admin_side_bar, false, true);
    _taskbar_box->add(_schema_side_bar, true, true);
  }

  _schema_side_bar->get_context_menu()->signal_will_show()->connect(
    std::bind(&SqlEditorTreeController::context_menu_will_show, this, std::placeholders::_1));
  _schema_side_bar->set_schema_model(&_base_schema_tree);
  _schema_side_bar->set_filtered_schema_model(&_filtered_schema_tree);
  _schema_side_bar->set_selection_color(base::HighlightColor);

  int initial_splitter_pos =
    (int)bec::GRTManager::get()->get_app_option_int("DbSqlEditor:SidebarInitialSplitterPos", 500);
  _side_splitter = mforms::manage(new mforms::Splitter(false, true));

#ifdef _WIN32
  mforms::Panel *panel;
  _side_splitter->set_back_color(base::Color::get_application_color_as_string(AppColorMainBackground, false));
  panel = mforms::manage(new mforms::Panel(mforms::StyledHeaderPanel));
  panel->set_title("Navigator");
  panel->add(_taskbar_box);
  _taskbar_box->add(_task_tabview, true, true);
  _side_splitter->add(panel, 200);
#else
  _taskbar_box->add(_task_tabview, true, true);
  _side_splitter->add(_taskbar_box, 200);
#endif

  _info_tabview = new mforms::TabView(mforms::TabViewSelectorSecondary);

#ifdef _WIN32
  panel = mforms::manage(new mforms::Panel(mforms::StyledHeaderPanel));
  panel->set_title(_("Information"));
  panel->add(_info_tabview);
  _side_splitter->add(panel, 30);
#else
  _side_splitter->add(_info_tabview, 30);
#endif

  _object_info = new mforms::HyperText();
  _session_info = new mforms::HyperText();
#ifdef _WIN32
  _object_info->set_back_color(base::Color::get_application_color_as_string(AppColorPanelContentArea, false));
  _object_info->set_padding(3, 3, 3, 3);
  _session_info->set_back_color(base::Color::get_application_color_as_string(AppColorPanelContentArea, false));
  _session_info->set_padding(3, 3, 3, 3);
#else
  _object_info->set_back_color("#ebebeb");
  _session_info->set_back_color("#ebebeb");
#endif

  _info_tabview->add_page(_object_info, _("Object Info"));
  _info_tabview->add_page(_session_info, _("Session"));

  _session_info->set_markup_text(_owner->get_connection_info());

  scoped_connect(_schema_side_bar->signal_filter_changed(),
                 std::bind(&SqlEditorTreeController::side_bar_filter_changed, this, std::placeholders::_1));
  scoped_connect(_schema_side_bar->tree_node_selected(),
                 std::bind(&SqlEditorTreeController::schema_row_selected, this));

  // update the info box
  schema_row_selected();

  tree_refresh();

  // make sure to restore the splitter pos after layout is ready
  bec::GRTManager::get()->run_once_when_idle(
    this, std::bind(&mforms::Splitter::set_divider_position, _side_splitter, initial_splitter_pos));

  // Connect the splitter change event after the setup is done to avoid wrong triggering.
  _splitter_connection = _side_splitter->signal_position_changed()->connect(
    std::bind(&SqlEditorTreeController::sidebar_splitter_changed, this));

  // Setup grt access to sidebar.
  db_query_EditorRef editor(_owner->wbsql()->get_grt_editor_object(_owner));
  if (editor.is_valid())
    editor->sidebar(mforms_to_grt(_admin_side_bar, "TaskSidebar"));

  if (!_owner->connected())
    _info_tabview->set_active_tab(1);
}

void SqlEditorTreeController::prepare_close() {
  // Explicitly disconnect from the splitter change event as it sends unwanted change notifications
  // when controls are freed on shutdown.
  _splitter_connection.disconnect();

  if (_schema_side_bar)
    bec::GRTManager::get()->set_app_option("DbSqlEditor:SidebarCollapseState",
                                           grt::StringRef(_schema_side_bar->get_collapse_states()));

  int tab = _task_tabview->get_active_tab();
  bec::GRTManager::get()->set_app_option("DbSqlEditor:ActiveTaskTab", grt::IntegerRef(tab));
  tab = _info_tabview->get_active_tab();
  bec::GRTManager::get()->set_app_option("DbSqlEditor:ActiveInfoTab", grt::IntegerRef(tab));
}

void SqlEditorTreeController::schema_row_selected() {
  std::list<mforms::TreeNodeRef> nodes;
  std::string details;

  if (_schema_side_bar) {
    nodes = _schema_side_bar->get_schema_tree()->get_selection();
    if (nodes.empty())
      details = std::string("<html><body style=\"font-family:") + DEFAULT_FONT_FAMILY +
                "; font-size: 8pt\">"
                "<b><font color=\"#aaa\">No object selected</font></b></body></html>";
    else if (nodes.size() > 1)
      details = std::string("<html><body style=\"font-family:") + DEFAULT_FONT_FAMILY +
                "; font-size: 8pt\">"
                "<b><font color=\"#aaa\">Multiple selected objects</font></b></body></html>";
    else {
      // When there's a single node selected, gets the details
      // and tells it to notify if changes in it occur
      details = std::string("<html><body style=\"font-family:") + DEFAULT_FONT_FAMILY + "; font-size: 8pt\">" +
                _schema_tree->get_field_description(nodes.front()) + "</body></html>";
      _schema_tree->set_notify_on_reload(nodes.front());
    }

    _object_info->set_markup_text(details);

    // send out notification about selection change
    grt::DictRef info(true);
    info.gset("selection-size", (int)nodes.size());
    grt::GRTNotificationCenter::get()->send_grt("GRNLiveDBObjectSelectionDidChange",
                                                _owner->wbsql()->get_grt_editor_object(_owner), info);
  }
}

//--------------------------------------------------------------------------------------------------

void SqlEditorTreeController::side_bar_filter_changed(const std::string &filter) {
  if (filter.length() > 0)
    _schema_tree = &_filtered_schema_tree;
  else
    _schema_tree = &_base_schema_tree;
}

//--------------------------------------------------------------------------------------------------

void SqlEditorTreeController::sidebar_splitter_changed() {
  int pos = _side_splitter->get_divider_position();
  if (pos > 0)
    bec::GRTManager::get()->set_app_option("DbSqlEditor:SidebarInitialSplitterPos", grt::IntegerRef(pos));
}

//--------------------------------------------------------------------------------------------------

bool SqlEditorTreeController::fetch_data_for_filter(
  const std::string &schema_filter, const std::string &object_filter,
  const wb::LiveSchemaTree::NewSchemaContentArrivedSlot &arrived_slot) {
  std::string wb_internal_schema = bec::GRTManager::get()->get_app_option_string("workbench:InternalSchema");

  sql::Dbc_connection_handler::Ref conn;

  RecMutexLock aux_dbc_conn_mutex(_owner->ensure_valid_aux_connection(conn));

  InternalSchema internal_schema(wb_internal_schema, conn);

  // Validates the remote search is available
  bool remote_search_enabled = internal_schema.is_remote_search_deployed();

  if (!remote_search_enabled) {
    if (mforms::Utilities::show_message(
          _("Search Objects in Server"),
          base::strfmt(_("To enable searching objects in the remote server, MySQL Workbench needs to create a stored "
                         "procedure in a custom schema (%s)."),
                       wb_internal_schema.c_str()),
          _("Create"), _("Cancel")) == 1) {
      // Performs the deployment, any error will be returned
      std::string error = internal_schema.deploy_remote_search();

      if (!error.length())
        remote_search_enabled = true;
      else {
        std::string userName = _owner->connection_descriptor()->parameterValues().get_string("userName");
        std::string msgFmt =
          _("The user %s has no privileges to create the required schema and stored procedures "
            "to enable remote search in this server. \n"
            "Ensure your database administrator creates a schema for internal use of MySQL Workbench"
            " with full privileges for the user %s, once created configure it in "
            "Preferences->General->Internal Workbench Schema and retry.\n\n%s.");

        std::string message = base::strfmt(msgFmt.c_str(), userName.c_str(), userName.c_str(), error.c_str());

        mforms::Utilities::show_error("Search Objects in Server", message, "Ok");
      }
    }
  }

  // If the remote search is available performs the search
  if (remote_search_enabled) {
    bool sync = !bec::GRTManager::get()->in_main_thread();
    logDebug3("Fetch data for filter %s.%s\n", schema_filter.c_str(), object_filter.c_str());

    live_schema_fetch_task->exec(sync, std::bind(&SqlEditorTreeController::do_fetch_data_for_filter, this,
                                                 weak_ptr_from(this), schema_filter, object_filter, arrived_slot));
  }

  return true;
}

//--------------------------------------------------------------------------------------------------

<<<<<<< HEAD
std::vector<std::string> SqlEditorTreeController::fetch_schema_list() {
  static std::set<std::string> systemSchemaNames{"information_schema", "performance_schema", "mysql"};

  std::vector<std::string> schemata_names;
=======
std::list<std::string> SqlEditorTreeController::fetch_schema_list() {
  std::list<std::string> schemata_names;
>>>>>>> 14c8002f
  try {
    sql::Dbc_connection_handler::Ref conn;

    RecMutexLock aux_dbc_conn_mutex(_owner->ensure_valid_aux_connection(conn));

<<<<<<< HEAD
    bool showSystemSchemas = bec::GRTManager::get()->get_app_option_int("DbSqlEditor:ShowMetadataSchemata", 0) != 0;

    std::unique_ptr<sql::ResultSet> rs(conn->ref->getMetaData()->getSchemata());
    while (rs->next()) {
      std::string name = rs->getString(1);
      if (name[0] == '.')
        continue;
      if (showSystemSchemas || systemSchemaNames.count(name) > 0)
=======
    bool show_metadata_schemata =
      (0 != bec::GRTManager::get()->get_app_option_int("DbSqlEditor:ShowMetadataSchemata", 0));

    std::auto_ptr<sql::ResultSet> rs(conn->ref->getMetaData()->getSchemata());
    while (rs->next()) {
      std::string name = rs->getString(1);
      static std::map<std::string, bool> metadata_schemata_names;
      class MetadataSchemataNamesInitializer {
      public:
        MetadataSchemataNamesInitializer(std::map<std::string, bool> &metadata_schemata_names) {
          //! dbms-specific code
          // TODO: what it is used for?
          metadata_schemata_names["information_schema"];
          metadata_schemata_names["performance_schema"];
          metadata_schemata_names["mysql"];
        }
      };
      static MetadataSchemataNamesInitializer metadata_schemata_initializer(metadata_schemata_names);

      if (show_metadata_schemata ||
          (metadata_schemata_names.end() == metadata_schemata_names.find(name) && name[0] != '.'))
>>>>>>> 14c8002f
        schemata_names.push_back(name);
    }
  }
  CATCH_ANY_EXCEPTION_AND_DISPATCH(_("Get schemata"))
  return schemata_names;
}

bool SqlEditorTreeController::fetch_schema_contents(
  const std::string &schema_name, const wb::LiveSchemaTree::NewSchemaContentArrivedSlot &arrived_slot) {
  // in windows we use TreeViewAdv feature to expand nodes asynchronously
  // that is this function is already called from a separate thread
  // and it must have items loaded when it returns.
  bool sync = !bec::GRTManager::get()->in_main_thread();
  logDebug3("Fetch schema contents for %s\n", schema_name.c_str());

  live_schema_fetch_task->exec(sync, std::bind(&SqlEditorTreeController::do_fetch_live_schema_contents, this,
                                               weak_ptr_from(this), schema_name, arrived_slot));

<<<<<<< HEAD
  return true;
=======
  return true; //!
>>>>>>> 14c8002f
}

void SqlEditorTreeController::refresh_live_object_in_overview(wb::LiveSchemaTree::ObjectType type,
                                                              const std::string schema_name,
                                                              const std::string old_obj_name,
                                                              const std::string new_obj_name) {
  try {
    // update schema tree even if no object was added/dropped, to clear details attribute which contents might to be
    // changed
    _schema_tree->update_live_object_state(type, schema_name, old_obj_name, new_obj_name);
  }
  CATCH_ANY_EXCEPTION_AND_DISPATCH_TO_DEFAULT_LOG(_("Refresh live schema object"))
}

mforms::View *SqlEditorTreeController::get_sidebar() {
  return _side_splitter;
}

grt::StringRef SqlEditorTreeController::do_fetch_live_schema_contents(
  std::weak_ptr<SqlEditorTreeController> self_ptr, const std::string &schema_name,
  wb::LiveSchemaTree::NewSchemaContentArrivedSlot arrived_slot) {
  RETVAL_IF_FAIL_TO_RETAIN_WEAK_PTR(SqlEditorTreeController, self_ptr, self, grt::StringRef(""))
  try {
    StringListPtr tables(new std::list<std::string>());
    StringListPtr views(new std::list<std::string>());
    StringListPtr procedures(new std::list<std::string>());
    StringListPtr functions(new std::list<std::string>());

    MutexLock schema_contents_mutex(_schema_contents_mutex);
    if (!arrived_slot)
      return grt::StringRef("");

    {
      sql::Dbc_connection_handler::Ref conn;
      RecMutexLock aux_dbc_conn_mutex(_owner->ensure_valid_aux_connection(conn));
      std::auto_ptr<sql::Statement> stmt(conn->ref->createStatement());

      {
        std::auto_ptr<sql::Statement> stmt(conn->ref->createStatement());
        std::auto_ptr<sql::ResultSet> rs(
          stmt->executeQuery(std::string(sqlstring("SHOW FULL TABLES FROM !", 0) << schema_name)));
        while (rs->next()) {
          std::string name = rs->getString(1);
          std::string type = rs->getString(2);

          if (type == "VIEW")
            views->push_back(name);
          else
            tables->push_back(name);
        }
      }

      if (_owner->rdbms_version().is_valid() && is_supported_mysql_version_at_least(_owner->rdbms_version(), 5, 7))
        _use_show_procedure = true;

      if (!_use_show_procedure) {
        // SHOW PROCEDURE uses I_S which can be very slow for big dbs, so we try a hack and go to mysql.proc and .func
        // directly
        // if an error occurs with these, we fallback to show procedure
        // Something will happen once the DD is introduced in 5.7, but don't know what as of now... maybe this hack
        // will become unnecessary then
        try {
          std::auto_ptr<sql::ResultSet> rs(stmt->executeQuery(
            std::string(sqlstring("SELECT name, type FROM mysql.proc WHERE Db=?", 0) << schema_name)));

          while (rs->next()) {
            std::string name = rs->getString(1);
            std::string type = rs->getString(2);
            if (type == "PROCEDURE")
              procedures->push_back(name);
            else
              functions->push_back(name);
          }
        } catch (std::exception &exc) {
          logException("Exception querying metadata from mysql.proc, will fallback to SHOW PROCEDURE", exc);
          _use_show_procedure = true;
        }
      }

      if (_use_show_procedure) {
        {
          std::auto_ptr<sql::ResultSet> rs(
            stmt->executeQuery(std::string(sqlstring("SHOW PROCEDURE STATUS WHERE Db=?", 0) << schema_name)));

          while (rs->next()) {
            std::string name = rs->getString(2);
            procedures->push_back(name);
          }
        }
        {
          std::auto_ptr<sql::ResultSet> rs(
            stmt->executeQuery(std::string(sqlstring("SHOW FUNCTION STATUS WHERE Db=?", 0) << schema_name)));
          while (rs->next()) {
            std::string name = rs->getString(2);
            functions->push_back(name);
          }
        }
      }
    }

    if (arrived_slot) {
      std::function<void()> schema_contents_arrived =
        std::bind(arrived_slot, schema_name, tables, views, procedures, functions, false);
      bec::GRTManager::get()->run_once_when_idle(this, schema_contents_arrived);
    }

    // Let the owner form know we got fresh schema meta data. Can be used to update caches.
    _owner->schema_meta_data_refreshed(schema_name, tables, views, procedures, functions);
  } catch (const sql::SQLException &e) {
    _owner->add_log_message(DbSqlEditorLog::ErrorMsg, strfmt(SQL_EXCEPTION_MSG_FORMAT, e.getErrorCode(), e.what()),
                            "Error loading schema content", "");
    logError("SQLException executing %s: %s\n", std::string("Error loading schema content").c_str(),
             strfmt(SQL_EXCEPTION_MSG_FORMAT, e.getErrorCode(), e.what()).c_str());

    if (arrived_slot) {
      StringListPtr empty_list;
      std::function<void()> schema_contents_arrived =
        std::bind(arrived_slot, schema_name, empty_list, empty_list, empty_list, empty_list, false);
      bec::GRTManager::get()->run_once_when_idle(this, schema_contents_arrived);
    }
  }

  return grt::StringRef("");
}

//--------------------------------------------------------------------------------------------------

grt::StringRef SqlEditorTreeController::do_fetch_data_for_filter(
  std::weak_ptr<SqlEditorTreeController> self_ptr, const std::string &schema_filter, const std::string &object_filter,
  wb::LiveSchemaTree::NewSchemaContentArrivedSlot arrived_slot) {
  RETVAL_IF_FAIL_TO_RETAIN_WEAK_PTR(SqlEditorTreeController, self_ptr, self, grt::StringRef(""))

  logDebug3("Searching data for %s.%s\n", schema_filter.c_str(), object_filter.c_str());

  std::shared_ptr<sql::ResultSet> dbc_resultset;
  std::map<std::string, int> schema_directory;
  std::string last_schema;

  std::string wb_internal_schema = bec::GRTManager::get()->get_app_option_string("workbench:InternalSchema");

  try {
    // Creates the template for the sqlstring
    std::string procedure(base::sqlstring("CALL !.SEARCH_OBJECTS(?,?,0)", 0) << wb_internal_schema << schema_filter
                                                                             << object_filter);

    // Gets the data
    std::string error = _owner->fetch_data_from_stored_procedure(procedure, dbc_resultset);

    if (dbc_resultset && !error.length()) {
      StringListPtr tables(new std::list<std::string>());
      StringListPtr views(new std::list<std::string>());
      StringListPtr procedures(new std::list<std::string>());
      StringListPtr functions(new std::list<std::string>());

      // Creates the needed schema/objects
      while (dbc_resultset->next()) {
        std::string schema = dbc_resultset->getString(1);
        std::string object = dbc_resultset->getString(2);
        std::string type = dbc_resultset->getString(3);

        // A schema change occurred, need to create the structure for the data loaded so far
        if (schema != last_schema && last_schema != "") {
          if (arrived_slot)
            bec::GRTManager::get()->run_once_when_idle(
              this, std::bind(arrived_slot, last_schema, tables, views, procedures, functions, true));

          tables->clear();
          views->clear();
          procedures->clear();
          functions->clear();
        }

        last_schema = schema;

        if (type == "T")
          tables->push_back(object);
        else if (type == "V")
          views->push_back(object);
        else if (type == "P")
          procedures->push_back(object);
        else
          functions->push_back(object);
      }

      if (last_schema != "" && arrived_slot)
        bec::GRTManager::get()->run_once_when_idle(
          this, std::bind(arrived_slot, last_schema, tables, views, procedures, functions, true));
    } else {
      std::string userName = _owner->connection_descriptor()->parameterValues().get_string("userName");

      std::string msgFmt =
        _("The user %s has no privileges on %s to create temporal tables or execute required stored procedures "
          "used in remote search in this server.\n"
          "Ensure your database administrator grants you full access to the schema %s and retry.\n\n%s.");

      std::string message = base::strfmt(msgFmt.c_str(), userName.c_str(), wb_internal_schema.c_str(),
                                         wb_internal_schema.c_str(), error.c_str());

      mforms::Utilities::show_error(_("Search Objects in Server"), message, _("Ok"));
    }
  }

  CATCH_ANY_EXCEPTION_AND_DISPATCH_TO_DEFAULT_LOG(_("Get data for filter"))

  return grt::StringRef("");
}

//--------------------------------------------------------------------------------------------------

void SqlEditorTreeController::fetch_column_data(const std::string &schema_name, const std::string &obj_name,
                                                wb::LiveSchemaTree::ObjectType type,
                                                const wb::LiveSchemaTree::NodeChildrenUpdaterSlot &updater_slot) {
  // Searches for the target node...
  mforms::TreeNodeRef node = _schema_tree->get_node_for_object(schema_name, type, obj_name);
  LiveSchemaTree::ViewData *pdata = NULL;

  if (node)
    pdata = dynamic_cast<LiveSchemaTree::ViewData *>(node->get_data());

  // Loads the information...
  StringListPtr columns(new std::list<std::string>);
  std::map<std::string, LiveSchemaTree::ColumnData> column_data;

  logDebug3("Fetching column data for %s.%s\n", schema_name.c_str(), obj_name.c_str());

  try {
    sql::Dbc_connection_handler::Ref conn;

    RecMutexLock aux_dbc_conn_mutex(_owner->ensure_valid_aux_connection(conn));

    std::auto_ptr<sql::Statement> stmt(conn->ref->createStatement());
    std::auto_ptr<sql::ResultSet> rs(
      stmt->executeQuery(std::string(base::sqlstring("SHOW FULL COLUMNS FROM !.!", 0) << schema_name << obj_name)));

    while (rs->next()) {
      LiveSchemaTree::ColumnData col_node(type);
      std::string column_name = rs->getString(1);

      columns->push_back(column_name);

      std::string type = rs->getString(2);
      std::string collation = rs->isNull(3) ? "" : rs->getString(3);
      std::string nullable = rs->getString(4);
      std::string key = rs->getString(5);
      std::string default_value = rs->getString(6);
      std::string extra = rs->getString(7);

      base::replaceStringInplace(type, "unsigned", "UN");

      if (extra == "auto_increment")
        type += " AI";

      col_node.name = column_name;
      col_node.type = type;
      col_node.charset_collation = collation;
      col_node.is_pk = key == "PRI";
      col_node.is_id = (col_node.is_pk || (nullable == "NO" && key == "UNI"));
      col_node.is_idx = key != "";
      col_node.default_value = default_value;

      column_data[column_name] = col_node;
    }

    // If information was found, creates the TreeNode structure for it
    if (columns->size()) {
      // Creates the node if it didn't exist...
      if (!node) {
        node = _schema_tree->create_node_for_object(schema_name, type, obj_name);

        if (node)
          pdata = dynamic_cast<LiveSchemaTree::ViewData *>(node->get_data());
        else
          logWarning("Error fetching column information for '%s'.'%s'", schema_name.c_str(), obj_name.c_str());
      }

      if (pdata) {
        // Identifies the node that will be the parent for the loaded columns...
        mforms::TreeNodeRef target_parent;
        if (pdata->get_type() == LiveSchemaTree::Table) {
          target_parent = node->get_child(wb::LiveSchemaTree::TABLE_COLUMNS_NODE_INDEX);
          type = LiveSchemaTree::TableColumn;
        } else if (pdata->get_type() == LiveSchemaTree::View) {
          target_parent = node;
          type = LiveSchemaTree::ViewColumn;
        }

        if (target_parent) {
          updater_slot(target_parent, columns, type, false, false);

          for (int index = 0; index < target_parent->count(); index++) {
            mforms::TreeNodeRef child = target_parent->get_child(index);
            LiveSchemaTree::LSTData *pchilddata = dynamic_cast<LiveSchemaTree::LSTData *>(child->get_data());
            LiveSchemaTree::LSTData *psource = &column_data[child->get_string(0)];
            pchilddata->copy(psource);
          }

          pdata->columns_load_error = false;
          pdata->set_loaded_data(LiveSchemaTree::COLUMN_DATA);
          _schema_tree->notify_on_reload(target_parent);
        }
      }
    }
  } catch (const sql::SQLException &exc) {
    logWarning("Error fetching column information for '%s'.'%s': %s", schema_name.c_str(), obj_name.c_str(),
               exc.what());

    // Sets flag indicating error loading columns ( Used for broken views )
    if (pdata) {
      if (exc.getErrorCode() == 1356)
        pdata->columns_load_error = true;

      pdata->details = exc.what();

      _schema_tree->update_node_icon(node);
    }
  }
}

void SqlEditorTreeController::fetch_trigger_data(const std::string &schema_name, const std::string &obj_name,
                                                 wb::LiveSchemaTree::ObjectType type,
                                                 const wb::LiveSchemaTree::NodeChildrenUpdaterSlot &updater_slot) {
  // Loads the information...
  StringListPtr triggers(new std::list<std::string>);
  //  std::list<std::string> triggers;
  std::map<std::string, LiveSchemaTree::TriggerData> trigger_data_dict;

  try {
    sql::Dbc_connection_handler::Ref conn;

    RecMutexLock aux_dbc_conn_mutex(_owner->ensure_valid_aux_connection(conn));

    std::auto_ptr<sql::Statement> stmt(conn->ref->createStatement());
    std::auto_ptr<sql::ResultSet> rs(
      stmt->executeQuery(std::string(base::sqlstring("SHOW TRIGGERS FROM ! LIKE ?", 0) << schema_name << obj_name)));

    while (rs->next()) {
      wb::LiveSchemaTree::TriggerData trigger_node;

      std::string name = rs->getString(1);
      trigger_node.event_manipulation = wb::LiveSchemaTree::internalize_token(rs->getString(2));
      trigger_node.timing = wb::LiveSchemaTree::internalize_token(rs->getString(5));

      triggers->push_back(name);
      trigger_data_dict[name] = trigger_node;
    }

    // If information was found, creates the TreeNode structure for it
    // Searches for the target node...
    mforms::TreeNodeRef node = _schema_tree->get_node_for_object(schema_name, type, obj_name);

    // Creates the node if it didn't exist...
    if (!node)
      node = _schema_tree->create_node_for_object(schema_name, type, obj_name);

    // Identifies the node that will be the parent for the loaded columns...
    mforms::TreeNodeRef target_parent = node->get_child(wb::LiveSchemaTree::TABLE_TRIGGERS_NODE_INDEX);
    updater_slot(target_parent, triggers, LiveSchemaTree::Trigger, false, false);

    for (int index = 0; index < target_parent->count(); index++) {
      mforms::TreeNodeRef child = target_parent->get_child(index);
      LiveSchemaTree::LSTData *pchilddata = dynamic_cast<LiveSchemaTree::LSTData *>(child->get_data());
      LiveSchemaTree::LSTData *psource = &trigger_data_dict[child->get_string(0)];
      pchilddata->copy(psource);
    }

    // Where there data or not the triggers were loaded
    LiveSchemaTree::ViewData *pdata = dynamic_cast<LiveSchemaTree::ViewData *>(node->get_data());
    pdata->set_loaded_data(LiveSchemaTree::TRIGGER_DATA);
    _schema_tree->notify_on_reload(target_parent);
  } catch (const sql::SQLException &exc) {
    g_warning("Error fetching trigger information for '%s'.'%s': %s", schema_name.c_str(), obj_name.c_str(),
              exc.what());
  }
}

void SqlEditorTreeController::fetch_index_data(const std::string &schema_name, const std::string &obj_name,
                                               wb::LiveSchemaTree::ObjectType type,
                                               const wb::LiveSchemaTree::NodeChildrenUpdaterSlot &updater_slot) {
  // Loads the information...
  StringListPtr indexes(new std::list<std::string>());
  std::map<std::string, LiveSchemaTree::IndexData> index_data_dict;

  try {
    sql::Dbc_connection_handler::Ref conn;

    RecMutexLock aux_dbc_conn_mutex(_owner->ensure_valid_aux_connection(conn));

    std::auto_ptr<sql::Statement> stmt(conn->ref->createStatement());
    std::auto_ptr<sql::ResultSet> rs(
      stmt->executeQuery(std::string(base::sqlstring("SHOW INDEXES FROM !.!", 0) << schema_name << obj_name)));

    while (rs->next()) {
      LiveSchemaTree::IndexData index_data;

      std::string name = rs->getString(3);

      // Inserts the index to the list
      if (!index_data_dict.count(name)) {
        indexes->push_back(name);

        index_data.type = wb::LiveSchemaTree::internalize_token(rs->getString(11));
        index_data.unique = (rs->getInt(2) == 0);

        index_data_dict[name] = index_data;
      }

      // Adds the column
      index_data_dict[name].columns.push_back(rs->getString(5));
    }

    // Searches for the target node...
    mforms::TreeNodeRef node = _schema_tree->get_node_for_object(schema_name, type, obj_name);

    // Creates the node if it didn't exist...
    if (!node)
      node = _schema_tree->create_node_for_object(schema_name, type, obj_name);

    // Identifies the node that will be the parent for the loaded indexes...
    mforms::TreeNodeRef target_parent = node->get_child(wb::LiveSchemaTree::TABLE_INDEXES_NODE_INDEX);
    updater_slot(target_parent, indexes, LiveSchemaTree::Index, false, false);

    for (int index = 0; index < target_parent->count(); index++) {
      mforms::TreeNodeRef child = target_parent->get_child(index);
      LiveSchemaTree::LSTData *pchilddata = dynamic_cast<LiveSchemaTree::LSTData *>(child->get_data());
      LiveSchemaTree::LSTData *psource = &index_data_dict[child->get_string(0)];
      pchilddata->copy(psource);
    }

    LiveSchemaTree::ViewData *pdata = dynamic_cast<LiveSchemaTree::ViewData *>(node->get_data());
    pdata->set_loaded_data(LiveSchemaTree::INDEX_DATA);
    _schema_tree->notify_on_reload(target_parent);
  } catch (const sql::SQLException &exc) {
    g_warning("Error fetching index information for '%s'.'%s': %s", schema_name.c_str(), obj_name.c_str(), exc.what());
  }
}

void SqlEditorTreeController::fetch_foreign_key_data(const std::string &schema_name, const std::string &obj_name,
                                                     wb::LiveSchemaTree::ObjectType type,
                                                     const wb::LiveSchemaTree::NodeChildrenUpdaterSlot &updater_slot) {
  StringListPtr foreign_keys(new std::list<std::string>());
  std::map<std::string, LiveSchemaTree::FKData> fk_data_dict;

  sql::Dbc_connection_handler::Ref conn;

  RecMutexLock aux_dbc_conn_mutex(_owner->ensure_valid_aux_connection(conn));

  try {
    std::auto_ptr<sql::Statement> stmt(conn->ref->createStatement());
    std::auto_ptr<sql::ResultSet> rs(
      stmt->executeQuery(std::string(base::sqlstring("SHOW CREATE TABLE !.!", 0) << schema_name << obj_name)));

    while (rs->next()) {
      std::string statement = rs->getString(2);

      size_t def_start = statement.find("(");
      size_t def_end = statement.rfind(")");

      std::vector<std::string> def_lines = base::split(statement.substr(def_start, def_end - def_start), "\n");

      const char *errptr;
      int erroffs = 0;
      const char *pattern =
        "CONSTRAINT\\s*(\\S*)\\s*FOREIGN "
        "KEY\\s*\\((\\S*)\\)\\s*REFERENCES\\s*(\\S*)\\s*\\((\\S*)\\)\\s*((\\w*\\s*)*),?$";
      int patres[64];

      pcre *patre = pcre_compile(pattern, 0, &errptr, &erroffs, NULL);
      if (!patre)
        throw std::logic_error("error compiling regex " + std::string(errptr));

      std::string fk_name;
      std::string fk_columns;
      std::string fk_ref_table;
      std::string fk_ref_columns;
      std::string fk_rules;
      const char *value;

      for (size_t index = 0; index < def_lines.size(); index++) {
        int rc = pcre_exec(patre, NULL, def_lines[index].c_str(), (int)def_lines[index].length(), 0, 0, patres,
                           sizeof(patres) / sizeof(int));

        if (rc > 0) {
          // gets the values timestamp and
          pcre_get_substring(def_lines[index].c_str(), patres, rc, 1, &value);
          fk_name = value;
          pcre_free_substring(value);
          fk_name = base::unquote_identifier(fk_name);

          pcre_get_substring(def_lines[index].c_str(), patres, rc, 2, &value);
          fk_columns = value;
          pcre_free_substring(value);

          pcre_get_substring(def_lines[index].c_str(), patres, rc, 3, &value);
          fk_ref_table = value;
          pcre_free_substring(value);
          fk_ref_table = base::unquote_identifier(fk_ref_table);

          pcre_get_substring(def_lines[index].c_str(), patres, rc, 4, &value);
          fk_ref_columns = value;
          pcre_free_substring(value);

          pcre_get_substring(def_lines[index].c_str(), patres, rc, 5, &value);
          fk_rules = value;
          pcre_free_substring(value);

          // Parses the list fields
          std::vector<std::string> fk_column_list = base::split(fk_columns, ",");
          std::vector<std::string> fk_ref_column_list = base::split(fk_ref_columns, ",");
          std::vector<std::string> fk_rule_tokens = base::split(fk_rules, " ");

          // Create the foreign key node
          wb::LiveSchemaTree::FKData new_fk;
          foreign_keys->push_back(fk_name);
          new_fk.referenced_table = (fk_ref_table);

          // Set the default update and delete rules
          new_fk.update_rule = new_fk.delete_rule = wb::LiveSchemaTree::internalize_token("RESTRICT");

          // A rule has at least 3 tokens so the number of tokens could be
          // 3 or 4 for 1 rule and 6,7,8 for two rules, so we get the number with this
          size_t rule_count = fk_rule_tokens.size() / 3;

          int token_offset = 0;
          for (size_t index = 0; index < rule_count; index++) {
            // Skips the ON token
            token_offset++;

            // Gets the UPDATE/DELETE token
            std::string rule = fk_rule_tokens[token_offset++];

            // Gets the action
            std::string action = fk_rule_tokens[token_offset++];

            if (action == "SET" || action == "NO")
              action += " " + fk_rule_tokens[token_offset++];

            const unsigned char value = wb::LiveSchemaTree::internalize_token(action);

            if (rule == "UPDATE")
              new_fk.update_rule = value;
            else
              new_fk.delete_rule = value;
          }

          std::string from(""), to("");
          for (size_t column_index = 0; column_index < fk_column_list.size(); column_index++) {
            std::string from_col = base::unquote_identifier(fk_column_list[column_index]);
            std::string to_col = base::unquote_identifier(fk_ref_column_list[column_index]);

            if (from.empty())
              from = from_col;
            else
              from.append(", ").append(from_col);
            if (to.empty())
              to = to_col;
            else
              to.append(", ").append(to_col);
          }
          new_fk.from_cols = from;
          new_fk.to_cols = to;
          fk_data_dict[fk_name] = new_fk;
        }
      }
    }

    // Searches for the target node...
    mforms::TreeNodeRef node = _schema_tree->get_node_for_object(schema_name, type, obj_name);

    // Creates the node if it didn't exist...
    if (!node)
      node = _schema_tree->create_node_for_object(schema_name, type, obj_name);

    // Identifies the node that will be the parent for the loaded columns...
    mforms::TreeNodeRef target_parent = node->get_child(wb::LiveSchemaTree::TABLE_FOREIGN_KEYS_NODE_INDEX);
    updater_slot(target_parent, foreign_keys, LiveSchemaTree::ForeignKey, false, false);

    for (int index = 0; index < target_parent->count(); index++) {
      mforms::TreeNodeRef child = target_parent->get_child(index);
      LiveSchemaTree::LSTData *pchilddata = dynamic_cast<LiveSchemaTree::LSTData *>(child->get_data());
      LiveSchemaTree::LSTData *psource = &fk_data_dict[child->get_string(0)];
      pchilddata->copy(psource);
    }

    LiveSchemaTree::ViewData *pdata = dynamic_cast<LiveSchemaTree::ViewData *>(node->get_data());
    pdata->set_loaded_data(LiveSchemaTree::FK_DATA);
    _schema_tree->notify_on_reload(target_parent);
  } catch (const sql::SQLException &exc) {
    g_warning("Error fetching foreign key information for '%s'.'%s': %s", schema_name.c_str(), obj_name.c_str(),
              exc.what());
  }
}

bool SqlEditorTreeController::fetch_object_details(const std::string &schema_name, const std::string &object_name,
                                                   wb::LiveSchemaTree::ObjectType type, short flags,
                                                   const wb::LiveSchemaTree::NodeChildrenUpdaterSlot &updater_slot) {
  // If the type has not been specified, pulls it from the database
  // Most of the time the type will be specified as it can bee retrieved from
  // the LST, this is to handle the case when a query is executed using direct SQL
  // and the tree hasn't been populated with the target object
  if (type == wb::LiveSchemaTree::Any)
    type = fetch_object_type(schema_name, object_name);

  if (type != wb::LiveSchemaTree::Any) {
    if (flags & wb::LiveSchemaTree::COLUMN_DATA)
      fetch_column_data(schema_name, object_name, type, updater_slot);

    if (flags & wb::LiveSchemaTree::INDEX_DATA)
      fetch_index_data(schema_name, object_name, type, updater_slot);

    if (flags & wb::LiveSchemaTree::TRIGGER_DATA)
      fetch_trigger_data(schema_name, object_name, type, updater_slot);

    if (flags & wb::LiveSchemaTree::FK_DATA)
      fetch_foreign_key_data(schema_name, object_name, type, updater_slot);
  }

  return false;
}

bool SqlEditorTreeController::fetch_routine_details(const std::string &schema_name, const std::string &obj_name,
                                                    wb::LiveSchemaTree::ObjectType type) {
  bool ret_val = false;
  std::string object = type == LiveSchemaTree::Function ? "FUNCTION" : "PROCEDURE";
  std::string statement = "SHOW CREATE " + object + " !.!";
  // Loads the information...
  std::list<std::string> indexes;
  std::map<std::string, LiveSchemaTree::IndexData> index_data_dict;

  try {
    sql::Dbc_connection_handler::Ref conn;

    RecMutexLock aux_dbc_conn_mutex(_owner->ensure_valid_aux_connection(conn));

    std::auto_ptr<sql::Statement> stmt(conn->ref->createStatement());
    std::auto_ptr<sql::ResultSet> rs(
      stmt->executeQuery(std::string(base::sqlstring(statement.c_str(), 0) << schema_name << obj_name)));

    if (rs->next()) {
      LiveSchemaTree::IndexData index_data;

      std::string ddl = rs->getString(3);

      SqlFacade::Ref sql_facade = SqlFacade::instance_for_rdbms(_owner->rdbms());
      SqlFacade::String_tuple_list parameters;
      std::string ddl_type, ddl_name, ddl_ret, ddl_comments;
      ddl = "DELIMITER $$\n" + ddl;
      sql_facade->parseRoutineDetails(ddl, ddl_type, ddl_name, parameters, ddl_ret, ddl_comments);

      std::string details = "";
      if (parameters.size()) {
        details = _("<b>Parameters:</b>");
        details += "<table border=0>";

        SqlFacade::String_tuple_list::iterator index, end = parameters.end();
        for (index = parameters.begin(); index != end; index++) {
          details += "<tr><td style=\"border:none; padding-left: 15px;\">" + index->first + ":</td>";
          details +=
            "<td style=\"border:none; padding-left: 15px;\"><font color='#717171'>" + index->second + "</td></tr>";
        }

        details += "</table>";
      }

      if (!ddl_ret.empty())
        details += "<br><br><b><font color='#000000'>Returns: </b><font color='#717171'>" + ddl_ret;

      if (!ddl_comments.empty())
        details += "<br><br><b><font color='#000000'>Comments: </b><font color='#717171'>" + ddl_comments;

      LiveSchemaTree::ObjectData new_data;
      new_data.details = details; // ddl.substr(start, end - start);
      new_data.fetched = true;

      // Searches for the target node...
      mforms::TreeNodeRef node = _schema_tree->get_node_for_object(schema_name, type, obj_name);

      // The node should exist as this method is only called for a selected node
      if (node) {
        LiveSchemaTree::ObjectData *ptargetdata = dynamic_cast<LiveSchemaTree::ObjectData *>(node->get_data());
        ptargetdata->copy(&new_data);
        ret_val = true;
      }
    }
  } catch (const sql::SQLException &exc) {
    g_warning("Error fetching routine information for '%s'.'%s': %s", schema_name.c_str(), obj_name.c_str(),
              exc.what());
  }

  return ret_val;
}

wb::LiveSchemaTree::ObjectType SqlEditorTreeController::fetch_object_type(const std::string &schema_name,
                                                                          const std::string &obj_name) {
  wb::LiveSchemaTree::ObjectType type = wb::LiveSchemaTree::Any;

  try {
    MutexLock schema_contents_mutex(_schema_contents_mutex);

    {
      sql::Dbc_connection_handler::Ref conn;
      RecMutexLock aux_dbc_conn_mutex(_owner->ensure_valid_aux_connection(conn));

      {
        std::auto_ptr<sql::Statement> stmt(conn->ref->createStatement());
        std::auto_ptr<sql::ResultSet> rs(
          stmt->executeQuery(std::string(sqlstring("SHOW FULL TABLES FROM ! LIKE ?", 0) << schema_name << obj_name)));
        while (rs->next()) {
          std::string str_type = rs->getString(2);

          if (str_type == "VIEW")
            type = wb::LiveSchemaTree::View;
          else
            type = wb::LiveSchemaTree::Table;
        }
      }
    }
  }
  CATCH_ANY_EXCEPTION_AND_DISPATCH_TO_DEFAULT_LOG(_("Get schema contents"));

  return type;
}

//--------------------------------------------------------------------------------------------------

void SqlEditorTreeController::tree_refresh() {
  if (_owner->connected()) {
    live_schemata_refresh_task->exec(false, std::bind((grt::StringRef(SqlEditorTreeController::*)(SqlEditorForm::Ptr)) &
                                                        SqlEditorTreeController::do_refresh_schema_tree_safe,
                                                      this, weak_ptr_from(_owner)));
    _schema_tree->set_enabled(true);
  } else {
    _schema_tree->set_no_connection();
    _schema_tree->set_enabled(false);
  }
}

//--------------------------------------------------------------------------------------------------

bool SqlEditorTreeController::sidebar_action(const std::string &name) {
  if (name == "switch_mode_off") {
    if (_unified_mode) {
      _unified_mode = false;
      _taskbar_box->remove(_admin_side_bar);
      _taskbar_box->remove(_schema_side_bar);

      _task_tabview->add_page(_admin_side_bar, _("Management"));
      _task_tabview->add_page(_schema_side_bar, _("Schemas"));
      _task_tabview->set_active_tab(1);
      _task_tabview->show(true);

      bec::GRTManager::get()->set_app_option("DbSqlEditor:SidebarModeCombined", grt::IntegerRef(0));
      _admin_side_bar->update_mode_buttons(false);
      _schema_side_bar->update_mode_buttons(false);
    }
    return true;
  } else if (name == "switch_mode_on") {
    if (!_unified_mode) {
      _unified_mode = true;
      _task_tabview->remove_page(_admin_side_bar);
      _task_tabview->remove_page(_schema_side_bar);
      _task_tabview->show(false);

      _taskbar_box->add(_admin_side_bar, false, true);
      _taskbar_box->add(_schema_side_bar, true, true);
      _schema_side_bar->focus();

      bec::GRTManager::get()->set_app_option("DbSqlEditor:SidebarModeCombined", grt::IntegerRef(1));
      _admin_side_bar->update_mode_buttons(true);
      _schema_side_bar->update_mode_buttons(true);
    }
    return true;
  }

  return false;
}

//--------------------------------------------------------------------------------------------------

/**
 * Activate one or more objects. The term "activate" is a bit misleading as we do other operations too
 * (like clipboard handling).
 */
void SqlEditorTreeController::tree_activate_objects(const std::string &action,
                                                    const std::vector<wb::LiveSchemaTree::ChangeRecord> &changes) {
  // Most of the activations should lead to a single result (e.g. all clipboard ops go into one string).
  std::string action_modifier; // action can contain prefix denoting action modifier
  std::string real_action =
    action; // if action modifier is present real_action will store part after w/o modifier prefix

  if (real_action == "select_data_columns") {
    typedef std::string TableName;
    typedef std::string ColumnName;
    std::map<TableName, std::map<ColumnName, std::string> > table_column_types;
    std::string text;
    typedef std::map<TableName, std::string> TableStringMap;
    TableStringMap first_text;
    TableStringMap second_text;

    // cache default values for tables
    for (size_t i = 0; i < changes.size(); i++) {
      TableName full_table_name = sqlstring("!.!", 0) << changes[i].schema << changes[i].name;
      std::string column_type;

      if (!first_text[full_table_name].empty())
        first_text[full_table_name].append(", ");
      first_text[full_table_name].append(changes[i].detail);
    }

    for (const TableStringMap::value_type &table_columns : first_text)
      text += strfmt("SELECT %s\nFROM %s;\n", table_columns.second.c_str(), table_columns.first.c_str());

    _owner->run_sql_in_scratch_tab(text, false, true);
  }

  try {
    for (size_t i = 0; i < changes.size(); i++) {
      std::string sql;
      switch (changes[i].type) {
        case LiveSchemaTree::Schema:
          if (real_action == "filter") {
            _schema_side_bar->get_filter_entry()->set_value(changes[i].name);
            (*_schema_side_bar->get_filter_entry()->signal_changed())();
          } else if (real_action == "inspect")
            _owner->inspect_object(changes[i].name, "", "db.Schema");
          else if (real_action == "alter")
            do_alter_live_object(LiveSchemaTree::Schema, changes[i].name, changes[i].name);
          else
            _owner->active_schema(changes[i].name);
          break;

        case LiveSchemaTree::Table:
          if (real_action == "activate" || real_action == "edit_data" || real_action == "select_data")
            sql = sqlstring("SELECT * FROM !.!;", base::QuoteOnlyIfNeeded) << changes[i].schema << changes[i].name;
          else if (real_action == "inspect")
            _owner->inspect_object(changes[i].schema, changes[i].name, "db.Table");
          else if (real_action == "alter")
            do_alter_live_object(changes[i].type, changes[i].schema, changes[i].name);
          break;

        case LiveSchemaTree::View:
          if (real_action == "activate" || real_action == "edit_data" || real_action == "select_data")
            sql = sqlstring("SELECT * FROM !.!;", base::QuoteOnlyIfNeeded) << changes[i].schema << changes[i].name;
          else if (real_action == "inspect")
            _owner->inspect_object(changes[i].schema, changes[i].name, "db.View");
          else if (real_action == "alter")
            do_alter_live_object(changes[i].type, changes[i].schema, changes[i].name);
          break;

        case LiveSchemaTree::Procedure:
        case LiveSchemaTree::Function:
          if (real_action == "alter")
            do_alter_live_object(changes[i].type, changes[i].schema, changes[i].name);
          else if (real_action == "execute")
            sql = run_execute_routine_wizard(changes[i].type, changes[i].schema, changes[i].name);
          break;

        default:
          break;
      }

      if (!sql.empty()) {
        bool _autosave = _owner->get_autosave_disabled();
        _owner->set_autosave_disabled(true);
        SqlEditorPanel *ed = _owner->run_sql_in_scratch_tab(sql, false, true);
        if (ed)
          ed->set_title(changes[i].name);
        _owner->set_autosave_disabled(_autosave);
      }
    }
  } catch (std::exception &exc) {
    mforms::Utilities::show_error("Error", exc.what(), "OK");
  }
}

//--------------------------------------------------------------------------------------------------

/**
 * Convenience API for the activation interface.
 */
void SqlEditorTreeController::schema_object_activated(const std::string &action, wb::LiveSchemaTree::ObjectType type,
                                                      const std::string &schema, const std::string &name) {
  std::vector<wb::LiveSchemaTree::ChangeRecord> changes;
  wb::LiveSchemaTree::ChangeRecord record = {type, schema, name, ""};
  changes.push_back(record);
  tree_activate_objects(action, changes);
}

//--------------------------------------------------------------------------------------------------

void SqlEditorTreeController::do_alter_live_object(wb::LiveSchemaTree::ObjectType type, const std::string &schema_name,
                                                   const std::string &aobj_name) {
  std::string used_schema_name = schema_name;
  std::string obj_name = aobj_name;
  try {
    db_mgmt_RdbmsRef rdbms = _owner->rdbms();
    // std::string database_package= *rdbms->databaseObjectPackage();

    if (rdbms.is_valid()) {
      rdbms = grt::shallow_copy_object(rdbms);
      rdbms->version(grt::shallow_copy_object(_owner->rdbms_version()));
      rdbms->version()->owner(rdbms);
    }

    // reset_references on the catalog is called when we try to apply changes (generate the alter script).
    db_mysql_CatalogRef client_state_catalog = grt::GRT::get()->create_object<db_mysql_Catalog>("db.mysql.Catalog");
    client_state_catalog->name("default");
    client_state_catalog->oldName("default");
    client_state_catalog->version(rdbms->version());
    grt::replace_contents(client_state_catalog->simpleDatatypes(), rdbms->simpleDatatypes());
    grt::replace_contents(client_state_catalog->characterSets(), rdbms->characterSets());
    // XXX this should be changed when/if global userDatatypes are added
    // XXX    grt::replace_contents(client_state_catalog->userDatatypes(),
    // XXX workbench_physical_ModelRef::cast_from(_live_physical_overview->get_model())->catalog()->userDatatypes());

    db_mysql_SchemaRef schema;
    if (wb::LiveSchemaTree::Schema != type) {
      if (used_schema_name == "")
        used_schema_name = _owner->active_schema();

      if (used_schema_name == "") {
        mforms::Utilities::show_warning(
          strfmt(_("No Schema Selected")),
          _("A default schema must be set by double clicking its name in the SCHEMA list."), _("OK"));

        return;
      } else {
        schema = grt::GRT::get()->create_object<db_mysql_Schema>("db.mysql.Schema");
        schema->owner(client_state_catalog);

        schema->name(used_schema_name);
        schema->oldName(used_schema_name);
        client_state_catalog->schemata().insert(schema);
        client_state_catalog->defaultSchema(schema);
      }
    }

    bool is_object_new = obj_name.empty();

    std::string ddl_script;
    std::string sql_mode;
    if (!is_object_new) {
      // parse selected object DDL into auxiliary catalog
      ddl_script = get_object_ddl_script(type, used_schema_name, obj_name);
      if (ddl_script.empty()) {
        logWarning("Unable to get DDL for %s.%s", used_schema_name.c_str(), obj_name.c_str());
        return;
      }
      {
        sql::Dbc_connection_handler::Ref conn;
        RecMutexLock aux_dbc_conn_mutex(_owner->ensure_valid_aux_connection(conn));
        if (conn)
          _owner->get_session_variable(conn->ref.get(), "sql_mode", sql_mode);
      }

      // if this is a View, then auto-reformat it before sending it to parser/editor
      if (type == wb::LiveSchemaTree::View &&
          bec::GRTManager::get()->get_app_option_int("DbSqlEditor:ReformatViewDDL", 0)) {
        try {
          grt::Module *module = grt::GRT::get()->get_module("SQLIDEUtils");
          grt::BaseListRef args(true);
          args.ginsert(grt::StringRef(ddl_script));
          ddl_script = grt::StringRef::cast_from(module->call_function("reformatSQLStatement", args));
        } catch (std::exception &exc) {
          logWarning("Error reformatting view code: %s", exc.what());
        }
      }

      if (!parse_ddl_into_catalog(client_state_catalog, strfmt("`%s`.`%s`", schema_name.c_str(), obj_name.c_str()),
                                  ddl_script, sql_mode, schema_name)) {
        logWarning("Error parsing DDL for %s.%s: %s", schema_name.c_str(), obj_name.c_str(), ddl_script.c_str());
        return;
      }
    }

    // Make a copy of the catalog before we modify it with new/edited objects,
    // so we can later do a diff between both to find changes.
    db_CatalogRef server_state_catalog = grt::copy_object(client_state_catalog);

#ifdef __APPLE__
  retry_search:
#endif

    // reset_references for the created object is called when the base editor is destroyed.
    db_DatabaseObjectRef db_object;
    switch (type) {
      case wb::LiveSchemaTree::Schema:
        db_object = is_object_new
                      ? create_new_schema(client_state_catalog)
                      : db_SchemaRef::cast_from(find_named_object_in_list(client_state_catalog->schemata(), obj_name));
        break;
      case wb::LiveSchemaTree::Table:
        db_object = is_object_new ? create_new_table(schema)
                                  : db_TableRef::cast_from(find_named_object_in_list(schema->tables(), obj_name));
        break;
      case wb::LiveSchemaTree::View:
        db_object = is_object_new ? create_new_view(schema)
                                  : db_ViewRef::cast_from(find_named_object_in_list(schema->views(), obj_name));
        break;
      case wb::LiveSchemaTree::Procedure:
      case wb::LiveSchemaTree::Function:
        db_object = is_object_new ? create_new_routine(schema, type)
                                  : db_RoutineRef::cast_from(find_named_object_in_list(schema->routines(), obj_name));
        break;
      default:
        break;
    }

#ifdef __APPLE__
    if (!db_object.is_valid()) {
      std::string lower;
      // There is a bug in server that causes get_object_ddl_script() for uppercase named tables
      // to be returned in lowercase, in OS X. http://bugs.mysql.com/bug.php?id=57830
      // So, if you try to alter FOOBAR, it will not find it, since the table will be returned
      // in lowercase. To work around that, we convert the object name to lowercase and repeat
      // the search if the 1st try didn't work.
      lower = tolower(obj_name);
      if (lower != obj_name) {
        logWarning("Object name %s was not found in catalog, trying to search it as %s", obj_name.c_str(),
                   lower.c_str());
        obj_name = lower;
        goto retry_search;
      } else
        logWarning("Object name %s was not found in catalog.", aobj_name.c_str());
      return;
    }
#endif
    if (db_object.is_valid()) {
      db_object->customData().set("sqlMode", grt::StringRef(sql_mode));
      db_object->customData().set("originalObjectDDL", grt::StringRef(ddl_script));
      open_alter_object_editor(db_object, server_state_catalog);
    } else
      logError("Failed to create/alter `%s`.`%s`", used_schema_name.c_str(), obj_name.c_str());
  } catch (const std::exception &e) {
    logError("Failed to create/alter `%s`.`%s`: %s", used_schema_name.c_str(), obj_name.c_str(), e.what());
    mforms::Utilities::show_error(
      strfmt(_("Failed to create/alter `%s`.`%s`"), used_schema_name.c_str(), obj_name.c_str()), e.what(), _("OK"));
  }
}

//--------------------------------------------------------------------------------------------------

void SqlEditorTreeController::open_alter_object_editor(db_DatabaseObjectRef object,
                                                       db_CatalogRef server_state_catalog) {
  db_CatalogRef client_state_catalog;
  if (db_SchemaRef::can_wrap(object)) {
    if (!object->owner().is_valid())
      throw std::invalid_argument("schema object does not have owner set to expected value");
    client_state_catalog = db_CatalogRef::cast_from(object->owner());
  } else {
    if (!object->owner().is_valid())
      throw std::invalid_argument("object does not have owner set to expected schema value");
    if (!object->owner()->owner().is_valid())
      throw std::invalid_argument("object does not have owner set to expected schema value");
    client_state_catalog = db_CatalogRef::cast_from(object->owner()->owner());
  }

  sql::Dbc_connection_handler::Ref conn;
  grt::NormalizedComparer comparer;
  {
    RecMutexLock lock(_owner->ensure_valid_aux_connection(conn));
    // db_object->customData().set("CaseSensitive",grt::IntegerRef(conn->ref->getMetaData()->storesMixedCaseIdentifiers()));
    // TODO use DB_Plugin here somehow
    comparer.load_db_options(conn->ref->getMetaData());
  }

  db_mgmt_RdbmsRef rdbms = _owner->rdbms();
  // std::string database_package= *rdbms->databaseObjectPackage();

  if (rdbms.is_valid()) {
    rdbms = grt::shallow_copy_object(rdbms);
    rdbms->version(grt::shallow_copy_object(_owner->rdbms_version()));
    rdbms->version()->owner(rdbms);
  }

  if (!client_state_catalog->version().is_valid())
    client_state_catalog->version(rdbms->version());
  if (!server_state_catalog->version().is_valid())
    server_state_catalog->version(rdbms->version());

  object->customData().set("DBSettings", comparer.get_options_dict());
  object->customData().set("liveRdbms", _owner->rdbms());
  object->customData().set("ownerSqlEditor", _owner->wbsql()->get_grt_editor_object(_owner));

  object->customData().set("clientStateCatalog", client_state_catalog);
  object->customData().set("serverStateCatalog", server_state_catalog);

  // TODO: make docking/non-docking switchable via preferences.
  //_context_ui->get_wb()->open_object_editor(db_object, bec::StandaloneWindowFlag);
  bec::GRTManager::get()->open_object_editor(object, bec::ForceNewWindowFlag);
}

//--------------------------------------------------------------------------------------------------

std::string SqlEditorTreeController::run_execute_routine_wizard(wb::LiveSchemaTree::ObjectType type,
                                                                const std::string &schema_name,
                                                                const std::string &obj_name) {
  std::pair<std::string, std::string> script = get_object_create_script(type, schema_name, obj_name);
  if (script.second.empty())
    return ""; // get_object_create_script() already showed an error.

  db_mysql_RoutineRef routine(grt::Initialized);
  parsers::MySQLParserServices::Ref services = parsers::MySQLParserServices::get();

  db_mysql_CatalogRef catalog(grt::Initialized);
  catalog->version(_owner->rdbms_version());
  grt::replace_contents(catalog->simpleDatatypes(), _owner->rdbms()->simpleDatatypes());

  db_mysql_SchemaRef schema(grt::Initialized);
  schema->owner(catalog);
  schema->name(schema_name);
  catalog->schemata().insert(schema);

  routine->owner(schema);
  schema->routines().insert(routine);

  std::string previous_sql_mode;
<<<<<<< HEAD
  std::string sql_mode = _owner->work_parser_context()->sqlMode();
=======
  std::string sql_mode = _owner->work_parser_context()->get_sql_mode();
>>>>>>> 14c8002f
  if (!script.first.empty()) {
    previous_sql_mode = sql_mode;
    sql_mode = script.first;
    _owner->work_parser_context()->updateSqlMode(script.first);
  }

  size_t error_count = services->parseRoutine(_owner->work_parser_context(), routine, script.second);

  if (!previous_sql_mode.empty())
    _owner->work_parser_context()->updateSqlMode(previous_sql_mode);

  if (error_count > 0) {
    logWarning("Error parsing SQL code for %s.%s:\n%s\n", schema_name.c_str(), obj_name.c_str(), script.second.c_str());

    std::vector<ParserErrorInfo> errors = _owner->work_parser_context()->errorsWithOffset(0);
    mforms::Utilities::show_error(_("Error parsing sql code for object"), errors[0].message, "OK");
    return "";
  }

  ExecuteRoutineWizard wizard(routine, sql_mode);
  wizard.center();
  return wizard.run();
}

//--------------------------------------------------------------------------------------------------

db_SchemaRef SqlEditorTreeController::create_new_schema(db_CatalogRef owner) {
  db_SchemaRef object = grt::GRT::get()->create_object<db_Schema>(owner->schemata()->content_type_spec().object_class);
  object->owner(owner);
  object->name("new_schema");
  owner->schemata().insert(object);
  owner->defaultSchema(object);
  return object;
}

//--------------------------------------------------------------------------------------------------

db_TableRef SqlEditorTreeController::create_new_table(db_SchemaRef owner) {
  db_TableRef object = grt::GRT::get()->create_object<db_Table>(owner->tables()->content_type_spec().object_class);
  object->owner(owner);
  object->name("new_table");
  owner->tables().insert(object);
  return object;
}

db_ViewRef SqlEditorTreeController::create_new_view(db_SchemaRef owner) {
  db_ViewRef object = grt::GRT::get()->create_object<db_View>(owner->views()->content_type_spec().object_class);
  object->owner(owner);
  object->name("new_view");
  owner->views().insert(object);
  return object;
}

db_RoutineRef SqlEditorTreeController::create_new_routine(db_SchemaRef owner, wb::LiveSchemaTree::ObjectType type) {
  db_RoutineRef object =
    grt::GRT::get()->create_object<db_Routine>(owner->routines()->content_type_spec().object_class);
  object->owner(owner);

  if (type == wb::LiveSchemaTree::Procedure) {
    object->name("new_procedure");
    object->routineType("procedure");
  } else if (type == wb::LiveSchemaTree::Function) {
    object->name("new_function");
    object->routineType("function");
  }

  owner->routines().insert(object);
  return object;
}

//--------------------------------------------------------------------------------------------------

void SqlEditorTreeController::tree_create_object(wb::LiveSchemaTree::ObjectType type, const std::string &schema_name,
                                                 const std::string &obj_name) {
  do_alter_live_object(type, schema_name, obj_name);
}

//--------------------------------------------------------------------------------------------------

/**
 * Generates an alter script for the given db object using the specified online DDL options.
 * These are however only applied if the server version is >= 5.6.
 */
std::string SqlEditorTreeController::generate_alter_script(const db_mgmt_RdbmsRef &rdbms,
                                                           db_DatabaseObjectRef db_object, std::string algorithm,
                                                           std::string lock) {
  DbMySQLImpl *diffsql_module = grt::GRT::get()->find_native_module<DbMySQLImpl>("DbMySQL");

  db_CatalogRef server_cat = db_CatalogRef::cast_from(db_object->customData().get("serverStateCatalog"));
  db_CatalogRef client_cat = db_CatalogRef::cast_from(db_object->customData().get("clientStateCatalog"));

  db_CatalogRef client_cat_copy = db_CatalogRef::cast_from(grt::copy_object(client_cat));
  db_CatalogRef server_cat_copy = db_CatalogRef::cast_from(grt::copy_object(server_cat));

  grt::DictRef diff_options(true);
  // diff_options.set("CaseSensitive",db_object->customData().get("CaseSensitive"));
  grt::DictRef db_settings = grt::DictRef::cast_from(db_object->customData().get("DBSettings"));
  if (_owner->rdbms_version().is_valid() && is_supported_mysql_version_at_least(_owner->rdbms_version(), 5, 6)) {
    db_settings.gset("AlterAlgorithm", algorithm != "DEFAULT" ? algorithm : "");
    db_settings.gset("AlterLock", lock != "DEFAULT" ? lock : "");
  }
  diff_options.set("DBSettings", db_settings);

  std::string alter_script =
    diffsql_module->makeAlterScriptForObject(server_cat_copy, client_cat_copy, db_object, diff_options);
  client_cat_copy->reset_references();
  server_cat_copy->reset_references();

  return alter_script;
}

//--------------------------------------------------------------------------------------------------

std::string SqlEditorTreeController::get_object_ddl_script(wb::LiveSchemaTree::ObjectType type,
                                                           const std::string &schema_name,
                                                           const std::string &obj_name) {
  std::string ddl_script = "delimiter $$\n\n";

  // Triggers are fetched prior to table ddl, but should appear after table created.
  std::string additional_ddls;

  try {
    sql::Dbc_connection_handler::Ref conn;
    std::string query;

    RecMutexLock aux_dbc_conn_mutex(_owner->ensure_valid_aux_connection(conn));

    // Can't use getSchemaObjects() because it silently ignores errors.
    switch (type) {
      case wb::LiveSchemaTree::Schema:
        query = base::sqlstring("SHOW CREATE SCHEMA !", 0) << obj_name;
        break;

      case wb::LiveSchemaTree::Table: {
        // triggers
        std::vector<std::string> triggers;
        {
          std::string trigger_query = base::sqlstring("SHOW TRIGGERS FROM ! WHERE ! = ?", 0) << schema_name << "Table"
                                                                                             << obj_name;
          std::auto_ptr<sql::Statement> stmt(conn->ref->createStatement());
          std::auto_ptr<sql::ResultSet> rs(stmt->executeQuery(trigger_query));

          if (rs.get()) {
            while (rs->next())
              triggers.push_back(rs->getString(1));
          }
        }

        for (size_t index = 0; index < triggers.size(); index++) {
          std::string trigger_query = base::sqlstring("SHOW CREATE TRIGGER !.!", 0) << schema_name << triggers[index];
          std::auto_ptr<sql::Statement> stmt(conn->ref->createStatement());
          std::auto_ptr<sql::ResultSet> rs(stmt->executeQuery(trigger_query));

          if (rs.get() && rs->next()) {
            std::string trigger_ddl = (rs->getString(3));
            additional_ddls += trigger_ddl;
            additional_ddls += "$$\n\n";
          }
        }
      }

        query = base::sqlstring("SHOW CREATE TABLE !.!", 0) << schema_name << obj_name;
        break;

      case wb::LiveSchemaTree::View:
        query = base::sqlstring("SHOW CREATE VIEW !.!", 0) << schema_name << obj_name;
        break;

      case wb::LiveSchemaTree::Procedure:
        query = base::sqlstring("SHOW CREATE PROCEDURE !.!", 0) << schema_name << obj_name;
        break;

      case wb::LiveSchemaTree::Function:
        query = base::sqlstring("SHOW CREATE FUNCTION !.!", 0) << schema_name << obj_name;
        break;

      default:
        break;
    }

    std::auto_ptr<sql::Statement> stmt(conn->ref->createStatement());
    std::auto_ptr<sql::ResultSet> rs(stmt->executeQuery(query));

    // Note: show create procedure includes the sql mode in the result before the actual DDL.
    if (rs.get() && rs->next()) {
      if (type == wb::LiveSchemaTree::Function || type == wb::LiveSchemaTree::Procedure)
        ddl_script += rs->getString(3) + "$$\n\n";
      else
        ddl_script += rs->getString(2) + "$$\n\n";
    }
    ddl_script += additional_ddls;
  } catch (const sql::SQLException &e) {
    // Error 1356 comes up when any of the referenced tables in a view are invalid (e.g. dropped)
    // or the definer/invoker has no rights to access it.
    // Solve this by using the I_S.
    if (type == wb::LiveSchemaTree::View && e.getErrorCode() == 1356) {
      sql::Dbc_connection_handler::Ref conn;
      std::string query, view;
      RecMutexLock aux_dbc_conn_mutex(_owner->ensure_valid_aux_connection(conn));
      query = base::sqlstring(
                "SELECT DEFINER, SECURITY_TYPE, VIEW_DEFINITION FROM INFORMATION_SCHEMA.VIEWS WHERE TABLE_SCHEMA = ? "
                "AND TABLE_NAME = ?",
                0)
              << schema_name << obj_name;
      std::auto_ptr<sql::Statement> stmt(conn->ref->createStatement());
      std::auto_ptr<sql::ResultSet> rs(stmt->executeQuery(query));

      if (rs.get() && rs->next()) {
        std::string view, definer;
        std::vector<std::string> definer_tokens = base::split(rs->getString(1), "@", 2);

        view = base::sqlstring("!.!", 0) << schema_name << obj_name;
        definer = base::sqlstring("!@!", 0) << definer_tokens[0] << definer_tokens[1];
        ddl_script += "CREATE ALGORITHM=UNDEFINED DEFINER=" + definer;
        ddl_script += " SQL SECURITY " + rs->getString(2);
        ddl_script += " VIEW " + view + " AS ";
        ddl_script += rs->getString(3) + "$$\n\n";
      }
    } else {
      ddl_script.clear();
      std::string err = e.what();
      logError("Error getting SQL definition for %s.%s: %s\n", schema_name.c_str(), obj_name.c_str(), e.what());
      if (bec::GRTManager::get()->in_main_thread())
        mforms::Utilities::show_error("Error getting DDL for object", e.what(), "OK", "", "");
      else
        bec::GRTManager::get()->run_once_when_idle(
          std::bind(&mforms::Utilities::show_error, "Error getting DDL for object", err, "OK", "", ""));
    }
  }
  return ddl_script;
}

//--------------------------------------------------------------------------------------------------

/**
 * Retrieves the original DDL text that was used to create the object.
 * Returns a tuple of <sql_mode, script>. The sql mode is what was used to create the object,
 * if it is a routine. Otherwise this value is empty.
 */
std::pair<std::string, std::string> SqlEditorTreeController::get_object_create_script(
  wb::LiveSchemaTree::ObjectType type, const std::string &schema_name, const std::string &obj_name) {
  std::pair<std::string, std::string> result;

  try {
    sql::Dbc_connection_handler::Ref conn;
    std::string query;

    RecMutexLock aux_dbc_conn_mutex(_owner->ensure_valid_aux_connection(conn));

    // cant use getSchemaObjects() because it silently ignores errors
    switch (type) {
      case wb::LiveSchemaTree::Schema:
        query = base::sqlstring("SHOW CREATE SCHEMA !", 0) << obj_name;
        break;

      case wb::LiveSchemaTree::Table:
        query = base::sqlstring("SHOW CREATE TABLE !.!", 0) << schema_name << obj_name;
        break;

      case wb::LiveSchemaTree::View:
        query = base::sqlstring("SHOW CREATE VIEW !.!", 0) << schema_name << obj_name;
        break;

      case wb::LiveSchemaTree::Procedure:
        query = base::sqlstring("SHOW CREATE PROCEDURE !.!", 0) << schema_name << obj_name;
        break;

      case wb::LiveSchemaTree::Function:
        query = base::sqlstring("SHOW CREATE FUNCTION !.!", 0) << schema_name << obj_name;
        break;

      default:
        break;
    }

    std::auto_ptr<sql::Statement> stmt(conn->ref->createStatement());
    std::auto_ptr<sql::ResultSet> rs(stmt->executeQuery(query));

    if (rs.get() && rs->next()) {
      if (type == wb::LiveSchemaTree::Function || type == wb::LiveSchemaTree::Procedure) {
        result.first = rs->getString(2);
        result.second = rs->getString(3);
      } else
        result.second = rs->getString(2);
    }
  } catch (const sql::SQLException &e) {
    if (type == wb::LiveSchemaTree::View && e.getErrorCode() == 1356) {
      // Error for not being allowed to run SHOW CREATE VIEW. Use I_S instead to get the code.
      sql::Dbc_connection_handler::Ref conn;
      std::string query, view;
      RecMutexLock aux_dbc_conn_mutex(_owner->ensure_valid_aux_connection(conn));
      query = base::sqlstring(
                "SELECT DEFINER, SECURITY_TYPE, VIEW_DEFINITION FROM INFORMATION_SCHEMA.VIEWS WHERE TABLE_SCHEMA = ? "
                "AND TABLE_NAME = ?",
                0)
              << schema_name << obj_name;
      std::auto_ptr<sql::Statement> stmt(conn->ref->createStatement());
      std::auto_ptr<sql::ResultSet> rs(stmt->executeQuery(query));

      if (rs.get() && rs->next()) {
        std::string view, definer;
        std::vector<std::string> definer_tokens = base::split(rs->getString(1), "@", 2);

        view = base::sqlstring("!.!", 0) << schema_name << obj_name;
        definer = base::sqlstring("!@!", 0) << definer_tokens[0] << definer_tokens[1];
        result.second = "CREATE ALGORITHM = UNDEFINED DEFINER = " + definer;
        result.second += " SQL SECURITY " + rs->getString(2);
        result.second += " VIEW " + view + " AS\n";
        result.second += rs->getString(3);
      }
    } else {
      logError("Error getting SQL definition for %s.%s: %s\n", schema_name.c_str(), obj_name.c_str(), e.what());
      mforms::Utilities::show_error("Error getting DDL for object", e.what(), "OK");
    }
  }

  return result;
}

//--------------------------------------------------------------------------------------------------

/**
 *	Returns a list of trigger create scripts for the given table.
 */
std::vector<std::string> SqlEditorTreeController::get_trigger_sql_for_table(const std::string &schema_name,
                                                                            const std::string &table_name) {
  std::vector<std::string> result;

  try {
    sql::Dbc_connection_handler::Ref conn;
    RecMutexLock aux_dbc_conn_mutex(_owner->ensure_valid_aux_connection(conn));

    std::vector<std::string> triggers;
    {
      std::string trigger_query = base::sqlstring("SHOW TRIGGERS FROM ! WHERE ! = ?", 0) << schema_name << "Table"
                                                                                         << table_name;
      std::auto_ptr<sql::Statement> stmt(conn->ref->createStatement());
      std::auto_ptr<sql::ResultSet> rs(stmt->executeQuery(trigger_query));

      if (rs.get()) {
        while (rs->next())
          triggers.push_back(rs->getString(1));
      }
    }

    for (size_t index = 0; index < triggers.size(); index++) {
      std::string trigger_query = base::sqlstring("SHOW CREATE TRIGGER !.!", 0) << schema_name << triggers[index];
      std::auto_ptr<sql::Statement> stmt(conn->ref->createStatement());
      std::auto_ptr<sql::ResultSet> rs(stmt->executeQuery(trigger_query));

      if (rs.get() && rs->next())
        result.push_back(rs->getString(3));
    }
  } catch (const sql::SQLException &e) {
    logError("Error getting SQL definition for %s.%s: %s\n", schema_name.c_str(), table_name.c_str(), e.what());
    mforms::Utilities::show_error("Error getting DDL for object", e.what(), "OK");
  }

  return result;
}

//--------------------------------------------------------------------------------------------------

void SqlEditorTreeController::refresh_live_object_in_editor(bec::DBObjectEditorBE *obj_editor, bool using_old_name) {
  db_DatabaseObjectRef db_object = obj_editor->get_dbobject();

  db_mysql_CatalogRef client_state_catalog =
    db_mysql_CatalogRef::cast_from(db_object->customData().get("clientStateCatalog"));

  std::string obj_name = using_old_name ? db_object->oldName() : db_object->name();
  // don't refresh new objects that where not applied yet
  if (obj_name.empty())
    return;
  obj_editor->freeze_refresh_on_object_change();

  if (obj_name != *db_object->name())
    db_object->name(obj_name);
  db_object->oldName("");
  obj_editor->thaw_refresh_on_object_change(true);

  std::string schema_name = db_SchemaRef::can_wrap(db_object) ? std::string() : *db_object->owner()->name();
  db_SchemaRef schema;
  if (!schema_name.empty())
    schema = db_SchemaRef::cast_from(db_object->owner());

  wb::LiveSchemaTree::ObjectType db_object_type = wb::LiveSchemaTree::Any;

  if (db_SchemaRef::can_wrap(db_object)) {
    db_object_type = wb::LiveSchemaTree::Schema;
  } else {
    if (db_TableRef::can_wrap(db_object)) {
      db_object_type = wb::LiveSchemaTree::Table;

      // reset selection of fkeys/indices to avoid warnings
      bec::TableEditorBE *table_editor = dynamic_cast<bec::TableEditorBE *>(obj_editor);
      table_editor->get_fks()->select_fk(NodeId());
      table_editor->get_indexes()->select_index(NodeId());
    } else if (db_ViewRef::can_wrap(db_object)) {
      db_object_type = wb::LiveSchemaTree::View;
    } else if (db_RoutineRef::can_wrap(db_object)) {
      db_RoutineRef db_routine = db_RoutineRef::cast_from(db_object);
      std::string obj_type = db_routine->routineType();

      if (obj_type == "function")
        db_object_type = wb::LiveSchemaTree::Function;
      else
        db_object_type = wb::LiveSchemaTree::Procedure;
    }
  }

  obj_editor->freeze_refresh_on_object_change();
  client_state_catalog->schemata().remove_all(); // Clean up. We only want the single object in it, which we edit.

  // reparse object's DDL
  std::string ddl_script;
  std::string sql_mode;
  {
    ddl_script = get_object_ddl_script(db_object_type, schema_name, obj_name);
    if (!ddl_script.empty()) {
      if (db_object_type == wb::LiveSchemaTree::View &&
          bec::GRTManager::get()->get_app_option_int("DbSqlEditor:ReformatViewDDL", 0)) {
        try {
          grt::Module *module = grt::GRT::get()->get_module("SQLIDEUtils");
          grt::BaseListRef args(true);
          args.ginsert(grt::StringRef(ddl_script));
          ddl_script = grt::StringRef::cast_from(module->call_function("reformatSQLStatement", args));
        } catch (std::exception &exc) {
          logWarning("Error reformatting view code: %s", exc.what());
        }
      }

      db_object->oldName(obj_name);

      try {
        sql::Dbc_connection_handler::Ref conn;
        RecMutexLock aux_dbc_conn_mutex(_owner->ensure_valid_aux_connection(conn));
        if (conn)
          _owner->get_session_variable(conn->ref.get(), "sql_mode", sql_mode);
      }
      CATCH_ANY_EXCEPTION_AND_DISPATCH(_("Get 'sql_mode' session variable"));

      parse_ddl_into_catalog(client_state_catalog, strfmt("`%s`.`%s`", schema_name.c_str(), obj_name.c_str()),
                             ddl_script, sql_mode, schema_name);
    }
  }

  // Settings dict here only to copy it to the new db object.
  grt::DictRef dbSettings = grt::DictRef::cast_from(db_object->customData().get("DBSettings"));
  switch (db_object_type) {
    case wb::LiveSchemaTree::Table:
      if ((client_state_catalog->schemata()->count() > 0) &&
          (client_state_catalog->schemata()[0]->tables()->count() > 0))
        db_object = client_state_catalog->schemata()[0]->tables()[0];
      break;
    case wb::LiveSchemaTree::View:
      if ((client_state_catalog->schemata()->count() > 0) &&
          (client_state_catalog->schemata()[0]->views()->count() > 0))
        db_object = client_state_catalog->schemata()[0]->views()[0];
      break;
    case wb::LiveSchemaTree::Procedure:
    case wb::LiveSchemaTree::Function:
      if ((client_state_catalog->schemata()->count() > 0) &&
          (client_state_catalog->schemata()[0]->routines()->count() > 0))
        db_object = client_state_catalog->schemata()[0]->routines()[0];
      break;
    default: // wb::LiveSchemaTree::Schema, there are more cases, but we only use those listed here.
      if (client_state_catalog->schemata()->count() > 0)
        db_object = client_state_catalog->schemata()[0];
      break;
  }

  {
    db_CatalogRef server_state_catalog(db_CatalogRef::cast_from(grt::copy_object(client_state_catalog)));
    db_object->customData().set("serverStateCatalog", server_state_catalog);
    db_object->customData().set("clientStateCatalog", client_state_catalog);
  }
  db_object->customData().set("originalObjectDDL", grt::StringRef(ddl_script));
  db_object->customData().set("sqlMode", grt::StringRef(sql_mode));

  db_object->customData().set("DBSettings", dbSettings);
  db_object->customData().set("liveRdbms", _owner->rdbms());
  db_object->customData().set("ownerSqlEditor", _owner->wbsql()->get_grt_editor_object(_owner));

  obj_editor->thaw_refresh_on_object_change();

  // Update the editor's grt object (the one it is managing), as this has now been
  // recreated. Will cause a UI refresh as well. If there was a parse error (which can only be
  // an internal error, since we start freshly) stay with the old object.
  obj_editor->set_object(db_object);

  // Enable refresh of sql editor contents.
  MySQLEditor::Ref active_sql_editor;
  if (obj_editor->has_editor())
    active_sql_editor = obj_editor->get_sql_editor();
  if (active_sql_editor)
    active_sql_editor->set_refresh_enabled(true);
}

//--------------------------------------------------------------------------------------------------

bool SqlEditorTreeController::parse_ddl_into_catalog(db_mysql_CatalogRef catalog, const std::string &objectDescription,
                                                     const std::string &sql, std::string sqlMode,
                                                     const std::string &schema) {
<<<<<<< HEAD
  std::string currentSqlMode = _owner->work_parser_context()->sqlMode();
=======
  std::string currentSqlMode = _owner->work_parser_context()->get_sql_mode();
>>>>>>> 14c8002f

  grt::DictRef options(true);
  options.set("reuse_existing_objects", grt::IntegerRef(1));
  options.set("schema", grt::StringRef(schema));

  if (!sqlMode.empty())
    _owner->work_parser_context()->updateSqlMode(sqlMode);

  parsers::MySQLParserServices::Ref services = parsers::MySQLParserServices::get();
  size_t errorCount = services->parseSQLIntoCatalog(_owner->work_parser_context(), catalog, sql, options);

  bool haveErrors = false;

  if (options.has_key("sql_mode") && (errorCount > 0)) {
    if (sqlMode.find("ANSI_QUOTES") != std::string::npos)
      sqlMode = base::replaceString(sqlMode, "ANSI_QUOTES", "");
    else
      sqlMode += ", ANSI_QUOTES";
    _owner->work_parser_context()->updateSqlMode(sqlMode);

    errorCount = services->parseSQLIntoCatalog(_owner->work_parser_context(), catalog, sql, options);
    _owner->work_parser_context()->updateSqlMode(currentSqlMode);

    if (errorCount == 0) // Error(s) solved by new sql mode -> inconsistency.
    {
      if (mforms::Utilities::show_warning(
            strfmt(_("Error Parsing DDL for %s"), objectDescription.c_str()),
            _("The object's DDL retrieved from the server is inconsistent with respect to the SQL_MODE variable "
              "set for the connection. In particular the current state of the ANSI_QUOTES flag contradicts "
              "the value set when the object had been created. This may lead to errors when trying to "
              "apply changes. As a workaround you may want to temporarily change the SQL_MODE variable "
              "to its previous value.\nDo you want to view the DDL or cancel processing it?"),
            _("View DDL"), _("Cancel")) == mforms::ResultOk) {
        _owner->new_sql_scratch_area();
        insert_text_to_active_editor(sql);
      }
      return false;
    } else
      haveErrors = true;
  } else
    haveErrors = errorCount > 0;

<<<<<<< HEAD
  _owner->work_parser_context()->updateSqlMode(currentSqlMode);
=======
  _owner->work_parser_context()->use_sql_mode(currentSqlMode);
>>>>>>> 14c8002f
  if (haveErrors) {
    if (mforms::Utilities::show_error(strfmt(_("Error Parsing DDL for %s"), objectDescription.c_str()),
                                      _("There was an error while parsing the DDL retrieved from the server.\n"
                                        "Do you want to view the DDL or cancel processing it?"),
                                      _("View DDL"), _("Cancel")) == mforms::ResultOk) {
      _owner->new_sql_scratch_area();
      insert_text_to_active_editor(sql);
    }
    return false;
  }

  return true;
}

//--------------------------------------------------------------------------------------------------

bool SqlEditorTreeController::apply_changes_to_object(bec::DBObjectEditorBE *obj_editor, bool dry_run) {
  std::string log_descr;
  RowId log_id = -1;
  if (!dry_run) {
    log_descr = strfmt(_("Apply changes to %s"), obj_editor->get_name().c_str());
    log_id = _owner->add_log_message(DbSqlEditorLog::BusyMsg, "Preparing...", log_descr, "");
  }
  try {
    if (!dry_run && obj_editor->has_editor() && obj_editor->get_sql_editor()->has_sql_errors()) {
      int res = mforms::Utilities::show_warning(_("Apply Changes to Object"),
                                                _("The object's DDL statement contains syntax errors.\n"
                                                  "Are you sure you want to apply the DDL statement unchanged?"),
                                                _("Yes"), _("No"));

      if (res != mforms::ResultOk) {
        _owner->set_log_message(log_id, DbSqlEditorLog::ErrorMsg, "Cancelled", log_descr, "");
        return false;
      }
    }

    db_DatabaseObjectRef db_object = obj_editor->get_dbobject();

    if (!dry_run) {
      ValueRef hasErrors = db_object->customData().get("triggerInvalid");
      if (hasErrors.is_valid() && (IntegerRef::cast_from(hasErrors) != 0)) {
        int res = mforms::Utilities::show_warning(_("Apply Changes to Object"),
                                                  _("The tables's trigger SQL code contains errors.\n"
                                                    "This will lead to invalid sql generated.\n"
                                                    "Are you sure you want to apply the DDL statement as is?"),
                                                  _("Yes"), _("No"));

        if (res != mforms::ResultOk) {
          _owner->set_log_message(log_id, DbSqlEditorLog::ErrorMsg, "Cancelled", log_descr, "");
          return false;
        }
      }

      // check for name conflicts
      // if the object is new or its name was changed
      std::string obj_name = db_object->name();
      std::string obj_old_name = db_object->oldName();
      if (_owner->lower_case_table_names() != 0) // if 1 or 2, treat everything as case insensitive
      {
        obj_name = tolower(obj_name);
        obj_old_name = tolower(obj_old_name);
        if (_owner->lower_case_table_names() == 1 && obj_name != *db_object->name() &&
            (db_TableRef::can_wrap(db_object) || db_ViewRef::can_wrap(db_object) ||
             db_SchemaRef::can_wrap(db_object))) // server will force everything to be lowercase
        {
          mforms::Utilities::show_message_and_remember(
            "Apply Changes to Object",
            base::strfmt("The server is configured with lower_case_table_names=1, which only allows lowercase "
                         "characters in schema and table names.\nThe object will be created as `%s`.",
                         obj_name.c_str()),
            "OK", "", "", "sqlide:lower_case_table_names", "");
          db_object->name(obj_name);
        }
      }
      // now here
      if (obj_name != obj_old_name) {
        std::list<std::string> obj_types;
        std::list<std::string> validation_queries;

        std::string schema_name = db_SchemaRef::can_wrap(db_object) ? std::string() : *db_object->owner()->name();

        {
          if (db_SchemaRef::can_wrap(db_object)) {
            obj_types.push_back("schema");
            validation_queries.push_back(sqlstring("SHOW DATABASES LIKE ?", 0) << db_object->name());
          } else if (db_TableRef::can_wrap(db_object) || db_ViewRef::can_wrap(db_object)) {
            obj_types.push_back("table");
            obj_types.push_back("view");
            std::string tables_format = base::strfmt(
              "SHOW FULL TABLES FROM ! WHERE `Tables_in_%s` = ? AND Table_type != 'VIEW'", schema_name.c_str());
            std::string views_format = base::strfmt(
              "SHOW FULL TABLES FROM ! WHERE `Tables_in_%s` = ? AND Table_type = 'VIEW'", schema_name.c_str());

            validation_queries.push_back(sqlstring(tables_format.c_str(), 0) << schema_name << db_object->name());
            validation_queries.push_back(sqlstring(views_format.c_str(), 0) << schema_name << db_object->name());
          } else if (db_RoutineRef::can_wrap(db_object)) {
            db_RoutineRef db_routine = db_RoutineRef::cast_from(db_object);

            std::string type = db_routine->routineType();
            if (type == "function")
              validation_queries.push_back(sqlstring("SHOW FUNCTION STATUS WHERE Db=? AND NAME = ?", 0)
                                           << schema_name << db_routine->name());
            else
              validation_queries.push_back(sqlstring("SHOW PROCEDURE STATUS WHERE Db=? AND NAME = ?", 0)
                                           << schema_name << db_routine->name());

            obj_types.push_back(type);
          }
        }

        sql::Dbc_connection_handler::Ref conn;

        RecMutexLock lock(_owner->ensure_valid_aux_connection(conn));

        for (const std::string &obj_type : obj_types) {
          std::string query = validation_queries.front();
          validation_queries.pop_front();

          std::auto_ptr<sql::ResultSet> rs(conn->ref->createStatement()->executeQuery(query));
          if (rs->next()) {
            mforms::Utilities::show_error(_("Apply Changes to Object"),
                                          strfmt(_("Selected name conflicts with existing %s `%s`."), obj_type.c_str(),
                                                 (*db_object->name()).c_str()),
                                          _("OK"));
            _owner->set_log_message(log_id, DbSqlEditorLog::ErrorMsg,
                                    strfmt(_("Selected name conflicts with existing %s `%s`."), obj_type.c_str(),
                                           (*db_object->name()).c_str()),
                                    log_descr, "");
            return false;
          }
        }
      }
    }

    // Generate the initial version of the alter script. This might be altered in the wizard
    // depending on the online DDL options.
    std::string algorithm;
    wb::WBContextUI::get()->get_wb_options_value("", "DbSqlEditor:OnlineDDLAlgorithm", algorithm);
    std::string lock;
    wb::WBContextUI::get()->get_wb_options_value("", "DbSqlEditor:OnlineDDLLock", lock);
    std::string alter_script = generate_alter_script(_owner->rdbms(), db_object, algorithm, lock);

    // The alter_script may contain a dummy USE statement.
    if (alter_script.empty() ||
        (alter_script.find("CREATE") == std::string::npos && alter_script.find("ALTER") == std::string::npos &&
         alter_script.find("DROP") == std::string::npos)) {
      if (!dry_run && !_owner->on_sql_script_run_error.empty())
        _owner->on_sql_script_run_error(log_id, _("No changes to object were detected."), "");
      if (!dry_run) {
        _owner->set_log_message(log_id, DbSqlEditorLog::NoteMsg, _("No changes detected"), log_descr, "");

        // Because of message throttling the previous log message doesn't cause a refresh of the UI
        // (it comes quicker than the throttling timeout). So we explicitly do a refresh.
        _owner->refresh_log_messages(true);
      }
      return false; // no changes detected
    }

    if (dry_run)
      return true; // some changes were detected

    return _owner->run_live_object_alteration_wizard(alter_script, obj_editor, log_id, log_descr);
  } catch (const std::exception &e) {
    if (!_owner->on_sql_script_run_error.empty())
      _owner->on_sql_script_run_error(log_id, e.what(), "");
    _owner->set_log_message(log_id, DbSqlEditorLog::ErrorMsg, e.what(), log_descr, "");
    logError("Exception applying changes to live object: %s\n", e.what());
  }
  return true; // some changes were detected and applied
}

void SqlEditorTreeController::create_live_table_stubs(bec::DBObjectEditorBE *table_editor) {
  db_DatabaseObjectRef db_object = table_editor->get_dbobject();
  if (db_object->customData().has_key("isLiveTableListLoaded"))
    return;

  try {
    sql::Dbc_connection_handler::Ref conn;

    RecMutexLock aux_dbc_conn_mutex(_owner->ensure_valid_aux_connection(conn));

    db_CatalogRef catalog = table_editor->get_catalog();
    grt::ListRef<db_Schema> schemata = catalog->schemata();
    db_SchemaRef schema;
    grt::ListRef<db_Table> tables;
    db_TableRef table;

    std::string database_package = *_owner->rdbms()->databaseObjectPackage();
    std::string schema_typename = database_package + ".Schema";
    std::string table_typename = database_package + ".Table";

    std::string prev_schema_name;

    std::shared_ptr<sql::ResultSet> rs;
    {
      std::string schema_name = db_SchemaRef::cast_from(db_object->owner())->name();
      std::list<sql::SQLString> table_types;
      table_types.push_back("TABLE");
      rs.reset(conn->ref->getMetaData()->getTables("", schema_name, "%", table_types));
    }
    while (rs->next()) {
      std::string schema_name = rs->getString(2);
      std::string table_name = rs->getString(3);
      if (prev_schema_name != schema_name) {
        schema = find_named_object_in_list(schemata, schema_name);
        if (!schema.is_valid()) {
          schema = grt::GRT::get()->create_object<db_Schema>(schema_typename);
          schema->owner(catalog);
          schema->name(schema_name);
          schema->oldName(schema_name);
          schema->modelOnly(1);
          schemata.insert(schema);
        }
        tables = schema->tables();
        prev_schema_name = schema_name;
      }
      table = find_named_object_in_list(tables, table_name);
      if (!table.is_valid()) {
        table = grt::GRT::get()->create_object<db_Table>(table_typename);
        table->owner(schema);
        table->name(table_name);
        table->oldName(table_name);
        table->modelOnly(1);
        table->isStub(1);
        tables.insert(table);
      }
    }

    db_object->customData().set("isLiveTableListLoaded", IntegerRef(1));
  }
  CATCH_ANY_EXCEPTION_AND_DISPATCH(_("Create live table stub"));
}

bool SqlEditorTreeController::expand_live_table_stub(bec::DBObjectEditorBE *table_editor,
                                                     const std::string &schema_name, const std::string &obj_name) {
  db_CatalogRef catalog = table_editor->get_catalog();
  db_TableRef table;
  db_SchemaRef schema = find_named_object_in_list(catalog->schemata(), schema_name);
  if (schema.is_valid()) {
    table = find_named_object_in_list(schema->tables(), obj_name);
    if (table.is_valid() && table->customData().has_key("isStubExpanded"))
      return true; // stub table has already been expanded
  }

  std::string ddl_script = get_object_ddl_script(wb::LiveSchemaTree::Table, schema_name, obj_name);
  if (ddl_script.empty())
    return false;

  {
    SqlFacade::Ref sql_facade = SqlFacade::instance_for_rdbms(_owner->rdbms());
    Sql_parser::Ref sql_parser = sql_facade->sqlParser();
    sql_parser->messages_enabled(false);
    grt::DictRef options(true);
    {
      std::string sql_mode;
      sql::Dbc_connection_handler::Ref conn;
      RecMutexLock aux_dbc_conn_mutex(_owner->ensure_valid_aux_connection(conn));
      if (conn && _owner->get_session_variable(conn->ref.get(), "sql_mode", sql_mode))
        options.gset("sql_mode", sql_mode);
      else
        logWarning("Unable to get sql_mode for connection");
    }
    db_SchemaRef old_default_schema = catalog->defaultSchema();
    if (!schema.is_valid()) {
      // target schema doesn't exist yet, create a stub for it
      schema = db_mysql_SchemaRef(grt::Initialized);
      schema->owner(catalog);
      schema->name(schema_name);
      schema->comment("stub");
      catalog->schemata().insert(schema);
    }
    catalog->defaultSchema(schema);
    sql_parser->parse_sql_script(catalog, ddl_script, options);
    catalog->defaultSchema(old_default_schema);
  }

  // find parsed table
  if (!schema.is_valid())
    schema = find_named_object_in_list(catalog->schemata(), schema_name);
  if (!table.is_valid() && schema.is_valid())
    table = find_named_object_in_list(schema->tables(), obj_name);

  if (table.is_valid() && table != table_editor->get_dbobject()) {
    table->modelOnly(0);
    table->isStub(1);
    table->customData().set("isStubExpanded", IntegerRef(1));
  }

  return table.is_valid();
}

bool SqlEditorTreeController::activate_live_object(GrtObjectRef object) {
  std::string obj_name = *object->name();
  std::string owner_name = *object->owner()->name();

  if (db_SchemaRef::can_wrap(object))
    schema_object_activated("activate", LiveSchemaTree::Schema, "", obj_name);
  else if (db_TableRef::can_wrap(object))
    schema_object_activated("activate", LiveSchemaTree::Table, owner_name, obj_name);
  else if (db_ViewRef::can_wrap(object))
    schema_object_activated("activate", LiveSchemaTree::View, owner_name, obj_name);
  else if (db_RoutineRef::can_wrap(object)) {
    db_RoutineRef routine = db_RoutineRef::cast_from(object);
    std::string type = routine->routineType();

    if (type == "function")
      schema_object_activated("activate", LiveSchemaTree::Function, owner_name, obj_name);
    else
      schema_object_activated("activate", LiveSchemaTree::Procedure, owner_name, obj_name);
  } else
    return false;

  return true;
}

//--------------------------------------------------------------------------------------------------

void SqlEditorTreeController::on_active_schema_change(const std::string &schema) {
  _base_schema_tree.set_active_schema(schema);
  _filtered_schema_tree.set_active_schema(schema);

  if (_schema_side_bar != NULL)
    bec::GRTManager::get()->run_once_when_idle(
      this, std::bind(&mforms::View::set_needs_repaint, _schema_side_bar->get_schema_tree()));
}

//--------------------------------------------------------------------------------------------------

void SqlEditorTreeController::mark_busy(bool busy) {
  if (_schema_side_bar != NULL)
    _schema_side_bar->mark_section_busy("", busy);
}

//--------------------------------------------------------------------------------------------------

grt::StringRef SqlEditorTreeController::do_refresh_schema_tree_safe(SqlEditorForm::Ptr self_ptr) {
  RETVAL_IF_FAIL_TO_RETAIN_WEAK_PTR(SqlEditorForm, self_ptr, self, grt::StringRef(""))

  if (_is_refreshing_schema_tree)
    return grt::StringRef("");

  _is_refreshing_schema_tree = true;
  StringListPtr schema_list(new std::list<std::string>());

<<<<<<< HEAD
  std::vector<std::string> schemaList = fetch_schema_list();
  _owner->schemaListRefreshed(schemaList);

  schema_list->assign(schemaList.begin(), schemaList.end());
=======
  std::list<std::string> fsl = fetch_schema_list();
  schema_list->assign(fsl.begin(), fsl.end());
>>>>>>> 14c8002f
  bec::GRTManager::get()->run_once_when_idle(this,
                                             std::bind(&LiveSchemaTree::update_schemata, _schema_tree, schema_list));
  bec::GRTManager::get()->run_once_when_idle(this, std::bind(&SqlEditorForm::schema_tree_did_populate, _owner));

  _is_refreshing_schema_tree = false;

  return grt::StringRef("");
}

wb::LiveSchemaTree *SqlEditorTreeController::get_schema_tree() {
  return _schema_tree;
}

void SqlEditorTreeController::handle_grt_notification(const std::string &name, grt::ObjectRef sender,
                                                      grt::DictRef info) {
  if (name == "GRNDBObjectEditorCreated") {
    grt::ValueRef object = info.get("object");
    bec::DBObjectEditorBE *editor =
      dynamic_cast<bec::DBObjectEditorBE *>(bec::UIForm::form_with_id(info.get_string("form")));
    if (editor && db_DatabaseObjectRef::can_wrap(object)) {
      db_DatabaseObjectRef obj(db_DatabaseObjectRef::cast_from(object));
      if (obj->customData().get("ownerSqlEditor") == _owner->wbsql()->get_grt_editor_object(_owner)) {
        editor->on_apply_changes_to_live_object = std::bind(&SqlEditorTreeController::apply_changes_to_object, this,
                                                            std::placeholders::_1, std::placeholders::_2);
        editor->on_refresh_live_object =
          std::bind(&SqlEditorTreeController::refresh_live_object_in_editor, this, std::placeholders::_1, true);
        editor->on_create_live_table_stubs =
          std::bind(&SqlEditorTreeController::create_live_table_stubs, this, std::placeholders::_1);
        editor->on_expand_live_table_stub =
          std::bind(&SqlEditorTreeController::expand_live_table_stub, this, std::placeholders::_1,
                    std::placeholders::_2, std::placeholders::_3);
      }
    }
  } else if (name == "GRNPreferencesDidClose" && info.get_int("saved") == 1) {
    if (bec::GRTManager::get()->get_app_option_int("DbSqlEditor:SidebarModeCombined", 0) == 1)
      sidebar_action("switch_mode_on");
    else
      sidebar_action("switch_mode_off");
  } else if (name == "GRNSQLEditorReconnected") {
    if (sender == _owner->wbsql()->get_grt_editor_object(_owner)) {
      _session_info->set_markup_text(_owner->get_connection_info());
      tree_refresh();
    }
  }
}

int SqlEditorTreeController::insert_text_to_active_editor(const std::string &str) {
  SqlEditorPanel *editor(_owner->active_sql_editor_panel());
  if (editor) {
    editor->editor_be()->insert_text(str);
    editor->editor_be()->focus();
  }
  return 0;
}

void SqlEditorTreeController::context_menu_will_show(mforms::MenuItem *parent_item) {
  if (!parent_item) {
    grt::DictRef info(true);

    db_query_EditorRef sender(_owner->wbsql()->get_grt_editor_object(_owner));

    grt::ListRef<db_query_LiveDBObject> selection(
      grt::ListRef<db_query_LiveDBObject>::cast_from(_schema_tree->get_selected_objects()));

    info.set("menu", mforms_to_grt(_schema_side_bar->get_context_menu()));
    info.gset("menu-plugins-index", _schema_side_bar->get_context_menu()->get_item_index(
                                      _schema_side_bar->get_context_menu()->find_item("refresh")) -
                                      2);
    info.set("selection", selection);

    grt::GRTNotificationCenter::get()->send_grt("GRNLiveDBObjectMenuWillShow", sender, info);
  }
<<<<<<< HEAD
}

}
=======
}
>>>>>>> 14c8002f
<|MERGE_RESOLUTION|>--- conflicted
+++ resolved
@@ -413,21 +413,15 @@
 
 //--------------------------------------------------------------------------------------------------
 
-<<<<<<< HEAD
 std::vector<std::string> SqlEditorTreeController::fetch_schema_list() {
   static std::set<std::string> systemSchemaNames{"information_schema", "performance_schema", "mysql"};
 
   std::vector<std::string> schemata_names;
-=======
-std::list<std::string> SqlEditorTreeController::fetch_schema_list() {
-  std::list<std::string> schemata_names;
->>>>>>> 14c8002f
   try {
     sql::Dbc_connection_handler::Ref conn;
 
     RecMutexLock aux_dbc_conn_mutex(_owner->ensure_valid_aux_connection(conn));
 
-<<<<<<< HEAD
     bool showSystemSchemas = bec::GRTManager::get()->get_app_option_int("DbSqlEditor:ShowMetadataSchemata", 0) != 0;
 
     std::unique_ptr<sql::ResultSet> rs(conn->ref->getMetaData()->getSchemata());
@@ -436,29 +430,6 @@
       if (name[0] == '.')
         continue;
       if (showSystemSchemas || systemSchemaNames.count(name) > 0)
-=======
-    bool show_metadata_schemata =
-      (0 != bec::GRTManager::get()->get_app_option_int("DbSqlEditor:ShowMetadataSchemata", 0));
-
-    std::auto_ptr<sql::ResultSet> rs(conn->ref->getMetaData()->getSchemata());
-    while (rs->next()) {
-      std::string name = rs->getString(1);
-      static std::map<std::string, bool> metadata_schemata_names;
-      class MetadataSchemataNamesInitializer {
-      public:
-        MetadataSchemataNamesInitializer(std::map<std::string, bool> &metadata_schemata_names) {
-          //! dbms-specific code
-          // TODO: what it is used for?
-          metadata_schemata_names["information_schema"];
-          metadata_schemata_names["performance_schema"];
-          metadata_schemata_names["mysql"];
-        }
-      };
-      static MetadataSchemataNamesInitializer metadata_schemata_initializer(metadata_schemata_names);
-
-      if (show_metadata_schemata ||
-          (metadata_schemata_names.end() == metadata_schemata_names.find(name) && name[0] != '.'))
->>>>>>> 14c8002f
         schemata_names.push_back(name);
     }
   }
@@ -477,11 +448,7 @@
   live_schema_fetch_task->exec(sync, std::bind(&SqlEditorTreeController::do_fetch_live_schema_contents, this,
                                                weak_ptr_from(this), schema_name, arrived_slot));
 
-<<<<<<< HEAD
   return true;
-=======
-  return true; //!
->>>>>>> 14c8002f
 }
 
 void SqlEditorTreeController::refresh_live_object_in_overview(wb::LiveSchemaTree::ObjectType type,
@@ -1598,11 +1565,7 @@
   schema->routines().insert(routine);
 
   std::string previous_sql_mode;
-<<<<<<< HEAD
   std::string sql_mode = _owner->work_parser_context()->sqlMode();
-=======
-  std::string sql_mode = _owner->work_parser_context()->get_sql_mode();
->>>>>>> 14c8002f
   if (!script.first.empty()) {
     previous_sql_mode = sql_mode;
     sql_mode = script.first;
@@ -2106,11 +2069,7 @@
 bool SqlEditorTreeController::parse_ddl_into_catalog(db_mysql_CatalogRef catalog, const std::string &objectDescription,
                                                      const std::string &sql, std::string sqlMode,
                                                      const std::string &schema) {
-<<<<<<< HEAD
   std::string currentSqlMode = _owner->work_parser_context()->sqlMode();
-=======
-  std::string currentSqlMode = _owner->work_parser_context()->get_sql_mode();
->>>>>>> 14c8002f
 
   grt::DictRef options(true);
   options.set("reuse_existing_objects", grt::IntegerRef(1));
@@ -2153,11 +2112,7 @@
   } else
     haveErrors = errorCount > 0;
 
-<<<<<<< HEAD
   _owner->work_parser_context()->updateSqlMode(currentSqlMode);
-=======
-  _owner->work_parser_context()->use_sql_mode(currentSqlMode);
->>>>>>> 14c8002f
   if (haveErrors) {
     if (mforms::Utilities::show_error(strfmt(_("Error Parsing DDL for %s"), objectDescription.c_str()),
                                       _("There was an error while parsing the DDL retrieved from the server.\n"
@@ -2502,15 +2457,10 @@
   _is_refreshing_schema_tree = true;
   StringListPtr schema_list(new std::list<std::string>());
 
-<<<<<<< HEAD
   std::vector<std::string> schemaList = fetch_schema_list();
   _owner->schemaListRefreshed(schemaList);
 
   schema_list->assign(schemaList.begin(), schemaList.end());
-=======
-  std::list<std::string> fsl = fetch_schema_list();
-  schema_list->assign(fsl.begin(), fsl.end());
->>>>>>> 14c8002f
   bec::GRTManager::get()->run_once_when_idle(this,
                                              std::bind(&LiveSchemaTree::update_schemata, _schema_tree, schema_list));
   bec::GRTManager::get()->run_once_when_idle(this, std::bind(&SqlEditorForm::schema_tree_did_populate, _owner));
@@ -2583,10 +2533,4 @@
 
     grt::GRTNotificationCenter::get()->send_grt("GRNLiveDBObjectMenuWillShow", sender, info);
   }
-<<<<<<< HEAD
-}
-
-}
-=======
-}
->>>>>>> 14c8002f
+}