--- conflicted
+++ resolved
@@ -21,12 +21,8 @@
 #include "wb_sql_editor_form.h"
 #include "wb_sql_editor_panel.h"
 #include "wb_sql_editor_result_panel.h"
-<<<<<<< HEAD
 #include "spatial_data_view.h"
-=======
 #include "result_form_view.h"
-
->>>>>>> 8d9deb6d
 #include "objimpl/db.query/db_query_Resultset.h"
 #include "sqlide/recordset_cdbc_storage.h"
 #include "grtdb/db_helpers.h"
@@ -66,7 +62,6 @@
 
 DEFAULT_LOG_DOMAIN("SqlResult")
 
-
 class SqlEditorResult::DockingDelegate : public mforms::TabViewDockingPoint
 {
   mforms::TabSwitcher *_switcher;
@@ -101,8 +96,9 @@
 : mforms::AppView(true, "QueryResult", false),
    _owner(owner),
   _tabview(mforms::TabViewTabless), _switcher(mforms::VerticalIconSwitcher),
-  _tabdock_delegate(new DockingDelegate(&_tabview, &_switcher, "SqlResultPanel")), _tabdock(_tabdock_delegate, true),
+  _tabdock_delegate(new DockingDelegate(&_tabview, &_switcher, std::string("SqlResultPanel"))), _tabdock(_tabdock_delegate, true),
   _pinned(false)
+
 {
   _result_grid = NULL;
   _grid_header_menu = NULL;
@@ -110,6 +106,21 @@
   _column_info_created = false;
   _query_stats_created = false;
   _form_view_created = false;
+
+  _spatial_view_initialized = false;
+  _spatial_result_view = NULL;
+
+  add(&_tabview, true, true);
+
+  _switcher.attach_to_tabview(&_tabview);
+  _switcher.set_collapsed(_owner->owner()->grt_manager()->get_app_option_int("Recordset:SwitcherCollapsed", 0) != 0);
+
+  add(&_switcher, false, true);
+  _switcher.signal_changed()->connect(boost::bind(&SqlEditorResult::switch_tab, this));
+  _switcher.signal_collapse_changed()->connect(boost::bind(&SqlEditorResult::switcher_collapsed, this));
+
+
+  
   _execution_plan_placeholder = NULL;
 
   // put a placeholder for the resultset, which will be replaced when a resultset is actually available
@@ -127,14 +138,8 @@
 
   set_on_close(boost::bind(&SqlEditorResult::can_close, this));
 
-  add(&_tabview, true, true);
-
-  _switcher.attach_to_tabview(&_tabview);
-  _switcher.set_collapsed(_owner->owner()->grt_manager()->get_app_option_int("Recordset:SwitcherCollapsed", 0) != 0);
-
-  add(&_switcher, false, true);
-  _switcher.signal_changed()->connect(boost::bind(&SqlEditorResult::switch_tab, this));
-  _switcher.signal_collapse_changed()->connect(boost::bind(&SqlEditorResult::switcher_collapsed, this));
+
+
 }
 
 
@@ -188,6 +193,7 @@
   else
     _grtobj->resultset(grtwrap_recordset(grtobj(), rset));
 
+
   rset->get_toolbar()->find_item("record_export")->signal_activated()->connect(boost::bind(&SqlEditorResult::show_export_recordset, this));
   if (rset->get_toolbar()->find_item("record_import"))
     rset->get_toolbar()->find_item("record_import")->signal_activated()->connect(boost::bind(&SqlEditorResult::show_import_recordset, this));
@@ -272,6 +278,30 @@
 }
 
 
+
+std::vector<SpatialDataView::SpatialDataSource> SqlEditorResult::get_spatial_columns()
+{
+  std::vector<SpatialDataView::SpatialDataSource> spatial_columns;
+  int i = 0;
+  Recordset_cdbc_storage::Ref storage(boost::dynamic_pointer_cast<Recordset_cdbc_storage>(_rset.lock()->data_storage()));
+  std::vector<Recordset_cdbc_storage::FieldInfo> &field_info(storage->field_info());
+  for (std::vector<Recordset_cdbc_storage::FieldInfo>::const_iterator iter = field_info.begin();
+       iter != field_info.end(); ++iter, ++i)
+  {
+    if (iter->type == "GEOMETRY")
+    {
+      SpatialDataView::SpatialDataSource field;
+      field.source = _owner->get_title();
+      field.resultset = _rset;
+      field.column = iter->field;
+      field.type = iter->type;
+      field.column_index = i;
+      spatial_columns.push_back(field);
+    }
+  }
+  return spatial_columns;
+}
+
 void SqlEditorResult::set_title(const std::string &title)
 {
   grtobj()->name(title);
@@ -291,7 +321,6 @@
   if (Recordset::Ref rs = recordset())
     rs->close();
 }
-
 
 void SqlEditorResult::switch_tab()
 {
@@ -350,130 +379,16 @@
         }
       }
     }
-  }
-<<<<<<< HEAD
-};
-
-
-
-
-
-SqlEditorResult::SqlEditorResult(SqlEditorForm *owner, Recordset::Ref rset)
-: mforms::Box(true), _owner(owner), _rset(rset), _column_info_tab(-1), _query_stats_tab(-1), _spatial_result_tab(-1), _switcher(NULL)
-{
-  _result_grid = NULL;
-  _column_info_menu = NULL;
-  _column_info_created = false;
-  _query_stats_created = false;
-  _form_view_created = false;
-  _spatial_view_initialized = false;
-  _spatial_result_view = NULL;
-
-  _tabview = mforms::manage(new mforms::TabView(mforms::TabViewTabless));
-  add(_tabview, true, true);
-
-  _switcher = mforms::manage(new mforms::TabSwitcher(mforms::VerticalIconSwitcher));
-  _switcher->attach_to_tabview(_tabview);
-  _switcher->set_collapsed(_owner->grt_manager()->get_app_option_int("Recordset:SwitcherCollapsed", 0) != 0);
-
-  add(_switcher, false, true);
-
-  
-  rset->get_toolbar()->find_item("record_export")->signal_activated()->connect(boost::bind(&SqlEditorResult::show_export_recordset, this));
-  if (rset->get_toolbar()->find_item("record_import"))
-    rset->get_toolbar()->find_item("record_import")->signal_activated()->connect(boost::bind(&SqlEditorResult::show_import_recordset, this));
-  
-  _switcher->signal_changed()->connect(boost::bind(&SqlEditorResult::switch_tab, this));
-  _switcher->signal_collapse_changed()->connect(boost::bind(&SqlEditorResult::switcher_collapsed, this));
-}
-
-
-SqlEditorResult::~SqlEditorResult()
-{
-  delete _column_info_menu;
-}
-
-SqlEditorResult::Ref SqlEditorResult::create(SqlEditorForm *owner, Recordset::Ref rset)
-{
-  return Ref(new SqlEditorResult(owner, rset));
-}
-
-
-Recordset::Ref SqlEditorResult::recordset() const
-{
-  return _rset.lock();
-}
-
-
-std::string SqlEditorResult::caption() const
-{
-  RETVAL_IF_FAIL_TO_RETAIN_WEAK_PTR(Recordset, _rset, rs, "")
-  {
-    return rs->caption();
-  }
-}
-
-
-std::vector<SpatialDataView::SpatialDataSource> SqlEditorResult::get_spatial_columns()
-{
-  std::vector<SpatialDataView::SpatialDataSource> spatial_columns;
-  int i = 0;
-  Recordset_cdbc_storage::Ref storage(boost::dynamic_pointer_cast<Recordset_cdbc_storage>(_rset.lock()->data_storage()));
-  std::vector<Recordset_cdbc_storage::FieldInfo> &field_info(storage->field_info());
-  for (std::vector<Recordset_cdbc_storage::FieldInfo>::const_iterator iter = field_info.begin();
-       iter != field_info.end(); ++iter, ++i)
-  {
-    if (iter->type == "GEOMETRY")
-    {
-      SpatialDataView::SpatialDataSource field;
-      field.source = _owner->sql_editor_caption(_owner->sql_editor_index_for_recordset(_rset.lock()->key()));
-      field.resultset = _rset;
-      field.column = iter->field;
-      field.type = iter->type;
-      field.column_index = i;
-      spatial_columns.push_back(field);
-    }
-  }
-  return spatial_columns;
-}
-
-void SqlEditorResult::switch_tab()
-{
-  int tab = _tabview->get_active_tab();
-  if (tab == _column_info_tab && !_column_info_created)
-  {
-    _column_info_created = true;
-    create_column_info_panel();
-  }
-  else if (tab == _query_stats_tab && !_query_stats_created)
-  {
-    _query_stats_created = true;
-    create_query_stats_panel();
-  }
-  else if (tab == _form_result_tab)
-  {
-    if (!_form_view_created)
-    {
-      _form_view_created = true;
-      _form_result_view->init_for_resultset(_rset, _owner);
-    }
-    _form_result_view->display_record();
-  }
-  else if (tab == _result_grid_tab)
-  {
-
-  }
-  else if (tab == _spatial_result_tab)
-  {
-    if (!_spatial_view_initialized)
-    {
-      _spatial_view_initialized = true;
-      _spatial_result_view->refresh_layers();
-    }
-    _spatial_result_view->activate();
-  }
-=======
->>>>>>> 8d9deb6d
+    else if (tab->identifier() == "spatial_result_view")
+    {
+      if (!_spatial_view_initialized)
+      {
+        _spatial_view_initialized = true;
+        _spatial_result_view->refresh_layers();
+      }
+      _spatial_result_view->activate();
+    }
+  }
 }
 
 
@@ -676,11 +591,18 @@
     _tabdock.dock_view(_query_stats_box, app->get_resource_path("output_type-querystats.png"));
   }
 
+  create_spatial_view_panel_if_needed();
+
+
+
   // reorder the explain tab to last
   bool has_explain_tab = false;
   for (int i = 0; i < _tabdock_delegate->view_count(); i++)
   {
     mforms::AppView *view = _tabdock_delegate->view_at_index(i);
+    if (!view)
+      continue;
+
     if (view->identifier() == "execution_plan")
     {
       has_explain_tab = true;
@@ -691,11 +613,17 @@
       break;
     }
   }
-<<<<<<< HEAD
-
-  create_spatial_view_panel_if_needed();
-}
-
+  if (!has_explain_tab)
+  {
+    _execution_plan_placeholder = mforms::manage(new mforms::AppView(false, "ExecutionPlan", false));
+    _execution_plan_placeholder->set_back_color("#ffffff");
+    _execution_plan_placeholder->set_title("Execution\nPlan");
+    _execution_plan_placeholder->set_identifier("execution_plan");
+    _tabdock.dock_view(_execution_plan_placeholder, app->get_resource_path("output_type-executionplan.png"));
+  }
+  _switcher.set_selected(0);
+
+}
 
 void SqlEditorResult::create_spatial_view_panel_if_needed()
 {
@@ -718,23 +646,15 @@
       mforms::App *app = mforms::App::get();
 
       _spatial_result_view = mforms::manage(new SpatialDataView(this));
-      _spatial_result_tab = _tabview->add_page(_spatial_result_view, "");
-      _switcher->add_item("Spatial\nView", "", app->get_resource_path("output_type-spacialview.png"), "");
-
       add_switch_toggle_toolbar_item(_spatial_result_view->get_toolbar());
-    }
-  }
-=======
-  if (!has_explain_tab)
-  {
-    _execution_plan_placeholder = mforms::manage(new mforms::AppView(false, "ExecutionPlan", false));
-    _execution_plan_placeholder->set_back_color("#ffffff");
-    _execution_plan_placeholder->set_title("Execution\nPlan");
-    _execution_plan_placeholder->set_identifier("execution_plan");
-    _tabdock.dock_view(_execution_plan_placeholder, app->get_resource_path("output_type-executionplan.png"));
-  }
-  _switcher.set_selected(0);
->>>>>>> 8d9deb6d
+      mforms::AppView *box = mforms::manage(new mforms::AppView(false, "SpatialView", false));
+      box->set_title("Spatial\nView");
+      box->set_identifier("spatial_result_view");
+      box->set_name("spatial-host");
+      box->add(_spatial_result_view, true, true);
+      _tabdock.dock_view(box, app->get_resource_path("output_type-spacialview.png"));
+    }
+  }
 }
 
 
@@ -809,12 +729,8 @@
     add_switch_toggle_toolbar_item(tbar);
 
     box->add(tbar, false, true);
-<<<<<<< HEAD
-
-=======
-    
+
     if (_owner->owner()->collect_field_info())
->>>>>>> 8d9deb6d
     {
       mforms::TreeNodeView *tree = mforms::manage(new mforms::TreeNodeView(mforms::TreeFlatList|mforms::TreeAltRowColors|mforms::TreeShowRowLines|mforms::TreeShowColumnLines|mforms::TreeNoBorder));
       tree->add_column(mforms::IntegerColumnType, "#", 50);
