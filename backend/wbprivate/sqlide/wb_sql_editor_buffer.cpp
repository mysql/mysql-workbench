--- conflicted
+++ resolved
@@ -39,10 +39,7 @@
 #include "mforms/code_editor.h"
 
 #include "query_side_palette.h"
-<<<<<<< HEAD
-=======
 #include "grtsqlparser/mysql_parser_services.h"
->>>>>>> 5c859e36
 
 // 20 MB max file size for auto-restoring
 #define MAX_FILE_SIZE_FOR_AUTO_RESTORE 20000000
@@ -112,17 +109,7 @@
     g_file_set_contents(make_path(path, "connection_id").c_str(), _connection->id().c_str(),
       (gssize)_connection->id().size(), NULL);
 
-<<<<<<< HEAD
   for (int c = _tabdock->view_count(), i = 0; i < c; i++)
-=======
-  //XXX The editor contents need to be up-to-date. Since we can only request a refresh of the backend
-  // for the active tab, the frontend must automatically refresh tabs when switching away from them
-  // This can be removed once backend copy of text is dropped and getting data from frontend editor happens
-  // through a callback
-  
-  int editor_index = 0;
-  BOOST_FOREACH (EditorInfo::Ref sql_editor_info, _sql_editors)
->>>>>>> 5c859e36
   {
     SqlEditorPanel *editor = sql_editor_panel(i);
     if (!editor)
@@ -294,25 +281,6 @@
         }
         continue;
       }
-<<<<<<< HEAD
-=======
-      
-      if (!g_file_get_contents(make_path(workspace_path, file).c_str(), &data, &length, &error))
-      {
-        int rc;
-        rc = mforms::Utilities::show_error("Restore Workspace", 
-                                           strfmt("Could not read contents of '%s'.\n%s", make_path(workspace_path, file).c_str(), error->message),
-                                           "Ignore", "Cancel", "");
-        if (rc != mforms::ResultOk)
-          return false;
-      }
-      
-      int i = add_sql_editor(true);
-      EditorInfo::Ref info(_sql_editors[i]);
-      sql_editor_new_ui(i);
-      info->editor->sql(data ? data : "");
-      info->editor->get_editor_control()->reset_dirty();
->>>>>>> 5c859e36
 
 
       SqlEditorPanel* editor(add_sql_editor(true));
@@ -329,6 +297,7 @@
         if (rc != mforms::ResultOk)
           return false;
       }
+      
     }
     else if (g_str_has_suffix(file.c_str(), ".filename"))
     {
@@ -426,31 +395,9 @@
             if (rc != mforms::ResultOk)
               return false;
           }
-<<<<<<< HEAD
 
           if (!filename_was_empty) //it's only autosave file, we should load is a dirty
             panel->editor_be()->get_editor_control()->reset_dirty();
-=======
-          else
-          {
-            int i = add_sql_editor(false);
-            EditorInfo::Ref info(_sql_editors[i]);
-            
-            // set active editor now so that any callbacks triggered now go to the right editor
-            _active_sql_editor_index = i;
-            
-            sql_editor_new_ui(_active_sql_editor_index);
-            info->editor->sql(data ? data : "");
-            if (!filename_was_empty && data) //it's only autosave file, we should load is a dirty
-              info->editor->get_editor_control()->reset_dirty();
-
-            info->filename = filename;
-            if (!filename.empty())
-              info->caption = base::strip_extension(base::basename(filename));
-            
-            g_free(data);
-          }
->>>>>>> 5c859e36
         }
         else if (filename.empty()) // An empty sql file.
         {
@@ -478,7 +425,6 @@
 
 SqlEditorPanel* SqlEditorForm::add_sql_editor(bool scratch, bool start_collapsed)
 {
-<<<<<<< HEAD
   SqlEditorPanel* editor(mforms::manage(new SqlEditorPanel(this, scratch, start_collapsed)));
   editor->editor_be()->register_file_drop_for(this);
 
@@ -492,49 +438,6 @@
   else
     editor->set_title(strfmt("Query %i", ++_scratch_editors_serial));
 
-=======
-  db_query_QueryEditorRef grtobj(grt_manager()->get_grt());
-
-  // In opposition to the object editors, each individual sql editor gets an own parser context
-  // (and hence an own parser), to allow concurrent and multi threaded work.
-  parser::MySQLParserServices::Ref services = parser::MySQLParserServices::get(grt_manager()->get_grt());
-
-  GrtVersionRef serverVer = wbsql()->get_grt_editor_object(this)->serverVersion();
-  if (!serverVer.is_valid())
-    serverVer = bec::parse_version(grt_manager()->get_grt(), "5.5.1");
-
-  parser::ParserContext::Ref context = services->createParserContext(rdbms()->characterSets(),
-    serverVer, _lower_case_table_names != 0);
-
-  MySQLEditor::Ref sql_editor = MySQLEditor::create(grt_manager()->get_grt(), context, grtobj);
-
-  sql_editor->sql_check_progress_msg_throttle(_progress_status_update_interval);
-  sql_editor->set_auto_completion_cache(_auto_completion_cache);
-  sql_editor->set_sql_mode(_sql_mode);
-  sql_editor->set_current_schema(active_schema());
-  sql_editor->register_file_drop_for(this);
-  scoped_connect(sql_editor->text_change_signal(),
-    boost::bind(&SqlEditorForm::do_partial_ui_refresh, this, (int)RefreshEditorTitle));
-  int sql_editor_index;
-  {
-    MutexLock sql_editors_mutex(_sql_editors_mutex);
-    EditorInfo::Ref info(new EditorInfo());
-    info->toolbar = setup_editor_toolbar(sql_editor);
-    info->editor = sql_editor;
-    info->is_scratch = scratch;
-    info->start_collapsed = start_collapsed;
-    if (!scratch)
-      info->caption = strfmt("SQL File %i", ++_sql_editors_serial);
-    else
-      info->caption = strfmt("Query %i", ++_scratch_editors_serial);
-    
-    _sql_editors.push_back(info);
-    sql_editor_index = (int)_sql_editors.size() - 1;
-  }
-  
-  sql_editor_list_changed(sql_editor, true);
-  
->>>>>>> 5c859e36
   if (!_loading_workspace)
     auto_save();
   
@@ -557,13 +460,8 @@
 mforms::DragOperation SqlEditorForm::files_dropped(mforms::View *sender, base::Point p,
   const std::vector<std::string> &file_names)
 {
-<<<<<<< HEAD
 #ifdef _WIN32
-  bool case_sensitive = false;
-=======
-#if _WIN32
   bool case_sensitive = false; // TODO: on Mac case sensitivity depends on the file system.
->>>>>>> 5c859e36
 #else
   bool case_sensitive = true;
 #endif
@@ -609,15 +507,10 @@
   if (_side_palette)
     _side_palette->cancel_timer();
 
-<<<<<<< HEAD
   panel->delete_auto_save();
 
   bool found = false;
   for (int c = _tabdock->view_count(), i = 0; i < c; i++)
-=======
-  EditorInfo::Ref info(_sql_editors.at(editor_index));
-  info->editor->stop_processing();
->>>>>>> 5c859e36
   {
     SqlEditorPanel *p = sql_editor_panel(i);
     if (p)
@@ -629,50 +522,12 @@
         found = true;
     }
   }
-<<<<<<< HEAD
   _tabdock->undock_view(panel);
-=======
-  
-  MySQLEditor::Ref active_sql_editor;
-  {
-    MutexLock sql_editors_mutex(_sql_editors_mutex);
-    if ((editor_index < 0) || (editor_index >= (int)_sql_editors.size()))
-      return;
-    
-    try
-    {
-      base::remove(make_path(_autosave_path, strfmt("%i.autosave", editor_index+1)));
-    } catch (std::exception &exc) { log_warning("Could not delete auto-save file: %s\n", exc.what()); }
-    try
-    {
-      base::remove(make_path(_autosave_path, strfmt("%i.filename", editor_index+1)));
-    } catch (std::exception &exc) { log_warning("Could not delete auto-save file: %s\n", exc.what()); }
-    try
-    {
-      base::remove(make_path(_autosave_path, strfmt("%i.scratch", editor_index+1)));
-    } catch (std::exception &exc) { log_warning("Could not delete auto-save file: %s\n", exc.what()); }
-    
-    active_sql_editor= _sql_editors[editor_index]->editor;
-    _sql_editors.erase(_sql_editors.begin() + editor_index);
-    
-    // Rename the remaining editor auto saves to match their index.
-    for (size_t i= editor_index; i < _sql_editors.size(); i++)
-      rename_autosave_files((int)i + 2, (int)i + 1);
-  }
-  
-  if (_active_sql_editor_index >= (int) _sql_editors.size())
-    _active_sql_editor_index = (int)_sql_editors.size() - 1;
-  
-  sql_editor_list_changed(active_sql_editor, false);
-}
-
->>>>>>> 5c859e36
 
   delete panel;
 }
 
 
-<<<<<<< HEAD
 SqlEditorPanel* SqlEditorForm::active_sql_editor_panel()
 {
   if (_tabdock)
@@ -682,77 +537,12 @@
 
 
 void SqlEditorForm::sql_editor_panel_switched()
-=======
-void SqlEditorForm::active_sql_editor_index(int val) 
-{ 
-  _active_sql_editor_index= val; 
-
-  validate_menubar();
-}
-
-
-MySQLEditor::Ref SqlEditorForm::active_sql_editor()
-{
-  if (_active_sql_editor_index < 0 || _active_sql_editor_index >= (int) _sql_editors.size())
-    return MySQLEditor::Ref();
-  return _sql_editors.at(_active_sql_editor_index)->editor;
-}
-
-
-MySQLEditor::Ref SqlEditorForm::active_sql_editor_or_new_scratch()
-{
-  if (_active_sql_editor_index < 0)
-    new_sql_scratch_area(false);
-  return active_sql_editor();
-}
-
-MySQLEditor::Ref SqlEditorForm::sql_editor(int new_index)
-{
-  MutexLock sql_editors_mutex(_sql_editors_mutex);
-  if (new_index >= 0 && new_index < (int)_sql_editors.size())
-    return _sql_editors.at(new_index)->editor;
-  return MySQLEditor::Ref();
-}
-
-
-bool SqlEditorForm::sql_editor_reorder(MySQLEditor::Ref editor, int new_index)
->>>>>>> 5c859e36
 {
   SqlEditorPanel *panel = active_sql_editor_panel();
   if (panel)
     _grtm->run_once_when_idle((bec::UIForm*)panel, boost::bind(&mforms::View::focus, panel->editor_be()->get_editor_control()));
 
-<<<<<<< HEAD
   validate_menubar();
-=======
-  MutexTryLock editor_lock(_sql_editors_mutex);
-  if (editor_lock.locked())
-  {
-    // First reorder auto-save files so file names are correct in case of errors.
-    rename_autosave_files(old_index + 1, 0); // A name not used otherwise.
-    if (old_index > new_index)
-    {
-      for (int i = old_index - 1; i >= new_index; i--)
-        rename_autosave_files(i + 1, i + 2);
-    }
-    else
-    {
-      for (int i = old_index + 1; i <= new_index; i++)
-        rename_autosave_files(i + 1, i);
-    }
-    rename_autosave_files(0, new_index + 1);
-
-    // Then reorder the editors.
-    EditorInfo::Ref info(_sql_editors[old_index]);
-    _sql_editors.erase(_sql_editors.begin()+old_index);
-    if (new_index >= (int)_sql_editors.size())
-      _sql_editors.push_back(info);
-    else
-      _sql_editors.insert(_sql_editors.begin() + new_index, info);
-    return true;
-  }
-  return false;
->>>>>>> 5c859e36
 }
 
 
@@ -822,19 +612,7 @@
         p->rename_auto_save(i+1);
     }
   }
-<<<<<<< HEAD
   else
-=======
-  return -1;
-}
-
-RecordsetsRef SqlEditorForm::sql_editor_recordsets(const int index)
-{
-  EditorInfo::Ref editor_info = _sql_editors[index];
-  RecordsetsRef rsets = editor_info->recordsets;
-  
-  if (!rsets)
->>>>>>> 5c859e36
   {
     for (int i = from + 1; i <= to; i++)
     {
@@ -848,11 +626,7 @@
 
 //--------------------------------------------------------------------------------------------------
 
-<<<<<<< HEAD
 SqlEditorPanel *SqlEditorForm::sql_editor_panel(int index)
-=======
-int SqlEditorForm::sql_editor_index(MySQLEditor::Ref editor)
->>>>>>> 5c859e36
 {
   if (index >= 0 && index < _tabdock->view_count())
     return dynamic_cast<SqlEditorPanel*>(_tabdock->view_at_index(index));
@@ -889,19 +663,10 @@
 
 SqlEditorPanel *SqlEditorForm::new_sql_scratch_area(bool start_collapsed)
 {
-<<<<<<< HEAD
   SqlEditorPanel *panel = add_sql_editor(true, start_collapsed);
   _grtm->replace_status_text(_("Added new scratch query editor"));
   update_menu_and_toolbar();
   return panel;
-=======
-  EditorInfo::Ref info(_sql_editors[_active_sql_editor_index]);
-  
-  info->editor->sql("");
-  sql_editor_open_file(_active_sql_editor_index, info->filename, info->orig_encoding);
-  
-  _grtm->replace_status_text(strfmt(_("Reverted to saved '%s'"), info->filename.c_str()));
->>>>>>> 5c859e36
 }
 
 //--------------------------------------------------------------------------------------------------
@@ -960,132 +725,14 @@
                                   _("OK"));
     return;
   }
-<<<<<<< HEAD
-
-=======
-  g_free(contents);
-  
-  //if (run_only_skip_editor)
-  if (0)
-  {    
-    _grtm->replace_status_text(strfmt(_("Executing SQL script file '%s'..."), file_path.c_str()));
-    
-    exec_sql_retaining_editor_contents(utf8_contents, MySQLEditor::Ref(), true); 
-    
-    _grtm->replace_status_text(strfmt(_("Finished executing SQL script file '%s'."), file_path.c_str()));
-    
-    if (_exec_sql_error_count == 0)
-      mforms::Utilities::show_message(_("Execute Script File"),
-                                      _("Script file execution finished with no errors."), "OK", "", "");
-    else
-      mforms::Utilities::show_message(_("Execute Script File"),
-                                      strfmt(_("Script file execution finished with %i errors."), _exec_sql_error_count),
-                                      "OK", "", "");
-    return;
-  }  
-  
-  _updating_sql_editor++;
-  set_sql_editor_text(utf8_contents.c_str(), index);
-  _updating_sql_editor--;
-  
-  EditorInfo::Ref editor(_sql_editors[index]);
-  editor->editor->get_editor_control()->reset_dirty();
-
-  editor->filename = file_path;
-  editor->orig_encoding = original_encoding;
-  editor->is_scratch = false;
-  editor->caption = base::strip_extension(base::basename(file_path));
-  base::file_mtime(file_path, editor->file_timestamp);
-  //_context_ui->get_wb()->add_recent_file(file_path);
->>>>>>> 5c859e36
+
   {
     base::NotificationInfo info;
     info["opener"] = "SqlEditorForm";
     info["path"] = file_path;
     base::NotificationCenter::get()->send("GNDocumentOpened", this, info);
   }
-<<<<<<< HEAD
   auto_save();
-=======
-  do_partial_ui_refresh(RefreshEditorTitle);
-  
-  if (!_loading_workspace)
-    auto_save();
-  
-  _grtm->replace_status_text(strfmt(_("Loaded SQL script file '%s'"), file_path.c_str()));
-}
-
-
-void SqlEditorForm::save_file()
-{
-  if (_active_sql_editor_index >= 0 && _active_sql_editor_index < (int)_sql_editors.size())
-    save_sql_script_file(sql_editor_path(_active_sql_editor_index), _active_sql_editor_index);
-}
-
-// file_name - filename to save to or empty if it should be asked to user
-// editor_index - index of the editor which contents should be saved
-// Returns true if file was saved or false if it was cancelled or failed.
-bool SqlEditorForm::save_sql_script_file(const std::string &file_name, int editor_index)
-{  
-  std::string path = file_name;
-  
-  if (path.empty())
-  {
-    mforms::FileChooser dlg(mforms::SaveFile);
-    
-    dlg.set_title(_("Save SQL Script"));
-    dlg.set_extensions("SQL Files (*.sql)|*.sql", "sql");
-    if (!dlg.run_modal())
-      return false;
-    
-    path = dlg.get_path();
-  }
-  
-  if (!path.empty())
-  {
-    GError *error= NULL;
-    
-    // this is already done in FileChooser  
-    //    if (!g_str_has_suffix(path.c_str(), ".sql"))
-    //      path.append(".sql");
-    
-    _grtm->replace_status_text(strfmt(_("Saving SQL script to '%s'..."), path.c_str()));
-    
-    std::pair<const char*, size_t> text = sql_editor(editor_index)->text_ptr();
-    if (!g_file_set_contents(path.c_str(), text.first, (gssize)text.second, &error))
-    {
-      _grtm->replace_status_text(strfmt(_("Error saving SQL script to '%s'."), path.c_str()));
-      
-      mforms::Utilities::show_error(strfmt(_("Error writing file %s"), path.c_str()),
-                                    error->message, _("OK"));
-      g_error_free(error);
-      return false;
-    }
-    
-    EditorInfo::Ref editor(_sql_editors[editor_index]);
-    editor->editor->get_editor_control()->reset_dirty();
-    editor->filename = path;
-    editor->is_scratch = false;
-    editor->caption = base::strip_extension(base::basename(path));
-    base::file_mtime(path, editor->file_timestamp);
-
-    do_partial_ui_refresh(RefreshEditorTitle);
-    
-    //_context_ui->get_wb()->add_recent_file(path);
-    {
-      NotificationInfo info;
-      info["opener"] = "SqlEditorForm";
-      info["path"] = path;
-      NotificationCenter::get()->send("GNDocumentOpened", this, info);
-    }    
-    
-    _grtm->replace_status_text(strfmt(_("SQL script saved to '%s'"), path.c_str()));
-    
-    auto_save();
-    return true;
-  }
-  return false;
->>>>>>> 5c859e36
 }
 
 //--------------------------------------------------------------------------------------------------
