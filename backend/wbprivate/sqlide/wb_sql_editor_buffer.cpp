/* 
 * Copyright (c) 2011, 2014, Oracle and/or its affiliates. All rights reserved.
 *
 * This program is free software; you can redistribute it and/or
 * modify it under the terms of the GNU General Public License as
 * published by the Free Software Foundation; version 2 of the
 * License.
 * 
 * This program is distributed in the hope that it will be useful,
 * but WITHOUT ANY WARRANTY; without even the implied warranty of
 * MERCHANTABILITY or FITNESS FOR A PARTICULAR PURPOSE. See the
 * GNU General Public License for more details.
 * 
 * You should have received a copy of the GNU General Public License
 * along with this program; if not, write to the Free Software
 * Foundation, Inc., 51 Franklin St, Fifth Floor, Boston, MA
 * 02110-1301  USA
 */

#include "wb_sql_editor_form.h"
#include "wb_sql_editor_buffer.h"

#include "wb_sql_editor_panel.h"

#include <boost/foreach.hpp>
#include <errno.h>

#include "grt/common.h"

#include "base/util_functions.h"
#include "base/file_functions.h"
#include "base/string_utilities.h"
#include "base/log.h"

#include "mforms/utilities.h"
#include "mforms/filechooser.h"
#include "mforms/code_editor.h"

#include "query_side_palette.h"

// 20 MB max file size for auto-restoring
#define MAX_FILE_SIZE_FOR_AUTO_RESTORE 20000000

DEFAULT_LOG_DOMAIN("SqlEditor")

using namespace bec;
using namespace base;


void SqlEditorForm::auto_save()
{
  if (!_autosave_disabled)
  {
    try
    {
      save_workspace(sanitize_file_name(_connection->name()), true);
    }
    catch (std::exception &exc)
    {
      if (mforms::Utilities::show_error(_("Error on Auto-Save"),
                                        strfmt(_("An error occurred during auto-save:\n%s"),
                                               exc.what()), 
                                        _("Continue"), _("Skip Autosaving")) != mforms::ResultOk)
      {
        _autosave_disabled = true;
      }
    }
  }
}


// Save all script buffers, including scratch buffers
void SqlEditorForm::save_workspace(const std::string &workspace_name, bool is_autosave)
{
  std::string path;
  
  // if we're autosaving, just use the same path from previous saves
  if (!is_autosave || _autosave_path.empty())
  {
    std::string path_prefix = make_path(_grtm->get_user_datadir(),
                                        "sql_workspaces");
    if (!g_file_test(path_prefix.c_str(), G_FILE_TEST_EXISTS))
    {
      if (g_mkdir_with_parents(path_prefix.c_str(), 0700) < 0)
        throw std::runtime_error(strfmt("Could not create directory %s: %s", path_prefix.c_str(), g_strerror(errno)));
    }
    
    int i= 1;
    do
    {
      path = make_path(path_prefix, strfmt("%s-%i%s", workspace_name.c_str(), i++, (is_autosave ? ".autosave" : ".workspace")));
    }
    while (!create_directory(path, 0700)); // returns false if dir exists, exception on other errors
    
    if (is_autosave)
    {
      _autosave_lock = new base::LockFile(make_path(path, "lock"));
      _autosave_path = path;
    }
  }
  else
    path = _autosave_path;
  
  // save the real id of the connection
  if (_connection.is_valid())
    g_file_set_contents(make_path(path, "connection_id").c_str(), _connection->id().c_str(),
      (gssize)_connection->id().size(), NULL);

  for (int c = _tabdock->view_count(), i = 0; i < c; i++)
  {
<<<<<<< HEAD
    SqlEditorPanel *editor = sql_editor_panel(i);
    if (!editor)
      continue;

    editor->auto_save(path, i);
=======
    editor_index++;
    
    // if the editor is saved to a file, we store the path. if the file is unsaved, we save an updated copy
    // for scrath areas, the file is always kept as an autosave
    std::string filename;
    
    if (!sql_editor_info->is_scratch)
    {
      GError *error = 0;
      std::string contents = sql_editor_info->filename + "\n" + sql_editor_info->orig_encoding;
      // save the path to the real file
      if (!g_file_set_contents(make_path(path, strfmt("%i.filename", editor_index)).c_str(),
        contents.data(), (gssize)contents.size(), &error))
      {
        std::string msg(strfmt("Could not save snapshot of editor contents to %s: %s", path.c_str(), error->message));
        g_error_free(error);
        base_rmdir_recursively(path.c_str());
        throw msg;
      }
    }
    
    if (sql_editor_info->is_scratch)
    {
      if (!base::starts_with(sql_editor_info->caption, "Query "))
        filename = strfmt("%s.scratch", sql_editor_info->caption.c_str());
      else
        filename = strfmt("%i.scratch", editor_index);
      sql_editor_info->autosave_filename = filename;
    }
    else
    {
      if (sql_editor_info->editor->get_editor_control()->is_dirty())
      {
        if (extension(sql_editor_info->autosave_filename) == ".scratch")
        {
          try
          {
            base::remove(make_path(path, sql_editor_info->autosave_filename));
          }
          catch (...)
          {
          }
        }

        filename = strfmt("%i.autosave", editor_index);
        sql_editor_info->autosave_filename = filename;
      }
    }
    
    // only save editor contents for scratch areas and unsaved editors
    if (!filename.empty())
    {
      // We don't need to lock the editor as we are in the main thread here
      // and directly set the file content without detouring to anything that could change the text.
      GError *error = 0;
      std::string fn = make_path(path, filename);
      
      std::pair<const char*, size_t> text = sql_editor_info->editor->text_ptr();
      if (!g_file_set_contents(fn.c_str(), text.first, (gssize)text.second, &error))
      {
        std::string msg(strfmt("Could not save snapshot of editor contents to %s: %s", fn.c_str(), error->message));
        g_error_free(error);
        base_rmdir_recursively(path.c_str());
        throw std::runtime_error(msg);
      }
    }
    else
    {
      // delete the autosave file if the file was saved
      try
      {
        if (!sql_editor_info->autosave_filename.empty())
        {
          base::remove(make_path(path, sql_editor_info->autosave_filename));
        }
      }
      catch (...)
      {
      }
    }
>>>>>>> 2baf1e6f
  }
}


static bool check_if_file_too_big_to_restore(const std::string &path, const std::string &file_caption,
                                             bool allow_save_as = false)
{
  boost::int64_t length;
  if ((length = get_file_size(path.c_str())) > MAX_FILE_SIZE_FOR_AUTO_RESTORE)
  {
  again:
    std::string size = sizefmt(length, false);
    int rc = mforms::Utilities::show_warning("Restore Workspace",
      strfmt("The file %s has a size of %s. Are you sure you want to restore this file?",
      file_caption.c_str(), size.c_str()),
      "Restore", "Skip", allow_save_as ? "Save As..." : ""
                                             );
    if (rc == mforms::ResultCancel)
      return false;
    
    if (rc == mforms::ResultOther)
    {
      mforms::FileChooser fchooser(mforms::SaveFile);
      
      fchooser.set_title(_("Save File As..."));
      if (fchooser.run_modal())
      {
        if (!copy_file(path.c_str(), fchooser.get_path().c_str()))
        {
          if (mforms::Utilities::show_error("Save File",
                                            strfmt("File %s could not be saved.", fchooser.get_path().c_str()),
                                            _("Retry"), _("Cancel"), "") == mforms::ResultOk)
            goto again;
        }
      }
      else
        goto again;
      return false;
    }
  }
  return true;
}


struct GuardBoolFlag
{
  bool *flag;
  GuardBoolFlag(bool *ptr) : flag(ptr) { if (flag) *flag = true; }
  ~GuardBoolFlag() { if (flag) *flag = false; }
};

// Restore a previously saved workspace for this connection. The loaded data is deleted immediately after loading (unless its an autosave)
bool SqlEditorForm::load_workspace(const std::string &workspace_name)
{
  std::string path_prefix = make_path(_grtm->get_user_datadir(), "sql_workspaces");
  
  GuardBoolFlag flag(&_loading_workspace);
  
  // find workspaces on disk
  std::string workspace_path;
  std::auto_ptr<base::LockFile> lock_file;
  bool restoring_autosave = false;
  {
    GDir *dir = g_dir_open(path_prefix.c_str(), 0, NULL);
    if (!dir)
      return false;
    int lowest_index = 9999999;
    const gchar *name;
    
    while ((name = g_dir_read_name(dir)) != NULL)
    {
      if (g_str_has_prefix(name, workspace_name.c_str()))
      {
        const char *end = strrchr(name, '.');
        int new_index = 0;
        if (end)
          new_index = atoi(std::string(name + workspace_name.size()+1, end-name-(workspace_name.size()+1)).c_str());
        
        if (g_str_has_suffix(name, ".autosave"))
        {
          if (LockFile::check(make_path(make_path(path_prefix, name), "lock")) != LockFile::NotLocked)
            continue;
          
          if (!restoring_autosave)
          {
            try
            {
              lock_file.reset(new base::LockFile(make_path(make_path(path_prefix, name), "lock")));
            }
            catch (const base::file_locked_error)
            {
              continue;
            }
            lowest_index = new_index;
            restoring_autosave = true;
            workspace_path = name;
          }
          else
            if (new_index < lowest_index)
            {
              try
              {
                lock_file.reset(new base::LockFile(make_path(make_path(path_prefix, name), "lock")));
              }
              catch (const base::file_locked_error)
              {
                continue;
              }              
              lowest_index = new_index;
              workspace_path = name;
            }
        }
        else if (!restoring_autosave && g_str_has_suffix(name, ".workspace"))
        {
          if (new_index < lowest_index)
          {
            try
            {
              lock_file.reset(new base::LockFile(make_path(make_path(path_prefix, name), "lock")));
            }
            catch (const base::file_locked_error)
            {
              continue;
            }            
            workspace_path = name;
            lowest_index = new_index;
          }
        }
      }
    }
    g_dir_close(dir);
  }
  if (workspace_path.empty()) return false;
  workspace_path = make_path(path_prefix, workspace_path);
  
  // get list of files
  std::vector<std::string> editor_files;
  {
    GDir *dir = g_dir_open(workspace_path.c_str(), 0, NULL);
    if (!dir)
      return false;
    const gchar *name;
    while ((name = g_dir_read_name(dir)) != NULL)
    {
      editor_files.push_back(name);
    }
    g_dir_close(dir);
  }
  std::sort(editor_files.begin(), editor_files.end());
  
  BOOST_FOREACH(std::string file, editor_files)
  {
    if (g_str_has_suffix(file.c_str(), ".scratch"))
    {      
      if (!check_if_file_too_big_to_restore(make_path(workspace_path, file),
                                            strfmt("Saved scratch buffer '%s'", file.c_str())))
      {
        // if loading was skipped, delete it
        try { base::remove(make_path(workspace_path, file)); }
        catch (std::exception &e) 
        {
          log_error("Error deleting autosave file %s: %s", make_path(workspace_path, file).c_str(), e.what());
        }
        continue;
      }


      SqlEditorPanel* editor(add_sql_editor(true));
      try
      {
        editor->load_autosave(make_path(workspace_path, file), "");
      }
      catch (std::exception &e)
      {
        int rc;
        rc = mforms::Utilities::show_error("Restore Workspace",
                                           strfmt("Could not read contents of '%s'.\n%s", make_path(workspace_path, file).c_str(), e.what()),
                                           "Ignore", "Cancel", "");
        if (rc != mforms::ResultOk)
          return false;
      }
    }
    else if (g_str_has_suffix(file.c_str(), ".filename"))
    {
      std::string autosave_filename = file.substr(0, file.size()-strlen(".filename")).append(".autosave");
      std::string filename;
      std::string encoding;
      bool filename_was_empty = false;
      gchar *data;
      gsize length;
      
      if (!g_file_get_contents(make_path(workspace_path, file).c_str(), &data, &length, NULL))
        filename = "";
      else
      {
        char *line1 = strtok(data, "\n");
        char *line2 = strtok(NULL, "\n");

        if (line1)
          filename = line1;
        else
          filename_was_empty = true;

        if (line2)
          encoding = line2;
        g_free(data);
      }
      
      // check if an autosave of the edited file exists
      if (!g_file_test(make_path(workspace_path, autosave_filename).c_str(), G_FILE_TEST_EXISTS)
          && !filename.empty())
      {
        // no autosave exists, load the original
        if (check_if_file_too_big_to_restore(filename,
                                             strfmt("File '%s'", filename.c_str()),
                                             false))        
        {
          SqlEditorPanel* editor(add_sql_editor(false));
          try
          {
            editor->load_from(filename, encoding);
          }
          catch (std::exception &e)
          {
            int rc;
            rc = mforms::Utilities::show_error("Restore Workspace",
                                               strfmt("Could not read contents of '%s'.\n%s", make_path(workspace_path, file).c_str(), e.what()),
                                               "Ignore", "Cancel", "");
            if (rc != mforms::ResultOk)
              return false;
          }
        }
        else
        {
          // if loading was skipped, delete it
          try { base::remove(make_path(workspace_path, file)); }
          catch (std::exception &e) 
          {
            log_error("Error deleting autosave file %s: %s", make_path(workspace_path, file).c_str(), e.what());
          }          
        }
      }
      else
      {
        // Either it's a file that was never auto-saved or an auto-save of the file exists.
        // Load its contents if it does.
        std::string autosave_path = make_path(workspace_path, autosave_filename);
        
        if (base::file_exists(autosave_path))
        {
          if (!check_if_file_too_big_to_restore(autosave_path.c_str(),
                                                strfmt("Auto-saved file '%s'", filename.c_str())))
          {
            // if loading was skipped, delete it
            try { base::remove(autosave_path); }
            catch (std::exception &e) 
            {
              log_error("Error deleting autosave file %s: %s", autosave_path.c_str(), e.what());
            }
            continue;
          }

          SqlEditorPanel *panel = add_sql_editor(false);

          try
          {
            panel->load_autosave(autosave_path, filename, "");
          }
          catch (std::exception &e)
          {
            int rc;
            rc = mforms::Utilities::show_error("Restore Workspace",
                                               strfmt("Could not read auto-saved contents for '%s'.\n%s",
                                                      (filename.empty() ? "Unsaved Script" : filename.c_str()), e.what()),
                                               "Ignore", "Cancel", "");
            if (rc != mforms::ResultOk)
              return false;
          }

          if (!filename_was_empty) //it's only autosave file, we should load is a dirty
            panel->editor_be()->get_editor_control()->reset_dirty();
        }
        else if (filename.empty()) // An empty sql file.
        {
          add_sql_editor(false, false);
        }
      }
    }
  }
  
  if (restoring_autosave)
  {
    _autosave_lock = lock_file.release();
    _autosave_path = workspace_path;
    
    _grtm->replace_status_text(_("Restored last session state"));
  }
  else
  {
    lock_file.reset(0);
    base_rmdir_recursively(workspace_path.c_str());
  }
  
  return true;
}

SqlEditorPanel* SqlEditorForm::add_sql_editor(bool scratch, bool start_collapsed)
{
<<<<<<< HEAD
  SqlEditorPanel* editor(mforms::manage(new SqlEditorPanel(this, scratch, start_collapsed)));
  editor->editor_be()->register_file_drop_for(this);

  editor->grtobj()->owner(grtobj());
  grtobj()->queryEditors().insert(editor->grtobj());

  _tabdock->dock_view(editor);
  _tabdock->select_view(editor);
  if (!scratch)
    editor->set_title(strfmt("SQL File %i", ++_sql_editors_serial));
  else
    editor->set_title(strfmt("Query %i", ++_scratch_editors_serial));

=======
  db_query_QueryEditorRef grtobj(grt_manager()->get_grt());
  Sql_editor::Ref sql_editor= Sql_editor::create(rdbms(), wbsql()->get_grt_editor_object(this)->serverVersion(), grtobj);
  sql_editor->sql_check_progress_msg_throttle(_progress_status_update_interval);
  sql_editor->set_auto_completion_cache(_auto_completion_cache);
  sql_editor->sql_mode(_sql_mode);
  sql_editor->set_current_schema(active_schema());
  sql_editor->register_file_drop_for(this);
  scoped_connect(sql_editor->text_change_signal(),
    boost::bind(&SqlEditorForm::do_partial_ui_refresh, this, (int)RefreshEditorTitle));
  int sql_editor_index;
  {
    MutexLock sql_editors_mutex(_sql_editors_mutex);
    Sql_editor_info::Ref info(new Sql_editor_info());
    info->toolbar = setup_editor_toolbar(sql_editor);
    info->editor = sql_editor;
    info->is_scratch = scratch;
    info->start_collapsed = start_collapsed;
    if (!scratch)
      info->caption = strfmt("SQL File %i", ++_sql_editors_serial);
    else
      info->caption = strfmt("Query %i", ++_scratch_editors_serial);
    
    _sql_editors.push_back(info);
    sql_editor_index = (int)_sql_editors.size() - 1;
  }
  
  sql_editor_list_changed(sql_editor, true);
  
>>>>>>> 2baf1e6f
  if (!_loading_workspace)
    auto_save();
  
  return editor;
}

//--------------------------------------------------------------------------------------------------

mforms::DragOperation SqlEditorForm::drag_over(mforms::View *sender, base::Point p,
  const std::vector<std::string> &formats)
{
  // We can accept dropped files.
  if (std::find(formats.begin(), formats.end(), mforms::DragFormatFileName) != formats.end())
    return mforms::DragOperationCopy; // Copy to indicate we don't do anything with the files.
  return mforms::DragOperationNone;
}

//--------------------------------------------------------------------------------------------------

mforms::DragOperation SqlEditorForm::files_dropped(mforms::View *sender, base::Point p,
  const std::vector<std::string> &file_names)
{
#ifdef _WIN32
  bool case_sensitive = false;
#else
  bool case_sensitive = true;
#endif
  std::vector<std::string> file_names_to_open;

  for (size_t i = 0; i < file_names.size(); ++i)
  {
    // First see if we have already a tab with that file open.
    bool found = false;

    for (size_t c = _tabdock->view_count(), j = 0; j < c; j++)
    {
      SqlEditorPanel *panel = sql_editor_panel(j);

      if (panel && base::same_string(panel->filename(), file_names[i], case_sensitive))
      {
        found = true;

        // Ignore this file name, but if this is the only one dropped the activate the particular
        // sql editor.
        if (file_names.size() == 1)
<<<<<<< HEAD
          _tabdock->select_view(panel);
=======
          active_sql_editor_index((int)j); // TODO: signal the UI that we changed the active sql editor.
>>>>>>> 2baf1e6f
        break;
      }
    }

    if (!found)
      file_names_to_open.push_back(file_names[i]);
  }

  for (std::vector<std::string>::const_iterator f = file_names_to_open.begin();
       f != file_names_to_open.end(); ++f)
    open_file(*f, true);

  return mforms::DragOperationCopy;
}

//--------------------------------------------------------------------------------------------------

void SqlEditorForm::remove_sql_editor(SqlEditorPanel *panel)
{
  //if we're removing editor, just cancel query side timer cause there is only one timer
  if (_side_palette)
    _side_palette->cancel_timer();

  panel->delete_auto_save();

  bool found = false;
  for (int c = _tabdock->view_count(), i = 0; i < c; i++)
  {
    SqlEditorPanel *p = sql_editor_panel(i);
    if (p)
    {
      // Rename the remaining editor auto saves to match their index.
      if (found)
        p->rename_auto_save(i-1);
      if (p == panel)
        found = true;
    }
  }
<<<<<<< HEAD
  _tabdock->undock_view(panel);

  delete panel;
=======
  
  Sql_editor::Ref active_sql_editor;
  {
    MutexLock sql_editors_mutex(_sql_editors_mutex);
    if ((editor_index < 0) || (editor_index >= (int)_sql_editors.size()))
      return;
    
    try
    {
      base::remove(make_path(_autosave_path, strfmt("%i.autosave", editor_index+1)));
    } catch (std::exception &exc) { log_warning("Could not delete auto-save file: %s\n", exc.what()); }
    try
    {
      base::remove(make_path(_autosave_path, strfmt("%i.filename", editor_index+1)));
    } catch (std::exception &exc) { log_warning("Could not delete auto-save file: %s\n", exc.what()); }
    try
    {
      base::remove(make_path(_autosave_path, strfmt("%i.scratch", editor_index+1)));
    } catch (std::exception &exc) { log_warning("Could not delete auto-save file: %s\n", exc.what()); }
    
    active_sql_editor= _sql_editors[editor_index]->editor;
    _sql_editors.erase(_sql_editors.begin() + editor_index);
    
    // Rename the remaining editor auto saves to match their index.
    for (size_t i= editor_index; i < _sql_editors.size(); i++)
      rename_autosave_files((int)i + 2, (int)i + 1);
  }
  
  if (_active_sql_editor_index >= (int) _sql_editors.size())
    _active_sql_editor_index = (int)_sql_editors.size() - 1;
  
  sql_editor_list_changed(active_sql_editor, false);
}


int SqlEditorForm::sql_editor_count()
{
  MutexLock sql_editors_mutex(_sql_editors_mutex);
  return (int)_sql_editors.size();
>>>>>>> 2baf1e6f
}


SqlEditorPanel* SqlEditorForm::active_sql_editor_panel()
{
  if (_tabdock)
    return dynamic_cast<SqlEditorPanel*>(_tabdock->selected_view());
  return NULL;
}


void SqlEditorForm::sql_editor_panel_switched()
{
  SqlEditorPanel *panel = active_sql_editor_panel();
  if (panel)
    _grtm->run_once_when_idle((bec::UIForm*)panel, boost::bind(&mforms::View::focus, panel->editor_be()->get_editor_control()));

  validate_menubar();
}


void SqlEditorForm::sql_editor_reordered(SqlEditorPanel *panel, int to)
{
  int from = panel->autosave_index();
  if (!panel || to < 0 || from < 0)
    return;

  /// Reorder the GRT lists
  int from_index = grtobj()->queryEditors().get_index(panel->grtobj());
  if (from_index < 0)
    should_never_happen("Could not find reordered editor in GRT object list\n");

  // first build an array of result panel objects, in the same order as the tabview
  std::vector<std::pair<db_query_QueryEditorRef, int> > panels;
  for (int panel_order = 0, i = 0; i < sql_editor_count(); i++)
  {
    SqlEditorPanel *p = sql_editor_panel(i);
    if (p)
      panels.push_back(std::make_pair(p->grtobj(), panel_order++));
    else
      panels.push_back(std::make_pair(db_query_QueryEditorRef(), 0));
  }

  int to_index = -1;
  // now find out where we have to move to
  if (from < to)
  {
    for (int i = to; i > from; i--)
    {
      if (panels[i].first.is_valid())
      {
        to_index = panels[i].second;
        break;
      }
    }
  }
  else
  {
    for (int i = to; i < from; i++)
    {
      if (panels[i].first.is_valid())
      {
        to_index = panels[i].second;
        break;
      }
    }
  }
  if (to_index < 0)
  {
    should_never_happen("Unable to find suitable target index for reorder\n");
    return;
  }

  grtobj()->queryEditors()->reorder(from_index, to_index);


  /// Rename autosave files to keep the order
  panel->rename_auto_save(-1); // temporary name
  if (from > to)
  {
    for (int i = from - 1; i >= to; i--)
    {
      SqlEditorPanel *p = sql_editor_panel(i);
      if (p)
        p->rename_auto_save(i+1);
    }
  }
  else
  {
    for (int i = from + 1; i <= to; i++)
    {
      SqlEditorPanel *p = sql_editor_panel(i);
      if (p)
        p->rename_auto_save(i-1);
    }
  }
  panel->rename_auto_save(to);
}

//--------------------------------------------------------------------------------------------------

SqlEditorPanel *SqlEditorForm::sql_editor_panel(int index)
{
  if (index >= 0 && index < _tabdock->view_count())
    return dynamic_cast<SqlEditorPanel*>(_tabdock->view_at_index(index));
  return NULL;
}


int SqlEditorForm::sql_editor_panel_index(SqlEditorPanel *panel)
{
  for (int c = _tabdock->view_count(), i = 0; i < c; i++)
  {
    if (sql_editor_panel(i) == panel)
      return i;
  }
  return -1;
}

int SqlEditorForm::sql_editor_count()
{
  if (_tabdock)
    return _tabdock->view_count();
  return 0;
}
//--------------------------------------------------------------------------------------------------

SqlEditorPanel *SqlEditorForm::new_sql_script_file()
{
  SqlEditorPanel *panel = add_sql_editor(false);
  _grtm->replace_status_text(_("Added new script editor"));
  update_menu_and_toolbar();
  return panel;
}


SqlEditorPanel *SqlEditorForm::new_sql_scratch_area(bool start_collapsed)
{
  SqlEditorPanel *panel = add_sql_editor(true, start_collapsed);
  _grtm->replace_status_text(_("Added new scratch query editor"));
  update_menu_and_toolbar();
  return panel;
}

//--------------------------------------------------------------------------------------------------

void SqlEditorForm::open_file(const std::string &path, bool in_new_tab)
{
  std::string file_path = path;

  _grtm->replace_status_text(base::strfmt(_("Opening %s..."), path.c_str()));

  if (file_path.empty())
  {
    mforms::FileChooser opendlg(mforms::OpenFile);
    opendlg.set_title(_("Open SQL Script"));
    opendlg.set_extensions("SQL Files (*.sql)|*.sql|Query Browser Files (*.qbquery)|*.qbquery", "sql");
    if (opendlg.run_modal())
      file_path = opendlg.get_path();
  }
  if (file_path.empty())
  {
    _grtm->replace_status_text(_("Cancelled open file"));
    return;
  }

  SqlEditorPanel *panel = NULL;
  if (!in_new_tab)
    panel = active_sql_editor_panel();

  if (!panel)
    panel = new_sql_script_file();

  if (panel->is_dirty())
  {
    int r = mforms::Utilities::show_warning(_("Open File"), 
                                            strfmt(_("SQL script %s has unsaved changes.\n"
                                                     "Would you like to Save these changes?"),
                                                   panel->get_title().c_str()), _("Save"), _("Cancel"), _("Don't Save"));
    if (r == mforms::ResultCancel)
      return;
    else if (r == mforms::ResultOk)
      if (!panel->save())
        return;
  }

  try
  {
    panel->load_from(file_path);
  }
  catch (std::exception &exc)
  {
    log_error("Cannot open file %s: %s\n", file_path.c_str(), exc.what());
    if (in_new_tab)
      remove_sql_editor(panel);
    mforms::Utilities::show_error(_("Open File"),
                                  strfmt(_("Could not open file %s\n%s"), file_path.c_str(), exc.what()),
                                  _("OK"));
    return;
  }

  {
    base::NotificationInfo info;
    info["opener"] = "SqlEditorForm";
    info["path"] = file_path;
    base::NotificationCenter::get()->send("GNDocumentOpened", this, info);
  }
<<<<<<< HEAD
  auto_save();
=======
  do_partial_ui_refresh(RefreshEditorTitle);
  
  if (!_loading_workspace)
    auto_save();
  
  _grtm->replace_status_text(strfmt(_("Loaded SQL script file '%s'"), file_path.c_str()));
}


void SqlEditorForm::save_file()
{
  if (_active_sql_editor_index >= 0 && _active_sql_editor_index < (int)_sql_editors.size())
    save_sql_script_file(sql_editor_path(_active_sql_editor_index), _active_sql_editor_index);
}

// file_name - filename to save to or empty if it should be asked to user
// editor_index - index of the editor which contents should be saved
// Returns true if file was saved or false if it was cancelled or failed.
bool SqlEditorForm::save_sql_script_file(const std::string &file_name, int editor_index)
{  
  std::string path = file_name;
  
  if (path.empty())
  {
    mforms::FileChooser dlg(mforms::SaveFile);
    
    dlg.set_title(_("Save SQL Script"));
    dlg.set_extensions("SQL Files (*.sql)|*.sql", "sql");
    if (!dlg.run_modal())
      return false;
    
    path = dlg.get_path();
  }
  
  if (!path.empty())
  {
    GError *error= NULL;
    
    // this is already done in FileChooser  
    //    if (!g_str_has_suffix(path.c_str(), ".sql"))
    //      path.append(".sql");
    
    _grtm->replace_status_text(strfmt(_("Saving SQL script to '%s'..."), path.c_str()));
    
    std::pair<const char*, size_t> text = sql_editor(editor_index)->text_ptr();
    if (!g_file_set_contents(path.c_str(), text.first, (gssize)text.second, &error))
    {
      _grtm->replace_status_text(strfmt(_("Error saving SQL script to '%s'."), path.c_str()));
      
      mforms::Utilities::show_error(strfmt(_("Error writing file %s"), path.c_str()),
                                    error->message, _("OK"));
      g_error_free(error);
      return false;
    }
    
    Sql_editor_info::Ref editor(_sql_editors[editor_index]);
    editor->editor->get_editor_control()->reset_dirty();
    editor->filename = path;
    editor->is_scratch = false;
    editor->caption = base::strip_extension(base::basename(path));
    base::file_mtime(path, editor->file_timestamp);

    do_partial_ui_refresh(RefreshEditorTitle);
    
    //_context_ui->get_wb()->add_recent_file(path);
    {
      NotificationInfo info;
      info["opener"] = "SqlEditorForm";
      info["path"] = path;
      NotificationCenter::get()->send("GNDocumentOpened", this, info);
    }    
    
    _grtm->replace_status_text(strfmt(_("SQL script saved to '%s'"), path.c_str()));
    
    auto_save();
    return true;
  }
  return false;
>>>>>>> 2baf1e6f
}

//--------------------------------------------------------------------------------------------------

std::string SqlEditorForm::restore_sql_from_history(int entry_index, std::list<int> &detail_indexes)
{
  return _history->restore_sql_from_history(entry_index, detail_indexes);
}

void SqlEditorForm::set_autosave_disabled(const bool autosave_disabled)
{
  _autosave_disabled = autosave_disabled;
}

bool SqlEditorForm::get_autosave_disabled(void)
{
  return _autosave_disabled;
}<|MERGE_RESOLUTION|>--- conflicted
+++ resolved
@@ -108,94 +108,11 @@
 
   for (int c = _tabdock->view_count(), i = 0; i < c; i++)
   {
-<<<<<<< HEAD
     SqlEditorPanel *editor = sql_editor_panel(i);
     if (!editor)
       continue;
 
     editor->auto_save(path, i);
-=======
-    editor_index++;
-    
-    // if the editor is saved to a file, we store the path. if the file is unsaved, we save an updated copy
-    // for scrath areas, the file is always kept as an autosave
-    std::string filename;
-    
-    if (!sql_editor_info->is_scratch)
-    {
-      GError *error = 0;
-      std::string contents = sql_editor_info->filename + "\n" + sql_editor_info->orig_encoding;
-      // save the path to the real file
-      if (!g_file_set_contents(make_path(path, strfmt("%i.filename", editor_index)).c_str(),
-        contents.data(), (gssize)contents.size(), &error))
-      {
-        std::string msg(strfmt("Could not save snapshot of editor contents to %s: %s", path.c_str(), error->message));
-        g_error_free(error);
-        base_rmdir_recursively(path.c_str());
-        throw msg;
-      }
-    }
-    
-    if (sql_editor_info->is_scratch)
-    {
-      if (!base::starts_with(sql_editor_info->caption, "Query "))
-        filename = strfmt("%s.scratch", sql_editor_info->caption.c_str());
-      else
-        filename = strfmt("%i.scratch", editor_index);
-      sql_editor_info->autosave_filename = filename;
-    }
-    else
-    {
-      if (sql_editor_info->editor->get_editor_control()->is_dirty())
-      {
-        if (extension(sql_editor_info->autosave_filename) == ".scratch")
-        {
-          try
-          {
-            base::remove(make_path(path, sql_editor_info->autosave_filename));
-          }
-          catch (...)
-          {
-          }
-        }
-
-        filename = strfmt("%i.autosave", editor_index);
-        sql_editor_info->autosave_filename = filename;
-      }
-    }
-    
-    // only save editor contents for scratch areas and unsaved editors
-    if (!filename.empty())
-    {
-      // We don't need to lock the editor as we are in the main thread here
-      // and directly set the file content without detouring to anything that could change the text.
-      GError *error = 0;
-      std::string fn = make_path(path, filename);
-      
-      std::pair<const char*, size_t> text = sql_editor_info->editor->text_ptr();
-      if (!g_file_set_contents(fn.c_str(), text.first, (gssize)text.second, &error))
-      {
-        std::string msg(strfmt("Could not save snapshot of editor contents to %s: %s", fn.c_str(), error->message));
-        g_error_free(error);
-        base_rmdir_recursively(path.c_str());
-        throw std::runtime_error(msg);
-      }
-    }
-    else
-    {
-      // delete the autosave file if the file was saved
-      try
-      {
-        if (!sql_editor_info->autosave_filename.empty())
-        {
-          base::remove(make_path(path, sql_editor_info->autosave_filename));
-        }
-      }
-      catch (...)
-      {
-      }
-    }
->>>>>>> 2baf1e6f
   }
 }
 
@@ -504,7 +421,6 @@
 
 SqlEditorPanel* SqlEditorForm::add_sql_editor(bool scratch, bool start_collapsed)
 {
-<<<<<<< HEAD
   SqlEditorPanel* editor(mforms::manage(new SqlEditorPanel(this, scratch, start_collapsed)));
   editor->editor_be()->register_file_drop_for(this);
 
@@ -518,36 +434,6 @@
   else
     editor->set_title(strfmt("Query %i", ++_scratch_editors_serial));
 
-=======
-  db_query_QueryEditorRef grtobj(grt_manager()->get_grt());
-  Sql_editor::Ref sql_editor= Sql_editor::create(rdbms(), wbsql()->get_grt_editor_object(this)->serverVersion(), grtobj);
-  sql_editor->sql_check_progress_msg_throttle(_progress_status_update_interval);
-  sql_editor->set_auto_completion_cache(_auto_completion_cache);
-  sql_editor->sql_mode(_sql_mode);
-  sql_editor->set_current_schema(active_schema());
-  sql_editor->register_file_drop_for(this);
-  scoped_connect(sql_editor->text_change_signal(),
-    boost::bind(&SqlEditorForm::do_partial_ui_refresh, this, (int)RefreshEditorTitle));
-  int sql_editor_index;
-  {
-    MutexLock sql_editors_mutex(_sql_editors_mutex);
-    Sql_editor_info::Ref info(new Sql_editor_info());
-    info->toolbar = setup_editor_toolbar(sql_editor);
-    info->editor = sql_editor;
-    info->is_scratch = scratch;
-    info->start_collapsed = start_collapsed;
-    if (!scratch)
-      info->caption = strfmt("SQL File %i", ++_sql_editors_serial);
-    else
-      info->caption = strfmt("Query %i", ++_scratch_editors_serial);
-    
-    _sql_editors.push_back(info);
-    sql_editor_index = (int)_sql_editors.size() - 1;
-  }
-  
-  sql_editor_list_changed(sql_editor, true);
-  
->>>>>>> 2baf1e6f
   if (!_loading_workspace)
     auto_save();
   
@@ -593,11 +479,7 @@
         // Ignore this file name, but if this is the only one dropped the activate the particular
         // sql editor.
         if (file_names.size() == 1)
-<<<<<<< HEAD
           _tabdock->select_view(panel);
-=======
-          active_sql_editor_index((int)j); // TODO: signal the UI that we changed the active sql editor.
->>>>>>> 2baf1e6f
         break;
       }
     }
@@ -636,51 +518,9 @@
         found = true;
     }
   }
-<<<<<<< HEAD
   _tabdock->undock_view(panel);
 
   delete panel;
-=======
-  
-  Sql_editor::Ref active_sql_editor;
-  {
-    MutexLock sql_editors_mutex(_sql_editors_mutex);
-    if ((editor_index < 0) || (editor_index >= (int)_sql_editors.size()))
-      return;
-    
-    try
-    {
-      base::remove(make_path(_autosave_path, strfmt("%i.autosave", editor_index+1)));
-    } catch (std::exception &exc) { log_warning("Could not delete auto-save file: %s\n", exc.what()); }
-    try
-    {
-      base::remove(make_path(_autosave_path, strfmt("%i.filename", editor_index+1)));
-    } catch (std::exception &exc) { log_warning("Could not delete auto-save file: %s\n", exc.what()); }
-    try
-    {
-      base::remove(make_path(_autosave_path, strfmt("%i.scratch", editor_index+1)));
-    } catch (std::exception &exc) { log_warning("Could not delete auto-save file: %s\n", exc.what()); }
-    
-    active_sql_editor= _sql_editors[editor_index]->editor;
-    _sql_editors.erase(_sql_editors.begin() + editor_index);
-    
-    // Rename the remaining editor auto saves to match their index.
-    for (size_t i= editor_index; i < _sql_editors.size(); i++)
-      rename_autosave_files((int)i + 2, (int)i + 1);
-  }
-  
-  if (_active_sql_editor_index >= (int) _sql_editors.size())
-    _active_sql_editor_index = (int)_sql_editors.size() - 1;
-  
-  sql_editor_list_changed(active_sql_editor, false);
-}
-
-
-int SqlEditorForm::sql_editor_count()
-{
-  MutexLock sql_editors_mutex(_sql_editors_mutex);
-  return (int)_sql_editors.size();
->>>>>>> 2baf1e6f
 }
 
 
@@ -888,88 +728,7 @@
     info["path"] = file_path;
     base::NotificationCenter::get()->send("GNDocumentOpened", this, info);
   }
-<<<<<<< HEAD
   auto_save();
-=======
-  do_partial_ui_refresh(RefreshEditorTitle);
-  
-  if (!_loading_workspace)
-    auto_save();
-  
-  _grtm->replace_status_text(strfmt(_("Loaded SQL script file '%s'"), file_path.c_str()));
-}
-
-
-void SqlEditorForm::save_file()
-{
-  if (_active_sql_editor_index >= 0 && _active_sql_editor_index < (int)_sql_editors.size())
-    save_sql_script_file(sql_editor_path(_active_sql_editor_index), _active_sql_editor_index);
-}
-
-// file_name - filename to save to or empty if it should be asked to user
-// editor_index - index of the editor which contents should be saved
-// Returns true if file was saved or false if it was cancelled or failed.
-bool SqlEditorForm::save_sql_script_file(const std::string &file_name, int editor_index)
-{  
-  std::string path = file_name;
-  
-  if (path.empty())
-  {
-    mforms::FileChooser dlg(mforms::SaveFile);
-    
-    dlg.set_title(_("Save SQL Script"));
-    dlg.set_extensions("SQL Files (*.sql)|*.sql", "sql");
-    if (!dlg.run_modal())
-      return false;
-    
-    path = dlg.get_path();
-  }
-  
-  if (!path.empty())
-  {
-    GError *error= NULL;
-    
-    // this is already done in FileChooser  
-    //    if (!g_str_has_suffix(path.c_str(), ".sql"))
-    //      path.append(".sql");
-    
-    _grtm->replace_status_text(strfmt(_("Saving SQL script to '%s'..."), path.c_str()));
-    
-    std::pair<const char*, size_t> text = sql_editor(editor_index)->text_ptr();
-    if (!g_file_set_contents(path.c_str(), text.first, (gssize)text.second, &error))
-    {
-      _grtm->replace_status_text(strfmt(_("Error saving SQL script to '%s'."), path.c_str()));
-      
-      mforms::Utilities::show_error(strfmt(_("Error writing file %s"), path.c_str()),
-                                    error->message, _("OK"));
-      g_error_free(error);
-      return false;
-    }
-    
-    Sql_editor_info::Ref editor(_sql_editors[editor_index]);
-    editor->editor->get_editor_control()->reset_dirty();
-    editor->filename = path;
-    editor->is_scratch = false;
-    editor->caption = base::strip_extension(base::basename(path));
-    base::file_mtime(path, editor->file_timestamp);
-
-    do_partial_ui_refresh(RefreshEditorTitle);
-    
-    //_context_ui->get_wb()->add_recent_file(path);
-    {
-      NotificationInfo info;
-      info["opener"] = "SqlEditorForm";
-      info["path"] = path;
-      NotificationCenter::get()->send("GNDocumentOpened", this, info);
-    }    
-    
-    _grtm->replace_status_text(strfmt(_("SQL script saved to '%s'"), path.c_str()));
-    
-    auto_save();
-    return true;
-  }
-  return false;
->>>>>>> 2baf1e6f
 }
 
 //--------------------------------------------------------------------------------------------------
