--- conflicted
+++ resolved
@@ -178,15 +178,9 @@
 
   int sql_editor_index_for_recordset(long rset);
   RecordsetsRef sql_editor_recordsets(const int index);
-<<<<<<< HEAD
-private:
-  struct Sql_editor_info {
-    typedef boost::shared_ptr<Sql_editor_info> Ref;
-=======
-
+private:
   struct EditorInfo {
     typedef boost::shared_ptr<EditorInfo> Ref;
->>>>>>> c1c0d844
     
     boost::shared_ptr<mforms::ToolBar> toolbar;
     std::string filename;
