/* 
 * Copyright (c) 2007, 2014, Oracle and/or its affiliates. All rights reserved.
 *
 * This program is free software; you can redistribute it and/or
 * modify it under the terms of the GNU General Public License as
 * published by the Free Software Foundation; version 2 of the
 * License.
 * 
 * This program is distributed in the hope that it will be useful,
 * but WITHOUT ANY WARRANTY; without even the implied warranty of
 * MERCHANTABILITY or FITNESS FOR A PARTICULAR PURPOSE. See the
 * GNU General Public License for more details.
 * 
 * You should have received a copy of the GNU General Public License
 * along with this program; if not, write to the Free Software
 * Foundation, Inc., 51 Franklin St, Fifth Floor, Boston, MA
 * 02110-1301  USA
 */

#ifndef _WB_SQL_EDITOR_FORM_H_
#define _WB_SQL_EDITOR_FORM_H_

#include "workbench/wb_backend_public_interface.h"

#include "base/file_utilities.h"
#include "base/ui_form.h"

#include "grts/structs.workbench.h"
#include "grts/structs.db.mgmt.h"
#include "grtpp_notifications.h"

#include "sqlide/recordset_be.h"
#include "sqlide/sql_editor_be.h"
#include "sqlide/db_sql_editor_log.h"
#include "sqlide/db_sql_editor_history_be.h"
#include "sqlide/wb_context_sqlide.h"

#include "cppdbc.h"

#include <boost/enable_shared_from_this.hpp>

#include "mforms/view.h"

namespace mforms {
  class ToolBar;
  class View;
  class MenuItem;
  class DockingPoint;
};

namespace bec
{
  class DBObjectEditorBE;
}


#define MAIN_DOCKING_POINT "db.query.Editor:main"
#define RESULT_DOCKING_POINT "db.Query.QueryEditor:result"

class QuerySidePalette;
class SqlEditorTreeController;
class AutoCompleteCache;
class SqlEditorPanel;
class SqlEditorResult;

typedef std::vector<Recordset::Ref> Recordsets;
typedef boost::shared_ptr<Recordsets> RecordsetsRef;

class MYSQLWBBACKEND_PUBLIC_FUNC SqlEditorForm : public bec::UIForm, grt::GRTObserver,
                                                 public boost::enable_shared_from_this<SqlEditorForm>,
                                                 mforms::DropDelegate
{
public:
#if defined(ENABLE_TESTING)
  friend class EditorFormTester;
#endif

  enum ServerState
  {
    UnknownState,
    RunningState,
    PossiblyStoppedState
  };

  class RecordsetData : public Recordset::ClientData
  {
  public:
<<<<<<< HEAD
    SqlEditorResult* result_panel;
=======
    boost::shared_ptr<SqlEditorResult> result_panel;
    MySQLEditor::Ptr editor;
>>>>>>> 5c859e36
    std::string generator_query;

    double duration;
    std::string ps_stat_error;
    std::map<std::string, boost::int64_t> ps_stat_info;
  };

public:
  typedef boost::shared_ptr<SqlEditorForm> Ref;
  typedef boost::weak_ptr<SqlEditorForm> Ptr;
  static SqlEditorForm::Ref create(wb::WBContextSQLIDE *wbsql, const db_mgmt_ConnectionRef &conn);
  static void report_connection_failure(const std::string &error, const db_mgmt_ConnectionRef &target);

  void set_tab_dock(mforms::DockingPoint *dp);

  /* Callback must be set by frontend to show a busy indicator on the tab with the given index. -1 means remove it from all */
  boost::function<void (int)> set_busy_tab;

protected:
  SqlEditorForm(wb::WBContextSQLIDE *wbsql, const db_mgmt_ConnectionRef &conn);

  void update_menu_and_toolbar();
  void update_toolbar_icons();
public:
  virtual ~SqlEditorForm();

  void cancel_connect();
  virtual void close();
  virtual bool is_main_form() { return true; }
  virtual std::string get_form_context_name() const;
  
  virtual mforms::MenuBar *get_menubar();
  virtual mforms::ToolBar *get_toolbar();
  std::string get_session_name();

  void auto_save();
  void save_workspace(const std::string &workspace_name, bool is_autosave);
  bool load_workspace(const std::string &workspace_name);
  
  void restore_last_workspace();
public:
  bec::GRTManager * grt_manager() const { return _grtm; }
  wb::WBContextSQLIDE *wbsql() const { return _wbsql; }

  db_query_EditorRef grtobj();

  void validate_menubar();

  void handle_tab_menu_action(const std::string &action, int tab_index);
  void handle_history_action(const std::string &action, const std::string &sql);
private:
  wb::WBContextSQLIDE *_wbsql;
  GrtVersionRef _version;
  bec::GRTManager *_grtm;
  mforms::MenuBar *_menu;
  mforms::ToolBar *_toolbar;
  std::string _connection_info;
  base::LockFile *_autosave_lock;
  std::string _autosave_path;

  mforms::DockingPoint *_tabdock;

  bool _autosave_disabled;
  bool _loading_workspace;
  bool _cancel_connect;

  void activate_command(const std::string &command);

public:
  // do NOT use rdbms->version().. it's not specific for this connection
  db_mgmt_RdbmsRef rdbms();
  GrtVersionRef rdbms_version() const;

  std::string get_connection_info() const { return _connection_info; }
  
public:
  SqlEditorPanel* active_sql_editor_panel();

<<<<<<< HEAD
  void sql_editor_reordered(SqlEditorPanel *editor, int new_index);

private:
  int _sql_editors_serial;
  int _scratch_editors_serial;

  void sql_editor_panel_switched();

=======
  MySQLEditor::Ref active_sql_editor();
  MySQLEditor::Ref sql_editor(int index);
  int sql_editor_index(MySQLEditor::Ref);
  std::string sql_editor_path(int index) { return _sql_editors[index]->filename; }
  std::string sql_editor_caption(int index=-1);
  void sql_editor_caption(int new_index, std::string caption);
  bool sql_editor_is_scratch(int index) { return _sql_editors[index]->is_scratch; }
  bool sql_editor_start_collapsed(int index);
  bool sql_editor_will_close(int index);
  bool sql_editor_reorder(MySQLEditor::Ref, int new_index);
  void sql_editor_open_file(int index, const std::string &file_path, const std::string &encoding= "");
  boost::shared_ptr<mforms::ToolBar> sql_editor_toolbar(int index) { return _sql_editors[index]->toolbar; }

private:
  int sql_editor_index_for_recordset(long rset);
  RecordsetsRef sql_editor_recordsets(const int index);

  struct EditorInfo {
    typedef boost::shared_ptr<EditorInfo> Ref;
    
    boost::shared_ptr<mforms::ToolBar> toolbar;
    std::string filename;
    std::string autosave_filename;
    std::string orig_encoding;
    std::string caption;
    MySQLEditor::Ref editor;
    RecordsetsRef recordsets;
    boost::shared_ptr<SqlEditorResult> active_result;
    base::Mutex recordset_mutex;
    time_t file_timestamp;
    int rs_sequence;
    bool is_scratch;
    bool start_collapsed;
    bool busy;
    
    EditorInfo() : rs_sequence(0), is_scratch(false), start_collapsed(false), busy(false) { memset(&file_timestamp, 0, sizeof(file_timestamp)); }
  };
  typedef std::vector<EditorInfo::Ref> Sql_editors;
  Sql_editors _sql_editors;
  int _sql_editors_serial;
  int _scratch_editors_serial;
  base::Mutex _sql_editors_mutex;
  
  boost::shared_ptr<mforms::ToolBar> setup_editor_toolbar(MySQLEditor::Ref editor);
>>>>>>> 5c859e36
  void set_editor_tool_items_enbled(const std::string &name, bool flag);
  void set_editor_tool_items_checked(const std::string &name, bool flag);
public:
  void set_tool_item_checked(const std::string &name, bool flag);

  boost::signals2::signal<void (MySQLEditor::Ref, bool)> sql_editor_list_changed;

  SqlEditorPanel* run_sql_in_scratch_tab(const std::string &sql, bool reuse_if_possible, bool start_collapsed);
  SqlEditorPanel* add_sql_editor(bool scratch = false, bool start_collapsed = false); // returns index of the added sql_editor
  void remove_sql_editor(SqlEditorPanel *panel);
  SqlEditorPanel *sql_editor_panel(int index);
  int sql_editor_count();
<<<<<<< HEAD
  int sql_editor_panel_index(SqlEditorPanel *panel);
=======
  int active_sql_editor_index() { return _active_sql_editor_index; }
  void active_sql_editor_index(int val);
  
  MySQLEditor::Ref active_sql_editor_or_new_scratch();
>>>>>>> 5c859e36

  virtual mforms::DragOperation drag_over(mforms::View *sender, base::Point p, const std::vector<std::string> &formats);
  virtual mforms::DragOperation files_dropped(mforms::View *sender, base::Point p, const std::vector<std::string> &file_names);
private:
  int count_connection_editors(const std::string& conn_name);

protected:
  std::string create_title();
  void title_changed();
  void check_server_problems();
public:
  virtual std::string get_title() { return _title; }
  void update_title();

  std::map<std::string, std::string> &connection_details() { return _connection_details; }
  int server_version();
  std::set<std::string> valid_charsets();
private:
  std::map<std::string, std::string> _connection_details;
  std::set<std::string> _charsets;

  grt::StringRef do_connect(grt::GRT *grt, boost::shared_ptr<sql::TunnelConnection> tunnel, sql::Authentication::Ref &auth,
    struct ConnectionErrorInfo *autherr_ptr);
  grt::StringRef do_disconnect(grt::GRT *grt);

  void update_connected_state();
public:
  bool connect(boost::shared_ptr<sql::TunnelConnection> tunnel);
  bool connected() const;
  bool ping() const;
  void finish_startup();
  void cancel_query();
  void reset();
  void commit();
  void rollback();
  bool auto_commit();
  void auto_commit(bool value);
  void toggle_autocommit();
  void toggle_collect_field_info();
  void toggle_collect_ps_statement_events();
  bool collect_field_info() const;
  bool collect_ps_statement_events() const;
  
  void run_editor_contents(bool current_statement_only);

  void limit_rows(mforms::MenuItem *menu, const char *limit);

  std::string sql_mode() const { return _sql_mode; };
  int lower_case_table_names() const { return _lower_case_table_names; }
private:
  void do_commit();
public:  
  db_mgmt_ConnectionRef connection_descriptor() const { return _connection; }

  bool get_session_variable(sql::Connection *dbc_conn, const std::string &name, std::string &value);
  
private:
  void cache_sql_mode();
  void update_sql_mode_for_editors();

  void query_ps_statistics(boost::int64_t conn_id, std::map<std::string, boost::int64_t> &stats);
private:
  std::string _sql_mode;
  int _lower_case_table_names;

private:
  void create_connection(sql::Dbc_connection_handler::Ref &dbc_conn, db_mgmt_ConnectionRef db_mgmt_conn, boost::shared_ptr<sql::TunnelConnection> tunnel, sql::Authentication::Ref auth, bool autocommit_mode, bool user_connection);
  void init_connection(sql::Connection* dbc_conn_ref, const db_mgmt_ConnectionRef& connectionProperties, sql::Dbc_connection_handler::Ref& dbc_conn, bool user_connection);
  void close_connection(sql::Dbc_connection_handler::Ref &dbc_conn);
  base::RecMutexLock ensure_valid_dbc_connection(sql::Dbc_connection_handler::Ref &dbc_conn, base::RecMutex &dbc_conn_mutex);
  base::RecMutexLock ensure_valid_usr_connection();
  base::RecMutexLock ensure_valid_aux_connection();

public:
  base::RecMutexLock ensure_valid_aux_connection(sql::Dbc_connection_handler::Ref &conn);

private:
  bec::TimerActionThread *_keep_alive_thread;
  base::Mutex _keep_alive_thread_mutex;
private:
  void send_message_keep_alive();
  void reset_keep_alive_thread();
  
  db_mgmt_ConnectionRef _connection;
  // connection for maintenance operations, fetching schema contents & live editors (DDL only)
  sql::Dbc_connection_handler::Ref _aux_dbc_conn;
  base::RecMutex _aux_dbc_conn_mutex;

  // connection for running sql scripts
  sql::Dbc_connection_handler::Ref _usr_dbc_conn;
  mutable base::RecMutex _usr_dbc_conn_mutex;

  sql::Authentication::Ref _dbc_auth;

  ServerState _last_server_running_state;

  AutoCompleteCache *_auto_completion_cache;
  base::RecMutexLock get_autocompletion_connection(sql::Dbc_connection_handler::Ref &conn);
  void on_cache_action(bool active);

public:
<<<<<<< HEAD
  AutoCompleteCache *auto_completion_cache() { return _auto_completion_cache; }

  bool exec_editor_sql(SqlEditorPanel *editor, bool sync, bool current_statement_only = false,
    bool wrap_with_non_std_delimiter = false, bool dont_add_limit_clause = false);
  void exec_sql_retaining_editor_contents(const std::string &sql_script, SqlEditorPanel *editor, bool sync, bool dont_add_limit_clause= false);
=======
  bool exec_editor_sql(MySQLEditor::Ref editor, bool sync, bool current_statement_only = false,
    bool wrap_with_non_std_delimiter = false, bool dont_add_limit_clause = false);
  void exec_sql_retaining_editor_contents(const std::string &sql_script, MySQLEditor::Ref editor, bool sync, bool dont_add_limit_clause= false);
>>>>>>> 5c859e36

  RecordsetsRef exec_sql_returning_results(const std::string &sql_script, bool dont_add_limit_clause);

  void exec_management_sql(const std::string &sql, bool log);
  db_query_ResultsetRef exec_management_query(const std::string &sql, bool log);

  void exec_main_sql(const std::string &sql, bool log);
  db_query_ResultsetRef exec_main_query(const std::string &sql, bool log);

  void explain_sql();
  void explain_current_statement();
  bool is_running_query();
private:
  enum ExecFlags { 
    NeedNonStdDelimiter = 1 << 1,
    DontAddLimitClause  = 1 << 2,
    ShowWarnings        = 1 << 3
  };
  void update_live_schema_tree(const std::string &sql);

  grt::StringRef do_exec_sql(grt::GRT *grt, Ptr self_ptr, boost::shared_ptr<std::string> sql,
<<<<<<< HEAD
    SqlEditorPanel *editor, ExecFlags flags, RecordsetsRef result_list);
=======
    MySQLEditor::Ref editor, ExecFlags flags, RecordsetsRef result_list);
>>>>>>> 5c859e36
  void do_explain_sql(const std::string &sql);

  void handle_command_side_effects(const std::string &sql);
public:
  GrtThreadedTask::Ref exec_sql_task;

  boost::function<void()> post_query_slot; // called after a query is executed
private:
  int on_exec_sql_finished();
  bool _is_running_query;
  bool _continue_on_error;
  
public:
  bool continue_on_error() { return _continue_on_error; }
  void continue_on_error(bool val);

private:
  typedef boost::signals2::signal<int (long long, const std::string&, const std::string&),boost::signals2::last_value<int> > Error_cb;
  typedef boost::signals2::signal<int (float),boost::signals2::last_value<int> > Batch_exec_progress_cb;
  typedef boost::signals2::signal<int (long, long),boost::signals2::last_value<int> > Batch_exec_stat_cb;
  
public:
  Error_cb on_sql_script_run_error;
private:
  Batch_exec_progress_cb on_sql_script_run_progress;
  Batch_exec_stat_cb on_sql_script_run_statistics;  
  
  int sql_script_apply_error(long long, const std::string&, const std::string&, std::string&);
  int sql_script_apply_progress(float);
  int sql_script_stats(long, long);
  
public:
  void apply_object_alter_script(std::string &alter_script, bec::DBObjectEditorBE* obj_editor, RowId log_id);
  bool run_live_object_alteration_wizard(const std::string &alter_script, bec::DBObjectEditorBE* obj_editor, RowId log_id, const std::string &log_context);

private:
  void apply_changes_to_recordset(Recordset::Ptr rs_ptr);
  bool run_data_changes_commit_wizard(Recordset::Ptr rs_ptr);
  void apply_data_changes_commit(std::string &sql_script_text, Recordset::Ptr rs_ptr);
  void update_editor_title_schema(const std::string& schema);

<<<<<<< HEAD
=======
  void on_recordset_context_menu_show(Recordset::Ptr rs_ptr, MySQLEditor::Ptr editor_ptr);
>>>>>>> 5c859e36
public:  
  bool can_close();
  bool can_close_(bool interactive);

  void check_external_file_changes();
public:
  SqlEditorPanel *new_sql_script_file();
  SqlEditorPanel *new_sql_scratch_area(bool start_collapsed = false);
  void new_scratch_area() { new_sql_scratch_area(false); }
  void open_file(const std::string &path, bool in_new_tab);
  void open_file(const std::string &path = "") { open_file(path, true); }

public:
  void active_schema(const std::string &value);
  std::string active_schema() const;
  void schema_meta_data_refreshed(const std::string &schema_name,
                                  const std::vector<std::pair<std::string,bool> >& tables, 
                                  const std::vector<std::pair<std::string,bool> >& procedures, 
                                  bool just_append);
private:
  void cache_active_schema_name();

public:
  void request_refresh_schema_tree();
  
private:
  boost::shared_ptr<SqlEditorTreeController> _live_tree;
    
  mforms::View* _side_palette_host;
  QuerySidePalette* _side_palette;

public:
  std::string fetch_data_from_stored_procedure(std::string proc_call, boost::shared_ptr<sql::ResultSet> &rs);

  DbSqlEditorLog::Ref log() { return _log; }
  DbSqlEditorHistory::Ref history() { return _history; }
  std::string restore_sql_from_history(int entry_index, std::list<int> &detail_indexes);
  int exec_sql_error_count() { return _exec_sql_error_count; }
  
  boost::shared_ptr<SqlEditorTreeController> get_live_tree() { return _live_tree; }
  
  boost::function<void (const std::string&, bool)> output_text_slot;
protected:
  DbSqlEditorLog::Ref _log;
  DbSqlEditorHistory::Ref _history;

public:
  // Result should be RowId but that requires to change the task callback type (at least for 64bit builds).
  int add_log_message(int msg_type, const std::string &msg, const std::string &context, const std::string &duration);
  void set_log_message(RowId log_message_index, int msg_type, const std::string &msg, const std::string &context, const std::string &duration);
  void refresh_log_messages(bool ignore_last_message_timestamp);
private:
  bool _has_pending_log_messages;
  double _last_log_message_timestamp;
  int _exec_sql_error_count;

protected:
  std::string _title;

private:
  virtual void handle_grt_notification(const std::string &name, grt::ObjectRef sender, grt::DictRef info);
  virtual void handle_notification(const std::string &name, void *sender, base::NotificationInfo &info);
  void setup_side_palette();
  
  void schema_row_selected();
  void side_bar_filter_changed(const std::string& filter);

  void note_connection_open_outcome(int error);

public:
  void toolbar_command(const std::string& command);

  bool save_snippet();

  void show_output_area();

  mforms::View *get_sidebar();
  mforms::View *get_side_palette();

  void set_autosave_disabled(const bool autosave_disabled);
  bool get_autosave_disabled(void);
};


#endif /* _WB_SQL_EDITOR_FORM_H_ */<|MERGE_RESOLUTION|>--- conflicted
+++ resolved
@@ -85,12 +85,7 @@
   class RecordsetData : public Recordset::ClientData
   {
   public:
-<<<<<<< HEAD
     SqlEditorResult* result_panel;
-=======
-    boost::shared_ptr<SqlEditorResult> result_panel;
-    MySQLEditor::Ptr editor;
->>>>>>> 5c859e36
     std::string generator_query;
 
     double duration;
@@ -169,7 +164,6 @@
 public:
   SqlEditorPanel* active_sql_editor_panel();
 
-<<<<<<< HEAD
   void sql_editor_reordered(SqlEditorPanel *editor, int new_index);
 
 private:
@@ -178,52 +172,6 @@
 
   void sql_editor_panel_switched();
 
-=======
-  MySQLEditor::Ref active_sql_editor();
-  MySQLEditor::Ref sql_editor(int index);
-  int sql_editor_index(MySQLEditor::Ref);
-  std::string sql_editor_path(int index) { return _sql_editors[index]->filename; }
-  std::string sql_editor_caption(int index=-1);
-  void sql_editor_caption(int new_index, std::string caption);
-  bool sql_editor_is_scratch(int index) { return _sql_editors[index]->is_scratch; }
-  bool sql_editor_start_collapsed(int index);
-  bool sql_editor_will_close(int index);
-  bool sql_editor_reorder(MySQLEditor::Ref, int new_index);
-  void sql_editor_open_file(int index, const std::string &file_path, const std::string &encoding= "");
-  boost::shared_ptr<mforms::ToolBar> sql_editor_toolbar(int index) { return _sql_editors[index]->toolbar; }
-
-private:
-  int sql_editor_index_for_recordset(long rset);
-  RecordsetsRef sql_editor_recordsets(const int index);
-
-  struct EditorInfo {
-    typedef boost::shared_ptr<EditorInfo> Ref;
-    
-    boost::shared_ptr<mforms::ToolBar> toolbar;
-    std::string filename;
-    std::string autosave_filename;
-    std::string orig_encoding;
-    std::string caption;
-    MySQLEditor::Ref editor;
-    RecordsetsRef recordsets;
-    boost::shared_ptr<SqlEditorResult> active_result;
-    base::Mutex recordset_mutex;
-    time_t file_timestamp;
-    int rs_sequence;
-    bool is_scratch;
-    bool start_collapsed;
-    bool busy;
-    
-    EditorInfo() : rs_sequence(0), is_scratch(false), start_collapsed(false), busy(false) { memset(&file_timestamp, 0, sizeof(file_timestamp)); }
-  };
-  typedef std::vector<EditorInfo::Ref> Sql_editors;
-  Sql_editors _sql_editors;
-  int _sql_editors_serial;
-  int _scratch_editors_serial;
-  base::Mutex _sql_editors_mutex;
-  
-  boost::shared_ptr<mforms::ToolBar> setup_editor_toolbar(MySQLEditor::Ref editor);
->>>>>>> 5c859e36
   void set_editor_tool_items_enbled(const std::string &name, bool flag);
   void set_editor_tool_items_checked(const std::string &name, bool flag);
 public:
@@ -236,14 +184,7 @@
   void remove_sql_editor(SqlEditorPanel *panel);
   SqlEditorPanel *sql_editor_panel(int index);
   int sql_editor_count();
-<<<<<<< HEAD
   int sql_editor_panel_index(SqlEditorPanel *panel);
-=======
-  int active_sql_editor_index() { return _active_sql_editor_index; }
-  void active_sql_editor_index(int val);
-  
-  MySQLEditor::Ref active_sql_editor_or_new_scratch();
->>>>>>> 5c859e36
 
   virtual mforms::DragOperation drag_over(mforms::View *sender, base::Point p, const std::vector<std::string> &formats);
   virtual mforms::DragOperation files_dropped(mforms::View *sender, base::Point p, const std::vector<std::string> &file_names);
@@ -345,17 +286,11 @@
   void on_cache_action(bool active);
 
 public:
-<<<<<<< HEAD
   AutoCompleteCache *auto_completion_cache() { return _auto_completion_cache; }
 
   bool exec_editor_sql(SqlEditorPanel *editor, bool sync, bool current_statement_only = false,
     bool wrap_with_non_std_delimiter = false, bool dont_add_limit_clause = false);
   void exec_sql_retaining_editor_contents(const std::string &sql_script, SqlEditorPanel *editor, bool sync, bool dont_add_limit_clause= false);
-=======
-  bool exec_editor_sql(MySQLEditor::Ref editor, bool sync, bool current_statement_only = false,
-    bool wrap_with_non_std_delimiter = false, bool dont_add_limit_clause = false);
-  void exec_sql_retaining_editor_contents(const std::string &sql_script, MySQLEditor::Ref editor, bool sync, bool dont_add_limit_clause= false);
->>>>>>> 5c859e36
 
   RecordsetsRef exec_sql_returning_results(const std::string &sql_script, bool dont_add_limit_clause);
 
@@ -377,11 +312,7 @@
   void update_live_schema_tree(const std::string &sql);
 
   grt::StringRef do_exec_sql(grt::GRT *grt, Ptr self_ptr, boost::shared_ptr<std::string> sql,
-<<<<<<< HEAD
     SqlEditorPanel *editor, ExecFlags flags, RecordsetsRef result_list);
-=======
-    MySQLEditor::Ref editor, ExecFlags flags, RecordsetsRef result_list);
->>>>>>> 5c859e36
   void do_explain_sql(const std::string &sql);
 
   void handle_command_side_effects(const std::string &sql);
@@ -423,10 +354,6 @@
   void apply_data_changes_commit(std::string &sql_script_text, Recordset::Ptr rs_ptr);
   void update_editor_title_schema(const std::string& schema);
 
-<<<<<<< HEAD
-=======
-  void on_recordset_context_menu_show(Recordset::Ptr rs_ptr, MySQLEditor::Ptr editor_ptr);
->>>>>>> 5c859e36
 public:  
   bool can_close();
   bool can_close_(bool interactive);
