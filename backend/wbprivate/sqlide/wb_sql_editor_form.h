/* 
 * Copyright (c) 2007, 2016, Oracle and/or its affiliates. All rights reserved.
 *
 * This program is free software; you can redistribute it and/or
 * modify it under the terms of the GNU General Public License as
 * published by the Free Software Foundation; version 2 of the
 * License.
 * 
 * This program is distributed in the hope that it will be useful,
 * but WITHOUT ANY WARRANTY; without even the implied warranty of
 * MERCHANTABILITY or FITNESS FOR A PARTICULAR PURPOSE. See the
 * GNU General Public License for more details.
 * 
 * You should have received a copy of the GNU General Public License
 * along with this program; if not, write to the Free Software
 * Foundation, Inc., 51 Franklin St, Fifth Floor, Boston, MA
 * 02110-1301  USA
 */

#pragma once

#include "workbench/wb_backend_public_interface.h"

#include "base/file_utilities.h"
#include "base/ui_form.h"
#include "base/threaded_timer.h"

#include "grts/structs.workbench.h"
#include "grts/structs.db.mgmt.h"
#include "grtpp_notifications.h"

#include "sqlide/recordset_be.h"
#include "sqlide/sql_editor_be.h"
#include "sqlide/db_sql_editor_log.h"
#include "sqlide/db_sql_editor_history_be.h"
#include "sqlide/wb_context_sqlide.h"
#include "sqlide/wb_live_schema_tree.h"

#include "cppdbc.h"

#include <boost/enable_shared_from_this.hpp>

#include "mforms/view.h"

namespace mforms {
  class ToolBar;
  class AppView;
  class View;
  class MenuItem;
  class DockingPoint;
};

namespace bec
{
  class DBObjectEditorBE;
}


#define MAIN_DOCKING_POINT "db.query.Editor:main"
#define RESULT_DOCKING_POINT "db.Query.QueryEditor:result"

class QuerySidePalette;
class SqlEditorTreeController;
class AutoCompleteCache;
class ColumnWidthCache;
class SqlEditorPanel;
class SqlEditorResult;

typedef std::vector<Recordset::Ref> Recordsets;
typedef boost::shared_ptr<Recordsets> RecordsetsRef;

class MYSQLWBBACKEND_PUBLIC_FUNC SqlEditorForm : public bec::UIForm, grt::GRTObserver,
                                                 public boost::enable_shared_from_this<SqlEditorForm>,
                                                 mforms::DropDelegate
{
public:
#if defined(ENABLE_TESTING)
  friend class EditorFormTester;
#endif

  enum ServerState
  {
    UnknownState,
    RunningState,
    PossiblyStoppedState
  };


  struct PSStage
  {
    std::string name;
    double wait_time;
  };

  struct PSWait
  {
    std::string name;
    double wait_time;
  };

  class RecordsetData : public Recordset::ClientData
  {
  public:
    SqlEditorResult* result_panel;
    std::string generator_query;

    double duration;
    std::string ps_stat_error;
    std::map<std::string, boost::int64_t> ps_stat_info;
    std::vector<PSStage> ps_stage_info;
    std::vector<PSWait> ps_wait_info;
  };

public:
  typedef boost::shared_ptr<SqlEditorForm> Ref;
  typedef boost::weak_ptr<SqlEditorForm> Ptr;
  static SqlEditorForm::Ref create(wb::WBContextSQLIDE *wbsql, const db_mgmt_ConnectionRef &conn);
  static void report_connection_failure(const std::string &error, const db_mgmt_ConnectionRef &target);
  static void report_connection_failure(const grt::server_denied &info, const db_mgmt_ConnectionRef &target);

  void set_tab_dock(mforms::DockingPoint *dp);

  /* Callback must be set by frontend to show a busy indicator on the tab with the given index. -1 means remove it from all */
  boost::function<void (int)> set_busy_tab;

protected:
  SqlEditorForm(wb::WBContextSQLIDE *wbsql);

  void update_menu_and_toolbar();
  void update_toolbar_icons();

  void save_workspace_order(const std::string &prefix);
  std::string find_workspace_state(const std::string &workspace_name, std::auto_ptr<base::LockFile> &lock_file);

public:
  virtual ~SqlEditorForm();

  void cancel_connect();
  virtual void close();
  virtual bool is_main_form() { return true; }
  virtual std::string get_form_context_name() const;
  
  virtual mforms::MenuBar *get_menubar();
  virtual mforms::ToolBar *get_toolbar();
  std::string get_session_name();

  void auto_save();
  void save_workspace(const std::string &workspace_name, bool is_autosave);
  bool load_workspace(const std::string &workspace_name);
  
  void restore_last_workspace();
public:
  bec::GRTManager * grt_manager() const { return _grtm; }
  wb::WBContextSQLIDE *wbsql() const { return _wbsql; }

  db_query_EditorRef grtobj();

  void validate_menubar();

  void handle_tab_menu_action(const std::string &action, int tab_index);
  void handle_history_action(const std::string &action, const std::string &sql);
private:
  wb::WBContextSQLIDE *_wbsql;
  GrtVersionRef _version;
  bec::GRTManager *_grtm;
  mforms::MenuBar *_menu;
  mforms::ToolBar *_toolbar;
  std::string _connection_info;
  base::LockFile *_autosave_lock;
  std::string _autosave_path;

  mforms::DockingPoint *_tabdock;

  // Set when we triggered a refresh asynchronously.
  boost::signals2::connection _overviewRefreshPending;
  boost::signals2::connection _editorRefreshPending;

  bool _autosave_disabled;
  bool _loading_workspace;
  bool _cancel_connect;
  bool _closing;
  bool _startup_done;

  void activate_command(const std::string &command);

public:
  // do NOT use rdbms->version().. it's not specific for this connection
  db_mgmt_RdbmsRef rdbms();
  GrtVersionRef rdbms_version() const;

  std::string get_connection_info() const { return _connection_info; }
  
public:
  SqlEditorPanel* active_sql_editor_panel();

  void sql_editor_reordered(SqlEditorPanel *editor, int new_index);

  bool is_closing() const { return _closing; }
private:

  int _sql_editors_serial;
  int _scratch_editors_serial;

  void sql_editor_panel_switched();
  void sql_editor_panel_closed(mforms::AppView *view);

  void set_editor_tool_items_enbled(const std::string &name, bool flag);
  void set_editor_tool_items_checked(const std::string &name, bool flag);
public:
  void set_tool_item_checked(const std::string &name, bool flag);

  boost::signals2::signal<void (MySQLEditor::Ref, bool)> sql_editor_list_changed;

  SqlEditorPanel* run_sql_in_scratch_tab(const std::string &sql, bool reuse_if_possible, bool start_collapsed);
  SqlEditorPanel* add_sql_editor(bool scratch = false, bool start_collapsed = false); // returns index of the added sql_editor
  void remove_sql_editor(SqlEditorPanel *panel);
  SqlEditorPanel *sql_editor_panel(int index);
  int sql_editor_count();
  int sql_editor_panel_index(SqlEditorPanel *panel);

  virtual mforms::DragOperation drag_over(mforms::View *sender, base::Point p,
    mforms::DragOperation allowedOperations, const std::vector<std::string> &formats);
  virtual mforms::DragOperation files_dropped(mforms::View *sender, base::Point p,
    mforms::DragOperation allowedOperations, const std::vector<std::string> &file_names);
private:
  int count_connection_editors(const std::string& conn_name);

protected:
  std::string create_title();
  void title_changed();
  void check_server_problems();
public:
  virtual std::string get_title() { return _title; }
  void update_title();

  std::map<std::string, std::string> &connection_details() { return _connection_details; }
  int server_version();
  std::set<std::string> valid_charsets();
private:
  std::map<std::string, std::string> _connection_details;
  std::set<std::string> _charsets;

  grt::StringRef do_connect(grt::GRT *grt, boost::shared_ptr<sql::TunnelConnection> tunnel, sql::Authentication::Ref &auth,
    struct ConnectionErrorInfo *autherr_ptr);
  std::string get_client_lib_version();
  grt::StringRef do_disconnect(grt::GRT *grt);

  void update_connected_state();
public:
  bool connect(boost::shared_ptr<sql::TunnelConnection> tunnel);
  bool connected() const;
<<<<<<< HEAD
  bool connectionIsValid() const {
    return _connection.is_valid();
  }
=======
  void checkIfOffline();
>>>>>>> 551eb6e7
  bool offline();
  bool ping() const;
  void finish_startup();
  void cancel_query();
  void reset();
  void commit();
  void rollback();
  bool auto_commit();
  void auto_commit(bool value);
  void toggle_autocommit();
  void toggle_collect_field_info();
  bool collect_field_info() const;
  void toggle_collect_ps_statement_events();
  bool collect_ps_statement_events() const;

  void set_connection(db_mgmt_ConnectionRef conn);
  
  void run_editor_contents(bool current_statement_only);

  void limit_rows(const std::string &limit_text);

  std::string sql_mode() const { return _sql_mode; };
  int lower_case_table_names() const { return _lower_case_table_names; }
private:
  void do_commit();
public:  
  db_mgmt_ConnectionRef connection_descriptor() const { return _connection; }

  bool get_session_variable(sql::Connection *dbc_conn, const std::string &name, std::string &value);

private:
  void cache_sql_mode();
  void update_sql_mode_for_editors();

  void query_ps_statistics(boost::int64_t conn_id, std::map<std::string, boost::int64_t> &stats);

  std::vector<SqlEditorForm::PSStage> query_ps_stages(boost::int64_t stmt_event_id);
  std::vector<SqlEditorForm::PSWait> query_ps_waits(boost::int64_t stmt_event_id);

private:
  std::string _sql_mode;
  int _lower_case_table_names;
  parser::ParserContext::Ref _work_parser_context; // Never use in a background thread.
private:
  void create_connection(sql::Dbc_connection_handler::Ref &dbc_conn, db_mgmt_ConnectionRef db_mgmt_conn, boost::shared_ptr<sql::TunnelConnection> tunnel, sql::Authentication::Ref auth, bool autocommit_mode, bool user_connection);
  void init_connection(sql::Connection* dbc_conn_ref, const db_mgmt_ConnectionRef& connectionProperties, sql::Dbc_connection_handler::Ref& dbc_conn, bool user_connection);
  void close_connection(sql::Dbc_connection_handler::Ref &dbc_conn);
  base::RecMutexLock ensure_valid_dbc_connection(sql::Dbc_connection_handler::Ref &dbc_conn, base::RecMutex &dbc_conn_mutex, bool throw_on_block = false);
  base::RecMutexLock ensure_valid_usr_connection(bool throw_on_block = false);
  base::RecMutexLock ensure_valid_aux_connection(bool throw_on_block = false);

public:
  base::RecMutexLock ensure_valid_aux_connection(sql::Dbc_connection_handler::Ref &conn);
  parser::ParserContext::Ref work_parser_context() { return _work_parser_context;  };

private:
  int         _keep_alive_task_id;
  base::Mutex _keep_alive_thread_mutex;
private:
  void send_message_keep_alive();
  bool send_message_keep_alive_bool_wrapper() { send_message_keep_alive(); return false; } // need it for ThreadedTimer, which expects callbacks to return bool
  void reset_keep_alive_thread();

  db_mgmt_ConnectionRef _connection;
  // connection for maintenance operations, fetching schema contents & live editors (DDL only)
  sql::Dbc_connection_handler::Ref _aux_dbc_conn;
  base::RecMutex _aux_dbc_conn_mutex;

  // connection for running sql scripts
  sql::Dbc_connection_handler::Ref _usr_dbc_conn;
  mutable base::RecMutex _usr_dbc_conn_mutex;

  sql::Authentication::Ref _dbc_auth;

  ServerState _last_server_running_state;

  AutoCompleteCache *_auto_completion_cache;
  base::RecMutexLock get_autocompletion_connection(sql::Dbc_connection_handler::Ref &conn);
  void on_cache_action(bool active);

  ColumnWidthCache *_column_width_cache;
public:
  AutoCompleteCache *auto_completion_cache() { return _auto_completion_cache; }

  ColumnWidthCache *column_width_cache() { return _column_width_cache; }

  bool exec_editor_sql(SqlEditorPanel *editor, bool sync, bool current_statement_only = false,
                       bool wrap_with_non_std_delimiter = false, bool dont_add_limit_clause = false,
                       SqlEditorResult *into_result = NULL);
  void exec_sql_retaining_editor_contents(const std::string &sql_script, SqlEditorPanel *editor, bool sync, bool dont_add_limit_clause= false);

  RecordsetsRef exec_sql_returning_results(const std::string &sql_script, bool dont_add_limit_clause);

  void exec_management_sql(const std::string &sql, bool log);
  db_query_ResultsetRef exec_management_query(const std::string &sql, bool log);

  void exec_main_sql(const std::string &sql, bool log);
  db_query_ResultsetRef exec_main_query(const std::string &sql, bool log);

  void explain_current_statement();
  bool is_running_query();

  sql::Authentication::Ref dbc_auth_data() { return _dbc_auth; }
private:
  enum ExecFlags { 
    NeedNonStdDelimiter = 1 << 1,
    DontAddLimitClause  = 1 << 2,
    ShowWarnings        = 1 << 3
  };
  void update_live_schema_tree(const std::string &sql);

  grt::StringRef do_exec_sql(grt::GRT *grt, Ptr self_ptr, boost::shared_ptr<std::string> sql,
    SqlEditorPanel *editor, ExecFlags flags, RecordsetsRef result_list);

  void handle_command_side_effects(const std::string &sql);
public:
  GrtThreadedTask::Ref exec_sql_task;

  boost::function<void()> post_query_slot; // called after a query is executed
private:
  int on_exec_sql_finished();
  bool _is_running_query;
  bool _continue_on_error;
  
public:
  bool continue_on_error() { return _continue_on_error; }
  void continue_on_error(bool val);

private:
  typedef boost::signals2::signal<int (long long, const std::string&, const std::string&),boost::signals2::last_value<int> > Error_cb;
  typedef boost::signals2::signal<int (float),boost::signals2::last_value<int> > Batch_exec_progress_cb;
  typedef boost::signals2::signal<int (long, long),boost::signals2::last_value<int> > Batch_exec_stat_cb;
  
public:
  Error_cb on_sql_script_run_error;
private:
  Batch_exec_progress_cb on_sql_script_run_progress;
  Batch_exec_stat_cb on_sql_script_run_statistics;  
  
  int sql_script_apply_error(long long, const std::string&, const std::string&, std::string&);
  int sql_script_apply_progress(float);
  int sql_script_stats(long, long);

  void abort_apply_object_alter_script();
public:
  void apply_object_alter_script(const std::string &alter_script, bec::DBObjectEditorBE* obj_editor, RowId log_id);
  bool run_live_object_alteration_wizard(const std::string &alter_script, bec::DBObjectEditorBE* obj_editor, RowId log_id, const std::string &log_context);

private:
  void apply_changes_to_recordset(Recordset::Ptr rs_ptr);
  bool run_data_changes_commit_wizard(Recordset::Ptr rs_ptr, bool skip_commit);
  void apply_data_changes_commit(const std::string &sql_script_text, Recordset::Ptr rs_ptr, bool skip_commit);
  void update_editor_title_schema(const std::string& schema);

public:  
  bool can_close();
  bool can_close_(bool interactive);

  void check_external_file_changes();
public:
  SqlEditorPanel *new_sql_script_file();
  SqlEditorPanel *new_sql_scratch_area(bool start_collapsed = false);
  void new_scratch_area() { new_sql_scratch_area(false); }
  void open_file(const std::string &path, bool in_new_tab, bool askForFile = true);
  void open_file(const std::string &path = "") { open_file(path, true, !path.empty()); }

public:
  void active_schema(const std::string &value);
  std::string active_schema() const;
  void schema_meta_data_refreshed(const std::string &schema_name, base::StringListPtr tables,
    base::StringListPtr views, base::StringListPtr procedures, base::StringListPtr functions);
private:
  void cache_active_schema_name();

public:
  void request_refresh_schema_tree();
  
private:
  boost::shared_ptr<SqlEditorTreeController> _live_tree;
    
  mforms::View* _side_palette_host;
  QuerySidePalette* _side_palette;
  std::string _pending_expand_nodes;

public:
  std::string fetch_data_from_stored_procedure(std::string proc_call, boost::shared_ptr<sql::ResultSet> &rs);

  DbSqlEditorLog::Ref log() { return _log; }
  DbSqlEditorHistory::Ref history() { return _history; }
  std::string restore_sql_from_history(int entry_index, std::list<int> &detail_indexes);
  int exec_sql_error_count() { return _exec_sql_error_count; }
  
  boost::shared_ptr<SqlEditorTreeController> get_live_tree() { return _live_tree; }
  void schema_tree_did_populate();

  boost::function<void (const std::string&, bool)> output_text_slot;
protected:
  DbSqlEditorLog::Ref _log;
  DbSqlEditorHistory::Ref _history;
  bool _serverIsOffline;

public:
  // Result should be RowId but that requires to change the task callback type (at least for 64bit builds).
  int add_log_message(int msg_type, const std::string &msg, const std::string &context, const std::string &duration);
  void set_log_message(RowId log_message_index, int msg_type, const std::string &msg, const std::string &context, const std::string &duration);
  void refresh_log_messages(bool ignore_last_message_timestamp);
private:
  bool _has_pending_log_messages;
  double _last_log_message_timestamp;
  int _exec_sql_error_count;

protected:
  std::string _title;

private:
  virtual void handle_grt_notification(const std::string &name, grt::ObjectRef sender, grt::DictRef info);
  virtual void handle_notification(const std::string &name, void *sender, base::NotificationInfo &info);
  void setup_side_palette();
  
  void schema_row_selected();
  void side_bar_filter_changed(const std::string& filter);

  void note_connection_open_outcome(int error);

public:
  void inspect_object(const std::string &name, const std::string &object, const std::string &type);

  void toolbar_command(const std::string& command);

  bool save_snippet();

  void show_output_area();

  mforms::View *get_sidebar();
  mforms::View *get_side_palette();

  void set_autosave_disabled(const bool autosave_disabled);
  bool get_autosave_disabled(void);
};<|MERGE_RESOLUTION|>--- conflicted
+++ resolved
@@ -249,13 +249,10 @@
 public:
   bool connect(boost::shared_ptr<sql::TunnelConnection> tunnel);
   bool connected() const;
-<<<<<<< HEAD
   bool connectionIsValid() const {
     return _connection.is_valid();
   }
-=======
   void checkIfOffline();
->>>>>>> 551eb6e7
   bool offline();
   bool ping() const;
   void finish_startup();
