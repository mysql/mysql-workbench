/*
 * Copyright (c) 2007, 2017, Oracle and/or its affiliates. All rights reserved.
 *
 * This program is free software; you can redistribute it and/or
 * modify it under the terms of the GNU General Public License as
 * published by the Free Software Foundation; version 2 of the
 * License.
 *
 * This program is distributed in the hope that it will be useful,
 * but WITHOUT ANY WARRANTY; without even the implied warranty of
 * MERCHANTABILITY or FITNESS FOR A PARTICULAR PURPOSE. See the
 * GNU General Public License for more details.
 *
 * You should have received a copy of the GNU General Public License
 * along with this program; if not, write to the Free Software
 * Foundation, Inc., 51 Franklin St, Fifth Floor, Boston, MA
 * 02110-1301  USA
 */

#pragma once

#include "workbench/wb_backend_public_interface.h"

#include "base/file_utilities.h"
#include "base/ui_form.h"
#include "base/threaded_timer.h"

#include "grts/structs.workbench.h"
#include "grts/structs.db.mgmt.h"
#include "grtpp_notifications.h"

#include "sqlide/recordset_be.h"
#include "sqlide/sql_editor_be.h"
#include "sqlide/db_sql_editor_log.h"
#include "sqlide/db_sql_editor_history_be.h"
#include "sqlide/wb_context_sqlide.h"
#include "sqlide/wb_live_schema_tree.h"

#include "cppdbc.h"

#include "mforms/view.h"

#include "SymbolTable.h"

namespace mforms {
  class ToolBar;
  class AppView;
  class View;
  class MenuItem;
  class DockingPoint;
};

namespace bec {
  class DBObjectEditorBE;
}

#define MAIN_DOCKING_POINT "db.query.Editor:main"
#define RESULT_DOCKING_POINT "db.Query.QueryEditor:result"

class QuerySidePalette;
class SqlEditorTreeController;
class ColumnWidthCache;
class SqlEditorPanel;
class SqlEditorResult;

typedef std::vector<Recordset::Ref> Recordsets;
typedef std::shared_ptr<Recordsets> RecordsetsRef;

class MYSQLWBBACKEND_PUBLIC_FUNC SqlEditorForm : public bec::UIForm,
                                                 grt::GRTObserver,
                                                 public std::enable_shared_from_this<SqlEditorForm>,
                                                 mforms::DropDelegate {
public:
#if defined(ENABLE_TESTING)
  friend class EditorFormTester;
#endif

  enum ServerState { UnknownState, RunningState, PossiblyStoppedState, OfflineState };

  struct PSStage {
    std::string name;
    double wait_time;
  };

  struct PSWait {
    std::string name;
    double wait_time;
  };

  class RecordsetData : public Recordset::ClientData {
  public:
    SqlEditorResult *result_panel;
    std::string generator_query;

    double duration;
    std::string ps_stat_error;
    std::map<std::string, std::int64_t> ps_stat_info;
    std::vector<PSStage> ps_stage_info;
    std::vector<PSWait> ps_wait_info;
  };

public:
  typedef std::shared_ptr<SqlEditorForm> Ref;
  typedef std::weak_ptr<SqlEditorForm> Ptr;
  static SqlEditorForm::Ref create(wb::WBContextSQLIDE *wbsql, const db_mgmt_ConnectionRef &conn);
  static void report_connection_failure(const std::string &error, const db_mgmt_ConnectionRef &target);
  static void report_connection_failure(const grt::server_denied &info, const db_mgmt_ConnectionRef &target);

  void set_tab_dock(mforms::DockingPoint *dp);

  /* Callback must be set by frontend to show a busy indicator on the tab with the given index. -1 means remove it from
   * all */
  std::function<void(int)> set_busy_tab;
<<<<<<< HEAD

  parsers::SymbolTable *databaseSymbols() { return &_databaseSymbols; }
=======
>>>>>>> 14c8002f

protected:
  SqlEditorForm(wb::WBContextSQLIDE *wbsql);

  void update_menu_and_toolbar();
  void update_toolbar_icons();

  void save_workspace_order(const std::string &prefix);
  std::string find_workspace_state(const std::string &workspace_name, std::auto_ptr<base::LockFile> &lock_file);

public:
  virtual ~SqlEditorForm();

  void cancel_connect();
  virtual void close();
  virtual bool is_main_form() {
    return true;
  }
  virtual std::string get_form_context_name() const;

  virtual mforms::MenuBar *get_menubar();
  virtual mforms::ToolBar *get_toolbar();
  std::string get_session_name();

  void auto_save();
  void save_workspace(const std::string &workspace_name, bool is_autosave);
  bool load_workspace(const std::string &workspace_name);

  void restore_last_workspace();

public:
  wb::WBContextSQLIDE *wbsql() const {
    return _wbsql;
  }

  db_query_EditorRef grtobj();

  void validate_menubar();

  void handle_tab_menu_action(const std::string &action, int tab_index);
  void handle_history_action(const std::string &action, const std::string &sql);
<<<<<<< HEAD
=======

private:
  wb::WBContextSQLIDE *_wbsql;
  GrtVersionRef _version;
  mforms::MenuBar *_menu;
  mforms::ToolBar *_toolbar;
  std::string _connection_info;
  base::LockFile *_autosave_lock;
  std::string _autosave_path;

  mforms::DockingPoint *_tabdock;

  // Set when we triggered a refresh asynchronously.
  boost::signals2::connection _overviewRefreshPending;
  boost::signals2::connection _editorRefreshPending;

  bool _autosave_disabled;
  bool _loading_workspace;
  bool _cancel_connect;
  bool _closing;
  bool _startup_done;

  void activate_command(const std::string &command);
>>>>>>> 14c8002f

public:
  // do NOT use rdbms->version().. it's not specific for this connection
  db_mgmt_RdbmsRef rdbms();
  GrtVersionRef rdbms_version() const;

  std::string get_connection_info() const {
    return _connection_info;
  }

public:
  SqlEditorPanel *active_sql_editor_panel();

  void sql_editor_reordered(SqlEditorPanel *editor, int new_index);

  bool is_closing() const {
    return _closing;
  }

private:
<<<<<<< HEAD
  int _sql_editors_serial = 0;
  int _scratch_editors_serial = 0;
=======
  int _sql_editors_serial;
  int _scratch_editors_serial;
>>>>>>> 14c8002f

  void sql_editor_panel_switched();
  void sql_editor_panel_closed(mforms::AppView *view);

  void set_editor_tool_items_enbled(const std::string &name, bool flag);
  void set_editor_tool_items_checked(const std::string &name, bool flag);

public:
  void set_tool_item_checked(const std::string &name, bool flag);

  boost::signals2::signal<void(MySQLEditor::Ref, bool)> sql_editor_list_changed;

  SqlEditorPanel *run_sql_in_scratch_tab(const std::string &sql, bool reuse_if_possible, bool start_collapsed);
  SqlEditorPanel *add_sql_editor(bool scratch = false,
                                 bool start_collapsed = false); // returns index of the added sql_editor
  void remove_sql_editor(SqlEditorPanel *panel);
  SqlEditorPanel *sql_editor_panel(int index);
  int sql_editor_count();
  int sql_editor_panel_index(SqlEditorPanel *panel);

  virtual mforms::DragOperation drag_over(mforms::View *sender, base::Point p, mforms::DragOperation allowedOperations,
                                          const std::vector<std::string> &formats);
  virtual mforms::DragOperation files_dropped(mforms::View *sender, base::Point p,
                                              mforms::DragOperation allowedOperations,
                                              const std::vector<std::string> &file_names);

private:
  int count_connection_editors(const std::string &conn_name);

protected:
  std::string create_title();
  void title_changed();
  void check_server_problems();

public:
  virtual std::string get_title() {
    return _title;
  }
  void update_title();

  std::map<std::string, std::string> &connection_details() {
    return _connection_details;
  }
  int server_version();
  std::set<std::string> valid_charsets();
<<<<<<< HEAD
=======

private:
  std::map<std::string, std::string> _connection_details;
  std::set<std::string> _charsets;
>>>>>>> 14c8002f

private:
  grt::StringRef do_connect(std::shared_ptr<sql::TunnelConnection> tunnel, sql::Authentication::Ref &auth,
                            struct ConnectionErrorInfo *autherr_ptr);
  std::string get_client_lib_version();
  grt::StringRef do_disconnect();

  void update_connected_state();

public:
  bool connect(std::shared_ptr<sql::TunnelConnection> tunnel);
  bool connected() const;
  bool connectionIsValid() const {
    return _connection.is_valid();
  }
  void checkIfOffline();
  bool offline();
  bool ping() const;
  void finish_startup();
  void cancel_query();
  void reset();
  void commit();
  void rollback();
  bool auto_commit();
  void auto_commit(bool value);
  void toggle_autocommit();
  void toggle_collect_field_info();
  bool collect_field_info() const;
  void toggle_collect_ps_statement_events();
  bool collect_ps_statement_events() const;

  void set_connection(db_mgmt_ConnectionRef conn);

  void run_editor_contents(bool current_statement_only);

  void limit_rows(const std::string &limit_text);

  std::string sql_mode() const {
    return _sql_mode;
  };
  int lower_case_table_names() const {
    return _lower_case_table_names;
  }

private:
  void do_commit();

public:
  db_mgmt_ConnectionRef connection_descriptor() const {
    return _connection;
  }

  bool get_session_variable(sql::Connection *dbc_conn, const std::string &name, std::string &value);

private:
  void cache_sql_mode();
  void update_sql_mode_for_editors();

  void query_ps_statistics(std::int64_t conn_id, std::map<std::string, std::int64_t> &stats);

  std::vector<SqlEditorForm::PSStage> query_ps_stages(std::int64_t stmt_event_id);
  std::vector<SqlEditorForm::PSWait> query_ps_waits(std::int64_t stmt_event_id);

private:
  void create_connection(sql::Dbc_connection_handler::Ref &dbc_conn, db_mgmt_ConnectionRef db_mgmt_conn,
                         std::shared_ptr<sql::TunnelConnection> tunnel, sql::Authentication::Ref auth,
                         bool autocommit_mode, bool user_connection);
  void init_connection(sql::Connection *dbc_conn_ref, const db_mgmt_ConnectionRef &connectionProperties,
                       sql::Dbc_connection_handler::Ref &dbc_conn, bool user_connection);
  void close_connection(sql::Dbc_connection_handler::Ref &dbc_conn);
  base::RecMutexLock ensure_valid_dbc_connection(sql::Dbc_connection_handler::Ref &dbc_conn,
                                                 base::RecMutex &dbc_conn_mutex, bool throw_on_block = false,
                                                 bool lockOnly = false);
  base::RecMutexLock ensure_valid_usr_connection(bool throw_on_block = false, bool lockOnly = false);
  base::RecMutexLock ensure_valid_aux_connection(bool throw_on_block = false, bool lockOnly = false);

  std::vector<std::pair<std::string, std::string>> runQueryForCache(const std::string &query);

public:
  base::RecMutexLock ensure_valid_aux_connection(sql::Dbc_connection_handler::Ref &conn, bool lockOnly = false);
<<<<<<< HEAD
  parsers::MySQLParserContext::Ref work_parser_context() {
=======
  parser::MySQLParserContext::Ref work_parser_context() {
>>>>>>> 14c8002f
    return _work_parser_context;
  };

private:
<<<<<<< HEAD
=======
  int _keep_alive_task_id;
  base::Mutex _keep_alive_thread_mutex;

private:
>>>>>>> 14c8002f
  void send_message_keep_alive();
  bool send_message_keep_alive_bool_wrapper() {
    send_message_keep_alive();
    return false;
  } // need it for ThreadedTimer, which expects callbacks to return bool
  void reset_keep_alive_thread();

  base::RecMutexLock getAuxConnection(sql::Dbc_connection_handler::Ref &conn, bool lockOnly = false);
  base::RecMutexLock getUserConnection(sql::Dbc_connection_handler::Ref &conn, bool lockOnly = false);

  void onCacheAction(bool active);

<<<<<<< HEAD
public:
=======
  ColumnWidthCache *_column_width_cache;

public:
  MySQLObjectNamesCache *auto_completion_cache() {
    return _auto_completion_cache;
  }

>>>>>>> 14c8002f
  ColumnWidthCache *column_width_cache() {
    return _column_width_cache;
  }

  bool exec_editor_sql(SqlEditorPanel *editor, bool sync, bool current_statement_only = false,
                       bool wrap_with_non_std_delimiter = false, bool dont_add_limit_clause = false,
                       SqlEditorResult *into_result = NULL);
  void exec_sql_retaining_editor_contents(const std::string &sql_script, SqlEditorPanel *editor, bool sync,
                                          bool dont_add_limit_clause = false);

  RecordsetsRef exec_sql_returning_results(const std::string &sql_script, bool dont_add_limit_clause);

  void exec_management_sql(const std::string &sql, bool log);
  db_query_ResultsetRef exec_management_query(const std::string &sql, bool log);

  void exec_main_sql(const std::string &sql, bool log);
  db_query_ResultsetRef exec_main_query(const std::string &sql, bool log);

  void explain_current_statement();
  bool is_running_query();

  sql::Authentication::Ref dbc_auth_data() {
    return _dbc_auth;
  }

private:
  enum ExecFlags { NeedNonStdDelimiter = 1 << 1, DontAddLimitClause = 1 << 2, ShowWarnings = 1 << 3 };
  void update_live_schema_tree(const std::string &sql);

  grt::StringRef do_exec_sql(Ptr self_ptr, std::shared_ptr<std::string> sql, SqlEditorPanel *editor, ExecFlags flags,
                             RecordsetsRef result_list);

  void handle_command_side_effects(const std::string &sql);

public:
  GrtThreadedTask::Ref exec_sql_task;

  std::function<void()> post_query_slot; // called after a query is executed
private:
  int on_exec_sql_finished();
<<<<<<< HEAD

public:
  bool continue_on_error() {
    return _continue_on_error;
=======
  bool _is_running_query;
  bool _continueOnError;

public:
  bool continue_on_error() {
    return _continueOnError;
>>>>>>> 14c8002f
  }
  void continue_on_error(bool val);

private:
  typedef boost::signals2::signal<int(long long, const std::string &, const std::string &),
                                  boost::signals2::last_value<int>>
    Error_cb;
  typedef boost::signals2::signal<int(float), boost::signals2::last_value<int>> Batch_exec_progress_cb;
  typedef boost::signals2::signal<int(long, long), boost::signals2::last_value<int>> Batch_exec_stat_cb;

public:
  Error_cb on_sql_script_run_error;

private:
<<<<<<< HEAD
=======
  Batch_exec_progress_cb on_sql_script_run_progress;
  Batch_exec_stat_cb on_sql_script_run_statistics;

>>>>>>> 14c8002f
  int sql_script_apply_error(long long, const std::string &, const std::string &, std::string &);
  int sql_script_apply_progress(float);
  int sql_script_stats(long, long);

  void abort_apply_object_alter_script();

public:
  void apply_object_alter_script(const std::string &alter_script, bec::DBObjectEditorBE *obj_editor, RowId log_id);
  bool run_live_object_alteration_wizard(const std::string &alter_script, bec::DBObjectEditorBE *obj_editor,
                                         RowId log_id, const std::string &log_context);

private:
  void apply_changes_to_recordset(Recordset::Ptr rs_ptr);
  bool run_data_changes_commit_wizard(Recordset::Ptr rs_ptr, bool skip_commit);
  void apply_data_changes_commit(const std::string &sql_script_text, Recordset::Ptr rs_ptr, bool skip_commit);
  void update_editor_title_schema(const std::string &schema);

public:
  bool can_close();
  bool can_close_(bool interactive);

  void check_external_file_changes();

public:
  SqlEditorPanel *new_sql_script_file();
  SqlEditorPanel *new_sql_scratch_area(bool start_collapsed = false);
  void new_scratch_area() {
    new_sql_scratch_area(false);
  }
  void open_file(const std::string &path, bool in_new_tab, bool askForFile = true);
  void open_file(const std::string &path = "") {
    open_file(path, true, !path.empty());
  }

public:
  void active_schema(const std::string &value);
  std::string active_schema() const;
<<<<<<< HEAD

  void schemaListRefreshed(std::vector<std::string> const &schemas);

=======
>>>>>>> 14c8002f
  void schema_meta_data_refreshed(const std::string &schema_name, base::StringListPtr tables, base::StringListPtr views,
                                  base::StringListPtr procedures, base::StringListPtr functions);

private:
  void cache_active_schema_name();

public:
  void request_refresh_schema_tree();
<<<<<<< HEAD
=======

private:
  std::shared_ptr<SqlEditorTreeController> _live_tree;

  mforms::View *_side_palette_host;
  QuerySidePalette *_side_palette;
  std::string _pending_expand_nodes;
>>>>>>> 14c8002f

public:
  std::string fetch_data_from_stored_procedure(std::string proc_call, std::shared_ptr<sql::ResultSet> &rs);

  DbSqlEditorLog::Ref log() {
    return _log;
  }
  DbSqlEditorHistory::Ref history() {
    return _history;
  }
  std::string restore_sql_from_history(int entry_index, std::list<int> &detail_indexes);
  int exec_sql_error_count() {
    return _exec_sql_error_count;
  }

  std::shared_ptr<SqlEditorTreeController> get_live_tree() {
    return _live_tree;
  }
  void schema_tree_did_populate();

  std::function<void(const std::string &, bool)> output_text_slot;
<<<<<<< HEAD

public:
  // Result should be RowId but that requires to change the task callback type (at least for 64bit builds).
  int add_log_message(int msg_type, const std::string &msg, const std::string &context, const std::string &duration);
  void set_log_message(RowId log_message_index, int msg_type, const std::string &msg, const std::string &context,
                       const std::string &duration);
  void refresh_log_messages(bool ignore_last_message_timestamp);
=======

protected:
  DbSqlEditorLog::Ref _log;
  DbSqlEditorHistory::Ref _history;
  bool _serverIsOffline;

public:
  // Result should be RowId but that requires to change the task callback type (at least for 64bit builds).
  int add_log_message(int messageType, const std::string &msg, const std::string &context, const std::string &duration);
  void set_log_message(RowId log_message_index, int msg_type, const std::string &msg, const std::string &context,
                       const std::string &duration);
  void refresh_log_messages(bool ignore_last_message_timestamp);

private:
  bool _has_pending_log_messages;
  double _last_log_message_timestamp;
  int _exec_sql_error_count;
>>>>>>> 14c8002f

protected:
  DbSqlEditorLog::Ref _log;
  DbSqlEditorHistory::Ref _history;
  bool _serverIsOffline = false;

  std::string _title;

private:
  virtual void handle_grt_notification(const std::string &name, grt::ObjectRef sender, grt::DictRef info);
  virtual void handle_notification(const std::string &name, void *sender, base::NotificationInfo &info);
  void setup_side_palette();

  void schema_row_selected();
  void side_bar_filter_changed(const std::string &filter);

  void note_connection_open_outcome(int error);

public:
  void inspect_object(const std::string &name, const std::string &object, const std::string &type);

  void toolbar_command(const std::string &command);

  bool save_snippet();

  void show_output_area();

  mforms::View *get_sidebar();
  mforms::View *get_side_palette();

  void set_autosave_disabled(const bool autosave_disabled);
  bool get_autosave_disabled(void);

private:
  wb::WBContextSQLIDE *_wbsql;
  GrtVersionRef _version;
  mforms::MenuBar *_menu = nullptr;
  mforms::ToolBar *_toolbar = nullptr;
  std::string _connection_info;
  base::LockFile *_autosave_lock = nullptr;
  std::string _autosave_path;

  mforms::DockingPoint *_tabdock = nullptr;

  // Set when we triggered a refresh asynchronously.
  boost::signals2::connection _overviewRefreshPending;
  boost::signals2::connection _editorRefreshPending;

  int _keep_alive_task_id = 0;
  base::Mutex _keep_alive_thread_mutex;

  Batch_exec_progress_cb on_sql_script_run_progress;
  Batch_exec_stat_cb on_sql_script_run_statistics;

  bool _autosave_disabled = false;
  bool _loading_workspace = false;
  bool _cancel_connect = false;
  bool _closing = false;
  bool _startup_done = false;
  bool _is_running_query = false;
  bool _continue_on_error = false;
  bool _has_pending_log_messages = false;

  double _last_log_message_timestamp;
  int _exec_sql_error_count;

  std::shared_ptr<SqlEditorTreeController> _live_tree;

  mforms::View *_side_palette_host = nullptr;
  QuerySidePalette *_side_palette = nullptr;
  std::string _pending_expand_nodes;

  std::map<std::string, std::string> _connection_details;
  std::set<std::string> _charsets;

  std::string _sql_mode;
  int _lower_case_table_names;
  parsers::MySQLParserContext::Ref _work_parser_context; // Never use in a background thread.

  db_mgmt_ConnectionRef _connection;
  // connection for maintenance operations, fetching schema contents & live editors (DDL only)
  sql::Dbc_connection_handler::Ref _aux_dbc_conn;
  base::RecMutex _aux_dbc_conn_mutex;

  // connection for running sql scripts
  sql::Dbc_connection_handler::Ref _usr_dbc_conn;
  mutable base::RecMutex _usr_dbc_conn_mutex;

  sql::Authentication::Ref _dbc_auth;

  ServerState _last_server_running_state = UnknownState;

  ColumnWidthCache *_column_width_cache = nullptr;

  parsers::SymbolTable _staticServerSymbols; // Charsets, collations, engines.
  parsers::SymbolTable _databaseSymbols; // All available db objects reachable via the current connection.
  std::mutex _symbolsMutex; // Synchronize access to the database symbols.

  void activate_command(const std::string &command);
  void readStaticServerSymbols();
};<|MERGE_RESOLUTION|>--- conflicted
+++ resolved
@@ -111,11 +111,8 @@
   /* Callback must be set by frontend to show a busy indicator on the tab with the given index. -1 means remove it from
    * all */
   std::function<void(int)> set_busy_tab;
-<<<<<<< HEAD
 
   parsers::SymbolTable *databaseSymbols() { return &_databaseSymbols; }
-=======
->>>>>>> 14c8002f
 
 protected:
   SqlEditorForm(wb::WBContextSQLIDE *wbsql);
@@ -157,32 +154,6 @@
 
   void handle_tab_menu_action(const std::string &action, int tab_index);
   void handle_history_action(const std::string &action, const std::string &sql);
-<<<<<<< HEAD
-=======
-
-private:
-  wb::WBContextSQLIDE *_wbsql;
-  GrtVersionRef _version;
-  mforms::MenuBar *_menu;
-  mforms::ToolBar *_toolbar;
-  std::string _connection_info;
-  base::LockFile *_autosave_lock;
-  std::string _autosave_path;
-
-  mforms::DockingPoint *_tabdock;
-
-  // Set when we triggered a refresh asynchronously.
-  boost::signals2::connection _overviewRefreshPending;
-  boost::signals2::connection _editorRefreshPending;
-
-  bool _autosave_disabled;
-  bool _loading_workspace;
-  bool _cancel_connect;
-  bool _closing;
-  bool _startup_done;
-
-  void activate_command(const std::string &command);
->>>>>>> 14c8002f
 
 public:
   // do NOT use rdbms->version().. it's not specific for this connection
@@ -203,13 +174,8 @@
   }
 
 private:
-<<<<<<< HEAD
   int _sql_editors_serial = 0;
   int _scratch_editors_serial = 0;
-=======
-  int _sql_editors_serial;
-  int _scratch_editors_serial;
->>>>>>> 14c8002f
 
   void sql_editor_panel_switched();
   void sql_editor_panel_closed(mforms::AppView *view);
@@ -255,13 +221,6 @@
   }
   int server_version();
   std::set<std::string> valid_charsets();
-<<<<<<< HEAD
-=======
-
-private:
-  std::map<std::string, std::string> _connection_details;
-  std::set<std::string> _charsets;
->>>>>>> 14c8002f
 
 private:
   grt::StringRef do_connect(std::shared_ptr<sql::TunnelConnection> tunnel, sql::Authentication::Ref &auth,
@@ -342,22 +301,11 @@
 
 public:
   base::RecMutexLock ensure_valid_aux_connection(sql::Dbc_connection_handler::Ref &conn, bool lockOnly = false);
-<<<<<<< HEAD
   parsers::MySQLParserContext::Ref work_parser_context() {
-=======
-  parser::MySQLParserContext::Ref work_parser_context() {
->>>>>>> 14c8002f
     return _work_parser_context;
   };
 
 private:
-<<<<<<< HEAD
-=======
-  int _keep_alive_task_id;
-  base::Mutex _keep_alive_thread_mutex;
-
-private:
->>>>>>> 14c8002f
   void send_message_keep_alive();
   bool send_message_keep_alive_bool_wrapper() {
     send_message_keep_alive();
@@ -370,17 +318,7 @@
 
   void onCacheAction(bool active);
 
-<<<<<<< HEAD
-public:
-=======
-  ColumnWidthCache *_column_width_cache;
-
-public:
-  MySQLObjectNamesCache *auto_completion_cache() {
-    return _auto_completion_cache;
-  }
-
->>>>>>> 14c8002f
+public:
   ColumnWidthCache *column_width_cache() {
     return _column_width_cache;
   }
@@ -421,19 +359,10 @@
   std::function<void()> post_query_slot; // called after a query is executed
 private:
   int on_exec_sql_finished();
-<<<<<<< HEAD
-
-public:
-  bool continue_on_error() {
-    return _continue_on_error;
-=======
-  bool _is_running_query;
-  bool _continueOnError;
 
 public:
   bool continue_on_error() {
     return _continueOnError;
->>>>>>> 14c8002f
   }
   void continue_on_error(bool val);
 
@@ -448,12 +377,6 @@
   Error_cb on_sql_script_run_error;
 
 private:
-<<<<<<< HEAD
-=======
-  Batch_exec_progress_cb on_sql_script_run_progress;
-  Batch_exec_stat_cb on_sql_script_run_statistics;
-
->>>>>>> 14c8002f
   int sql_script_apply_error(long long, const std::string &, const std::string &, std::string &);
   int sql_script_apply_progress(float);
   int sql_script_stats(long, long);
@@ -491,12 +414,9 @@
 public:
   void active_schema(const std::string &value);
   std::string active_schema() const;
-<<<<<<< HEAD
 
   void schemaListRefreshed(std::vector<std::string> const &schemas);
 
-=======
->>>>>>> 14c8002f
   void schema_meta_data_refreshed(const std::string &schema_name, base::StringListPtr tables, base::StringListPtr views,
                                   base::StringListPtr procedures, base::StringListPtr functions);
 
@@ -505,16 +425,6 @@
 
 public:
   void request_refresh_schema_tree();
-<<<<<<< HEAD
-=======
-
-private:
-  std::shared_ptr<SqlEditorTreeController> _live_tree;
-
-  mforms::View *_side_palette_host;
-  QuerySidePalette *_side_palette;
-  std::string _pending_expand_nodes;
->>>>>>> 14c8002f
 
 public:
   std::string fetch_data_from_stored_procedure(std::string proc_call, std::shared_ptr<sql::ResultSet> &rs);
@@ -536,7 +446,6 @@
   void schema_tree_did_populate();
 
   std::function<void(const std::string &, bool)> output_text_slot;
-<<<<<<< HEAD
 
 public:
   // Result should be RowId but that requires to change the task callback type (at least for 64bit builds).
@@ -544,25 +453,6 @@
   void set_log_message(RowId log_message_index, int msg_type, const std::string &msg, const std::string &context,
                        const std::string &duration);
   void refresh_log_messages(bool ignore_last_message_timestamp);
-=======
-
-protected:
-  DbSqlEditorLog::Ref _log;
-  DbSqlEditorHistory::Ref _history;
-  bool _serverIsOffline;
-
-public:
-  // Result should be RowId but that requires to change the task callback type (at least for 64bit builds).
-  int add_log_message(int messageType, const std::string &msg, const std::string &context, const std::string &duration);
-  void set_log_message(RowId log_message_index, int msg_type, const std::string &msg, const std::string &context,
-                       const std::string &duration);
-  void refresh_log_messages(bool ignore_last_message_timestamp);
-
-private:
-  bool _has_pending_log_messages;
-  double _last_log_message_timestamp;
-  int _exec_sql_error_count;
->>>>>>> 14c8002f
 
 protected:
   DbSqlEditorLog::Ref _log;
@@ -623,7 +513,7 @@
   bool _closing = false;
   bool _startup_done = false;
   bool _is_running_query = false;
-  bool _continue_on_error = false;
+  bool _continueOnError = false;
   bool _has_pending_log_messages = false;
 
   double _last_log_message_timestamp;
