/* 
 * Copyright (c) 2011, 2014, Oracle and/or its affiliates. All rights reserved.
 *
 * This program is free software; you can redistribute it and/or
 * modify it under the terms of the GNU General Public License as
 * published by the Free Software Foundation; version 2 of the
 * License.
 * 
 * This program is distributed in the hope that it will be useful,
 * but WITHOUT ANY WARRANTY; without even the implied warranty of
 * MERCHANTABILITY or FITNESS FOR A PARTICULAR PURPOSE. See the
 * GNU General Public License for more details.
 * 
 * You should have received a copy of the GNU General Public License
 * along with this program; if not, write to the Free Software
 * Foundation, Inc., 51 Franklin St, Fifth Floor, Boston, MA
 * 02110-1301  USA
 */

#include <boost/signals2/signal.hpp>
#include <pcrecpp.h>

#include "wb_sql_editor_form.h"
#include "wb_sql_editor_panel.h"
#include "query_side_palette.h"

#include "wb_sql_editor_snippets.h"
#include "wb_sql_editor_help.h"
#include "grt/tree_model.h"
#include "snippet_popover.h"
#include "snippet_list.h"
#include "grt/grt_manager.h"

#include "base/geometry.h"
#include "base/notifications.h"
#include "base/drawing.h"
#include "base/log.h"

#include "mforms/toolbar.h"
#include "mforms/hypertext.h"
#include "mforms/scrollpanel.h"
#include "mforms/drawbox.h"
#include "mforms/utilities.h"
#include "mforms/code_editor.h"


DEFAULT_LOG_DOMAIN("QuerySidebar");

using namespace mforms;
using namespace base;

//----------------- SnippetListView --------------------------------------------------------------------

/**
  * Internal class containing a list of snippet entries in a scrollable list.
  */
class SnippetListView : public BaseSnippetList
{
private:
  friend class QuerySidePalette;

  wb::SnippetPopover* _snippet_popover;
  bool _user_snippets_active;
  bool _shared_snippets_active;

private:

  DbSqlEditorSnippets* model() { return dynamic_cast<DbSqlEditorSnippets*>(_model); }

  void popover_closed()
  {
    if (_snippet_popover->has_changed())
    {
      std::string title = _snippet_popover->get_heading();
      model()->set_field(bec::NodeId(_selected_index), DbSqlEditorSnippets::Description, title);
      std::string sub_title = _snippet_popover->get_text();
      model()->set_field(bec::NodeId(_selected_index), DbSqlEditorSnippets::Script, sub_title);
      if (_selected_snippet)
        set_snippet_info(_selected_snippet, title, sub_title);
      model()->save();

      set_needs_repaint();
    }
  }

  //------------------------------------------------------------------------------------------------

  void prepare_context_menu()
  {
    _context_menu = manage(new Menu());
    _context_menu->set_handler(boost::bind(&SnippetListView::on_action, this, _1));
    _context_menu->signal_will_show()->connect(boost::bind(&SnippetListView::menu_will_show, this));

    _context_menu->add_item(_("Insert Snippet at Cursor"), "insert_text");
    _context_menu->add_item(_("Replace Editor Content with Snippet"), "replace_text");
    _context_menu->add_item(_("Execute Snippet"), "exec_snippet");
    _context_menu->add_separator();
    _context_menu->add_item(_("Copy Snippet to Clipboard"), "copy_to_clipboard");
    _context_menu->add_separator();
    _context_menu->add_item(_("Edit Snippet"), "edit_snippet");
    _context_menu->add_item(_("Add Snippet from Editor Content"), "add_snippet");
    _context_menu->add_item(_("Delete Snippet"), "del_snippet");
    _context_menu->add_separator();
    _context_menu->add_item(_("Restore Original Snippet List"), "restore_snippets");
  }

  //------------------------------------------------------------------------------------------------

  void menu_will_show()
  {
    bool shared_usable = model()->shared_snippets_usable();

    _context_menu->set_item_enabled(0, _selected_index > -1);
    _context_menu->set_item_enabled(1, _selected_index > -1);
    _context_menu->set_item_enabled(2, _selected_index > -1);
    _context_menu->set_item_enabled(4, _selected_index > -1);
    _context_menu->set_item_enabled(6, _selected_index > -1 && (!_shared_snippets_active || shared_usable));
    _context_menu->set_item_enabled(7, (!_shared_snippets_active || shared_usable));
    _context_menu->set_item_enabled(8, _selected_index > -1 && (!_shared_snippets_active || shared_usable));
    _context_menu->set_item_enabled(10, !_user_snippets_active && !_shared_snippets_active);
  }

  //------------------------------------------------------------------------------------------------

  void on_action(const std::string& action)
  {
    if (action == "edit_snippet")
    {
      if (_selected_snippet)
        edit_snippet(_selected_snippet);
    }
    else
      model()->activate_toolbar_item(bec::NodeId(_selected_index), action);

    // Refresh display if we added or removed a snippet.
    if (action == "add_snippet" || action == "del_snippet" || action == "restore_snippets")
      refresh_snippets();
  }

  //------------------------------------------------------------------------------------------------

public:
  SnippetListView(const std::string& icon_name)
  : BaseSnippetList(icon_name, DbSqlEditorSnippets::get_instance())
  {
    _user_snippets_active = false;
    _shared_snippets_active = false;

    _snippet_popover = new wb::SnippetPopover();
    _snippet_popover->set_size(376, 257);
    _snippet_popover->signal_closed()->connect(boost::bind(&SnippetListView::popover_closed, this));

    prepare_context_menu();
  }

  //------------------------------------------------------------------------------------------------

  ~SnippetListView()
  {
    delete _snippet_popover;
    _context_menu->release();
  }

  //------------------------------------------------------------------------------------------------

  std::string selected_category() { return model()->selected_category(); }

  bool shared_snippets_active() const { return _shared_snippets_active; }

  //------------------------------------------------------------------------------------------------

  /**
   * Updates the content depending on the selected snippet group.
   */
  void show_category(std::string category)
  {
    _user_snippets_active = (category == USER_SNIPPETS);
    _shared_snippets_active = (category == SHARED_SNIPPETS);
    try
    {
      model()->select_category(category);
    }
    catch (std::exception &exc)
    {
      log_warning("Error switching snippet category: %s\n", exc.what());
    }
    refresh_snippets();
  }

  //------------------------------------------------------------------------------------------------
  
  void edit_snippet(Snippet *snippet)
  {
    base::Rect bounds = snippet_bounds(snippet);

    std::pair<int, int> left_top = client_to_screen((int) bounds.left(), (int) bounds.top());
    std::pair<int, int> bottom = client_to_screen(0, (int) bounds.bottom());
    left_top.second = (left_top.second + bottom.second) / 2;

    std::string title, description;
    get_snippet_info(snippet, title, description);

    _snippet_popover->set_heading(title);
    _snippet_popover->set_read_only(false);
    _snippet_popover->set_text(description);
    _snippet_popover->set_read_only(true);
    _snippet_popover->show(left_top.first, left_top.second, mforms::Left);
  }

  //------------------------------------------------------------------------------------------------

  virtual bool mouse_double_click(mforms::MouseButton button, int x, int y)
  {
    bool result = BaseSnippetList::mouse_double_click(button, x, y);

    if (!result)
    {
      if (button == MouseButtonLeft)
      {
        Snippet* snippet = snippet_from_point(x, y);
        if (snippet != NULL && snippet == _selected_snippet)
        {
          edit_snippet(snippet);
          result = true;
        }
      }
    }
    return result;
  }

  //------------------------------------------------------------------------------------------------

  void close_popover()
  {
    _snippet_popover->close();
  }

  //------------------------------------------------------------------------------------------------

  // End of internal class SnippetListView.
};

//----------------- QuerySidePalette ---------------------------------------------------------------

QuerySidePalette::QuerySidePalette(const SqlEditorForm::Ref &owner)
  : 
#ifdef _WIN32
    TabView(mforms::TabViewPalette),
#else
    TabView(mforms::TabViewSelectorSecondary),
#endif
    _owner(owner)
{
  _help_timer = NULL;
  _grtm = owner->grt_manager();
  _no_help = true;
  _automatic_help = _grtm->get_app_option_int("DbSqlEditor:DisableAutomaticContextHelp", 1) == 0;
  _switching_help = false;
  _help_task = GrtThreadedTask::create(_grtm);

  _pending_snippets_refresh = true;

  mforms::Box *help_page = manage(new Box(false));
  _help_toolbar = prepare_help_toolbar();
  _help_text = manage(new mforms::HyperText());

  // Separate box since we need a border around the content, but not the toolbar.
  Box* content_border = manage(new Box(false));

  // No scoped_connect needed since _help_text is a member variable.
  scoped_connect(_help_text->signal_link_click(), boost::bind(&QuerySidePalette::click_link, this, _1));

#if _WIN32
  _help_text->set_back_color(base::Color::get_application_color_as_string(AppColorPanelContentArea, false));
  _help_text->set_font("Tahoma 8");
  content_border->set_padding(3, 3, 3, 3);
#else
  _help_text->set_back_color("#ebebeb");
#endif

  _help_text->set_markup_text("");
  _current_topic_index = -1;

  help_page->add(_help_toolbar, false, true);
  content_border->add(_help_text, true, true);
  help_page->add(content_border, true, true);
  add_page(help_page, _("Context Help"));

  Box* snippet_page = manage(new Box(false));

  content_border = manage(new Box(false));
  _snippet_list = manage(new SnippetListView("snippet_sql.png"));
#ifdef _WIN32
  content_border->set_padding(3, 3, 3, 3);
  _snippet_list->set_back_color(base::Color::get_application_color_as_string(AppColorPanelContentArea, false));
#else
  _snippet_list->set_back_color("#f2f2f2");
#endif
  _snippet_box = manage(new ScrollPanel());
  _snippet_box->add(_snippet_list);

  DbSqlEditorSnippets* snippets_model = DbSqlEditorSnippets::get_instance();
  std::vector<std::string> snippet_categories = snippets_model->get_category_list();
  if (snippet_categories.size() > 0)
    _snippet_list->show_category(snippet_categories[0]);
  else
    _snippet_list->show_category(USER_SNIPPETS);

  _snippet_toolbar = prepare_snippet_toolbar();

  snippet_page->add(_snippet_toolbar, false, true);
  content_border->add(_snippet_box, true, true);
  snippet_page->add(content_border, true, true);
  add_page(snippet_page, "Snippets");

  scoped_connect(_snippet_list->signal_selection_changed(), boost::bind(&QuerySidePalette::snippet_selection_changed, this));

  std::string old_category = _grtm->get_app_option_string("DbSqlEditor:SelectedSnippetCategory");
  if (!old_category.empty())
  {
    mforms::ToolBarItem *item = _snippet_toolbar->find_item("select_category");
    item->set_text(old_category);
    snippet_toolbar_item_activated(item);
  }

  snippet_selection_changed();
  show_help_hint_or_update();

  base::NotificationCenter::get()->add_observer(this, "GNTextSelectionChanged");
}

//--------------------------------------------------------------------------------------------------

QuerySidePalette::~QuerySidePalette()
{
  base::NotificationCenter::get()->remove_observer(this);

  cancel_timer();
  if (_help_task->is_busy() && _help_task->task() != NULL)
    _help_task->task()->cancel();
}

//--------------------------------------------------------------------------------------------------

void QuerySidePalette::cancel_timer()
{
  if (_help_timer != NULL)
    _grtm->cancel_timer(_help_timer);
}

//--------------------------------------------------------------------------------------------------

static bool contains_editor(SqlEditorForm::Ref form, Sql_editor *ed)
{
  for (int c = form->sql_editor_count(), i = 0; i < c; i++)
  {
    SqlEditorPanel *panel = form->sql_editor_panel(i);
    if (panel && panel->editor_be().get() == ed)
      return true;
  }
  return false;
}

//--------------------------------------------------------------------------------------------------

void QuerySidePalette::handle_notification(const std::string &name, void *sender, base::NotificationInfo &info)
{
  // Selection and caret changes notification.
  // Only act if this side palette is actually visible.
  if ((name == "GNTextSelectionChanged") && _automatic_help && (get_active_tab() == 0) && is_fully_visible())
  {
    mforms::Object *object = (mforms::Object*)sender;
    mforms::CodeEditor *code_editor = dynamic_cast<mforms::CodeEditor*>(object);
    if (code_editor == NULL)
      return;

    MySQLEditor *editor = static_cast<MySQLEditor*>(code_editor->get_host());
    if (editor != NULL && editor->grtobj().is_valid())
    {
      // See if this editor instance is actually from the IDE this palette sits in.
      SqlEditorForm::Ref form = _owner.lock();
      if (form && contains_editor(form, editor))
      {
        check_format_structures(editor);
        cancel_timer();
        _help_timer = _grtm->run_every(boost::bind(&QuerySidePalette::find_context_help, this, editor), 0.7);
      }
    }
  }
}

//--------------------------------------------------------------------------------------------------

void QuerySidePalette::show_help_text_for_topic(const std::string &topic)
{
  std::string title, text, html_text;

  if (topic.empty())
  {
    _last_topic = "";
    update_help_ui();
    return;
  }

  std::string topic_upper = base::toupper(topic);
  if (_topic_cache.find(topic_upper) != _topic_cache.end())
  {
    std::pair<std::string, std::string> entry = _topic_cache[topic_upper];
    html_text = entry.second;
    _help_text->set_markup_text(html_text);
    _no_help = false;

    return;
  }

  // Only run one query at a time. There's no sense in issuing new queries if one is still pending
  // which might indicate a slow server or broken connection.
  if (_help_task->is_busy() || (_help_task->task() != NULL && _help_task->task()->is_cancelled()))
    return;

  _last_topic = topic_upper;
  _help_task->exec(false, boost::bind(&QuerySidePalette::get_help_text_threaded, this, _1));
}

//--------------------------------------------------------------------------------------------------

/**
 * Runs in the background to find the text for the last stored topic. Never called if there's no topic.
 */
grt::StringRef QuerySidePalette::get_help_text_threaded(grt::GRT *)
{
  SqlEditorForm::Ref form = _owner.lock();
  if (!form)
    return "";

  std::string title, text, html_text;

  if (DbSqlEditorContextHelp::get_help_text(form, _last_topic, title, text))
  {
#ifdef _WIN32
    std::string additional_space = "<div style=\"font-size:4pt\"> </div>";
#else
    std::string additional_space;
#endif
    html_text = std::string("<html><body style=\"font-family:") + DEFAULT_FONT_FAMILY + "; font-size: 8pt\">"
      "<b style=\"font-size: 11pt\">Topic: <span style=\"color:#688b5e\">" + title +
      "</span></b><br>" + additional_space + format_help_as_html(text) + "</body></html>";
    _no_help = false;
    _topic_cache[_last_topic] = std::make_pair(text, html_text);
  }
  else
  {
    _no_help = true;
    _last_topic = "";
  }

  if (!_help_task->task()->is_cancelled())
    _help_task->execute_in_main_thread(boost::bind(&QuerySidePalette::update_help_ui, this), false, false);

  return "";
}

//--------------------------------------------------------------------------------------------------

/**
 * Runs on the main thread for updating UI elements. Called by the help background task.
 */
void QuerySidePalette::update_help_ui()
{
  if (_last_topic.empty())
  {
    _help_text->set_markup_text(
      std::string("<hmtl><body style=\"font-family:") + DEFAULT_FONT_FAMILY + "; font-size: 8pt\">"
      "<div style=\"width: 100%\"><b style=\"font-size: 10pt; color:#B0B0B0\">"
      "No Context Help<b><br><br><hr></div></body></html>");
  }
  else
  {
    _help_text->set_markup_text(_topic_cache[_last_topic].second);

    _switching_help = true;
    _quick_jump_item->set_text(_last_topic);
    _switching_help = false;
  }
}

//--------------------------------------------------------------------------------------------------

void QuerySidePalette::show_help_hint_or_update()
{
  if (!_automatic_help)
  {
    _help_text->set_markup_text(
      std::string("<hmtl><body style=\"font-family:") + DEFAULT_FONT_FAMILY + "; font-size: 8pt\">"
      "<div style=\"width: 100%\"><b style=\"font-size: 10pt; color:#B0B0B0\">"
      "Automatic context help is disabled. Use the toolbar to manually get help for the current caret "
      "position or to toggle automatic help.<b><br><br><hr></div></body></html>");
  }
  else
  {
    if (_current_topic_index > 0)
      _last_topic = _topic_history[_current_topic_index]; // Restore the last displayed topic.
    update_help_ui();
  }
}

//--------------------------------------------------------------------------------------------------

/**
 * Triggered by timer or manually to find a help topic from the given editor's text + position.
 */
bool QuerySidePalette::find_context_help(MySQLEditor *editor)
{
  _help_timer = NULL;

  if (_help_task->is_busy())
    return false;

  // If no editor was given use the currently active one in the SQL editor form.
  if (editor == NULL)
  {
    SqlEditorForm::Ref form = _owner.lock();
<<<<<<< HEAD
    SqlEditorPanel *panel = form->active_sql_editor_panel();
    if (panel)
      editor = panel->editor_be().get();
=======
    MySQLEditor::Ref editor_ref = form->active_sql_editor();
    if (editor_ref)
      editor = &(*editor_ref);
>>>>>>> 36bc0716
    else
      return false;
  }

  // Caret position as <column, row>.
  std::pair<size_t, size_t> caret = editor->cursor_pos_row_column(true);

  _help_task->exec(false, boost::bind(&QuerySidePalette::get_help_topic_threaded, this, _1, 
    editor->current_statement(), caret));

  return false; // Don't re-run this task, it's a single-shot.
}

//--------------------------------------------------------------------------------------------------

/**
 * Get a help topic from the current editor position. This might involve server access already
 * to resolve ambiguities, hence it is a threaded task. Once we got the topic we run another task
 * to get the actual help text from it.
 */
grt::StringRef QuerySidePalette::get_help_topic_threaded(grt::GRT *, const std::string &query,
  std::pair<ssize_t, ssize_t> caret)
{
  SqlEditorForm::Ref form = _owner.lock();
  if (!form)
    return "";

  std::string topic = DbSqlEditorContextHelp::find_help_topic_from_position(form, query, caret);

  if (!_help_task->task()->is_cancelled())
    _help_task->execute_in_main_thread(boost::bind(&QuerySidePalette::process_help_topic, this, topic), false, false);

  return "";
}

//--------------------------------------------------------------------------------------------------

void QuerySidePalette::process_help_topic(const std::string &topic)
{
  update_help_history(topic);
  show_help_text_for_topic(topic);
}

//--------------------------------------------------------------------------------------------------

/**
 * Adds the given topic to the topic history if the current topic is not the same and updates
 * the forward/backward buttons.
 */
void QuerySidePalette::update_help_history(const std::string &topic)
{
  std::string topic_upper = base::toupper(topic);
  if (_current_topic_index > 0 && _topic_history[_current_topic_index] == topic_upper)
    return;

  if (!topic.empty())
  {
    _current_topic_index++;

    // Remove everything after the new topic position.
    _topic_history.erase(_topic_history.begin() + _current_topic_index, _topic_history.end());
    _topic_history.push_back(topic_upper);
    _back_item->set_enabled(_current_topic_index > 0);
    _forward_item->set_enabled(false);
  }
}

//--------------------------------------------------------------------------------------------------

void QuerySidePalette::click_link(const std::string &link)
{
  if (link.find("local:") == 0)
  {
    // Internal link.
    std::string topic = base::trim(link.substr(6, link.size() - 6));
    base::replace(topic, "%20", " ");
    while (topic.find("  ") != std::string::npos)
      base::replace(topic, "  ", " ");
    
    update_help_history(topic);
    show_help_text_for_topic(topic);
  }
  else
    mforms::Utilities::open_url(link);
}

//--------------------------------------------------------------------------------------------------

ToolBar* QuerySidePalette::prepare_snippet_toolbar()
{
  ToolBar* toolbar = manage(new ToolBar(mforms::SecondaryToolBar));
  toolbar->set_name("snippet_toolbar");
#ifndef __APPLE__
  toolbar->set_padding(0, 0, 0, 0);
  toolbar->set_size(-1, 27);
#endif
  ToolBarItem* item;

  item = mforms::manage(new ToolBarItem(mforms::SelectorItem));
  item->set_name("select_category");

  DbSqlEditorSnippets* snippets_model = DbSqlEditorSnippets::get_instance();
  item->set_selector_items(snippets_model->get_category_list());
  scoped_connect(item->signal_activated(), boost::bind(&QuerySidePalette::snippet_toolbar_item_activated, this, _1));
  item->set_text(USER_SNIPPETS);
  item->set_tooltip(_("Select a snippet category for display"));
  toolbar->add_item(item);

  item = mforms::manage(new ToolBarItem(mforms::SeparatorItem));
  toolbar->add_item(item);


  item = mforms::manage(new ToolBarItem(mforms::ActionItem));
  item->set_name("replace_text");
  item->set_icon(App::get()->get_resource_path("snippet_use.png"));
  item->set_tooltip(_("Replace the current text by this snippet"));
  scoped_connect(item->signal_activated(), boost::bind(&QuerySidePalette::snippet_toolbar_item_activated, this, _1));
  toolbar->add_item(item);

  item = mforms::manage(new ToolBarItem(mforms::ActionItem));
  item->set_name("insert_text");
  item->set_icon(App::get()->get_resource_path("snippet_insert.png"));
  item->set_tooltip(_("Insert the snippet text at the current caret position replacing selected text if there is any"));
  scoped_connect(item->signal_activated(), boost::bind(&QuerySidePalette::snippet_toolbar_item_activated, this, _1));
  toolbar->add_item(item);

  item = manage(new ToolBarItem(mforms::ActionItem));
  item->set_name("copy_to_clipboard");
  item->set_icon(App::get()->get_resource_path("snippet_clipboard.png"));
  item->set_tooltip(_("Copy the snippet text to the clipboard"));
  scoped_connect(item->signal_activated(), boost::bind(&QuerySidePalette::snippet_toolbar_item_activated, this, _1));
  toolbar->add_item(item);

  return toolbar;
}

//--------------------------------------------------------------------------------------------------

void QuerySidePalette::snippet_toolbar_item_activated(ToolBarItem* item)
{
  std::string action = item->get_name();
  if (action == "select_category")
  {
    _snippet_list->show_category(item->get_text());
    _grtm->set_app_option("DbSqlEditor:SelectedSnippetCategory", grt::StringRef(item->get_text()));
  }
  else
  {
    DbSqlEditorSnippets* snippets_model = DbSqlEditorSnippets::get_instance();
    snippets_model->activate_toolbar_item(bec::NodeId(_snippet_list->selected_index()), action);

    // Refresh display if we added or removed a snippet.
    if (action == "add_snippet" || action == "del_snippet")
      _snippet_list->refresh_snippets();
  }
}

//--------------------------------------------------------------------------------------------------

void QuerySidePalette::snippet_selection_changed()
{
  bool has_selection = _snippet_list->selected_index() > -1;
//  bool user_snippets_active = _snippet_list->selected_category() == USER_SNIPPETS;
 // _snippet_toolbar->set_item_enabled("add_snippet", true);
  _snippet_toolbar->set_item_enabled("del_snippet", has_selection);
  _snippet_toolbar->set_item_enabled("copy_to_clipboard", has_selection);
  _snippet_toolbar->set_item_enabled("replace_text", has_selection);
  _snippet_toolbar->set_item_enabled("insert_text", has_selection);
}

//--------------------------------------------------------------------------------------------------

/**
 * Called by the owning form if the main form changes to remove the popover.
 */
void QuerySidePalette::close_popover()
{
  _snippet_list->close_popover();
}

//--------------------------------------------------------------------------------------------------

ToolBar* QuerySidePalette::prepare_help_toolbar()
{
  ToolBar* toolbar = manage(new ToolBar(mforms::SecondaryToolBar));
  toolbar->set_name("help_toolbar");
#ifndef __APPLE__
  toolbar->set_padding(0, 0, 0, 0);
  toolbar->set_size(-1, 27);
#endif

  _back_item = manage(new ToolBarItem(mforms::ActionItem));
  _back_item->set_name("back");
  _back_item->set_icon(App::get()->get_resource_path("wb-toolbar_nav-back.png"));
  _back_item->set_tooltip(_("One topic back"));
  _back_item->set_enabled(false);
  scoped_connect(_back_item->signal_activated(), boost::bind(&QuerySidePalette::help_toolbar_item_activated, this, _1));
  toolbar->add_item(_back_item);

  _forward_item = manage(new ToolBarItem(mforms::ActionItem));
  _forward_item->set_name("forward");
  _forward_item->set_icon(App::get()->get_resource_path("wb-toolbar_nav-forward.png"));
  _forward_item->set_tooltip(_("One topic forward"));
  _forward_item->set_enabled(false);
  scoped_connect(_forward_item->signal_activated(), boost::bind(&QuerySidePalette::help_toolbar_item_activated, this, _1));
  toolbar->add_item(_forward_item);

  toolbar->add_item(manage(new ToolBarItem(mforms::SeparatorItem)));

  ToolBarItem *item = manage(new ToolBarItem(mforms::ToggleItem));
  item->set_name("toggle-auto-context-help");
  item->set_icon(App::get()->get_resource_path("wb-toolbar_automatic-help-off.png"));
  item->set_alt_icon(App::get()->get_resource_path("wb-toolbar_automatic-help-on.png"));
  item->set_tooltip(_("Toggle automatic context help"));
  item->set_checked(_automatic_help);
  scoped_connect(item->signal_activated(), boost::bind(&QuerySidePalette::help_toolbar_item_activated, this, _1));
  toolbar->add_item(item);

  _manual_help_item = manage(new ToolBarItem(mforms::ActionItem));
  _manual_help_item->set_name("manual-context-help");
  _manual_help_item->set_icon(App::get()->get_resource_path("wb-toolbar_manual-help.png"));
  _manual_help_item->set_tooltip(_("Get context help for the item at the current caret position"));
  _manual_help_item->set_enabled(!_automatic_help);
  scoped_connect(_manual_help_item->signal_activated(), boost::bind(&QuerySidePalette::help_toolbar_item_activated, this, _1));
  toolbar->add_item(_manual_help_item);

  toolbar->add_item(manage(new ToolBarItem(mforms::SeparatorItem)));

  _quick_jump_item = manage(new ToolBarItem(mforms::SelectorItem));
  _quick_jump_item->set_name("quick_jump");

  std::vector<std::string> topic_entries;
  topic_entries.push_back(_("Jump to"));
  topic_entries.push_back("SELECT");
  topic_entries.push_back("UPDATE");
  topic_entries.push_back("INSERT");
  topic_entries.push_back("DELETE");
  topic_entries.push_back("CREATE TABLE");
  topic_entries.push_back("CREATE VIEW");
  topic_entries.push_back("CREATE PROCEDURE");
  topic_entries.push_back("CREATE FUNCTION");
  topic_entries.push_back("ALTER TABLE");
  _quick_jump_item->set_selector_items(topic_entries);
  _quick_jump_item->set_text(_("Jump To"));
  scoped_connect(_quick_jump_item->signal_activated(), boost::bind(&QuerySidePalette::help_toolbar_item_activated, this, _1));
  toolbar->add_item(_quick_jump_item);

  return toolbar;
}

//--------------------------------------------------------------------------------------------------

void QuerySidePalette::help_toolbar_item_activated(ToolBarItem* item)
{
  if (_switching_help)
    return;

  std::string action = item->get_name();
  if (action == "back" && _current_topic_index > 0)
  {
    std::string topic = _topic_history[--_current_topic_index];
    _back_item->set_enabled(_current_topic_index > 0);
    _forward_item->set_enabled(true);
    show_help_text_for_topic(topic);
    return;
  }

  if (action == "forward" && _current_topic_index < (int)_topic_history.size() - 1)
  {
    std::string topic = _topic_history[++_current_topic_index];
    _back_item->set_enabled(true);
    _forward_item->set_enabled(_current_topic_index < (int)_topic_history.size() - 1);
    show_help_text_for_topic(topic);
    return;
  }

  if (action == "quick_jump")
  {
    std::string topic = _quick_jump_item->get_text();
    update_help_history(topic);
    show_help_text_for_topic(topic);
    return;
  }

  if (action == "toggle-auto-context-help")
  {
    _automatic_help = item->get_checked();
    _manual_help_item->set_enabled(!_automatic_help);
    _grtm->set_app_option("DbSqlEditor:DisableAutomaticContextHelp", grt::IntegerRef(_automatic_help ? 0 : 1));

    show_help_hint_or_update();

    return;
  }

  if (action == "manual-context-help")
    find_context_help(NULL);

  if (_current_topic_index >= 0)
  {
    if (action == "copy_to_clipboard")
    {
      std::pair<std::string, std::string> entry = _topic_cache[_topic_history[_current_topic_index]];
      mforms::Utilities::set_clipboard_text(entry.first);
    }
    if (action == "copy_html_to_clipboard")
    {
      std::pair<std::string, std::string> entry = _topic_cache[_topic_history[_current_topic_index]];
      mforms::Utilities::set_clipboard_text(entry.second);
    }
  }
}

//--------------------------------------------------------------------------------------------------

bool compare_lengths(const std::pair<std::string, std::string> &l, const std::pair<std::string, std::string> &r)
{
  return l.first.size() > r.first.size();
}

//--------------------------------------------------------------------------------------------------

void QuerySidePalette::check_format_structures(MySQLEditor *editor)
{
  mforms::CodeEditorConfig *config = editor->get_editor_settings();

  if (_keyword_color.empty())
  {
    // We use the major keyword color for all keywords in the help. Just to simplify things.
    std::map<std::string, std::string> major_style = config->get_styles()[7]; // Major keyword.
    _keyword_color = major_style["fore-color"];
    if (_keyword_color.empty())
      _keyword_color = "#000000";
  }

  // Initialize pattern -> color associations if not yet done.
  // We don't consider background colors atm.
  if (_pattern_and_colors.empty())
  {
    std::map<int, std::map<std::string, std::string> > styles = config->get_styles();
    _pattern_and_colors.push_back(std::make_pair("([^A-Za-z])([0-9]+(\\.[0-9]+)?((e|E)[0-9]+)?)", styles[6]["fore-color"]));
    _pattern_and_colors.push_back(std::make_pair("/\\*.*?\\*/", styles[1]["fore-color"]));
    _pattern_and_colors.push_back(std::make_pair("--\\s.*", styles[2]["fore-color"]));
    _pattern_and_colors.push_back(std::make_pair("@@?([A-Za-z]+|'.*?')", styles[3]["fore-color"])); // user and system variable
    _pattern_and_colors.push_back(std::make_pair("'.*?'", styles[12]["fore-color"]));
    _pattern_and_colors.push_back(std::make_pair("`.*?`", styles[17]["fore-color"]));
    // _pattern_and_colors.push_back(std::make_pair("/\\*!.*\\*/", styles[21]["fore-color"])); don't convert hidden command.
    //_pattern_and_colors.push_back(std::make_pair("\".*?\"", styles[13]["fore-color"])); collides with already done markup
  }
}

//--------------------------------------------------------------------------------------------------

std::string QuerySidePalette::format_help_as_html(const std::string &text)
{
  // Start by extracting the syntax part which is always at the top. This will be embedded into
  // <pre> tags to stay as formatted.
  std::string result, line, block;
  std::istringstream stream(text);

  // Line was read already for the syntax block check (if there's any input remaining yet).
  while (std::getline(stream, line))
  {
    block = "";
    
    if (line.empty())
    {
      result += "<br><br>";
      continue;
    }

    // First look for list entries es they are similarly formatted like code sections, so we catch lists first.
    if (line.find("o ") == 0)
    {
      // A list starts. End is reached if we find two linebreaks followed by anything not indented
      // and which is not a list starter.
      block = "<ul>";
      std::string pending = line.substr(2, line.size());
      while (std::getline(stream, line))
      {
        if (line.empty())
        {
          // List item might be done (or just has an empty line in it).
          // We might even be done with the entire list.
          if (!std::getline(stream, line))
            break;

          if (line.find("  ") == 0)
          {
            // Just another item part.
            pending += "<br><br>" + line;
            continue;
          }

          if (line.find("o ") == 0)
          {
            // Found a new list item. Add the pending one and start over.
            block += "<li>" + pending + "</li>";
            pending = line.substr(2, line.size());
          }
          else
            break; // We are done.
        }
        else
          pending += line; // Another part of the current list item.
      }

      // Last pending list element.
      result += block + "<li>" + pending + "</li></ul><br>" + line;
      
      continue;
    }

    // Syntax lines consist usually of a lead line followed by indented trail lines.
    // A code block ends on an empty line.
    if (line.find("mysql>") == 0)
      block = "mysql&gt;" + line.substr(6, line.size()) + '\n';
    else
      if (line[line.size() - 1] == ';')
        block = line;
    {
      std::istream::pos_type position = stream.tellg();
      std::string pending;
      if (std::getline(stream, pending) && pending.find("  ") == 0)
        block = line + '\n' + pending + '\n';
      else
      {
        // Track back and start over with the next line.
        stream.seekg(position);
      }
    }

    if (!block.empty())
    {
      while (std::getline(stream, line))
      {
        block += line + '\n';
        if (line.empty())
          break;
      }

      // Done with the code block. Colorize elements.
      // Note: this has some limitations because certain text can be catched by several patterns.
      for (size_t i = 0; i < _pattern_and_colors.size(); i++)
      {
        pcrecpp::RE pattern(_pattern_and_colors[i].first);
        if (i == 0)
          pattern.GlobalReplace("\\1<span style=\"color:" + _pattern_and_colors[i].second + "\">\\2</span>", &block);
        else
          pattern.GlobalReplace("<span style=\"color:" + _pattern_and_colors[i].second + "\">\\0</span>", &block);
      }


      result += "<pre style=\"font-family: " + std::string(DEFAULT_MONOSPACE_FONT_FAMILY) +
      "; font-size: 8pt;\">" + block + "</pre>";

      continue;
    }

    // Wrap emphasized text by <b>.
    pcrecpp::RE pattern = "\\*([A-Za-z]+)\\*";
    pattern.GlobalReplace("<b>\\1</b>", &line);

    // Replace triple hyphen by typographic dash.
    pattern = "---";
    pattern.GlobalReplace("&mdash;", &line);

    if (!result.empty())
      result += " ";
    result += line;
  }

  // Replace "URL: <link>" by "See Also: <link>"
  pcrecpp::RE pattern = "URL:";
  pattern.Replace("<b>See also:</b>", &result);

  // Color all upper case words with at least 2 chars (which should mostly cover keywords).
  // This step will mess up internal links, so we have to correct them.
  pattern = "[A-Z]{2,}";
  pattern.GlobalReplace("<span style=\"color:" + _keyword_color + "\">\\0</span>", &result);

  // Internal help links. Original format: [HELP THE HELP TOPIC]. But due to the previous step each word
  // is now surrounded by markup. Because of the variable number of keywords in a link we need several runs.
  pattern = "\\[<span style=\"color:[^\"]+\">HELP</span> +<span style=\"color:[^\"]+\">([A-Z]+)</span>\\]";
  pattern.GlobalReplace("<a href=\"local:\\1\">\\1</a>", &result);
  pattern = "\\[<span style=\"color:[^\"]+\">HELP</span> +<span style=\"color:[^\"]+\">([A-Z]+)</span> +"
    "<span style=\"color:[^\"]+\">([A-Z]+)</span>\\]";
  pattern.GlobalReplace("<a href=\"local:\\1 \\2\">\\1 \\2</a>", &result);
  pattern = "\\[<span style=\"color:[^\"]+\">HELP</span> +<span style=\"color:[^\"]+\">([A-Z]+)</span> +"
    "<span style=\"color:[^\"]+\">([A-Z]+)</span> +<span style=\"color:[^\"]+\">([A-Z]+)</span>\\]";
  pattern.GlobalReplace("<a href=\"local:\\1 \\2 \\3\">\\1 \\2 \\3</a>", &result);

  // Change references to become real links. A problem here is that due to hard line breaks
  // in the original text we can now have space chars in links. We cannot fix any possible combination
  // but we do so for certain cases we know.
  pattern = ". ?h ?t ?m ?l ?";
  pattern.GlobalReplace(".html", &result);

  // Not a general URL pattern, but one that fits exactly the help urls.
  pattern = "https?://[A-Za-z]+(?:\\.[A-Za-z]+)+(?:/[A-Za-z0-9-.]+)+/([A-Za-z0-9-]+)\\.html";
  pattern.GlobalReplace(" <a href=\"\\0\">Online help \\1</a> ", &result);

  return result;
}

//--------------------------------------------------------------------------------------------------

void QuerySidePalette::refresh_snippets()
{
  if (_pending_snippets_refresh && _snippet_list->shared_snippets_active())
  {
    SqlEditorForm::Ref owner(_owner.lock());

    try
    {
      _snippet_list->model()->load_from_db(owner.get());
      _pending_snippets_refresh = false;
    }
    catch (std::exception &exc)
    {
      log_error("Error loading DB snippets: %s\n", exc.what());
    }
  }
  _snippet_list->refresh_snippets();
}<|MERGE_RESOLUTION|>--- conflicted
+++ resolved
@@ -350,7 +350,7 @@
 
 //--------------------------------------------------------------------------------------------------
 
-static bool contains_editor(SqlEditorForm::Ref form, Sql_editor *ed)
+static bool contains_editor(SqlEditorForm::Ref form, MySQLEditor *ed)
 {
   for (int c = form->sql_editor_count(), i = 0; i < c; i++)
   {
@@ -520,15 +520,9 @@
   if (editor == NULL)
   {
     SqlEditorForm::Ref form = _owner.lock();
-<<<<<<< HEAD
     SqlEditorPanel *panel = form->active_sql_editor_panel();
     if (panel)
       editor = panel->editor_be().get();
-=======
-    MySQLEditor::Ref editor_ref = form->active_sql_editor();
-    if (editor_ref)
-      editor = &(*editor_ref);
->>>>>>> 36bc0716
     else
       return false;
   }
