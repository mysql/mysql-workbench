--- conflicted
+++ resolved
@@ -1802,16 +1802,12 @@
   int count = source->count();
   for (int index = 0; index < count; index++) {
     mforms::TreeNodeRef source_node = source->get_child(index);
-<<<<<<< HEAD
-    if (!validate || g_pattern_spec_match_string(pattern, base::toupper(source_node->get_string(0)).c_str())) {
-=======
 #ifdef GLIB_VERSION_2_70      
       bool match_string  = g_pattern_spec_match_string(pattern, base::toupper(source_node->get_string(0)).c_str());
 #else
       bool match_string = g_pattern_match_string(pattern, base::toupper(source_node->get_string(0)).c_str());
 #endif
     if (!validate || match_string) {
->>>>>>> 16fc58c1
       std::vector<mforms::TreeNodeRef> group_added_nodes;
       _node_collections[type].captions.clear();
       _node_collections[type].captions.push_back(source_node->get_string(0));
