--- conflicted
+++ resolved
@@ -740,20 +740,10 @@
   }
 }
 
-<<<<<<< HEAD
-
-static spatial::Layer *find_layer_for(std::deque<spatial::Layer*> &layers, Recordset::Ref rset, int column)
-{
-  for (std::deque<spatial::Layer*>::iterator l = layers.begin(); l != layers.end(); ++l)
-  {
-    RecordsetLayer *rsl = dynamic_cast<RecordsetLayer*>(*l);
-    if (rsl && rsl->recordset().get() == rset.get())
-=======
 static spatial::Layer *find_layer_for(std::deque<spatial::Layer *> &layers, Recordset::Ref rset, int column) {
   for (std::deque<spatial::Layer *>::iterator l = layers.begin(); l != layers.end(); ++l) {
     RecordsetLayer *rsl = dynamic_cast<RecordsetLayer *>(*l);
     if (rsl && rsl->recordset() == rset)
->>>>>>> 14c8002f
       return *l;
   }
   return NULL;
@@ -814,18 +804,9 @@
     if (rsl) {
       Recordset::Ref rset(rsl->recordset());
       bool found = false;
-<<<<<<< HEAD
-      if (rset)
-      {
-        for (std::vector<SpatialDataSource>::const_iterator iter = sources.begin(); iter != sources.end(); ++iter)
-        {
-          if (!iter->resultset.expired() && iter->resultset.lock().get() == rset.get())
-          {
-=======
       if (rset) {
         for (std::vector<SpatialDataSource>::const_iterator iter = sources.begin(); iter != sources.end(); ++iter) {
           if (!iter->resultset.expired() && iter->resultset.lock() == rset) {
->>>>>>> 14c8002f
             found = true;
             break;
           }
