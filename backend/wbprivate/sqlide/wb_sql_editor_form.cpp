--- conflicted
+++ resolved
@@ -209,17 +209,10 @@
   "3 Check the %user% has rights to connect to %server% from your address (mysql rights define what clients can connect to the server and from which machines) \n"\
   "4 Make sure you are both providing a password if needed and using the correct password for %server% connecting from the host address you're connecting from";
 
-<<<<<<< HEAD
-  message = base::replaceString(message, "%user%", target->parameterValues().get_string("userName"));
-  message = base::replaceString(message, "%port%", target->parameterValues().get("port").repr());
-  message = base::replaceString(message, "%server%", target->parameterValues().get_string("hostName", "localhost"));
-  message = base::replaceString(message, "%error%", error);
-=======
   message = bec::replace_string(message, "%user%", target->parameterValues().get_string("userName"));
   message = bec::replace_string(message, "%port%", target->parameterValues().get("port").toString());
   message = bec::replace_string(message, "%server%", target->parameterValues().get_string("hostName", "localhost"));
   message = bec::replace_string(message, "%error%", error);
->>>>>>> 2296751f
 
   log_error("%s", (message + '\n').c_str());
   mforms::Utilities::show_error(_("Cannot Connect to Database Server"), message, _("Close"));
