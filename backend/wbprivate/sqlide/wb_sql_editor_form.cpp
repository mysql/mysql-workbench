/*
 * Copyright (c) 2007, 2017, Oracle and/or its affiliates. All rights reserved.
 *
 * This program is free software; you can redistribute it and/or
 * modify it under the terms of the GNU General Public License as
 * published by the Free Software Foundation; version 2 of the
 * License.
 *
 * This program is distributed in the hope that it will be useful,
 * but WITHOUT ANY WARRANTY; without even the implied warranty of
 * MERCHANTABILITY or FITNESS FOR A PARTICULAR PURPOSE. See the
 * GNU General Public License for more details.
 *
 * You should have received a copy of the GNU General Public License
 * along with this program; if not, write to the Free Software
 * Foundation, Inc., 51 Franklin St, Fifth Floor, Boston, MA
 * 02110-1301  USA
 */

#include "wb_sql_editor_form.h"

#include "grtdb/db_helpers.h"
#include "grtsqlparser/sql_facade.h"
#include "grtdb/editor_dbobject.h"
#include "grtdb/db_object_helpers.h"

#include "grtui/confirm_save_dialog.h"

#include "sqlide/recordset_be.h"
#include "sqlide/recordset_cdbc_storage.h"
#include "sqlide/wb_sql_editor_snippets.h"
#include "sqlide/wb_sql_editor_panel.h"
#include "sqlide/wb_sql_editor_result_panel.h"
#include "sqlide/wb_sql_editor_tree_controller.h"
#include "sqlide/sql_script_run_wizard.h"

#include "sqlide/column_width_cache.h"

#include "objimpl/db.query/db_query_Resultset.h"
#include "objimpl/wrapper/mforms_ObjectReference_impl.h"

#include "base/string_utilities.h"
#include "base/notifications.h"
#include "base/sqlstring.h"
#include "base/file_functions.h"
#include "base/file_utilities.h"
#include "base/log.h"
#include "base/boost_smart_ptr_helpers.h"
#include "base/util_functions.h"
#include "base/scope_exit_trigger.h"

#include "workbench/wb_command_ui.h"
#include "workbench/wb_context_names.h"

#include <mysql_connection.h>

#include <boost/signals2/connection.hpp>

#include "query_side_palette.h"

#include "mforms/menubar.h"
#include "mforms/hypertext.h" // needed for d-tor
#include "mforms/tabview.h"   // needed for d-tor
#include "mforms/splitter.h"  // needed for d-tor
#include "mforms/toolbar.h"
#include "mforms/code_editor.h"

#include "grtsqlparser/mysql_parser_services.h"

#include <math.h>

using namespace bec;
using namespace grt;
using namespace wb;
using namespace base;
using namespace parsers;

using boost::signals2::scoped_connection;

DEFAULT_LOG_DOMAIN("SQL Editor Form")

static const char *SQL_EXCEPTION_MSG_FORMAT = _("Error Code: %i\n%s");
static const char *EXCEPTION_MSG_FORMAT = _("Error: %s");

#define CATCH_SQL_EXCEPTION_AND_DISPATCH(statement, log_message_index, duration)                        \
  catch (sql::SQLException & e) {                                                                       \
    set_log_message(log_message_index, DbSqlEditorLog::ErrorMsg,                                        \
                    strfmt(SQL_EXCEPTION_MSG_FORMAT, e.getErrorCode(), e.what()), statement, duration); \
  }

#define CATCH_EXCEPTION_AND_DISPATCH(statement)                                                       \
  catch (std::exception & e) {                                                                        \
    add_log_message(DbSqlEditorLog::ErrorMsg, strfmt(EXCEPTION_MSG_FORMAT, e.what()), statement, ""); \
  }

#define CATCH_ANY_EXCEPTION_AND_DISPATCH(statement)                                                                    \
  catch (sql::SQLException & e) {                                                                                      \
    add_log_message(DbSqlEditorLog::ErrorMsg, strfmt(SQL_EXCEPTION_MSG_FORMAT, e.getErrorCode(), e.what()), statement, \
                    "");                                                                                               \
  }                                                                                                                    \
  CATCH_EXCEPTION_AND_DISPATCH(statement)

#define CATCH_ANY_EXCEPTION_AND_DISPATCH_TO_DEFAULT_LOG(statement)                                        \
  catch (sql::SQLException & e) {                                                                         \
    grt::GRT::get()->send_error(strfmt(SQL_EXCEPTION_MSG_FORMAT, e.getErrorCode(), e.what()), statement); \
  }                                                                                                       \
  catch (std::exception & e) {                                                                            \
    grt::GRT::get()->send_error(strfmt(EXCEPTION_MSG_FORMAT, e.what()), statement);                       \
  }

class Timer {
public:
  Timer(bool run_immediately) : _is_running(false), _start_timestamp(0), _duration(0) {
    if (run_immediately)
      run();
  }
  void reset() {
    _is_running = false;
    _start_timestamp = 0;
    _duration = 0;
  }
  void run() {
    if (_is_running)
      return;
    _is_running = true;
    _start_timestamp = timestamp();
  }
  void stop() {
    if (!_is_running)
      return;
    _is_running = false;
    _duration += timestamp() - _start_timestamp;
  }
  double duration() {
    return _is_running ? (_duration + timestamp() - _start_timestamp) : _duration;
  }
  std::string duration_formatted() {
    double d = duration(), dd;
    dd = d;
    int zeroes = 1;

    while (dd < 1.0 && dd > 0.0) {
      zeroes++;
      dd *= 10;
    }

    return strfmt(strfmt(_("%%.%if sec"), std::max(3, zeroes)).c_str(), d);
  }

private:
  bool _is_running;
  double _start_timestamp;
  double _duration;
};

SqlEditorForm::Ref SqlEditorForm::create(wb::WBContextSQLIDE *wbsql, const db_mgmt_ConnectionRef &conn) {
  SqlEditorForm::Ref instance(new SqlEditorForm(wbsql));

  if (conn.is_valid())
    instance->set_connection(conn);

  return instance;
}

void SqlEditorForm::set_tab_dock(mforms::DockingPoint *dp) {
  _tabdock = dp;
  grtobj()->dockingPoint(mforms_to_grt(dp));
  scoped_connect(_tabdock->signal_view_switched(), std::bind(&SqlEditorForm::sql_editor_panel_switched, this));
  scoped_connect(_tabdock->signal_view_undocked(),
                 std::bind(&SqlEditorForm::sql_editor_panel_closed, this, std::placeholders::_1));
}

void SqlEditorForm::report_connection_failure(const std::string &error, const db_mgmt_ConnectionRef &target) {
  std::string message;
  logError("SQL editor could not be connected: %s\n", error.c_str());
  mforms::App::get()->set_status_text(_("Could not connect to target database."));

  if (error.find("exceeded the 'max_user_connections' resource") != std::string::npos) {
    mforms::Utilities::show_error(_("Could not Connect to Database Server"),
                                  base::strfmt("%s\n\nMySQL Workbench requires at least 2 connections to the server, "
                                               "one for management purposes and another for user queries.",
                                               error.c_str()),
                                  "OK");
    return;
  }

  message =
    "Your connection attempt failed for user '%user%' from your host to server at %server%:%port%:\n  %error%\n"
    "\n"
    "Please:\n"
    "1 Check that mysql is running on server %server%\n"
    "2 Check that mysql is running on port %port% (note: 3306 is the default, but this can be changed)\n"
    "3 Check the %user% has rights to connect to %server% from your address (mysql rights define what clients can "
    "connect to the server and from which machines) \n"
    "4 Make sure you are both providing a password if needed and using the correct password for %server% connecting "
    "from the host address you're connecting from";

  message = base::replaceString(message, "%user%", target->parameterValues().get_string("userName"));
  message = base::replaceString(message, "%port%", target->parameterValues().get("port").toString());
  message = base::replaceString(message, "%server%", target->parameterValues().get_string("hostName", "localhost"));
  message = base::replaceString(message, "%error%", error);

  logError("%s", (message + '\n').c_str());
  mforms::Utilities::show_error(_("Cannot Connect to Database Server"), message, _("Close"));
}

void SqlEditorForm::report_connection_failure(const grt::server_denied &info, const db_mgmt_ConnectionRef &target) {
  std::string message;

  logError("Server is alive, but has login restrictions: %d, %s\n", info.errNo, info.what());

  mforms::App::get()->set_status_text(_("Connection restricted"));

  message = "Your connection attempt failed for user '";
  message += target->parameterValues().get_string("userName");
  message += "' from your host to server at "; //%server%:%port%\n";
  message += target->parameterValues().get_string("hostName", "localhost");
  message += ":";
  message += target->parameterValues().get("port").toString() + "\n";
  if (info.errNo == 3159)
    message += "Only connections with enabled SSL support are accepted.\n";
  else if (info.errNo == 3032)
    message += "The server is in super-user mode and does not accept any other connection.\n";

  message += "\nThe server response was:\n";
  message += info.what();

  mforms::Utilities::show_error(_("Cannot Connect to Database Server"), message, _("Close"));
}

//----------------------------------------------------------------------------------------------------------------------

SqlEditorForm::SqlEditorForm(wb::WBContextSQLIDE *wbsql)
<<<<<<< HEAD
  : exec_sql_task(GrtThreadedTask::create()),
    _history(DbSqlEditorHistory::create()),
    _wbsql(wbsql),
    _live_tree(SqlEditorTreeController::create(this)),
    _aux_dbc_conn(new sql::Dbc_connection_handler()),
    _usr_dbc_conn(new sql::Dbc_connection_handler()) {
=======
  : _wbsql(wbsql),
    _menu(NULL), // Please use NULL where pointers are assigned, not 0, to avoid confusing the param with ctor flags or
                 // similar!
    _toolbar(NULL),
    _autosave_lock(NULL),
    _tabdock(NULL),
    _autosave_disabled(false),
    _loading_workspace(false),
    _cancel_connect(false),
    _closing(false),
    _sql_editors_serial(0),
    _scratch_editors_serial(0),
    _keep_alive_task_id(0),
    _aux_dbc_conn(new sql::Dbc_connection_handler()),
    _usr_dbc_conn(new sql::Dbc_connection_handler()),
    _last_server_running_state(UnknownState),
    _auto_completion_cache(NULL),
    _column_width_cache(NULL),
    exec_sql_task(GrtThreadedTask::create()),
    _is_running_query(false),
    _live_tree(SqlEditorTreeController::create(this)),
    _side_palette_host(NULL),
    _side_palette(NULL),
    _history(DbSqlEditorHistory::create()),
    _serverIsOffline(false) {
  _startup_done = false;
>>>>>>> 14c8002f
  _log = DbSqlEditorLog::create(this, 500);

  NotificationCenter::get()->add_observer(this, "GNApplicationActivated");
  NotificationCenter::get()->add_observer(this, "GNMainFormChanged");
  NotificationCenter::get()->add_observer(this, "GNFormTitleDidChange");
  NotificationCenter::get()->add_observer(this, "GNColorsChanged");
  GRTNotificationCenter::get()->add_grt_observer(this, "GRNServerStateChanged");
  exec_sql_task->desc("execute sql queries");
  exec_sql_task->send_task_res_msg(false);
  exec_sql_task->msg_cb(std::bind(&SqlEditorForm::add_log_message, this, std::placeholders::_1, std::placeholders::_2,
                                  std::placeholders::_3, ""));

  _last_log_message_timestamp = timestamp();

  long keep_alive_interval = bec::GRTManager::get()->get_app_option_int("DbSqlEditor:KeepAliveInterval", 600);

  if (keep_alive_interval != 0) {
<<<<<<< HEAD
    logDebug3("Create KeepAliveInterval timer\n");
=======
    logDebug3("Creating KeepAliveInterval timer...\n");
>>>>>>> 14c8002f
    _keep_alive_task_id = ThreadedTimer::add_task(
      TimerTimeSpan, keep_alive_interval, false, std::bind(&SqlEditorForm::send_message_keep_alive_bool_wrapper, this));
  }

  _lower_case_table_names = 0;

<<<<<<< HEAD
  _continue_on_error = (bec::GRTManager::get()->get_app_option_int("DbSqlEditor:ContinueOnError", 0) != 0);

  // set initial autocommit mode value
  _usr_dbc_conn->autocommit_mode = (bec::GRTManager::get()->get_app_option_int("DbSqlEditor:AutocommitMode", 1) != 0);

  _databaseSymbols.addDependencies({ &_staticServerSymbols });
=======
  _continueOnError = (bec::GRTManager::get()->get_app_option_int("DbSqlEditor:ContinueOnError", 0) != 0);

  // set initial autocommit mode value
  _usr_dbc_conn->autocommit_mode = (bec::GRTManager::get()->get_app_option_int("DbSqlEditor:AutocommitMode", 1) != 0);
>>>>>>> 14c8002f
}

//--------------------------------------------------------------------------------------------------

SqlEditorForm::~SqlEditorForm() {
  if (_editorRefreshPending.connected())
    _editorRefreshPending.disconnect();

  if (_overviewRefreshPending.connected())
    _overviewRefreshPending.disconnect();

  // We need to remove it from cache, if not someone will be able to login without providing PW
  if (_connection.is_valid())
    mforms::Utilities::forget_cached_password(_connection->hostIdentifier(),
                                              _connection->parameterValues().get_string("userName"));
<<<<<<< HEAD
=======

  if (_auto_completion_cache)
    _auto_completion_cache->shutdown();
>>>>>>> 14c8002f

  delete _column_width_cache;

  // debug: ensure that close() was called when the tab is closed
  if (_toolbar != nullptr)
    logFatal("SqlEditorForm::close() was not called\n");

  NotificationCenter::get()->remove_observer(this);
  GRTNotificationCenter::get()->remove_grt_observer(this);

  delete _autosave_lock;
  _autosave_lock = 0;

  // Destructor can be called before the startup was finished.
  // On Windows the side palette is a child of the palette host and hence gets freed when we
  // free the host. On other platforms both are the same. In any case, double freeing it is
  // not a good idea.
  if (_side_palette_host != nullptr)
    _side_palette_host->release();

  delete _toolbar;
  delete _menu;

  reset_keep_alive_thread();
}

//--------------------------------------------------------------------------------------------------

void SqlEditorForm::cancel_connect() {
  _cancel_connect = true;
}

void SqlEditorForm::check_server_problems() {
  //_lower_case_table_names
  std::string compile_os;
  if (_usr_dbc_conn && get_session_variable(_usr_dbc_conn->ref.get(), "version_compile_os", compile_os)) {
    if ((_lower_case_table_names == 0 && (base::hasPrefix(compile_os, "Win") || base::hasPrefix(compile_os, "osx"))) ||
        (_lower_case_table_names == 2 && base::hasPrefix(compile_os, "Win")))
      mforms::Utilities::show_message_and_remember(
        _("Server Configuration Problems"),
        "A server configuration problem was detected.\nThe server is in a system that does not properly support the "
        "selected lower_case_table_names option value. Some problems may occur.\nPlease consult the MySQL server "
        "documentation.",
        _("OK"), "", "", "SQLIDE::check_server_problems::lower_case_table_names", "");
  }
}

void SqlEditorForm::finish_startup() {
  setup_side_palette();

  _live_tree->finish_init();

  std::string cache_dir = bec::GRTManager::get()->get_user_datadir() + "/cache/";
  try {
    base::create_directory(cache_dir, 0700); // No-op if the folder already exists.
  } catch (std::exception &e) {
    logError("Could not create %s: %s\n", cache_dir.c_str(), e.what());
  }

<<<<<<< HEAD
=======
  // we moved this here, cause it needs schema_sidebar to be fully created,
  // due to some race conditions that occurs sometimes
  if (bec::GRTManager::get()->get_app_option_int("DbSqlEditor:CodeCompletionEnabled") == 1 && connected()) {
    try {
      _auto_completion_cache = new MySQLObjectNamesCache(
        [this](const std::string &query) -> std::vector<std::pair<std::string, std::string>> {
          RecMutexLock lock(ensure_valid_aux_connection());
          {
            std::auto_ptr<sql::Statement> statement(_aux_dbc_conn->ref->createStatement());
            std::auto_ptr<sql::ResultSet> rs(statement->executeQuery(query));
            if (rs.get()) {
              std::vector<std::pair<std::string, std::string>> result;
              if (rs->getMetaData()->getColumnCount() > 1) {
                while (rs->next())
                  result.push_back({rs->getString(1), rs->getString(2)});
              } else if (rs->getMetaData()->getColumnCount() == 1) {
                while (rs->next())
                  result.push_back({rs->getString(1), ""});
              }

              return result;
            }
          }

          return {{"", ""}};
        },
        [this](bool active) { _live_tree->mark_busy(active); });

      _auto_completion_cache->refreshSchemaCache(); // Start fetching schema names immediately.
    } catch (std::exception &e) {
      _auto_completion_cache = NULL;
      logError("Could not create auto completion cache (%s).\n%s\n", cache_dir.c_str(), e.what());
    }
  } else
    logDebug("Code completion is disabled, so no name cache is created\n");

>>>>>>> 14c8002f
  _column_width_cache = new ColumnWidthCache(sanitize_file_name(get_session_name()), cache_dir);

  if (_usr_dbc_conn && !_usr_dbc_conn->active_schema.empty())
    _live_tree->on_active_schema_change(_usr_dbc_conn->active_schema);
  readStaticServerSymbols();

  bec::GRTManager::get()->run_once_when_idle(this, std::bind(&SqlEditorForm::update_menu_and_toolbar, this));

  this->check_server_problems();

  // We need to check this before sending GRNSQLEditorOpened cause offline() function that's called
  // from python which is connected to this notification will deadlock on PythonLock.
  checkIfOffline();

  // refresh snippets again, in case the initial load from DB is pending for shared snippets
  _side_palette->refresh_snippets();

  GRTNotificationCenter::get()->send_grt("GRNSQLEditorOpened", grtobj(), grt::DictRef());

  int keep_alive_interval = (int)bec::GRTManager::get()->get_app_option_int("DbSqlEditor:KeepAliveInterval", 600);

  //  We have to set these variables so that the server doesn't timeout before we ping everytime
  // From http://dev.mysql.com/doc/refman/5.7/en/communication-errors.html for reasones to loose the connection
  // - The client had been sleeping more than wait_timeout or interactive_timeout seconds without issuing any requests
  // to the server
  //  We're adding 10 seconds for communication delays
  {
    std::string value;

    if (get_session_variable(_usr_dbc_conn->ref.get(), "wait_timeout", value) &&
        base::atoi<int>(value) < keep_alive_interval)
      exec_main_sql(base::strfmt("SET @@SESSION.wait_timeout=%d", keep_alive_interval + 10), false);

    if (get_session_variable(_usr_dbc_conn->ref.get(), "interactive_timeout", value) &&
        base::atoi<int>(value) < keep_alive_interval)
      exec_main_sql(base::strfmt("SET @@SESSION.interactive_timeout=%d", keep_alive_interval + 10), false);
  }

  _startup_done = true;
}

//--------------------------------------------------------------------------------------------------

base::RecMutexLock SqlEditorForm::getAuxConnection(sql::Dbc_connection_handler::Ref &conn, bool lockOnly) {
  RecMutexLock lock(ensure_valid_aux_connection(false, lockOnly));
  conn = _aux_dbc_conn;
  return lock;
}

//--------------------------------------------------------------------------------------------------

base::RecMutexLock SqlEditorForm::getUserConnection(sql::Dbc_connection_handler::Ref &conn, bool lockOnly) {
  RecMutexLock lock(ensure_valid_usr_connection(false, lockOnly));
  conn = _usr_dbc_conn;
  return lock;
}

//--------------------------------------------------------------------------------------------------

db_query_EditorRef SqlEditorForm::grtobj() {
  return wbsql()->get_grt_editor_object(this);
}

//--------------------------------------------------------------------------------------------------

/**
 * Returns the name for this WQE instance derived from the connection it uses.
 * Used for workspace and action log.
 */
std::string SqlEditorForm::get_session_name() {
  if (_connection.is_valid()) {
    std::string name = _connection->name();
    if (name.empty())
      name = _connection->hostIdentifier();
    return name;
  }
  return "unconnected";
}

//--------------------------------------------------------------------------------------------------

void SqlEditorForm::restore_last_workspace() {
  std::string name = get_session_name();
  if (!name.empty())
    load_workspace(sanitize_file_name(name));

  if (_tabdock->view_count() == 0)
    new_sql_scratch_area(false);

  // immediate autosave after openingls
  auto_save();

  // Gets the title for a NEW editor
  _title = create_title();
  title_changed();
}

void SqlEditorForm::title_changed() {
  base::NotificationInfo info;
  info["form"] = form_id();
  info["title"] = _title;
  info["connection"] = _connection.is_valid() ? _connection->name() : "";
  base::NotificationCenter::get()->send("GNFormTitleDidChange", this, info);
}

void SqlEditorForm::handle_grt_notification(const std::string &name, grt::ObjectRef sender, grt::DictRef info) {
  if (name == "GRNServerStateChanged") {
    db_mgmt_ConnectionRef conn(db_mgmt_ConnectionRef::cast_from(info.get("connection")));

    ServerState new_state = UnknownState;
    if (info.get_int("state") == 1) {
      _serverIsOffline = false;
      new_state = RunningState;
    } else if (info.get_int("state") == -1) {
      _serverIsOffline = true;
      new_state = OfflineState;
    } else {
      _serverIsOffline = false;
      new_state = PossiblyStoppedState;
    }

    if (_last_server_running_state != new_state) {
      _last_server_running_state = new_state;
      if ((new_state == RunningState || new_state == OfflineState) && ping()) {
        // if new state is running but we're already connected, don't do anything
        return;
      }
      // reconnect when idle, to avoid any deadlocks
      if (conn.is_valid() && conn == connection_descriptor())
        bec::GRTManager::get()->run_once_when_idle(this, std::bind(&WBContextSQLIDE::reconnect_editor, wbsql(), this));
    }
  }
}

void SqlEditorForm::handle_notification(const std::string &name, void *sender, base::NotificationInfo &info) {
  if (name == "GNMainFormChanged") {
    if (_side_palette)
      _side_palette->close_popover();
    if (info["form"] == form_id())
      update_menu_and_toolbar();
  } else if (name == "GNFormTitleDidChange") {
    // Validates only if another editor to the same connection has sent the notification
    if (info["form"] != form_id() && _connection.is_valid() && _connection->name() == info["connection"]) {
      // This code is reached when at least 2 editors to the same host
      // have been opened, so the label of the old editor (which may not
      // contain the schema name should be updated with it).
      update_title();
    }
  } else if (name == "GNColorsChanged") {
    // Single colors or the entire color scheme changed.
    update_toolbar_icons();
  } else if (name == "GNApplicationActivated") {
    check_external_file_changes();
  }
}

void SqlEditorForm::reset_keep_alive_thread() {
  MutexLock keep_alive_thread_lock(_keep_alive_thread_mutex);
  if (_keep_alive_task_id) {
    ThreadedTimer::remove_task(_keep_alive_task_id);
    _keep_alive_task_id = 0;
  }
}

grt::StringRef SqlEditorForm::do_disconnect() {
  if (_usr_dbc_conn->ref.get()) {
    {
      RecMutexLock lock(_usr_dbc_conn_mutex);
      close_connection(_usr_dbc_conn);
      _usr_dbc_conn->ref.reset();
    }

    {
      RecMutexLock lock(_aux_dbc_conn_mutex);
      close_connection(_aux_dbc_conn);
      _aux_dbc_conn->ref.reset();
    }
  }

  return grt::StringRef();
}

void SqlEditorForm::close() {
  grt::ValueRef option(bec::GRTManager::get()->get_app_option("workbench:SaveSQLWorkspaceOnClose"));

  if (option.is_valid() && *grt::IntegerRef::cast_from(option)) {
    bec::GRTManager::get()->replace_status_text("Saving workspace state...");
    if (_autosave_path.empty()) {
      save_workspace(sanitize_file_name(get_session_name()), false);
      delete _autosave_lock;
    } else {
      auto_save();

      // Remove auto lock first or renaming the folder will fail.
      delete _autosave_lock;
      std::string new_name(base::strip_extension(_autosave_path) + ".workspace");
      int try_count = 0;

      // Rename our temporary workspace if one exists to make it a persistent one.
      if (base::file_exists(_autosave_path)) {
        for (;;) {
          try {
            if (base::file_exists(new_name))
              base::remove_recursive(new_name);
            base::rename(_autosave_path, new_name);
          } catch (base::file_error &err) {
            std::string path(dirname(_autosave_path));
            do {
              ++try_count;
              new_name =
                base::makePath(path, sanitize_file_name(get_session_name()).append(strfmt("-%i.workspace", try_count)));
            } while (file_exists(new_name));

            if (err.code() == base::already_exists)
              continue;
            logWarning("Could not rename autosave directory %s: %s\n", _autosave_path.c_str(), err.what());
          }

          break;
        }
      }
    }
    _autosave_lock = 0;
  } else {
    delete _autosave_lock;
    _autosave_lock = 0;
    if (!_autosave_path.empty())
      base_rmdir_recursively(_autosave_path.c_str());
  }

  // Ensure all processing is stopped before freeing the info structure, otherwise references
  // are kept that prevent the correct deletion of the editor.
  if (_tabdock) {
    for (std::size_t c = _tabdock->view_count(), i = 0; i < c; i++) {
      SqlEditorPanel *p = sql_editor_panel((int)i);
      if (p)
        p->editor_be()->stop_processing();
    }

    _closing = true;
    _tabdock->close_all_views();
    _closing = false;
  }
  bec::GRTManager::get()->replace_status_text("Closing SQL Editor...");
  wbsql()->editor_will_close(this);

  exec_sql_task->exec(true, std::bind(&SqlEditorForm::do_disconnect, this));
  exec_sql_task->disconnect_callbacks();
  reset_keep_alive_thread();
  bec::GRTManager::get()->replace_status_text("SQL Editor closed");

  delete _menu;
  _menu = nullptr;
  delete _toolbar;
  _toolbar = nullptr;
}

std::string SqlEditorForm::get_form_context_name() const {
  return WB_CONTEXT_QUERY;
}

bool SqlEditorForm::get_session_variable(sql::Connection *dbc_conn, const std::string &name, std::string &value) {
  if (dbc_conn) {
    SqlFacade::Ref sql_facade = SqlFacade::instance_for_rdbms(rdbms());
    Sql_specifics::Ref sql_specifics = sql_facade->sqlSpecifics();
    std::string query = sql_specifics->query_variable(name);
    if (query.empty())
      return false;

    const std::unique_ptr<sql::Statement> statement(dbc_conn->createStatement());
    const std::unique_ptr<sql::ResultSet> rs(statement->executeQuery(query));
    if (rs->next()) {
      value = rs->getString(2);
      return true;
    }
  }
  return false;
}

void SqlEditorForm::schema_tree_did_populate() {
  if (!_pending_expand_nodes.empty() &&
      bec::GRTManager::get()->get_app_option_int("DbSqlEditor:SchemaTreeRestoreState", 1)) {
    std::string schema, groups;
    base::partition(_pending_expand_nodes, ":", schema, groups);

    mforms::TreeNodeRef node =
      _live_tree->get_schema_tree()->get_node_for_object(schema, wb::LiveSchemaTree::Schema, "");
    if (node) {
<<<<<<< HEAD
      static const char *nodes[] = {"tables", "views", "procedures", "functions", nullptr};
=======
      static const char *nodes[] = {"tables", "views", "procedures", "functions", NULL};
>>>>>>> 14c8002f
      node->expand();
      for (int i = 0; nodes[i]; i++)
        if (strstr(groups.c_str(), nodes[i])) {
          mforms::TreeNodeRef child = node->get_child(i);
          if (child)
            child->expand();
        }
    }
    _pending_expand_nodes.clear();
  }
}

std::string SqlEditorForm::fetch_data_from_stored_procedure(std::string proc_call,
                                                            std::shared_ptr<sql::ResultSet> &rs) {
  std::string ret_val("");
  try {
    RecMutexLock aux_dbc_conn_mutex(ensure_valid_aux_connection());
    std::auto_ptr<sql::Statement> stmt(_aux_dbc_conn->ref->createStatement());
    stmt->execute(std::string(proc_call));
    do {
      rs.reset(stmt->getResultSet());
    } while (stmt->getMoreResults());
  } catch (const sql::SQLException &exc) {
    logWarning("Error retrieving data from stored procedure '%s': Error %d : %s", proc_call.c_str(), exc.getErrorCode(),
               exc.what());
    ret_val = base::strfmt("MySQL Error : %s (code %d)", exc.what(), exc.getErrorCode());
  }

  return ret_val;
}

void SqlEditorForm::update_sql_mode_for_editors() {
  for (int c = sql_editor_count(), i = 0; i < c; i++) {
    SqlEditorPanel *panel = sql_editor_panel(i);
    if (panel)
      panel->editor_be()->set_sql_mode(_sql_mode);
  }
}

void SqlEditorForm::cache_sql_mode() {
  std::string sql_mode;
  if (_usr_dbc_conn && get_session_variable(_usr_dbc_conn->ref.get(), "sql_mode", sql_mode)) {
    if (sql_mode != _sql_mode) {
      _sql_mode = sql_mode;
      bec::GRTManager::get()->run_once_when_idle(this, std::bind(&SqlEditorForm::update_sql_mode_for_editors, this));
    }
  }
}

void SqlEditorForm::query_ps_statistics(std::int64_t conn_id, std::map<std::string, std::int64_t> &stats) {
  static const char *stat_fields[] = {"EVENT_ID",
                                      "THREAD_ID",
                                      "TIMER_WAIT",
                                      "LOCK_TIME",
                                      "ERRORS",
                                      "WARNINGS",
                                      "ROWS_AFFECTED",
                                      "ROWS_SENT",
                                      "ROWS_EXAMINED",
                                      "CREATED_TMP_DISK_TABLES",
                                      "CREATED_TMP_TABLES",
                                      "SELECT_FULL_JOIN",
                                      "SELECT_FULL_RANGE_JOIN",
                                      "SELECT_RANGE",
                                      "SELECT_RANGE_CHECK",
                                      "SELECT_SCAN",
                                      "SORT_MERGE_PASSES",
                                      "SORT_RANGE",
                                      "SORT_ROWS",
                                      "SORT_SCAN",
                                      "NO_INDEX_USED",
                                      "NO_GOOD_INDEX_USED",
<<<<<<< HEAD
                                      nullptr};
=======
                                      NULL};
>>>>>>> 14c8002f
  RecMutexLock lock(ensure_valid_aux_connection());

  std::auto_ptr<sql::Statement> stmt(_aux_dbc_conn->ref->createStatement());

  try {
    std::auto_ptr<sql::ResultSet> result(stmt->executeQuery(base::strfmt(
      "SELECT st.* FROM performance_schema.events_statements_current st JOIN performance_schema.threads thr"
      " ON thr.thread_id = st.thread_id WHERE thr.processlist_id = %lli",
      (long long int)conn_id)));
    while (result->next()) {
      for (const char **field = stat_fields; *field; ++field) {
        stats[*field] = result->getInt64(*field);
      }
    }
  } catch (sql::SQLException &exc) {
    logException("Error querying performance_schema.events_statements_current\n", exc);
  }
}

std::vector<SqlEditorForm::PSStage> SqlEditorForm::query_ps_stages(std::int64_t stmt_event_id) {
  RecMutexLock lock(ensure_valid_aux_connection());

  std::auto_ptr<sql::Statement> stmt(_aux_dbc_conn->ref->createStatement());
  std::vector<PSStage> stages;
  try {
    std::auto_ptr<sql::ResultSet> result(stmt->executeQuery(
      base::strfmt("SELECT st.* FROM performance_schema.events_stages_history_long st WHERE st.nesting_event_id = %lli",
                   (long long int)stmt_event_id)));
    while (result->next()) {
      double wait_time = (double)result->getInt64("timer_wait") / 1000000000.0; // ps to ms
      std::string event = result->getString("event_name");

      // rename the stage/sql/Sending data event to something more suitable
      if (event == "stage/sql/Sending data")
        event = "executing (storage engine)";

      bool flag = false;
      for (std::vector<PSStage>::iterator iter = stages.begin(); iter != stages.end(); ++iter) {
        if (iter->name == event) {
          flag = true;
          iter->wait_time += wait_time;
          break;
        }
      }

      if (!flag) {
        PSStage stage;
        stage.name = event;
        stage.wait_time = wait_time;
        stages.push_back(stage);
      }
    }
  } catch (sql::SQLException &exc) {
    logException("Error querying performance_schema.event_stages_history\n", exc);
  }

  return stages;
}

std::vector<SqlEditorForm::PSWait> SqlEditorForm::query_ps_waits(std::int64_t stmt_event_id) {
  RecMutexLock lock(ensure_valid_aux_connection());

  std::auto_ptr<sql::Statement> stmt(_aux_dbc_conn->ref->createStatement());
  std::vector<PSWait> waits;
  try {
    std::auto_ptr<sql::ResultSet> result(stmt->executeQuery(
      base::strfmt("SELECT st.* FROM performance_schema.events_waits_history_long st WHERE st.nesting_event_id = %lli",
                   (long long int)stmt_event_id)));
    while (result->next()) {
      double wait_time = (double)result->getInt64("timer_wait") / 1000000000.0; // ps to ms
      std::string event = result->getString("event_name");
      bool flag = false;
      for (std::vector<PSWait>::iterator iter = waits.begin(); iter != waits.end(); ++iter) {
        if (iter->name == event) {
          flag = true;
          iter->wait_time += wait_time;
          break;
        }
      }

      if (!flag) {
        PSWait wait;
        wait.name = event;
        wait.wait_time = wait_time;
        waits.push_back(wait);
      }
    }
  } catch (sql::SQLException &exc) {
    logException("Error querying performance_schema.event_waits_history\n", exc);
  }
  return waits;
}

SqlEditorPanel *SqlEditorForm::run_sql_in_scratch_tab(const std::string &sql, bool reuse_if_possible,
                                                      bool start_collapsed) {
  SqlEditorPanel *editor;

  if (!(editor = active_sql_editor_panel()) || !reuse_if_possible || !editor->is_scratch())
    editor = new_sql_scratch_area(start_collapsed);
  editor->editor_be()->get_editor_control()->set_text(sql.c_str());
  run_editor_contents(false);
  editor->editor_be()->get_editor_control()->reset_dirty();

  return editor;
}

void SqlEditorForm::reset() {
<<<<<<< HEAD
  //_log->reset();
=======
>>>>>>> 14c8002f
  SqlEditorPanel *panel = active_sql_editor_panel();
  if (panel)
    panel->editor_be()->cancel_auto_completion();
}

<<<<<<< HEAD
int SqlEditorForm::add_log_message(int msg_type, const std::string &msg, const std::string &context,
                                   const std::string &duration) {
  RowId new_log_message_index = _log->add_message(msg_type, context, msg, duration);
=======
void logToWorkbenchLog(int messageType, std::string const &msg) {
  switch (messageType) {
    case DbSqlEditorLog::ErrorMsg:
      logError("%s\n", msg.c_str());
      break;

    case DbSqlEditorLog::WarningMsg:
      logWarning("%s\n", msg.c_str());
      break;

    case DbSqlEditorLog::NoteMsg:
      logDebug("%s\n", msg.c_str());
      break;

    case DbSqlEditorLog::OKMsg:
      logDebug2("%s\n", msg.c_str());
      break;

    case DbSqlEditorLog::BusyMsg:
      logDebug3("%s\n", msg.c_str());
      break;
  }
}

int SqlEditorForm::add_log_message(int messageType, const std::string &msg, const std::string &context,
                                   const std::string &duration) {
  RowId new_log_message_index = _log->add_message(messageType, context, msg, duration);
>>>>>>> 14c8002f
  _has_pending_log_messages = true;
  refresh_log_messages(false);
  if (messageType == DbSqlEditorLog::ErrorMsg || messageType == DbSqlEditorLog::WarningMsg)
    _exec_sql_error_count++;

  logToWorkbenchLog(messageType, msg);
  return (int)new_log_message_index;
}

<<<<<<< HEAD
void SqlEditorForm::set_log_message(RowId log_message_index, int msg_type, const std::string &msg,
                                    const std::string &context, const std::string &duration) {
  if (log_message_index != (RowId)-1) {
    _log->set_message(log_message_index, msg_type, context, msg, duration);
    _has_pending_log_messages = true;
    if (msg_type == DbSqlEditorLog::ErrorMsg || msg_type == DbSqlEditorLog::WarningMsg)
      _exec_sql_error_count++;
    refresh_log_messages(msg_type == DbSqlEditorLog::BusyMsg); // Force refresh only for busy messages.
=======
void SqlEditorForm::set_log_message(RowId log_message_index, int messageType, const std::string &msg,
                                    const std::string &context, const std::string &duration) {
  if (log_message_index != (RowId)-1) {
    _log->set_message(log_message_index, messageType, context, msg, duration);
    _has_pending_log_messages = true;
    if (messageType == DbSqlEditorLog::ErrorMsg || messageType == DbSqlEditorLog::WarningMsg)
      ++_exec_sql_error_count;
    refresh_log_messages(messageType == DbSqlEditorLog::BusyMsg); // Force refresh only for busy messages.
>>>>>>> 14c8002f
  }

<<<<<<< HEAD
=======
  logToWorkbenchLog(messageType, msg);
}

>>>>>>> 14c8002f
void SqlEditorForm::refresh_log_messages(bool ignore_last_message_timestamp) {
  if (_has_pending_log_messages) {
    bool is_refresh_needed = ignore_last_message_timestamp;
    if (!ignore_last_message_timestamp) {
      double now = timestamp();
      int progress_status_update_interval =
        (int)(bec::GRTManager::get()->get_app_option_int("DbSqlEditor:ProgressStatusUpdateInterval", 500) / 1000.);

      if (_last_log_message_timestamp + progress_status_update_interval < now)
        is_refresh_needed = true;
      _last_log_message_timestamp = now;
    }
    if (is_refresh_needed) {
      _log->refresh();
      _has_pending_log_messages = false;
    }
  }
}

void SqlEditorForm::init_connection(sql::Connection *dbc_conn_ref, const db_mgmt_ConnectionRef &connectionProperties,
                                    sql::Dbc_connection_handler::Ref &dbc_conn, bool user_connection) {
  db_mgmt_RdbmsRef rdbms = db_mgmt_RdbmsRef::cast_from(_connection->driver()->owner());
  SqlFacade::Ref sql_facade = SqlFacade::instance_for_rdbms(rdbms);
  Sql_specifics::Ref sql_specifics = sql_facade->sqlSpecifics();

  // connection startup script
  {
    std::list<std::string> sql_script;
    {
      sql_specifics->get_connection_startup_script(sql_script);
      bool use_ansi_quotes = (connectionProperties->parameterValues().get_int("useAnsiQuotes", 0) != 0);
      if (use_ansi_quotes) {
        std::string sql = sql_specifics->setting_ansi_quotes();
        if (!sql.empty())
          sql_script.push_back(sql);
      }
    }

    // check if SQL_SAFE_UPDATES should be enabled (only for user connections, don't do it for the aux connection)
    if (bec::GRTManager::get()->get_app_option_int("DbSqlEditor:SafeUpdates", 1) && user_connection)
      sql_script.push_back("SET SQL_SAFE_UPDATES=1");

    std::auto_ptr<sql::Statement> stmt(dbc_conn_ref->createStatement());
    sql::SqlBatchExec sql_batch_exec;
    sql_batch_exec(stmt.get(), sql_script);

    if (!user_connection) {
      std::string sql_mode;
      if (get_session_variable(dbc_conn_ref, "sql_mode", sql_mode) && sql_mode.find("MYSQL40") != std::string::npos) {
        // MYSQL40 used CREATE TABLE ... TYPE=<engine> instead of ENGINE=<engine>, which is not supported by our reveng
        // code
        std::vector<std::string> options(base::split(sql_mode, ","));
        for (std::vector<std::string>::iterator i = options.begin(); i != options.end(); ++i) {
          if (*i == "MYSQL40") {
            options.erase(i);
            break;
          }
        }

        std::auto_ptr<sql::Statement> stmt(dbc_conn_ref->createStatement());
        std::string query = base::sqlstring("SET SESSION SQL_MODE=?", 0) << base::join(options, ",");
        stmt->execute(query);
      }
    }
  }

  // remember connection id
  {
    std::string query_connection_id = sql_specifics->query_connection_id();
    if (!query_connection_id.empty()) {
      std::auto_ptr<sql::Statement> stmt(dbc_conn_ref->createStatement());
      stmt->execute(query_connection_id);
      std::shared_ptr<sql::ResultSet> rs(stmt->getResultSet());
      rs->next();
      dbc_conn->id = rs->getInt(1);
    }
  }
}

static void set_active_schema(SqlEditorForm::Ptr self, const std::string &schema) {
  SqlEditorForm::Ref ed(self.lock());
  if (ed)
    ed->active_schema(schema);
}

void SqlEditorForm::create_connection(sql::Dbc_connection_handler::Ref &dbc_conn, db_mgmt_ConnectionRef db_mgmt_conn,
                                      std::shared_ptr<sql::TunnelConnection> tunnel, sql::Authentication::Ref auth,
                                      bool autocommit_mode, bool user_connection) {
  dbc_conn->is_stop_query_requested = false;

  sql::DriverManager *dbc_drv_man = sql::DriverManager::getDriverManager();

  db_mgmt_ConnectionRef temp_connection = db_mgmt_ConnectionRef::cast_from(grt::CopyContext().copy(db_mgmt_conn));

  int read_timeout = (int)bec::GRTManager::get()->get_app_option_int("DbSqlEditor:ReadTimeOut");
  if (read_timeout > 0)
    temp_connection->parameterValues().set("OPT_READ_TIMEOUT", grt::IntegerRef(read_timeout));

  int connect_timeout = (int)bec::GRTManager::get()->get_app_option_int("DbSqlEditor:ConnectionTimeOut");
  if (connect_timeout > 0)
    temp_connection->parameterValues().set("OPT_CONNECT_TIMEOUT", grt::IntegerRef(connect_timeout));

  temp_connection->parameterValues().set("CLIENT_INTERACTIVE", grt::IntegerRef(1));

  try {
    dbc_conn->ref = dbc_drv_man->getConnection(temp_connection, tunnel, auth,
                                               std::bind(&SqlEditorForm::init_connection, this, std::placeholders::_1,
                                                         std::placeholders::_2, dbc_conn, user_connection));

    note_connection_open_outcome(0); // success
  } catch (sql::SQLException &exc) {
    note_connection_open_outcome(exc.getErrorCode());
    throw;
  }

  //! dbms-specific code
  if (dbc_conn->ref->getMetaData()->getDatabaseMajorVersion() < 5) {
    throw std::runtime_error("MySQL Server version is older than 5.x, which is not supported");
  }

  // get SSL enabled info
  {
    std::auto_ptr<sql::Statement> stmt(dbc_conn->ref->createStatement());
    std::auto_ptr<sql::ResultSet> result(stmt->executeQuery("SHOW SESSION STATUS LIKE 'Ssl_cipher'"));
    if (result->next()) {
      dbc_conn->ssl_cipher = result->getString(2);
    }
  }

  // Activate default schema, if it's empty, use last active
  if (dbc_conn->active_schema.empty()) {
    std::string default_schema = temp_connection->parameterValues().get_string("schema");

    if (default_schema.empty())
      default_schema = temp_connection->parameterValues().get_string("DbSqlEditor:LastDefaultSchema");
    if (!default_schema.empty()) {
      try {
        dbc_conn->ref->setSchema(default_schema);
        dbc_conn->active_schema = default_schema;

        bec::GRTManager::get()->run_once_when_idle(this,
                                                   std::bind(&set_active_schema, shared_from_this(), default_schema));
      } catch (std::exception &exc) {
        logError("Can't restore DefaultSchema (%s): %s", default_schema.c_str(), exc.what());
        temp_connection->parameterValues().gset("DbSqlEditor:LastDefaultSchema", "");
      }
    }
  } else
    dbc_conn->ref->setSchema((dbc_conn->active_schema));

  dbc_conn->ref->setAutoCommit(autocommit_mode);
  dbc_conn->autocommit_mode = dbc_conn->ref->getAutoCommit();
}

struct ConnectionErrorInfo {
  sql::AuthenticationError *auth_error;
  bool password_expired;
  bool server_probably_down;
  bool serverIsOffline;
  grt::server_denied *serverException;

  ConnectionErrorInfo()
<<<<<<< HEAD
    : auth_error(nullptr),
      password_expired(false),
      server_probably_down(false),
      serverIsOffline(false),
      serverException(nullptr) {
=======
    : auth_error(NULL),
      password_expired(false),
      server_probably_down(false),
      serverIsOffline(false),
      serverException(NULL) {
>>>>>>> 14c8002f
  }
  ~ConnectionErrorInfo() {
    delete auth_error;
    delete serverException;
  }
};

void SqlEditorForm::set_connection(db_mgmt_ConnectionRef conn) {
  if (_connection.is_valid())
    logWarning("Setting connection on an editor with a connection already set\n");

  _connection = conn;

  _dbc_auth = sql::Authentication::create(_connection, "");

  // initialize the password with a cached value
  {
    std::string password;
    bool ok = true;
    if (!mforms::Utilities::find_password(conn->hostIdentifier(), conn->parameterValues().get_string("userName"),
                                          password))
      if (!mforms::Utilities::find_cached_password(conn->hostIdentifier(),
                                                   conn->parameterValues().get_string("userName"), password))
        ok = false;
    if (ok)
      _dbc_auth->set_password(password.c_str());
  }

  // send editor open notification again, in case the connection is being set after the connection
  // tab is opened. this will be caught by the admin code to init itself
  if (_startup_done)
    GRTNotificationCenter::get()->send_grt("GRNSQLEditorOpened", grtobj(), grt::DictRef());
}

bool SqlEditorForm::connect(std::shared_ptr<sql::TunnelConnection> tunnel) {
  sql::Authentication::Ref auth = _dbc_auth; // sql::Authentication::create(_connection, "");
  enum PasswordMethod { NoPassword, KeychainPassword, InteractivePassword } current_method = NoPassword;

  reset();

  // In the 1st connection attempt, no password is supplied
  // If it fails, keychain is checked and used if it exists
  // If it fails, an interactive password request is made

  // connect
  for (;;) {
    // if an error happens in the worker thread, this ptr will be set
    ConnectionErrorInfo error_ptr;

    // connection must happen in the worker thread
    try {
      exec_sql_task->exec(true, std::bind(&SqlEditorForm::do_connect, this, tunnel, auth, &error_ptr));

      // check if user cancelled
      if (_cancel_connect) // return false, so it looks like the server is down
      {
        close();
        return false;
      }
    } catch (grt::grt_runtime_error &) {
<<<<<<< HEAD
      if (error_ptr.serverException != nullptr)
=======
      if (error_ptr.serverException != NULL)
>>>>>>> 14c8002f
        throw grt::server_denied(*error_ptr.serverException);

      if (error_ptr.password_expired)
        throw std::runtime_error(":PASSWORD_EXPIRED");

      if (!error_ptr.auth_error)
        throw;
      else if (error_ptr.server_probably_down || error_ptr.serverIsOffline)
        return false;

      // check if user cancelled
      if (_cancel_connect) // return false, so it looks like the server is down
      {
        close();
        return false;
      }

      if (current_method == NoPassword) {
        // lookup in keychain
        std::string pwd;
        if (sql::DriverManager::getDriverManager()->findStoredPassword(auth->connectionProperties(), pwd)) {
          auth->set_password(pwd.c_str());
          current_method = KeychainPassword;
        } else {
          // not in keychain, go straight to interactive
          pwd = sql::DriverManager::getDriverManager()->requestPassword(auth->connectionProperties(), true);
          auth->set_password(pwd.c_str());
          current_method = InteractivePassword;
        }
      } else if (current_method == KeychainPassword) {
        // now try interactive
        std::string pwd = sql::DriverManager::getDriverManager()->requestPassword(auth->connectionProperties(), true);
        auth->set_password(pwd.c_str());
      } else // if interactive failed, pass the exception higher up to be displayed to the user
        throw;
      continue;
    }
    break;
  }

  // XXX: ouch, what if we ever change the init sequence, *nobody* will look here to note the side effect.
  // we should only send this after the initial connection
  // assumes setup_side_palette() is called in finish_init(), signalizing that the editor was already initialized once
  if (_side_palette) // we're in a thread here, so make sure the notification is sent from the main thread
  {
    bec::GRTManager::get()->run_once_when_idle(this, std::bind(&SqlEditorForm::update_connected_state, this));
  }

  return true;
}

//--------------------------------------------------------------------------------------------------

void SqlEditorForm::update_connected_state() {
  grt::DictRef args(true);
  args.gset("connected", connected());
  GRTNotificationCenter::get()->send_grt("GRNSQLEditorReconnected", grtobj(), args);

  update_menu_and_toolbar();
}

//--------------------------------------------------------------------------------------------------

/**
 * Little helper to create a single html line used for info output.
 */
std::string create_html_line(const std::string &name, const std::string &value) {
  return "<div style=\"padding-left: 15px\"><span style=\"color: #717171\">" + name + "</span> <i>" + value +
         "</i></div>";
}

//--------------------------------------------------------------------------------------------------

std::string SqlEditorForm::get_client_lib_version() {
  std::string version;
  sql::DriverManager *dbc_driver_man = sql::DriverManager::getDriverManager();
  if (dbc_driver_man != nullptr)
    version = dbc_driver_man->getClientLibVersion();
  return version;
}

//--------------------------------------------------------------------------------------------------

grt::StringRef SqlEditorForm::do_connect(std::shared_ptr<sql::TunnelConnection> tunnel, sql::Authentication::Ref &auth,
                                         ConnectionErrorInfo *err_ptr) {
  try {
    RecMutexLock aux_dbc_conn_mutex(_aux_dbc_conn_mutex);
    RecMutexLock usr_dbc_conn_mutex(_usr_dbc_conn_mutex);

    _aux_dbc_conn->ref.reset();
    _usr_dbc_conn->ref.reset();

    // connection info
    _connection_details["name"] = _connection->name();
    _connection_details["hostName"] = _connection->parameterValues().get_string("hostName");
    _connection_details["port"] = strfmt("%li\n", (long)_connection->parameterValues().get_int("port"));

    _connection_details["socket"] = _connection->parameterValues().get_string("socket");
    _connection_details["driverName"] = _connection->driver()->name();
    _connection_details["userName"] = _connection->parameterValues().get_string("userName");

    // Connection:
    _connection_info = std::string("<html><body style=\"font-family:") + DEFAULT_FONT_FAMILY +
                       "; font-size: 8pt\"><div style=\"color=#3b3b3b; font-weight:bold\">Connection:</div>";
    _connection_info.append(create_html_line("Name: ", _connection->name()));
    // Host:
    if (_connection->driver()->name() == "MysqlNativeSocket") {
#ifdef _WIN32
      std::string name = _connection->parameterValues().get_string("socket", "");
      if (name.empty())
        name = "pipe";
#else
      std::string name = _connection->parameterValues().get_string("socket", "");
      if (name.empty())
        name = "UNIX socket";
#endif
      _connection_info.append(create_html_line("Host:", "localhost (" + name + ")"));
    } else {
      _connection_info.append(create_html_line("Host:", _connection->parameterValues().get_string("hostName")));
      _connection_info.append(
        create_html_line("Port:", strfmt("%i", (int)_connection->parameterValues().get_int("port"))));
    }

    // open connections
    create_connection(_aux_dbc_conn, _connection, tunnel, auth, _aux_dbc_conn->autocommit_mode, false);
    create_connection(_usr_dbc_conn, _connection, tunnel, auth, _usr_dbc_conn->autocommit_mode, true);
    _serverIsOffline = false;
    cache_sql_mode();

    try {
      {
        std::string value;
        get_session_variable(_usr_dbc_conn->ref.get(), "version_comment", value);
        _connection_details["dbmsProductName"] = value;
        get_session_variable(_usr_dbc_conn->ref.get(), "version", value);
        _connection_details["dbmsProductVersion"] = value;

        logInfo("Opened connection '%s' to %s version %s\n", _connection->name().c_str(),
                _connection_details["dbmsProductName"].c_str(), _connection_details["dbmsProductVersion"].c_str());
      }

      _version = parse_version(_connection_details["dbmsProductVersion"]);
      _version->name(grt::StringRef(_connection_details["dbmsProductName"]));

      db_query_EditorRef editor(grtobj());
      if (editor.is_valid()) // this will be valid only on reconnections
        editor->serverVersion(_version);

      // Server:
      _connection_info.append(create_html_line("Server:", _connection_details["dbmsProductName"]));
      _connection_info.append(create_html_line("Version:", _connection_details["dbmsProductVersion"]));
      // User:
      _connection_info.append(create_html_line("Connector:", get_client_lib_version()));
      _connection_info.append(create_html_line("Login User:", _connection->parameterValues().get_string("userName")));

      // check the actual user we're logged in as
      if (_usr_dbc_conn && _usr_dbc_conn->ref.get()) {
        const std::unique_ptr<sql::Statement> statement(_usr_dbc_conn->ref->createStatement());
        const std::unique_ptr<sql::ResultSet> rs(statement->executeQuery("SELECT current_user()"));
        if (rs->next())
          _connection_info.append(create_html_line("Current User:", rs->getString(1)));
      }

      _connection_info.append(create_html_line(
        "SSL:", _usr_dbc_conn->ssl_cipher.empty() ? "Disabled" : "Using " + _usr_dbc_conn->ssl_cipher));

      // get lower_case_table_names value
      std::string value;
      if (_usr_dbc_conn && get_session_variable(_usr_dbc_conn->ref.get(), "lower_case_table_names", value))
        _lower_case_table_names = base::atoi<int>(value, 0);

<<<<<<< HEAD
      parsers::MySQLParserServices::Ref services = parsers::MySQLParserServices::get();
      _work_parser_context =
        services->createParserContext(rdbms()->characterSets(), _version, _sql_mode, _lower_case_table_names != 0);
=======
      parser::MySQLParserServices::Ref services = parser::MySQLParserServices::get();
      _work_parser_context =
        services->createParserContext(rdbms()->characterSets(), _version, _lower_case_table_names != 0);
      _work_parser_context->use_sql_mode(_sql_mode);
>>>>>>> 14c8002f
    }
    CATCH_ANY_EXCEPTION_AND_DISPATCH(_("Get connection information"));
  } catch (sql::AuthenticationError &authException) {
    err_ptr->auth_error = new sql::AuthenticationError(authException);
    throw;
  } catch (sql::SQLException &exc) {
    logException("SqlEditorForm: exception in do_connect method", exc);

    if (exc.getErrorCode() == 1820) // ER_MUST_CHANGE_PASSWORD_LOGIN
      err_ptr->password_expired = true;
    else if (exc.getErrorCode() == 2013 || exc.getErrorCode() == 2003 ||
             exc.getErrorCode() == 2002) // ERROR 2003 (HY000): Can't connect to MySQL server on X.Y.Z.W (or via socket)
    {
      _connection_info.append(create_html_line("", "<b><span style='color: red'>NO CONNECTION</span></b>"));
      _connection_info.append("</body></html>");
      add_log_message(WarningMsg, exc.what(), "Could not connect, server may not be running.", "");

      err_ptr->server_probably_down = true;

      if (_connection.is_valid()) {
        // if there's no connection, then we continue anyway if this is a local connection or
        // a remote connection with remote admin enabled..
        grt::Module *m = grt::GRT::get()->get_module("WbAdmin");
        grt::BaseListRef args(true);
        args.ginsert(_connection);
        if (!m || *grt::IntegerRef::cast_from(m->call_function("checkConnectionForRemoteAdmin", args)) == 0) {
          logError("Connection failed but remote admin does not seem to be available, rethrowing exception...\n");
          throw;
        }
        logInfo("Error %i connecting to server, assuming server is down and opening editor with no connection\n",
                exc.getErrorCode());
      }

      logInfo("Error %i connecting to server, assuming server is down and opening editor with no connection\n",
              exc.getErrorCode());

      // Create a parser with some sensible defaults if we cannot connect.
      // We specify no charsets here, disabling parsing of repertoires.
      parsers::MySQLParserServices::Ref services = parsers::MySQLParserServices::get();
      _work_parser_context =
        services->createParserContext(GrtCharacterSetsRef(true), bec::int_to_version(50700), _sql_mode, true);
      return grt::StringRef();
    } else if (exc.getErrorCode() == 3032) {
      err_ptr->serverIsOffline = true;
      _serverIsOffline = true;
      add_log_message(WarningMsg, exc.what(), "Could not connect, server is in offline mode.", "");

      if (_connection.is_valid()) {
        // if there's no connection, then we continue anyway if this is a local connection or
        // a remote connection with remote admin enabled..
        grt::GRT::get()->get_module("WbAdmin");
        grt::BaseListRef args(true);
        args.ginsert(_connection);
      }

      logInfo(
        "Error %i connecting to server, server is in offline mode. Only superuser connection are allowed. Opening "
        "editor with no connection\n",
        exc.getErrorCode());

      // Create a parser with some sensible defaults if we cannot connect.
      // We specify no charsets here, disabling parsing of repertoires.
      parsers::MySQLParserServices::Ref services = parsers::MySQLParserServices::get();
      _work_parser_context =
        services->createParserContext(GrtCharacterSetsRef(true), bec::int_to_version(50700), _sql_mode, true);

      return grt::StringRef();
    } else if (exc.getErrorCode() == 3159) // require SSL, offline mode
    {
      err_ptr->serverException = new grt::server_denied(
        exc.what(), exc.getErrorCode()); // we need to change exception type so we can properly handle it in
    }
    // wb_context_sqlide::connect_editor

    _connection_info.append("</body></html>");
    throw;
  }

  _connection_info.append("</body></html>");
  return grt::StringRef();
}

//--------------------------------------------------------------------------------------------------

bool SqlEditorForm::connected() const {
  bool is_locked = false;
  {
    base::RecMutexTryLock tmp(_usr_dbc_conn_mutex);
    is_locked = !tmp.locked(); // is conn mutex is locked by someone else, then we assume the conn is in use and thus,
                               // there'a a connection.
  }
  if (_usr_dbc_conn && (is_locked || _usr_dbc_conn->ref.get_ptr()))
    return true; // we don't need to PING the server every time we want to check if the editor is connected
  return false;
}

void SqlEditorForm::checkIfOffline() {
  base::RecMutexTryLock tmp(_usr_dbc_conn_mutex);
  int counter = 1;
  while (!tmp.locked()) {
    if (counter >= 30) {
      logError("Can't lock conn mutex for 30 seconds, assuming server is not offline.");
      return;
    }

    logDebug3("Can't lock conn mutex, trying again in one sec.");
#if _WIN32
    Sleep(1);
#else
    sleep(1);
#endif
    counter++;
    tmp.retry_lock(_usr_dbc_conn_mutex);
  }

  std::string result;
  if (_usr_dbc_conn && get_session_variable(_usr_dbc_conn->ref.get(), "offline_mode", result)) {
    if (base::string_compare(result, "ON") == 0)
      _serverIsOffline = true;
  }
}

bool SqlEditorForm::offline() {
  if (_serverIsOffline)
    return true;

  if (!connected())
    return false;

  return _serverIsOffline;
}

bool SqlEditorForm::ping() const {
  {
    base::RecMutexTryLock tmp(_usr_dbc_conn_mutex);
    if (!tmp.locked()) // is conn mutex is locked by someone else, then we assume the conn is in use and thus, there'a a
                       // connection.
      return true;
    if (_usr_dbc_conn && _usr_dbc_conn->ref.get_ptr()) {
      std::auto_ptr<sql::Statement> stmt(_usr_dbc_conn->ref->createStatement());
      try {
        std::auto_ptr<sql::ResultSet> result(stmt->executeQuery("select 1"));
        return true;
      } catch (const std::exception &ex) {
        logError("Failed to ping the server: %s\n", ex.what());
      }
    }
  }
  return false;
}

base::RecMutexLock SqlEditorForm::ensure_valid_aux_connection(sql::Dbc_connection_handler::Ref &conn, bool lockOnly) {
  RecMutexLock lock(ensure_valid_dbc_connection(_aux_dbc_conn, _aux_dbc_conn_mutex, lockOnly));
  conn = _aux_dbc_conn;
  return lock;
}

RecMutexLock SqlEditorForm::ensure_valid_aux_connection(bool throw_on_block, bool lockOnly) {
  return ensure_valid_dbc_connection(_aux_dbc_conn, _aux_dbc_conn_mutex, throw_on_block, lockOnly);
}

RecMutexLock SqlEditorForm::ensure_valid_usr_connection(bool throw_on_block, bool lockOnly) {
  return ensure_valid_dbc_connection(_usr_dbc_conn, _usr_dbc_conn_mutex, throw_on_block, lockOnly);
}

void SqlEditorForm::close_connection(sql::Dbc_connection_handler::Ref &dbc_conn) {
  sql::Dbc_connection_handler::Ref myref(dbc_conn);
  if (dbc_conn && dbc_conn->ref.get_ptr()) {
    try {
      dbc_conn->ref->close();
    } catch (sql::SQLException &) {
      // ignore if the connection is already closed
    }
  }
}

RecMutexLock SqlEditorForm::ensure_valid_dbc_connection(sql::Dbc_connection_handler::Ref &dbc_conn,
                                                        base::RecMutex &dbc_conn_mutex, bool throw_on_block,
                                                        bool lockOnly) {
  RecMutexLock mutex_lock(dbc_conn_mutex, throw_on_block);
  bool valid = false;

  sql::Dbc_connection_handler::Ref myref(dbc_conn);
  if (dbc_conn && dbc_conn->ref.get_ptr()) {
    if (lockOnly) // this is a special case, we need it in some situations like for example recordset_cdbc
      return mutex_lock;

    try {
      // use connector::isValid to check if server connection is valid
      // this will also ping the server and reconnect if needed
      valid = dbc_conn->ref->isValid();
    } catch (std::exception &exc) {
      logError("CppConn::isValid exception: %s", exc.what());
      valid = false;
    }
    if (!valid) {
<<<<<<< HEAD
      bool user_connection =
        _usr_dbc_conn ? dbc_conn->ref.get_ptr().get() == _usr_dbc_conn->ref.get_ptr().get() : false;
=======
      bool user_connection = _usr_dbc_conn ? dbc_conn->ref.get_ptr() == _usr_dbc_conn->ref.get_ptr() : false;
>>>>>>> 14c8002f

      if (dbc_conn->autocommit_mode) {
        sql::AuthenticationSet authset;
        std::shared_ptr<sql::TunnelConnection> tunnel = sql::DriverManager::getDriverManager()->getTunnel(_connection);

        create_connection(dbc_conn, _connection, tunnel, sql::Authentication::Ref(), dbc_conn->autocommit_mode,
                          user_connection);
        if (!dbc_conn->ref->isClosed())
          valid = true;
      }
    } else
      valid = true;
  }
  if (!valid)
    throw grt::db_not_connected("DBMS connection is not available");

  return mutex_lock;
}

bool SqlEditorForm::auto_commit() {
  if (_usr_dbc_conn)
    return _usr_dbc_conn->autocommit_mode;
  return false;
}

void SqlEditorForm::auto_commit(bool value) {
  if (!_usr_dbc_conn)
    return;
  {
    const char *STATEMENT = value ? "AUTOCOMMIT=1" : "AUTOCOMMIT=0";
    try {
      RecMutexLock usr_dbc_conn_mutex = ensure_valid_usr_connection();
      _usr_dbc_conn->ref->setAutoCommit(value);
      _usr_dbc_conn->autocommit_mode = _usr_dbc_conn->ref->getAutoCommit();
    }
    CATCH_ANY_EXCEPTION_AND_DISPATCH(STATEMENT)
  }
  update_menu_and_toolbar();
}

void SqlEditorForm::toggle_autocommit() {
  auto_commit(!auto_commit());
  update_menu_and_toolbar();
}

void SqlEditorForm::toggle_collect_field_info() {
  if (_connection.is_valid())
    _connection->parameterValues().set("CollectFieldMetadata", grt::IntegerRef(collect_field_info() ? 0 : 1));
  update_menu_and_toolbar();
}

bool SqlEditorForm::collect_field_info() const {
  if (_connection.is_valid())
    return _connection->parameterValues().get_int("CollectFieldMetadata", 1) != 0;
  return false;
}

void SqlEditorForm::toggle_collect_ps_statement_events() {
  if (_connection.is_valid())
    _connection->parameterValues().set("CollectPerfSchemaStatsForQueries",
                                       grt::IntegerRef(collect_ps_statement_events() ? 0 : 1));
  update_menu_and_toolbar();
}

bool SqlEditorForm::collect_ps_statement_events() const {
  if (_connection.is_valid() && is_supported_mysql_version_at_least(rdbms_version(), 5, 6))
    return _connection->parameterValues().get_int("CollectPerfSchemaStatsForQueries", 1) != 0;
  return false;
}

void SqlEditorForm::cancel_query() {
  std::string query_kill_query;
  {
    db_mgmt_RdbmsRef rdbms = db_mgmt_RdbmsRef::cast_from(_connection->driver()->owner());
    SqlFacade::Ref sql_facade = SqlFacade::instance_for_rdbms(rdbms);
    Sql_specifics::Ref sql_specifics = sql_facade->sqlSpecifics();
    query_kill_query = sql_specifics->query_kill_query(_usr_dbc_conn->id);
  }
  if (query_kill_query.empty())
    return;

  const char *STATEMENT = "INTERRUPT";
  RowId log_message_index = add_log_message(DbSqlEditorLog::BusyMsg, _("Running..."), STATEMENT, "");
  Timer timer(false);

  try {
    {
      RecMutexLock aux_dbc_conn_mutex(ensure_valid_aux_connection());
      std::auto_ptr<sql::Statement> stmt(_aux_dbc_conn->ref->createStatement());
      {
        base::ScopeExitTrigger schedule_timer_stop(std::bind(&Timer::stop, &timer));
        timer.run();
        stmt->execute(query_kill_query);

        // this can potentially cause threading issues, since connector driver isn't thread-safe
        // close_connection(_usr_dbc_conn);

        // connection drop doesn't interrupt fetching stage (surprisingly)
        // to workaround that we set special flag and check it periodically during fetching
        _usr_dbc_conn->is_stop_query_requested = is_running_query();
      }
    }

    if (_usr_dbc_conn->is_stop_query_requested) {
      bec::GRTManager::get()->replace_status_text("Query Cancelled");
      set_log_message(log_message_index, DbSqlEditorLog::NoteMsg, _("OK - Query cancelled"), STATEMENT,
                      timer.duration_formatted());
    } else
      set_log_message(log_message_index, DbSqlEditorLog::NoteMsg, _("OK - Query already completed"), STATEMENT,
                      timer.duration_formatted());

    // reconnect but only if in autocommit mode
    if (_usr_dbc_conn->autocommit_mode) {
      // this will restore connection if it was established previously
      exec_sql_task->execute_in_main_thread(std::bind(&SqlEditorForm::send_message_keep_alive, this), false, true);
    }
  }
  CATCH_SQL_EXCEPTION_AND_DISPATCH(STATEMENT, log_message_index, "")
}

void SqlEditorForm::commit() {
<<<<<<< HEAD
  exec_sql_retaining_editor_contents("COMMIT", nullptr, false);
}

void SqlEditorForm::rollback() {
  exec_sql_retaining_editor_contents("ROLLBACK", nullptr, false);
=======
  exec_sql_retaining_editor_contents("COMMIT", NULL, false);
}

void SqlEditorForm::rollback() {
  exec_sql_retaining_editor_contents("ROLLBACK", NULL, false);
>>>>>>> 14c8002f
}

void SqlEditorForm::explain_current_statement() {
  SqlEditorPanel *panel = active_sql_editor_panel();
  if (panel) {
    SqlEditorResult *result = panel->add_panel_for_recordset(Recordset::Ref());
    result->set_title("Explain");

    grt::BaseListRef args(true);
    args.ginsert(panel->grtobj());
    args.ginsert(result->grtobj());
    // run the visual explain plugin, so it will fill the result panel
    grt::GRT::get()->call_module_function("SQLIDEQueryAnalysis", "visualExplain", args);
  }
}

// Should actually be called _retaining_old_recordsets
void SqlEditorForm::exec_sql_retaining_editor_contents(const std::string &sql_script, SqlEditorPanel *editor, bool sync,
                                                       bool dont_add_limit_clause) {
  auto_save();

  if (!connected())
    throw grt::db_not_connected("Not connected");

  if (editor) {
    editor->query_started(true);
    exec_sql_task->finish_cb(std::bind(&SqlEditorPanel::query_finished, editor), true);
    exec_sql_task->fail_cb(std::bind(&SqlEditorPanel::query_failed, editor, std::placeholders::_1), true);
  }

  exec_sql_task->exec(sync, std::bind(&SqlEditorForm::do_exec_sql, this, weak_ptr_from(this),
                                      std::shared_ptr<std::string>(new std::string(sql_script)), editor,
                                      (ExecFlags)(dont_add_limit_clause ? DontAddLimitClause : 0), RecordsetsRef()));
}

void SqlEditorForm::run_editor_contents(bool current_statement_only) {
  SqlEditorPanel *panel(active_sql_editor_panel());
  if (panel) {
    exec_editor_sql(panel, false, current_statement_only, current_statement_only);
  }
}

RecordsetsRef SqlEditorForm::exec_sql_returning_results(const std::string &sql_script, bool dont_add_limit_clause) {
  if (!connected())
    throw grt::db_not_connected("Not connected");

  RecordsetsRef rsets(new Recordsets());

<<<<<<< HEAD
  do_exec_sql(weak_ptr_from(this), std::shared_ptr<std::string>(new std::string(sql_script)), nullptr,
=======
  SqlEditorPanel *panel = active_sql_editor_panel();
  do_exec_sql(weak_ptr_from(this), std::shared_ptr<std::string>(new std::string(sql_script)), panel,
>>>>>>> 14c8002f
              (ExecFlags)(dont_add_limit_clause ? DontAddLimitClause : 0), rsets);

  return rsets;
}

/**
 * Runs the current content of the given editor on the target server and returns true if the query
 * was actually started (useful for the platform layers to show a busy animation).
 *
 * @param editor The editor whose content is to be executed.
 * @param sync If true wait for completion.
 * @param current_statement_only If true then only the statement where the cursor is in is executed.
 *                               Otherwise the current selection is executed (if there is one) or
 *                               the entire editor content.
 * @param use_non_std_delimiter If true the code is wrapped with a non standard delimiter to
 *                                    allow running the sql regardless of the delimiters used by the
 *                                    user (e.g. for view/sp definitions).
 * @param dont_add_limit_clause If true the automatic addition of the LIMIT clause is suppressed, which
 *                              is used to limit on the number of return rows (avoid huge result sets
 *                              by accident).
<<<<<<< HEAD
 * @param into_result If not nullptr, the resultset grid will be displayed inside it, instead of creating
=======
 * @param into_result If not NULL, the resultset grid will be displayed inside it, instead of creating
>>>>>>> 14c8002f
 *                     a new one in editor. The query/script must return at most one recordset.
 */

bool SqlEditorForm::exec_editor_sql(SqlEditorPanel *editor, bool sync, bool current_statement_only,
                                    bool use_non_std_delimiter, bool dont_add_limit_clause,
                                    SqlEditorResult *into_result) {
<<<<<<< HEAD
=======

  logDebug("Executing SQL in editor: %s (current statement only: %s)...\n", editor->get_title().c_str(),
           current_statement_only ? "yes" : "no");

>>>>>>> 14c8002f
  std::shared_ptr<std::string> shared_sql;
  if (current_statement_only)
    shared_sql.reset(new std::string(editor->editor_be()->current_statement()));
  else {
    std::string sql = editor->editor_be()->selected_text();
    if (sql.empty()) {
      std::pair<const char *, std::size_t> text = editor->text_data();
      shared_sql.reset(new std::string(text.first, text.second));
    } else
      shared_sql.reset(new std::string(sql));
  }

  if (shared_sql->empty())
    return false;

  ExecFlags flags = (ExecFlags)0;

  if (use_non_std_delimiter)
    flags = (ExecFlags)(flags | NeedNonStdDelimiter);
  if (dont_add_limit_clause)
    flags = (ExecFlags)(flags | DontAddLimitClause);
  if (bec::GRTManager::get()->get_app_option_int("DbSqlEditor:ShowWarnings", 1))
    flags = (ExecFlags)(flags | ShowWarnings);
  auto_save();

  // If we're filling an already existing result panel, we shouldn't close the old result sets.
  editor->query_started(into_result ? true : false);
  exec_sql_task->finish_cb(std::bind(&SqlEditorPanel::query_finished, editor), true);
  exec_sql_task->fail_cb(std::bind(&SqlEditorPanel::query_failed, editor, std::placeholders::_1), true);

  if (into_result) {
<<<<<<< HEAD
    RecordsetsRef rsets(new Recordsets());

    exec_sql_task->exec(sync, std::bind(&SqlEditorForm::do_exec_sql, this, weak_ptr_from(this), shared_sql,
                                        (SqlEditorPanel *)nullptr, flags, rsets));
=======
    logDebug2("Running into existing rsets\n");

    RecordsetsRef rsets(new Recordsets());

    exec_sql_task->exec(sync, std::bind(&SqlEditorForm::do_exec_sql, this, weak_ptr_from(this), shared_sql,
                                        (SqlEditorPanel *)NULL, flags, rsets));
>>>>>>> 14c8002f

    if (rsets->size() > 1)
      logError("Statement returns too many resultsets\n");
    if (!rsets->empty())
      into_result->set_recordset((*rsets)[0]);
<<<<<<< HEAD
  } else
    exec_sql_task->exec(sync, std::bind(&SqlEditorForm::do_exec_sql, this, weak_ptr_from(this), shared_sql, editor,
                                        flags, RecordsetsRef()));
=======
  } else {
    logDebug2("Running without considering existing rsets\n");

    exec_sql_task->exec(sync, std::bind(&SqlEditorForm::do_exec_sql, this, weak_ptr_from(this), shared_sql, editor,
                                        flags, RecordsetsRef()));
  }
>>>>>>> 14c8002f

  return true;
}

void SqlEditorForm::update_live_schema_tree(const std::string &sql) {
  bec::GRTManager::get()->run_once_when_idle(this, std::bind(&SqlEditorForm::handle_command_side_effects, this, sql));
}

grt::StringRef SqlEditorForm::do_exec_sql(Ptr self_ptr, std::shared_ptr<std::string> sql, SqlEditorPanel *editor,
                                          ExecFlags flags, RecordsetsRef result_list) {
<<<<<<< HEAD
=======

  logDebug("Background task for sql execution started\n");

>>>>>>> 14c8002f
  bool use_non_std_delimiter = (flags & NeedNonStdDelimiter) != 0;
  bool dont_add_limit_clause = (flags & DontAddLimitClause) != 0;
  std::map<std::string, std::int64_t> ps_stats;
  std::vector<PSStage> ps_stages;
  std::vector<PSWait> ps_waits;
  bool query_ps_stats = collect_ps_statement_events();
  std::string query_ps_statement_events_error;
  std::string statement;
  int max_query_size_to_log = (int)bec::GRTManager::get()->get_app_option_int("DbSqlEditor:MaxQuerySizeToHistory", 0);
  int limit_rows = 0;
  if (bec::GRTManager::get()->get_app_option_int("SqlEditor:LimitRows") != 0)
    limit_rows = (int)bec::GRTManager::get()->get_app_option_int("SqlEditor:LimitRowsCount", 0);

  bec::GRTManager::get()->replace_status_text(_("Executing Query..."));

  std::shared_ptr<SqlEditorForm> self_ref = (self_ptr).lock();
  SqlEditorForm *self = (self_ref).get();
<<<<<<< HEAD
  {
    if (!self)
      return grt::StringRef("");
=======
  if (!self) {
    logError("Couldn't aquire lock for SQL editor form\n");
    return grt::StringRef("");
>>>>>>> 14c8002f
  }

  // add_log_message() will increment this variable on errors or warnings
  _exec_sql_error_count = 0;

  bool interrupted = true;
<<<<<<< HEAD
  sql::Driver *dbc_driver = nullptr;
=======
  sql::Driver *dbc_driver = NULL;
>>>>>>> 14c8002f
  try {
    RecMutexLock use_dbc_conn_mutex(ensure_valid_usr_connection());

    dbc_driver = _usr_dbc_conn->ref->getDriver();
    dbc_driver->threadInit();

    bool is_running_query = true;
    AutoSwap<bool> is_running_query_keeper(_is_running_query, is_running_query);
    update_menu_and_toolbar();

    _has_pending_log_messages = false;
    base::ScopeExitTrigger schedule_log_messages_refresh(std::bind(&SqlEditorForm::refresh_log_messages, this, true));

    SqlFacade::Ref sql_facade = SqlFacade::instance_for_rdbms(rdbms());
    Sql_syntax_check::Ref sql_syntax_check = sql_facade->sqlSyntaxCheck();
    Sql_specifics::Ref sql_specifics = sql_facade->sqlSpecifics();

    bool ran_set_sql_mode = false;
    bool logging_queries;
    std::vector<std::pair<std::size_t, std::size_t>> statement_ranges;
    sql_facade->splitSqlScript(sql->c_str(), sql->size(),
                               use_non_std_delimiter ? sql_specifics->non_std_sql_delimiter() : ";", statement_ranges);

    if (statement_ranges.size() > 1) {
      query_ps_stats = false;
      query_ps_statement_events_error = "Query stats can only be fetched when a single statement is executed.";
    }

    if (!max_query_size_to_log || max_query_size_to_log >= (int)sql->size()) {
      logging_queries = true;
    } else {
      std::list<std::string> warning;

      warning.push_back(base::strfmt("Skipping history entries for %li statements, total %li bytes",
                                     (long)statement_ranges.size(), (long)sql->size()));
      _history->add_entry(warning);
      logging_queries = false;
    }

    // Intentionally allow any value. For values <= 0 show no result set at all.
    ssize_t max_resultset_count = bec::GRTManager::get()->get_app_option_int("DbSqlEditor::MaxResultsets", 50);
    ssize_t total_result_count = (editor != nullptr) ? editor->resultset_count() : 0; // Consider pinned result sets.

    bool results_left = false;
    for (auto &statement_range : statement_ranges) {
<<<<<<< HEAD
=======
      logDebug3("Executing statement range: %lu, %lu...\n", statement_range.first, statement_range.second);

>>>>>>> 14c8002f
      statement = sql->substr(statement_range.first, statement_range.second);
      std::list<std::string> sub_statements;
      sql_facade->splitSqlScript(statement, sub_statements);
      std::size_t multiple_statement_count = sub_statements.size();
      bool is_multiple_statement = (1 < multiple_statement_count);

      {
        statement = strip_text(statement, false, true);
        if (statement.empty())
          continue;

        Sql_syntax_check::Statement_type statement_type = sql_syntax_check->determine_statement_type(statement);
<<<<<<< HEAD
=======

        logDebug3("Determined statement type: %u\n", statement_type);
>>>>>>> 14c8002f
        if (Sql_syntax_check::sql_empty == statement_type)
          continue;

        std::string schema_name;
        std::string table_name;

        if (logging_queries) {
          std::list<std::string> statements;
          statements.push_back(statement);
          _history->add_entry(statements);
        }

        Recordset_cdbc_storage::Ref data_storage;

        // for select queries add limit clause if specified by global option
        if (!is_multiple_statement && (Sql_syntax_check::sql_select == statement_type)) {
          data_storage = Recordset_cdbc_storage::create();
          data_storage->set_gather_field_info(true);
          data_storage->rdbms(rdbms());
          data_storage->setUserConnectionGetter(
            std::bind(&SqlEditorForm::getUserConnection, this, std::placeholders::_1, std::placeholders::_2));
          data_storage->setAuxConnectionGetter(
            std::bind(&SqlEditorForm::getAuxConnection, this, std::placeholders::_1, std::placeholders::_2));

          SqlFacade::String_tuple_list column_names;

          if (!table_name.empty() ||
              sql_facade->parseSelectStatementForEdit(statement, schema_name, table_name, column_names)) {
            data_storage->schema_name(schema_name.empty() ? _usr_dbc_conn->active_schema : schema_name);
            data_storage->table_name(table_name);
<<<<<<< HEAD
          } else
            data_storage->readonly_reason(
              "Statement must be a SELECT for columns of a single table with a primary key for its results to be "
              "editable.");
=======
            logDebug3("Result will be editable\n");
          } else {
            data_storage->readonly_reason(
              "Statement must be a SELECT for columns of a single table with a primary key for its results to be "
              "editable.");
            logDebug3("Result will not be editable\n");
          }
>>>>>>> 14c8002f

          data_storage->sql_query(statement);

          {
            bool do_limit = !dont_add_limit_clause && limit_rows > 0;
            data_storage->limit_rows(do_limit);

            if (limit_rows > 0)
              data_storage->limit_rows_count(limit_rows);
          }
          statement = data_storage->decorated_sql_query();
        }

        {
          RowId log_message_index = add_log_message(DbSqlEditorLog::BusyMsg, _("Running..."), statement,
                                                    ((Sql_syntax_check::sql_select == statement_type) ? "? / ?" : "?"));

          bool statement_failed = false;
          long long updated_rows_count = -1;
          Timer statement_exec_timer(false);
          Timer statement_fetch_timer(false);
          std::shared_ptr<sql::Statement> dbc_statement(_usr_dbc_conn->ref->createStatement());
          bool is_result_set_first = false;

          if (_usr_dbc_conn->is_stop_query_requested)
            throw std::runtime_error(
              _("Query execution has been stopped, the connection to the DB server was not restarted, any open "
                "transaction remains open"));

          try {
            {
              base::ScopeExitTrigger schedule_statement_exec_timer_stop(std::bind(&Timer::stop, &statement_exec_timer));
              statement_exec_timer.run();
              is_result_set_first = dbc_statement->execute(statement);
            }
<<<<<<< HEAD
=======
            logDebug3("Query executed successfully\n");

>>>>>>> 14c8002f
            updated_rows_count = dbc_statement->getUpdateCount();

            // XXX: coalesce all the special queries here and act on them *after* all queries have run.
            // Especially the drop command is redirected twice to idle tasks, kicking so in totally asynchronously
            // and killing any intermittent USE commands.
            // Updating the UI during a run of many commands is not useful either.
            if (Sql_syntax_check::sql_use == statement_type)
              cache_active_schema_name();
            if (Sql_syntax_check::sql_set == statement_type && statement.find("@sql_mode") != std::string::npos)
              ran_set_sql_mode = true;
            if (Sql_syntax_check::sql_drop == statement_type)
              update_live_schema_tree(statement);
          } catch (sql::SQLException &e) {
            std::string err_msg;
            // safe mode
            switch (e.getErrorCode()) {
              case 1046: // not default DB selected
                err_msg = strfmt(_("Error Code: %i. %s\nSelect the default DB to be used by double-clicking its name "
                                   "in the SCHEMAS list in the sidebar."),
                                 e.getErrorCode(), e.what());
                break;
              case 1175: // safe mode
                err_msg = strfmt(_("Error Code: %i. %s\nTo disable safe mode, toggle the option in Preferences -> SQL "
                                   "Editor and reconnect."),
                                 e.getErrorCode(), e.what());
                break;
              default:
                err_msg = strfmt(_("Error Code: %i. %s"), e.getErrorCode(), e.what());
                break;
            }
            set_log_message(log_message_index, DbSqlEditorLog::ErrorMsg, err_msg, statement,
                            statement_exec_timer.duration_formatted());
            statement_failed = true;
          } catch (std::exception &e) {
            std::string err_msg = strfmt(_("Error: %s"), e.what());
            set_log_message(log_message_index, DbSqlEditorLog::ErrorMsg, err_msg, statement,
                            statement_exec_timer.duration_formatted());
            statement_failed = true;
          }
          if (statement_failed) {
<<<<<<< HEAD
            if (_continue_on_error)
=======
            if (_continueOnError)
>>>>>>> 14c8002f
              continue; // goto next statement
            else
              goto stop_processing_sql_script;
          }

          sql::mysql::MySQL_Connection *mysql_connection =
            dynamic_cast<sql::mysql::MySQL_Connection *>(dbc_statement->getConnection());
          sql::SQLString last_statement_info;
          if (mysql_connection != nullptr)
            last_statement_info = mysql_connection->getLastStatementInfo();
          if (updated_rows_count >= 0) {
            std::string message = strfmt(_("%lli row(s) affected"), updated_rows_count);
            bool has_warning = false;
            if (flags & ShowWarnings) {
              std::string warnings_message;
              const sql::SQLWarning *warnings = dbc_statement->getWarnings();
              if (warnings) {
                int count = 0;
                const sql::SQLWarning *w = warnings;
                while (w) {
                  warnings_message.append(strfmt("\n%i %s", w->getErrorCode(), w->getMessage().c_str()));
                  count++;
                  w = w->getNextWarning();
                }
                message.append(strfmt(_(", %i warning(s):"), count));
                has_warning = true;
              }
              if (!warnings_message.empty())
                message.append(warnings_message);
            }
            if (!last_statement_info->empty())
              message.append("\n").append(last_statement_info);
            set_log_message(log_message_index, has_warning ? DbSqlEditorLog::WarningMsg : DbSqlEditorLog::OKMsg,
                            message, statement, statement_exec_timer.duration_formatted());
          }

<<<<<<< HEAD
          if (query_ps_stats) {
            query_ps_statistics(_usr_dbc_conn->id, ps_stats);
            ps_stages = query_ps_stages(ps_stats["EVENT_ID"]);
            ps_waits = query_ps_waits(ps_stats["EVENT_ID"]);
          }
=======
          logDebug2("Processing result sets\n");
>>>>>>> 14c8002f
          int resultset_count = 0;
          bool more_results = is_result_set_first;
          bool reuse_log_msg = false;
          if ((updated_rows_count < 0) || is_multiple_statement) {
            for (std::size_t processed_substatements_count = 0;
                 processed_substatements_count < multiple_statement_count; ++processed_substatements_count) {
              do {
                if (more_results) {
                  if (total_result_count == max_resultset_count) {
                    int result = mforms::Utilities::show_warning(
                      _("Maximum result count reached"),
                      "No further result tabs will be displayed as the maximm number has been reached. \nYou may stop "
                      "the operation, leaving the connection out of sync. You'll have to got o 'Query->Reconnect to "
                      "server' menu item to reset the state.\n\n Do you want to cancel the operation?",
                      "Yes", "No");
                    if (result == mforms::ResultOk) {
                      add_log_message(DbSqlEditorLog::ErrorMsg,
<<<<<<< HEAD
                                      "Not more results could be displayed. Operation cancelled by user", statement,
=======
                                      "No more results could be displayed. Operation cancelled by user.", statement,
>>>>>>> 14c8002f
                                      "");
                      dbc_statement->cancel();
                      dbc_statement->close();
                      return grt::StringRef("");
                    }
                    add_log_message(
                      DbSqlEditorLog::WarningMsg,
<<<<<<< HEAD
                      "Not more results will be displayed because the maximum number of result sets was reached.",
=======
                      "No more results will be displayed because the maximum number of result sets was reached.",
>>>>>>> 14c8002f
                      statement, "");
                  }

                  if (!reuse_log_msg && ((updated_rows_count >= 0) || (resultset_count)))
                    log_message_index = add_log_message(DbSqlEditorLog::BusyMsg, _("Fetching..."), statement, "- / ?");
                  else
                    set_log_message(log_message_index, DbSqlEditorLog::BusyMsg, _("Fetching..."), statement,
                                    statement_exec_timer.duration_formatted() + " / ?");
                  reuse_log_msg = false;
                  std::shared_ptr<sql::ResultSet> dbc_resultset;
                  {
                    base::ScopeExitTrigger schedule_statement_fetch_timer_stop(
                      std::bind(&Timer::stop, &statement_fetch_timer));
                    statement_fetch_timer.run();

                    // need a separate exception catcher here, because sometimes a query error
                    // will only throw an exception after fetching starts, which causes the busy spinner
                    // to be active forever, since the exception is logged in a new log_id/row
                    // XXX this could also be caused by a bug in Connector/C++
                    try {
                      dbc_resultset.reset(dbc_statement->getResultSet());
                    } catch (sql::SQLException &e) {
                      std::string err_msg;
                      // safe mode
                      switch (e.getErrorCode()) {
                        case 1046: // not default DB selected
                          err_msg = strfmt(_("Error Code: %i. %s\nSelect the default DB to be used by double-clicking "
                                             "its name in the SCHEMAS list in the sidebar."),
                                           e.getErrorCode(), e.what());
                          break;
                        case 1175: // safe mode
                          err_msg = strfmt(_("Error Code: %i. %s\nTo disable safe mode, toggle the option in "
                                             "Preferences -> SQL Editor and reconnect."),
                                           e.getErrorCode(), e.what());
                          break;
                        default:
                          err_msg = strfmt(_("Error Code: %i. %s"), e.getErrorCode(), e.what());
                          break;
                      }

                      set_log_message(log_message_index, DbSqlEditorLog::ErrorMsg, err_msg, statement,
                                      statement_exec_timer.duration_formatted());

<<<<<<< HEAD
                      if (_continue_on_error)
=======
                      if (_continueOnError)
>>>>>>> 14c8002f
                        continue; // goto next statement
                      else
                        goto stop_processing_sql_script;
                    }
                  }

                  std::string exec_and_fetch_durations =
                    (((updated_rows_count >= 0) || (resultset_count)) ? std::string("-")
                                                                      : statement_exec_timer.duration_formatted()) +
                    " / " + statement_fetch_timer.duration_formatted();
                  if (total_result_count >= max_resultset_count)
                    set_log_message(log_message_index, DbSqlEditorLog::OKMsg, "Row count could not be verified",
                                    statement, exec_and_fetch_durations);
                  else if (dbc_resultset) {
                    if (!data_storage) {
                      data_storage = Recordset_cdbc_storage::create();
                      data_storage->set_gather_field_info(true);
                      data_storage->rdbms(rdbms());
                      data_storage->setUserConnectionGetter(std::bind(&SqlEditorForm::getUserConnection, this,
                                                                      std::placeholders::_1, std::placeholders::_2));
                      data_storage->setAuxConnectionGetter(std::bind(&SqlEditorForm::getAuxConnection, this,
                                                                     std::placeholders::_1, std::placeholders::_2));
                      if (table_name.empty())
                        data_storage->sql_query(statement);
                      data_storage->schema_name(schema_name);
                      data_storage->table_name(table_name);
                    }

                    data_storage->dbc_statement(dbc_statement);
                    data_storage->dbc_resultset(dbc_resultset);
                    data_storage->reloadable(!is_multiple_statement &&
                                             (Sql_syntax_check::sql_select == statement_type));
<<<<<<< HEAD
=======

                    logDebug3("Creation and setup of a new result set...\n");
>>>>>>> 14c8002f

                    Recordset::Ref rs = Recordset::create(exec_sql_task);
                    rs->is_field_value_truncation_enabled(true);
                    rs->setPreserveRowFilter(
                      bec::GRTManager::get()->get_app_option_int("SqlEditor:PreserveRowFilter") == 1);
                    rs->apply_changes_cb =
                      std::bind(&SqlEditorForm::apply_changes_to_recordset, this, Recordset::Ptr(rs));
                    rs->generator_query(statement);

                    {
                      if (query_ps_stats) {
                        query_ps_statistics(_usr_dbc_conn->id, ps_stats);
                        ps_stages = query_ps_stages(ps_stats["EVENT_ID"]);
                        ps_waits = query_ps_waits(ps_stats["EVENT_ID"]);
                        query_ps_stats = false;
                      }
                      RecordsetData *rdata = new RecordsetData();
                      rdata->duration = statement_exec_timer.duration();
                      rdata->ps_stat_error = query_ps_statement_events_error;
                      rdata->ps_stat_info = ps_stats;
                      rdata->ps_stage_info = ps_stages;
                      rdata->ps_wait_info = ps_waits;
                      rs->set_client_data(rdata);
                    }

                    rs->data_storage(data_storage);
                    rs->reset(true);

                    if (data_storage->valid()) // query statement
                    {
                      if (result_list)
                        result_list->push_back(rs);

                      if (editor)
                        editor->add_panel_for_recordset_from_main(rs);

                      std::string statement_res_msg = std::to_string(rs->row_count()) + _(" row(s) returned");
                      if (!last_statement_info->empty())
                        statement_res_msg.append("\n").append(last_statement_info);

                      set_log_message(log_message_index, DbSqlEditorLog::OKMsg, statement_res_msg, statement,
                                      exec_and_fetch_durations);
                    }
                    ++resultset_count;
                  } else {
                    reuse_log_msg = true;
                  }
                  ++total_result_count;
                  data_storage.reset();
                }
              } while ((more_results = dbc_statement->getMoreResults()));
            }
          }

          if ((updated_rows_count < 0) && !(resultset_count))
            set_log_message(log_message_index, DbSqlEditorLog::OKMsg, _("OK"), statement,
                            statement_exec_timer.duration_formatted());
        }
      }
    } // statement range loop

    if (results_left) {
      exec_sql_task->execute_in_main_thread(
        std::bind(&mforms::Utilities::show_warning, _("Result set limit reached"),
                  _("There were more results than "
                    "result tabs could be opened, because the set maximum limit was reached. You can change this "
                    "limit in the preferences."),
                  _("OK"), "", ""),
        true, false);
    }

    bec::GRTManager::get()->replace_status_text(_("Query Completed"));
    interrupted = false;

  stop_processing_sql_script:
    if (interrupted)
      bec::GRTManager::get()->replace_status_text(_("Query interrupted"));
    // try to minimize the times this is called, since this will change the state of the connection
    // after a user query is ran (eg, it will reset all warnings)
    if (ran_set_sql_mode)
      cache_sql_mode();
  }
  CATCH_ANY_EXCEPTION_AND_DISPATCH(statement)

  if (dbc_driver)
    dbc_driver->threadEnd();

  logDebug("SQL execution finished\n");

  update_menu_and_toolbar();

  _usr_dbc_conn->is_stop_query_requested = false;

  return grt::StringRef("");
}

void SqlEditorForm::exec_management_sql(const std::string &sql, bool log) {
  sql::Dbc_connection_handler::Ref conn;
  base::RecMutexLock lock(ensure_valid_aux_connection(conn));
  if (conn) {
    RowId rid = log ? add_log_message(DbSqlEditorLog::BusyMsg, _("Executing "), sql, "- / ?") : 0;
    const std::unique_ptr<sql::Statement> stmt(conn->ref->createStatement());
    Timer statement_exec_timer(false);
    try {
      stmt->execute(sql);
    } catch (sql::SQLException &e) {
      if (log)
        set_log_message(rid, DbSqlEditorLog::ErrorMsg, strfmt(SQL_EXCEPTION_MSG_FORMAT, e.getErrorCode(), e.what()),
                        sql, "");
      throw;
    }
    CATCH_EXCEPTION_AND_DISPATCH(sql);

    if (log)
      set_log_message(rid, DbSqlEditorLog::OKMsg, _("OK"), sql, statement_exec_timer.duration_formatted());

    handle_command_side_effects(sql);
  }
}

void SqlEditorForm::exec_main_sql(const std::string &sql, bool log) {
  base::RecMutexLock lock(ensure_valid_usr_connection());
  if (_usr_dbc_conn) {
    RowId rid = log ? add_log_message(DbSqlEditorLog::BusyMsg, _("Executing "), sql, "- / ?") : 0;
    const std::unique_ptr<sql::Statement> stmt(_usr_dbc_conn->ref->createStatement());
    Timer statement_exec_timer(false);
    try {
      stmt->execute(sql);
    } catch (sql::SQLException &e) {
      if (log)
        set_log_message(rid, DbSqlEditorLog::ErrorMsg, strfmt(SQL_EXCEPTION_MSG_FORMAT, e.getErrorCode(), e.what()),
                        sql, "");
      throw;
    }
    CATCH_EXCEPTION_AND_DISPATCH(sql);

    if (log)
      set_log_message(rid, DbSqlEditorLog::OKMsg, _("OK"), sql, statement_exec_timer.duration_formatted());

    handle_command_side_effects(sql);
  }
}

static wb::LiveSchemaTree::ObjectType str_to_object_type(const std::string &object_type) {
  if (object_type == "db.Table")
    return LiveSchemaTree::Table;
  else if (object_type == "db.View")
    return LiveSchemaTree::View;
  else if (object_type == "db.StoredProcedure")
    return LiveSchemaTree::Procedure;
  else if (object_type == "db.Function")
    return LiveSchemaTree::Function;
  else if (object_type == "db.Index")
    return LiveSchemaTree::Index;
  else if (object_type == "db.Trigger")
    return LiveSchemaTree::Trigger;
  else if (object_type == "db.Schema")
    return LiveSchemaTree::Schema;

  return LiveSchemaTree::NoneType;
}

void SqlEditorForm::handle_command_side_effects(const std::string &sql) {
  SqlFacade::Ref sql_facade = SqlFacade::instance_for_rdbms(rdbms());

  std::string object_type;
  std::string schema_name = active_schema();
  std::vector<std::pair<std::string, std::string>> object_names;

  // special hack, check for some special commands and update UI accordingly
  if (sql_facade->parseDropStatement(sql, object_type, object_names) && !object_names.empty()) {
    wb::LiveSchemaTree::ObjectType obj = str_to_object_type(object_type);
    if (obj != wb::LiveSchemaTree::NoneType) {
      std::vector<std::pair<std::string, std::string>>::reverse_iterator rit;

      if (obj == wb::LiveSchemaTree::Schema) {
        for (rit = object_names.rbegin(); rit != object_names.rend(); ++rit)
          _live_tree->refresh_live_object_in_overview(obj, (*rit).first, (*rit).first, "");

        if (!object_names.empty())
          schema_name = object_names.back().first;

        if ((schema_name.size() > 0) && (active_schema() == schema_name) && connection_descriptor().is_valid()) {
          std::string default_schema = connection_descriptor()->parameterValues().get_string("schema", "");
          if (schema_name == default_schema)
            default_schema = "";
          bec::GRTManager::get()->run_once_when_idle(this,
                                                     std::bind(&set_active_schema, shared_from_this(), default_schema));
        }
      } else {
        for (rit = object_names.rbegin(); rit != object_names.rend(); ++rit)
          _live_tree->refresh_live_object_in_overview(obj, (*rit).first.empty() ? schema_name : (*rit).first,
                                                      (*rit).second, "");
      }
    }
  }
}

db_query_ResultsetRef SqlEditorForm::exec_management_query(const std::string &sql, bool log) {
  sql::Dbc_connection_handler::Ref conn;
  base::RecMutexLock lock(ensure_valid_aux_connection(conn));
  if (conn) {
    RowId rid = log ? add_log_message(DbSqlEditorLog::BusyMsg, _("Executing "), sql, "- / ?") : 0;
    const std::unique_ptr<sql::Statement> stmt(conn->ref->createStatement());
    Timer statement_exec_timer(false);
    try {
      std::shared_ptr<sql::ResultSet> results(stmt->executeQuery(sql));

      if (log)
        set_log_message(rid, DbSqlEditorLog::OKMsg, _("OK"), sql, statement_exec_timer.duration_formatted());

      return grtwrap_recordset(grtobj(), results);
    } catch (sql::SQLException &e) {
      if (log)
        set_log_message(rid, DbSqlEditorLog::ErrorMsg, strfmt(SQL_EXCEPTION_MSG_FORMAT, e.getErrorCode(), e.what()),
                        sql, "");
      throw;
    }
  }
  return db_query_ResultsetRef();
}

db_query_ResultsetRef SqlEditorForm::exec_main_query(const std::string &sql, bool log) {
  base::RecMutexLock lock(ensure_valid_usr_connection());
  if (_usr_dbc_conn) {
    RowId rid = log ? add_log_message(DbSqlEditorLog::BusyMsg, _("Executing "), sql, "- / ?") : 0;
    const std::unique_ptr<sql::Statement> stmt(_usr_dbc_conn->ref->createStatement());
    Timer statement_exec_timer(false);
    try {
      std::shared_ptr<sql::ResultSet> results(stmt->executeQuery(sql));

      if (log)
        set_log_message(rid, DbSqlEditorLog::OKMsg, _("OK"), sql, statement_exec_timer.duration_formatted());

      return grtwrap_recordset(grtobj(), results);
    } catch (sql::SQLException &e) {
      if (log)
        set_log_message(rid, DbSqlEditorLog::ErrorMsg, strfmt(SQL_EXCEPTION_MSG_FORMAT, e.getErrorCode(), e.what()),
                        sql, "");
      throw;
    }
  }
  return db_query_ResultsetRef();
}

bool SqlEditorForm::is_running_query() {
  return _is_running_query;
}

void SqlEditorForm::continue_on_error(bool val) {
<<<<<<< HEAD
  if (_continue_on_error == val)
    return;

  _continue_on_error = val;
  bec::GRTManager::get()->set_app_option("DbSqlEditor:ContinueOnError", grt::IntegerRef((int)_continue_on_error));
=======
  if (_continueOnError == val)
    return;

  _continueOnError = val;
  bec::GRTManager::get()->set_app_option("DbSqlEditor:ContinueOnError", grt::IntegerRef((int)_continueOnError));
>>>>>>> 14c8002f

  if (_menu)
    _menu->set_item_checked("query.continueOnError", continue_on_error());
  set_editor_tool_items_checked("query.continueOnError", continue_on_error());
  active_sql_editor_panel()->editor_be()->set_continue_on_error(continue_on_error());
}

void SqlEditorForm::send_message_keep_alive() {
  try {
    logDebug3("KeepAliveInterval tick\n");
    // ping server and reset connection timeout counter
    // this also checks the connection state and restores it if possible
    ensure_valid_aux_connection();
    ensure_valid_usr_connection();
  } catch (const std::exception &) {
  }
}

void SqlEditorForm::apply_changes_to_recordset(Recordset::Ptr rs_ptr) {
  RETURN_IF_FAIL_TO_RETAIN_WEAK_PTR(Recordset, rs_ptr, rs)

  try {
    bool auto_commit = false;

    // we need transaction to enforce atomicity of change set
    // so if autocommit is currently enabled disable it temporarily
    {
      RecMutexLock usr_dbc_conn_mutex = ensure_valid_usr_connection();
      auto_commit = _usr_dbc_conn->ref->getAutoCommit();
    }
    ScopeExitTrigger autocommit_mode_keeper;
    int res = -2;

    if (!auto_commit) {
      res = mforms::Utilities::show_warning(
        _("Apply Changes to Recordset"),
        _("Autocommit is currently disabled and a transaction might be open.\n"
          "Recordset changes will be applied within that transaction and will be left uncommited until you explicitly "
          "commit it manually.\n"
          "If you want it to be executed separately, click Cancel and commit the transaction first."),
        _("Apply"), _("Cancel"));
    } else {
      autocommit_mode_keeper.slot = std::bind(&sql::Connection::setAutoCommit, _usr_dbc_conn->ref.get(), auto_commit);
      RecMutexLock usr_dbc_conn_mutex = ensure_valid_usr_connection();
      _usr_dbc_conn->ref->setAutoCommit(false);
    }

    if (res != mforms::ResultCancel) // only if not canceled
    {
      on_sql_script_run_error.disconnect_all_slots();
      on_sql_script_run_progress.disconnect_all_slots();
      on_sql_script_run_statistics.disconnect_all_slots();

      Recordset_data_storage::Ref data_storage_ref = rs->data_storage();
      Recordset_sql_storage *sql_storage = dynamic_cast<Recordset_sql_storage *>(data_storage_ref.get());

      scoped_connection c1(
        on_sql_script_run_error.connect(std::bind(&SqlEditorForm::add_log_message, this, DbSqlEditorLog::ErrorMsg,
                                                  std::placeholders::_2, std::placeholders::_3, "")));

      bool skip_commit;
      if (auto_commit)
        skip_commit = false;
      else
        skip_commit = true; // if we're in an open tx, then do not commit

      bool is_data_changes_commit_wizard_enabled =
        (0 != bec::GRTManager::get()->get_app_option_int("DbSqlEditor:IsDataChangesCommitWizardEnabled", 1));
      if (is_data_changes_commit_wizard_enabled) {
        run_data_changes_commit_wizard(rs_ptr, skip_commit);
      } else {
        sql_storage->is_sql_script_substitute_enabled(false);

        scoped_connection on_sql_script_run_error_conn(
          sql_storage->on_sql_script_run_error.connect(on_sql_script_run_error));
        rs->do_apply_changes(rs_ptr, Recordset_data_storage::Ptr(data_storage_ref), skip_commit);
      }

      // Since many messages could have been added it is possible the
      // the action log has not been refresh, this triggers a refresh
      refresh_log_messages(true);
    }
  }
  CATCH_ANY_EXCEPTION_AND_DISPATCH(_("Apply changes to recordset"))
}

bool SqlEditorForm::run_data_changes_commit_wizard(Recordset::Ptr rs_ptr, bool skip_commit) {
  RETVAL_IF_FAIL_TO_RETAIN_WEAK_PTR(Recordset, rs_ptr, rs, false)

  // set underlying recordset data storage to use sql substitute (potentially modified by user)
  // instead of generating sql based on swap db contents
  Recordset_data_storage::Ref data_storage_ref = rs->data_storage();
  Recordset_sql_storage *sql_storage = dynamic_cast<Recordset_sql_storage *>(data_storage_ref.get());
  if (!sql_storage)
    return false;
  sql_storage->init_sql_script_substitute(rs_ptr, true);
  sql_storage->is_sql_script_substitute_enabled(true);
  const Sql_script &sql_script = sql_storage->sql_script_substitute();
  ;
  std::string sql_script_text = Recordset_sql_storage::statements_as_sql_script(sql_script.statements);

  // No need for online DDL settings or callback as we are dealing with data here, not metadata.
  SqlScriptRunWizard wizard(rdbms_version(), "", "");

  scoped_connection c1(
    on_sql_script_run_error.connect(std::bind(&SqlScriptApplyPage::on_error, wizard.apply_page, std::placeholders::_1,
                                              std::placeholders::_2, std::placeholders::_3)));
  scoped_connection c2(on_sql_script_run_progress.connect(
    std::bind(&SqlScriptApplyPage::on_exec_progress, wizard.apply_page, std::placeholders::_1)));
  scoped_connection c3(on_sql_script_run_statistics.connect(
    std::bind(&SqlScriptApplyPage::on_exec_stat, wizard.apply_page, std::placeholders::_1, std::placeholders::_2)));
  wizard.values().gset("sql_script", sql_script_text);
  wizard.apply_page->apply_sql_script =
    std::bind(&SqlEditorForm::apply_data_changes_commit, this, std::placeholders::_1, rs_ptr, skip_commit);
  wizard.run_modal();

  return !wizard.has_errors();
}

void SqlEditorForm::apply_object_alter_script(const std::string &alter_script, bec::DBObjectEditorBE *obj_editor,
                                              RowId log_id) {
  set_log_message(
    log_id, DbSqlEditorLog::BusyMsg, "",
    obj_editor ? strfmt(_("Applying changes to %s..."), obj_editor->get_name().c_str()) : _("Applying changes..."), "");

  SqlFacade::Ref sql_splitter = SqlFacade::instance_for_rdbms(rdbms());
  std::list<std::string> statements;
  sql_splitter->splitSqlScript(alter_script, statements);

  int max_query_size_to_log = (int)bec::GRTManager::get()->get_app_option_int("DbSqlEditor:MaxQuerySizeToHistory", 0);

  sql::SqlBatchExec sql_batch_exec;
  sql_batch_exec.stop_on_error(true);

  sql_batch_exec.error_cb(std::ref(on_sql_script_run_error));
  sql_batch_exec.batch_exec_progress_cb(std::ref(on_sql_script_run_progress));
  sql_batch_exec.batch_exec_stat_cb(std::ref(on_sql_script_run_statistics));

  long sql_batch_exec_err_count = 0;
  {
    try {
      RecMutexLock usr_dbc_conn_mutex(ensure_valid_usr_connection(true));
      std::auto_ptr<sql::Statement> stmt(_usr_dbc_conn->ref->createStatement());
      sql_batch_exec_err_count = sql_batch_exec(stmt.get(), statements);
    } catch (sql::SQLException &e) {
<<<<<<< HEAD
      logError("Exception applying SQL: %s\n", e.what());
=======
>>>>>>> 14c8002f
      set_log_message(log_id, DbSqlEditorLog::ErrorMsg, strfmt(SQL_EXCEPTION_MSG_FORMAT, e.getErrorCode(), e.what()),
                      strfmt(_("Apply ALTER script for %s"), obj_editor->get_name().c_str()), "");
      throw; // re-throw exception so that the wizard will see that something went wrong
    } catch (base::mutex_busy_error &) {
<<<<<<< HEAD
      logError("usr connection busy applying SQL\n");
=======
>>>>>>> 14c8002f
      set_log_message(log_id, DbSqlEditorLog::ErrorMsg,
                      strfmt(EXCEPTION_MSG_FORMAT, "Your connection to MySQL is currently busy. Please retry later."),
                      strfmt(_("Apply ALTER script for %s"), obj_editor->get_name().c_str()), "");
      throw std::runtime_error("Connection to MySQL currently busy.");
    } catch (std::exception &e) {
<<<<<<< HEAD
      logError("Exception applying SQL: %s\n", e.what());
=======
>>>>>>> 14c8002f
      set_log_message(log_id, DbSqlEditorLog::ErrorMsg, strfmt(EXCEPTION_MSG_FORMAT, e.what()),
                      strfmt(_("Apply ALTER script for %s"), obj_editor->get_name().c_str()), "");
      throw;
    }
  }

  if (!max_query_size_to_log || max_query_size_to_log >= (int)alter_script.size())
    _history->add_entry(sql_batch_exec.sql_log());

  // refresh object's state only on success, to not lose changes made by user
  if (obj_editor && (0 == sql_batch_exec_err_count)) {
    db_DatabaseObjectRef db_object = obj_editor->get_dbobject();

    set_log_message(log_id, DbSqlEditorLog::OKMsg, strfmt(_("Changes applied to %s"), obj_editor->get_name().c_str()),
                    "", "");

    // refresh state of created/altered object in physical overview
    {
      std::string schema_name = db_SchemaRef::can_wrap(db_object) ? std::string() : *db_object->owner()->name();
      db_SchemaRef schema;
      if (!schema_name.empty())
        schema = db_SchemaRef::cast_from(db_object->owner());

      wb::LiveSchemaTree::ObjectType db_object_type = wb::LiveSchemaTree::Any;
      if (db_SchemaRef::can_wrap(db_object))
        db_object_type = wb::LiveSchemaTree::Schema;
      else if (db_TableRef::can_wrap(db_object))
        db_object_type = wb::LiveSchemaTree::Table;
      else if (db_ViewRef::can_wrap(db_object))
        db_object_type = wb::LiveSchemaTree::View;
      else if (db_RoutineRef::can_wrap(db_object)) {
        db_RoutineRef db_routine = db_RoutineRef::cast_from(db_object);

        std::string obj_type = db_routine->routineType();

        if (obj_type == "function")
          db_object_type = wb::LiveSchemaTree::Function;
        else
          db_object_type = wb::LiveSchemaTree::Procedure;
      }

      //_live_tree->refresh_live_object_in_overview(db_object_type, schema_name, db_object->oldName(),
      //db_object->name());
      // Run refresh on main thread, but only if there's not another refresh pending already.
      if (!_overviewRefreshPending.connected()) {
        _overviewRefreshPending = bec::GRTManager::get()->run_once_when_idle(
          this, std::bind(&SqlEditorTreeController::refresh_live_object_in_overview, _live_tree, db_object_type,
                          schema_name, db_object->oldName(), db_object->name()));
      }
    }

    //_live_tree->refresh_live_object_in_editor(obj_editor, false);
    if (!_editorRefreshPending.connected()) {
      _editorRefreshPending = bec::GRTManager::get()->run_once_when_idle(
        this, std::bind(&SqlEditorTreeController::refresh_live_object_in_editor, _live_tree, obj_editor, false));
    }
  }
}

void SqlEditorForm::apply_data_changes_commit(const std::string &sql_script_text, Recordset::Ptr rs_ptr,
                                              bool skip_commit) {
  RETURN_IF_FAIL_TO_RETAIN_WEAK_PTR(Recordset, rs_ptr, rs);

  // this lock is supposed to be acquired lower in call-stack by SqlEditorForm::apply_changes_to_recordset
  // MutexLock usr_conn_mutex= ensure_valid_usr_connection();

  Recordset_data_storage::Ref data_storage_ref = rs->data_storage();
  Recordset_sql_storage *sql_storage = dynamic_cast<Recordset_sql_storage *>(data_storage_ref.get());
  if (!sql_storage)
    return;

  int max_query_size_to_log = (int)bec::GRTManager::get()->get_app_option_int("DbSqlEditor:MaxQuerySizeToHistory", 0);

  Sql_script sql_script = sql_storage->sql_script_substitute();
  sql_script.statements.clear();
  SqlFacade::Ref sql_splitter = SqlFacade::instance_for_rdbms(rdbms());
  sql_splitter->splitSqlScript(sql_script_text, sql_script.statements);

  scoped_connection on_sql_script_run_error_conn(sql_storage->on_sql_script_run_error.connect(on_sql_script_run_error));
  scoped_connection on_sql_script_run_progress_conn(
    sql_storage->on_sql_script_run_progress.connect(on_sql_script_run_progress));
  scoped_connection on_sql_script_run_statistics_conn(
    sql_storage->on_sql_script_run_statistics.connect(on_sql_script_run_statistics));

  sql_storage->sql_script_substitute(sql_script);
  rs->setPreserveRowFilter(bec::GRTManager::get()->get_app_option_int("SqlEditor:PreserveRowFilter") == 1);
  rs->do_apply_changes(rs_ptr, Recordset_data_storage::Ptr(data_storage_ref), skip_commit);

  if (!max_query_size_to_log || max_query_size_to_log >= (int)sql_script_text.size())
    _history->add_entry(sql_script.statements);
}

//----------------------------------------------------------------------------------------------------------------------

std::string SqlEditorForm::active_schema() const {
  return (_usr_dbc_conn) ? _usr_dbc_conn->active_schema : std::string();
}

//----------------------------------------------------------------------------------------------------------------------

void SqlEditorForm::schemaListRefreshed(std::vector<std::string> const &schemas) {
  std::unique_lock<std::mutex> lock(_symbolsMutex);
  _databaseSymbols.clear(); // Doesn't clear the dependencies.

  for (auto schema : schemas) {
    _databaseSymbols.addNewSymbol<SchemaSymbol>(nullptr, schema);
  }
}

//----------------------------------------------------------------------------------------------------------------------

/**
 * Reads all relevant built-in symbols like engines and collations in our static server symbols list.
 */
<<<<<<< HEAD
void SqlEditorForm::readStaticServerSymbols() {
  std::unique_lock<std::mutex> lock(_symbolsMutex); // Probably not needed, as this runs during startup.

  if (_usr_dbc_conn->ref.get() != nullptr) {
    const std::unique_ptr<sql::Statement> statement(_usr_dbc_conn->ref.get()->createStatement());
=======
void SqlEditorForm::schema_meta_data_refreshed(const std::string &schema_name, base::StringListPtr tables,
                                               base::StringListPtr views, base::StringListPtr procedures,
                                               base::StringListPtr functions) {
  if (_auto_completion_cache != NULL) {
    _auto_completion_cache->updateTables(schema_name, tables);
    _auto_completion_cache->updateViews(schema_name, views);
>>>>>>> 14c8002f

    {
      const std::unique_ptr<sql::ResultSet> rs(statement->executeQuery("show engines"));
      while (rs->next()) {
        std::string name = rs->getString(1);
        std::string support = rs->getString(2);
        if (support != "NO") { // Can be YES, NO or DEFAULT.
          _staticServerSymbols.addNewSymbol<EngineSymbol>(nullptr, name);
        }
      }
    }

    {
      const std::unique_ptr<sql::ResultSet> rs(statement->executeQuery("show charset"));
      while (rs->next()) {
        _staticServerSymbols.addNewSymbol<CharsetSymbol>(nullptr, rs->getString(1));
      }
    }

    {
      const std::unique_ptr<sql::ResultSet> rs(statement->executeQuery("show collation"));
      while (rs->next()) {
        _staticServerSymbols.addNewSymbol<CollationSymbol>(nullptr, rs->getString(1));
      }
    }

    {
      const std::unique_ptr<sql::ResultSet> rs(statement->executeQuery("show variables"));
      while (rs->next()) {
        _staticServerSymbols.addNewSymbol<SystemVariableSymbol>(nullptr, "@@" + rs->getString(1));
      }
    }

  }
}

//----------------------------------------------------------------------------------------------------------------------

<<<<<<< HEAD
/**
 * Notification from the tree controller that (some) schema meta data has been refreshed. We use this
 * info to update the database symbol table.
 */
void SqlEditorForm::schema_meta_data_refreshed(const std::string &schema_name, base::StringListPtr tables,
                                               base::StringListPtr views, base::StringListPtr procedures,
                                               base::StringListPtr functions) {
  std::unique_lock<std::mutex> lock(_symbolsMutex);
  std::unique_ptr<sql::Statement> statement;
  if (_usr_dbc_conn->ref.get() != nullptr)
    statement.reset(_usr_dbc_conn->ref.get()->createStatement());

  auto schemaSymbols = _databaseSymbols.getSymbolsOfType<SchemaSymbol>();
  for (SchemaSymbol *schemaSymbol : schemaSymbols) {
    if (schemaSymbol->name == schema_name) {
      schemaSymbol->clear();
      for (auto table : *tables) {
        TableSymbol *tableSymbol = _databaseSymbols.addNewSymbol<TableSymbol>(schemaSymbol, table);

        // Fetch column info for each table.
        if (statement != nullptr) {
          std::auto_ptr<sql::ResultSet> rs(statement->executeQuery(
            std::string(base::sqlstring("SHOW FULL COLUMNS FROM !.!", 0) << schema_name << table)));

          while (rs->next()) {
            _databaseSymbols.addNewSymbol<ColumnSymbol>(tableSymbol, rs->getString(1), nullptr);
          }
        }
      }
      for (auto view : *views) {
        ViewSymbol *viewSymbol = _databaseSymbols.addNewSymbol<ViewSymbol>(schemaSymbol, view);

        // Same for each view.
        if (statement != nullptr) {
          std::auto_ptr<sql::ResultSet> rs(statement->executeQuery(
            std::string(base::sqlstring("SHOW FULL COLUMNS FROM !.!", 0) << schema_name << view)));

          while (rs->next()) {
            _databaseSymbols.addNewSymbol<ColumnSymbol>(viewSymbol, rs->getString(1), nullptr);
          }
        }
      }

      for (auto procedure : *procedures) {
        _databaseSymbols.addNewSymbol<StoredRoutineSymbol>(schemaSymbol, procedure, nullptr);
      }

      for (auto function : *functions) {
        _databaseSymbols.addNewSymbol<StoredRoutineSymbol>(schemaSymbol, function, nullptr);
      }
      return;
    }
  }
}

//----------------------------------------------------------------------------------------------------------------------

void SqlEditorForm::cache_active_schema_name() {
  std::string schema = _usr_dbc_conn->ref->getSchema();
  _usr_dbc_conn->active_schema = schema;
  _aux_dbc_conn->active_schema = schema;

  exec_sql_task->execute_in_main_thread(std::bind(&SqlEditorForm::update_editor_title_schema, this, schema), false,
                                        true);
}

=======
void SqlEditorForm::cache_active_schema_name() {
  std::string schema = _usr_dbc_conn->ref->getSchema();
  _usr_dbc_conn->active_schema = schema;
  _aux_dbc_conn->active_schema = schema;

  if (_auto_completion_cache)
    _auto_completion_cache->loadSchemaObjectsIfNeeded(schema);

  exec_sql_task->execute_in_main_thread(std::bind(&SqlEditorForm::update_editor_title_schema, this, schema), false,
                                        true);
}

>>>>>>> 14c8002f
void SqlEditorForm::active_schema(const std::string &value) {
  try {
    if (value == active_schema())
      return;

<<<<<<< HEAD
=======
    if (_auto_completion_cache)
      _auto_completion_cache->loadSchemaObjectsIfNeeded(value);

>>>>>>> 14c8002f
    {
      RecMutexLock aux_dbc_conn_mutex(ensure_valid_aux_connection());
      if (!value.empty())
        _aux_dbc_conn->ref->setSchema(value);
      _aux_dbc_conn->active_schema = value;
    }

    {
      RecMutexLock usr_dbc_conn_mutex(ensure_valid_usr_connection());
      if (!value.empty())
        _usr_dbc_conn->ref->setSchema(value);
      _usr_dbc_conn->active_schema = value;
    }

    if (_tabdock) {
      // set current schema for the editors to notify the autocompleter
      for (int c = _tabdock->view_count(), i = 0; i < c; i++) {
        SqlEditorPanel *panel = sql_editor_panel(i);
        if (panel)
          panel->editor_be()->set_current_schema(value);
      }
    }
    _live_tree->on_active_schema_change(value);
    // remember active schema
    _connection->parameterValues().gset("DbSqlEditor:LastDefaultSchema", value);

    update_editor_title_schema(value);

    if (value.empty())
      bec::GRTManager::get()->replace_status_text(_("Active schema was cleared"));
    else
      bec::GRTManager::get()->replace_status_text(strfmt(_("Active schema changed to %s"), value.c_str()));

    grt::GRT::get()->call_module_function("Workbench", "saveConnections", grt::BaseListRef());
  }
  CATCH_ANY_EXCEPTION_AND_DISPATCH(_("Set active schema"))
}

db_mgmt_RdbmsRef SqlEditorForm::rdbms() {
  if (_connection.is_valid()) {
    if (!_connection->driver().is_valid())
      throw std::runtime_error("Connection has invalid driver, check connection parameters.");
    return db_mgmt_RdbmsRef::cast_from(_connection->driver()->owner());
  } else
    return db_mgmt_RdbmsRef::cast_from(grt::GRT::get()->get("/wb/rdbmsMgmt/rdbms/0/"));
}

int SqlEditorForm::count_connection_editors(const std::string &conn_name) {
  int count = 0;
  std::weak_ptr<SqlEditorForm> editor;

  std::list<std::weak_ptr<SqlEditorForm>>::iterator index, end;

  end = _wbsql->get_open_editors()->end();
  for (index = _wbsql->get_open_editors()->begin(); index != end; index++) {
    SqlEditorForm::Ref editor((*index).lock());
    if (editor->_connection.is_valid()) {
      std::string editor_connection = editor->_connection->name();
      if (editor_connection == conn_name)
        count++;
    }
  }

  return count;
}

//--------------------------------------------------------------------------------------------------

std::string SqlEditorForm::create_title() {
  std::string caption;
  std::string editor_connection = get_session_name();
  if (_connection.is_valid()) {
    if (!editor_connection.empty())
      caption += strfmt("%s", editor_connection.c_str());
    else {
      if (_connection->driver()->name() == "MysqlNativeSocket")
        caption += "localhost";
      else
        caption += strfmt("%s", truncate_text(editor_connection, 21).c_str());
    }

    // only show schema name if there's more than 1 tab to the same connection, to save space
    if (!_usr_dbc_conn->active_schema.empty() && count_connection_editors(editor_connection) > 1)
      caption += strfmt(" (%s)", truncate_text(_usr_dbc_conn->active_schema, 20).c_str());

    if (_connection_details.find("dbmsProductVersion") != _connection_details.end() &&
        !bec::is_supported_mysql_version(_connection_details["dbmsProductVersion"]))
      caption += " - Warning - not supported";
  } else
    caption = editor_connection;
  return caption;
}

//--------------------------------------------------------------------------------------------------

void SqlEditorForm::update_title() {
  std::string temp_title = create_title();
  if (_title != temp_title) {
    _title = temp_title;
    title_changed();
  }
}

//--------------------------------------------------------------------------------------------------

GrtVersionRef SqlEditorForm::rdbms_version() const {
  return _version;
}

//--------------------------------------------------------------------------------------------------

/**
 * Returns the current server version (or a reasonable default if not connected) in compact form
 * as needed for parsing on various occasions (context help, auto completion, error parsing).
 */
int SqlEditorForm::server_version() {
  GrtVersionRef version = rdbms_version();

  // Create a server version of the form "Mmmrr" as long int for quick comparisons.
  if (version.is_valid())
    return (int)(version->majorNumber() * 10000 + version->minorNumber() * 100 + version->releaseNumber());
  else
    return 50503;
}

//--------------------------------------------------------------------------------------------------

/**
 * Returns a list of valid charsets for this connection as needed for parsing.
 */
std::set<std::string> SqlEditorForm::valid_charsets() {
  if (_charsets.empty()) {
    grt::ListRef<db_CharacterSet> list = rdbms()->characterSets();
    for (std::size_t i = 0; i < list->count(); i++)
      _charsets.insert(base::tolower(*list[i]->name()));

    // 3 character sets were added in version 5.5.3. Remove them from the list if the current version
    // is lower than that.
    if (server_version() < 50503) {
      _charsets.erase("utf8mb4");
      _charsets.erase("utf16");
      _charsets.erase("utf32");
    }
  }
  return _charsets;
}

//--------------------------------------------------------------------------------------------------

bool SqlEditorForm::save_snippet() {
  SqlEditorPanel *panel = active_sql_editor_panel();
  if (!panel)
    return false;
  std::string text;
  std::size_t start, end;
  if (panel->editor_be()->selected_range(start, end))
    text = panel->editor_be()->selected_text();
  else
    text = panel->editor_be()->current_statement();

  if (text.empty())
    return false;

  DbSqlEditorSnippets::get_instance()->add_snippet("", text, true);
  bec::GRTManager::get()->replace_status_text("SQL saved to snippets list.");

  _side_palette->refresh_snippets();

  bec::GRTManager::get()->run_once_when_idle(this, std::bind(&QuerySidePalette::edit_last_snippet, _side_palette));

  return true;
}

//--------------------------------------------------------------------------------------------------

bool SqlEditorForm::can_close() {
  return can_close_(true);
}

bool SqlEditorForm::can_close_(bool interactive) {
  if (exec_sql_task && exec_sql_task->is_busy()) {
    bec::GRTManager::get()->replace_status_text(_("Cannot close SQL IDE while being busy"));
    return false;
  }

  if (!bec::UIForm::can_close())
    return false;

  _live_tree->prepare_close();
  bec::GRTManager::get()->set_app_option("DbSqlEditor:ActiveSidePaletteTab",
                                         grt::IntegerRef(_side_palette->get_active_tab()));

  bool check_scratch_editors = true;
  bool save_workspace_on_close = false;

  // if Save of workspace on close is enabled, we don't need to check whether there are unsaved
  // SQL editors but other stuff should be checked.
  grt::ValueRef option(bec::GRTManager::get()->get_app_option("workbench:SaveSQLWorkspaceOnClose"));
  if (option.is_valid() && *grt::IntegerRef::cast_from(option)) {
    save_workspace_on_close = true;
    check_scratch_editors = false;
  }
  bool editor_needs_review = false;
  if (interactive) {
    ConfirmSaveDialog dialog(
      0, "Close SQL Editor",
      "The following files/resultsets have unsaved changes.\nDo you want to review these changes before closing?");
    for (int i = 0; i < sql_editor_count(); i++) {
      SqlEditorPanel *panel = sql_editor_panel(i);
      if (!panel)
        continue;

      bool check_editor = !panel->is_scratch() || check_scratch_editors;
      if (panel->filename().empty() && save_workspace_on_close)
        check_editor = false;

      if (panel->is_dirty() && check_editor) {
        editor_needs_review = true;
        dialog.add_item("Script Buffers", panel->get_title());
      }

      std::list<SqlEditorResult *> rset(panel->dirty_result_panels());
      for (auto *r : rset) {
        dialog.add_item("Resultset", r->caption());
      }
    }

    bool review = false;
    if (dialog.change_count() > 1) {
      switch (dialog.run()) {
        case ConfirmSaveDialog::ReviewChanges:
          review = true;
          break;

        case ConfirmSaveDialog::DiscardChanges:
          review = false;
          break;

        case ConfirmSaveDialog::Cancel:
          return false;
      }
    } else if (dialog.change_count() == 1)
      review = true;

    // review changes 1 by 1
    if (review && editor_needs_review) {
      _closing = true;
      for (int i = 0; i < sql_editor_count(); i++) {
        SqlEditorPanel *panel = sql_editor_panel(i);
        if (panel && !panel->can_close()) {
          _closing = false;
          return false;
        }
      }
    }
  } else // !interactive, return false if there's any unsaved edits in editor or resultsets
  {
    for (int i = 0; i < sql_editor_count(); i++) {
      SqlEditorPanel *panel = sql_editor_panel(i);
      if (panel) {
        if (editor_needs_review && panel->is_dirty())
          return false;

        if (!panel->dirty_result_panels().empty())
          return false;
      }
    }
  }

  return true;
}

void SqlEditorForm::check_external_file_changes() {
  for (int i = 0; i < sql_editor_count(); i++) {
    SqlEditorPanel *panel = sql_editor_panel(i);
    if (panel)
      panel->check_external_file_changes();
  }
}

//--------------------------------------------------------------------------------------------------

void SqlEditorForm::update_editor_title_schema(const std::string &schema) {
  _live_tree->on_active_schema_change(schema);

  // Gets the editor label including the schema name only if
  // the number of opened editors to the same host is > 1
  update_title();
}

//--------------------------------------------------------------------------------------------------

/* Called whenever a connection to a server is opened, whether it succeeds or not.


 Call this when a connection to the server is opened. If the connection succeeded, pass 0 as
 the error and if it fails, pass the error code.

 The error will be used to determine whether the connection failed because the server is possibly
 down (or doesn't exist) or some other reason (like wrong password).
 */
void SqlEditorForm::note_connection_open_outcome(int error) {
  ServerState newState;
  switch (error) {
    case 0:
      newState = RunningState; // success = running;
      break;
    case 2002: // CR_CONNECTION_ERROR
    case 2003: // CR_CONN_HOST_ERROR
      newState = PossiblyStoppedState;
      break;
    case 2013: // Lost packet blabla, can happen on failure when using ssh tunnel
      newState = PossiblyStoppedState;
      break;
    default:
      // there may be other errors that could indicate server stopped and maybe
      // some errors that can't tell anything about the server state
      newState = RunningState;
      break;
  }

  if (_last_server_running_state != newState && newState != UnknownState) {
    grt::DictRef info(true);
    _last_server_running_state = newState;

    if (newState == RunningState)
      info.gset("state", 1);
    else if (newState == OfflineState)
      info.gset("state", -1);
    else
      info.gset("state", 0);

    info.set("connection", connection_descriptor());

    logDebug2("Notifying server state change of %s to %s\n", connection_descriptor()->hostIdentifier().c_str(),
              (newState == RunningState || newState == OfflineState) ? "running" : "not running");
    GRTNotificationCenter::get()->send_grt("GRNServerStateChanged", grtobj(), info);
  }
}

//--------------------------------------------------------------------------------------------------
<|MERGE_RESOLUTION|>--- conflicted
+++ resolved
@@ -231,41 +231,12 @@
 //----------------------------------------------------------------------------------------------------------------------
 
 SqlEditorForm::SqlEditorForm(wb::WBContextSQLIDE *wbsql)
-<<<<<<< HEAD
   : exec_sql_task(GrtThreadedTask::create()),
     _history(DbSqlEditorHistory::create()),
     _wbsql(wbsql),
     _live_tree(SqlEditorTreeController::create(this)),
     _aux_dbc_conn(new sql::Dbc_connection_handler()),
     _usr_dbc_conn(new sql::Dbc_connection_handler()) {
-=======
-  : _wbsql(wbsql),
-    _menu(NULL), // Please use NULL where pointers are assigned, not 0, to avoid confusing the param with ctor flags or
-                 // similar!
-    _toolbar(NULL),
-    _autosave_lock(NULL),
-    _tabdock(NULL),
-    _autosave_disabled(false),
-    _loading_workspace(false),
-    _cancel_connect(false),
-    _closing(false),
-    _sql_editors_serial(0),
-    _scratch_editors_serial(0),
-    _keep_alive_task_id(0),
-    _aux_dbc_conn(new sql::Dbc_connection_handler()),
-    _usr_dbc_conn(new sql::Dbc_connection_handler()),
-    _last_server_running_state(UnknownState),
-    _auto_completion_cache(NULL),
-    _column_width_cache(NULL),
-    exec_sql_task(GrtThreadedTask::create()),
-    _is_running_query(false),
-    _live_tree(SqlEditorTreeController::create(this)),
-    _side_palette_host(NULL),
-    _side_palette(NULL),
-    _history(DbSqlEditorHistory::create()),
-    _serverIsOffline(false) {
-  _startup_done = false;
->>>>>>> 14c8002f
   _log = DbSqlEditorLog::create(this, 500);
 
   NotificationCenter::get()->add_observer(this, "GNApplicationActivated");
@@ -283,30 +254,19 @@
   long keep_alive_interval = bec::GRTManager::get()->get_app_option_int("DbSqlEditor:KeepAliveInterval", 600);
 
   if (keep_alive_interval != 0) {
-<<<<<<< HEAD
-    logDebug3("Create KeepAliveInterval timer\n");
-=======
     logDebug3("Creating KeepAliveInterval timer...\n");
->>>>>>> 14c8002f
     _keep_alive_task_id = ThreadedTimer::add_task(
       TimerTimeSpan, keep_alive_interval, false, std::bind(&SqlEditorForm::send_message_keep_alive_bool_wrapper, this));
   }
 
   _lower_case_table_names = 0;
 
-<<<<<<< HEAD
-  _continue_on_error = (bec::GRTManager::get()->get_app_option_int("DbSqlEditor:ContinueOnError", 0) != 0);
+  _continueOnError = (bec::GRTManager::get()->get_app_option_int("DbSqlEditor:ContinueOnError", 0) != 0);
 
   // set initial autocommit mode value
   _usr_dbc_conn->autocommit_mode = (bec::GRTManager::get()->get_app_option_int("DbSqlEditor:AutocommitMode", 1) != 0);
 
   _databaseSymbols.addDependencies({ &_staticServerSymbols });
-=======
-  _continueOnError = (bec::GRTManager::get()->get_app_option_int("DbSqlEditor:ContinueOnError", 0) != 0);
-
-  // set initial autocommit mode value
-  _usr_dbc_conn->autocommit_mode = (bec::GRTManager::get()->get_app_option_int("DbSqlEditor:AutocommitMode", 1) != 0);
->>>>>>> 14c8002f
 }
 
 //--------------------------------------------------------------------------------------------------
@@ -322,12 +282,6 @@
   if (_connection.is_valid())
     mforms::Utilities::forget_cached_password(_connection->hostIdentifier(),
                                               _connection->parameterValues().get_string("userName"));
-<<<<<<< HEAD
-=======
-
-  if (_auto_completion_cache)
-    _auto_completion_cache->shutdown();
->>>>>>> 14c8002f
 
   delete _column_width_cache;
 
@@ -387,45 +341,6 @@
     logError("Could not create %s: %s\n", cache_dir.c_str(), e.what());
   }
 
-<<<<<<< HEAD
-=======
-  // we moved this here, cause it needs schema_sidebar to be fully created,
-  // due to some race conditions that occurs sometimes
-  if (bec::GRTManager::get()->get_app_option_int("DbSqlEditor:CodeCompletionEnabled") == 1 && connected()) {
-    try {
-      _auto_completion_cache = new MySQLObjectNamesCache(
-        [this](const std::string &query) -> std::vector<std::pair<std::string, std::string>> {
-          RecMutexLock lock(ensure_valid_aux_connection());
-          {
-            std::auto_ptr<sql::Statement> statement(_aux_dbc_conn->ref->createStatement());
-            std::auto_ptr<sql::ResultSet> rs(statement->executeQuery(query));
-            if (rs.get()) {
-              std::vector<std::pair<std::string, std::string>> result;
-              if (rs->getMetaData()->getColumnCount() > 1) {
-                while (rs->next())
-                  result.push_back({rs->getString(1), rs->getString(2)});
-              } else if (rs->getMetaData()->getColumnCount() == 1) {
-                while (rs->next())
-                  result.push_back({rs->getString(1), ""});
-              }
-
-              return result;
-            }
-          }
-
-          return {{"", ""}};
-        },
-        [this](bool active) { _live_tree->mark_busy(active); });
-
-      _auto_completion_cache->refreshSchemaCache(); // Start fetching schema names immediately.
-    } catch (std::exception &e) {
-      _auto_completion_cache = NULL;
-      logError("Could not create auto completion cache (%s).\n%s\n", cache_dir.c_str(), e.what());
-    }
-  } else
-    logDebug("Code completion is disabled, so no name cache is created\n");
-
->>>>>>> 14c8002f
   _column_width_cache = new ColumnWidthCache(sanitize_file_name(get_session_name()), cache_dir);
 
   if (_usr_dbc_conn && !_usr_dbc_conn->active_schema.empty())
@@ -714,11 +629,7 @@
     mforms::TreeNodeRef node =
       _live_tree->get_schema_tree()->get_node_for_object(schema, wb::LiveSchemaTree::Schema, "");
     if (node) {
-<<<<<<< HEAD
       static const char *nodes[] = {"tables", "views", "procedures", "functions", nullptr};
-=======
-      static const char *nodes[] = {"tables", "views", "procedures", "functions", NULL};
->>>>>>> 14c8002f
       node->expand();
       for (int i = 0; nodes[i]; i++)
         if (strstr(groups.c_str(), nodes[i])) {
@@ -791,11 +702,7 @@
                                       "SORT_SCAN",
                                       "NO_INDEX_USED",
                                       "NO_GOOD_INDEX_USED",
-<<<<<<< HEAD
                                       nullptr};
-=======
-                                      NULL};
->>>>>>> 14c8002f
   RecMutexLock lock(ensure_valid_aux_connection());
 
   std::auto_ptr<sql::Statement> stmt(_aux_dbc_conn->ref->createStatement());
@@ -903,20 +810,11 @@
 }
 
 void SqlEditorForm::reset() {
-<<<<<<< HEAD
-  //_log->reset();
-=======
->>>>>>> 14c8002f
   SqlEditorPanel *panel = active_sql_editor_panel();
   if (panel)
     panel->editor_be()->cancel_auto_completion();
 }
 
-<<<<<<< HEAD
-int SqlEditorForm::add_log_message(int msg_type, const std::string &msg, const std::string &context,
-                                   const std::string &duration) {
-  RowId new_log_message_index = _log->add_message(msg_type, context, msg, duration);
-=======
 void logToWorkbenchLog(int messageType, std::string const &msg) {
   switch (messageType) {
     case DbSqlEditorLog::ErrorMsg:
@@ -944,7 +842,6 @@
 int SqlEditorForm::add_log_message(int messageType, const std::string &msg, const std::string &context,
                                    const std::string &duration) {
   RowId new_log_message_index = _log->add_message(messageType, context, msg, duration);
->>>>>>> 14c8002f
   _has_pending_log_messages = true;
   refresh_log_messages(false);
   if (messageType == DbSqlEditorLog::ErrorMsg || messageType == DbSqlEditorLog::WarningMsg)
@@ -954,16 +851,6 @@
   return (int)new_log_message_index;
 }
 
-<<<<<<< HEAD
-void SqlEditorForm::set_log_message(RowId log_message_index, int msg_type, const std::string &msg,
-                                    const std::string &context, const std::string &duration) {
-  if (log_message_index != (RowId)-1) {
-    _log->set_message(log_message_index, msg_type, context, msg, duration);
-    _has_pending_log_messages = true;
-    if (msg_type == DbSqlEditorLog::ErrorMsg || msg_type == DbSqlEditorLog::WarningMsg)
-      _exec_sql_error_count++;
-    refresh_log_messages(msg_type == DbSqlEditorLog::BusyMsg); // Force refresh only for busy messages.
-=======
 void SqlEditorForm::set_log_message(RowId log_message_index, int messageType, const std::string &msg,
                                     const std::string &context, const std::string &duration) {
   if (log_message_index != (RowId)-1) {
@@ -972,15 +859,11 @@
     if (messageType == DbSqlEditorLog::ErrorMsg || messageType == DbSqlEditorLog::WarningMsg)
       ++_exec_sql_error_count;
     refresh_log_messages(messageType == DbSqlEditorLog::BusyMsg); // Force refresh only for busy messages.
->>>>>>> 14c8002f
-  }
-
-<<<<<<< HEAD
-=======
+  }
+
   logToWorkbenchLog(messageType, msg);
 }
 
->>>>>>> 14c8002f
 void SqlEditorForm::refresh_log_messages(bool ignore_last_message_timestamp) {
   if (_has_pending_log_messages) {
     bool is_refresh_needed = ignore_last_message_timestamp;
@@ -1143,19 +1026,11 @@
   grt::server_denied *serverException;
 
   ConnectionErrorInfo()
-<<<<<<< HEAD
     : auth_error(nullptr),
       password_expired(false),
       server_probably_down(false),
       serverIsOffline(false),
       serverException(nullptr) {
-=======
-    : auth_error(NULL),
-      password_expired(false),
-      server_probably_down(false),
-      serverIsOffline(false),
-      serverException(NULL) {
->>>>>>> 14c8002f
   }
   ~ConnectionErrorInfo() {
     delete auth_error;
@@ -1216,11 +1091,7 @@
         return false;
       }
     } catch (grt::grt_runtime_error &) {
-<<<<<<< HEAD
       if (error_ptr.serverException != nullptr)
-=======
-      if (error_ptr.serverException != NULL)
->>>>>>> 14c8002f
         throw grt::server_denied(*error_ptr.serverException);
 
       if (error_ptr.password_expired)
@@ -1392,16 +1263,9 @@
       if (_usr_dbc_conn && get_session_variable(_usr_dbc_conn->ref.get(), "lower_case_table_names", value))
         _lower_case_table_names = base::atoi<int>(value, 0);
 
-<<<<<<< HEAD
       parsers::MySQLParserServices::Ref services = parsers::MySQLParserServices::get();
       _work_parser_context =
         services->createParserContext(rdbms()->characterSets(), _version, _sql_mode, _lower_case_table_names != 0);
-=======
-      parser::MySQLParserServices::Ref services = parser::MySQLParserServices::get();
-      _work_parser_context =
-        services->createParserContext(rdbms()->characterSets(), _version, _lower_case_table_names != 0);
-      _work_parser_context->use_sql_mode(_sql_mode);
->>>>>>> 14c8002f
     }
     CATCH_ANY_EXCEPTION_AND_DISPATCH(_("Get connection information"));
   } catch (sql::AuthenticationError &authException) {
@@ -1598,12 +1462,7 @@
       valid = false;
     }
     if (!valid) {
-<<<<<<< HEAD
-      bool user_connection =
-        _usr_dbc_conn ? dbc_conn->ref.get_ptr().get() == _usr_dbc_conn->ref.get_ptr().get() : false;
-=======
       bool user_connection = _usr_dbc_conn ? dbc_conn->ref.get_ptr() == _usr_dbc_conn->ref.get_ptr() : false;
->>>>>>> 14c8002f
 
       if (dbc_conn->autocommit_mode) {
         sql::AuthenticationSet authset;
@@ -1725,19 +1584,11 @@
 }
 
 void SqlEditorForm::commit() {
-<<<<<<< HEAD
   exec_sql_retaining_editor_contents("COMMIT", nullptr, false);
 }
 
 void SqlEditorForm::rollback() {
   exec_sql_retaining_editor_contents("ROLLBACK", nullptr, false);
-=======
-  exec_sql_retaining_editor_contents("COMMIT", NULL, false);
-}
-
-void SqlEditorForm::rollback() {
-  exec_sql_retaining_editor_contents("ROLLBACK", NULL, false);
->>>>>>> 14c8002f
 }
 
 void SqlEditorForm::explain_current_statement() {
@@ -1786,12 +1637,7 @@
 
   RecordsetsRef rsets(new Recordsets());
 
-<<<<<<< HEAD
   do_exec_sql(weak_ptr_from(this), std::shared_ptr<std::string>(new std::string(sql_script)), nullptr,
-=======
-  SqlEditorPanel *panel = active_sql_editor_panel();
-  do_exec_sql(weak_ptr_from(this), std::shared_ptr<std::string>(new std::string(sql_script)), panel,
->>>>>>> 14c8002f
               (ExecFlags)(dont_add_limit_clause ? DontAddLimitClause : 0), rsets);
 
   return rsets;
@@ -1812,24 +1658,17 @@
  * @param dont_add_limit_clause If true the automatic addition of the LIMIT clause is suppressed, which
  *                              is used to limit on the number of return rows (avoid huge result sets
  *                              by accident).
-<<<<<<< HEAD
  * @param into_result If not nullptr, the resultset grid will be displayed inside it, instead of creating
-=======
- * @param into_result If not NULL, the resultset grid will be displayed inside it, instead of creating
->>>>>>> 14c8002f
  *                     a new one in editor. The query/script must return at most one recordset.
  */
 
 bool SqlEditorForm::exec_editor_sql(SqlEditorPanel *editor, bool sync, bool current_statement_only,
                                     bool use_non_std_delimiter, bool dont_add_limit_clause,
                                     SqlEditorResult *into_result) {
-<<<<<<< HEAD
-=======
 
   logDebug("Executing SQL in editor: %s (current statement only: %s)...\n", editor->get_title().c_str(),
            current_statement_only ? "yes" : "no");
 
->>>>>>> 14c8002f
   std::shared_ptr<std::string> shared_sql;
   if (current_statement_only)
     shared_sql.reset(new std::string(editor->editor_be()->current_statement()));
@@ -1861,36 +1700,23 @@
   exec_sql_task->fail_cb(std::bind(&SqlEditorPanel::query_failed, editor, std::placeholders::_1), true);
 
   if (into_result) {
-<<<<<<< HEAD
+    logDebug2("Running into existing rsets\n");
+
     RecordsetsRef rsets(new Recordsets());
 
     exec_sql_task->exec(sync, std::bind(&SqlEditorForm::do_exec_sql, this, weak_ptr_from(this), shared_sql,
                                         (SqlEditorPanel *)nullptr, flags, rsets));
-=======
-    logDebug2("Running into existing rsets\n");
-
-    RecordsetsRef rsets(new Recordsets());
-
-    exec_sql_task->exec(sync, std::bind(&SqlEditorForm::do_exec_sql, this, weak_ptr_from(this), shared_sql,
-                                        (SqlEditorPanel *)NULL, flags, rsets));
->>>>>>> 14c8002f
 
     if (rsets->size() > 1)
       logError("Statement returns too many resultsets\n");
     if (!rsets->empty())
       into_result->set_recordset((*rsets)[0]);
-<<<<<<< HEAD
-  } else
+  } else {
+    logDebug2("Running without considering existing rsets\n");
+
     exec_sql_task->exec(sync, std::bind(&SqlEditorForm::do_exec_sql, this, weak_ptr_from(this), shared_sql, editor,
                                         flags, RecordsetsRef()));
-=======
-  } else {
-    logDebug2("Running without considering existing rsets\n");
-
-    exec_sql_task->exec(sync, std::bind(&SqlEditorForm::do_exec_sql, this, weak_ptr_from(this), shared_sql, editor,
-                                        flags, RecordsetsRef()));
-  }
->>>>>>> 14c8002f
+  }
 
   return true;
 }
@@ -1901,12 +1727,9 @@
 
 grt::StringRef SqlEditorForm::do_exec_sql(Ptr self_ptr, std::shared_ptr<std::string> sql, SqlEditorPanel *editor,
                                           ExecFlags flags, RecordsetsRef result_list) {
-<<<<<<< HEAD
-=======
 
   logDebug("Background task for sql execution started\n");
 
->>>>>>> 14c8002f
   bool use_non_std_delimiter = (flags & NeedNonStdDelimiter) != 0;
   bool dont_add_limit_clause = (flags & DontAddLimitClause) != 0;
   std::map<std::string, std::int64_t> ps_stats;
@@ -1924,26 +1747,16 @@
 
   std::shared_ptr<SqlEditorForm> self_ref = (self_ptr).lock();
   SqlEditorForm *self = (self_ref).get();
-<<<<<<< HEAD
-  {
-    if (!self)
-      return grt::StringRef("");
-=======
   if (!self) {
     logError("Couldn't aquire lock for SQL editor form\n");
     return grt::StringRef("");
->>>>>>> 14c8002f
   }
 
   // add_log_message() will increment this variable on errors or warnings
   _exec_sql_error_count = 0;
 
   bool interrupted = true;
-<<<<<<< HEAD
   sql::Driver *dbc_driver = nullptr;
-=======
-  sql::Driver *dbc_driver = NULL;
->>>>>>> 14c8002f
   try {
     RecMutexLock use_dbc_conn_mutex(ensure_valid_usr_connection());
 
@@ -1989,11 +1802,8 @@
 
     bool results_left = false;
     for (auto &statement_range : statement_ranges) {
-<<<<<<< HEAD
-=======
       logDebug3("Executing statement range: %lu, %lu...\n", statement_range.first, statement_range.second);
 
->>>>>>> 14c8002f
       statement = sql->substr(statement_range.first, statement_range.second);
       std::list<std::string> sub_statements;
       sql_facade->splitSqlScript(statement, sub_statements);
@@ -2006,11 +1816,8 @@
           continue;
 
         Sql_syntax_check::Statement_type statement_type = sql_syntax_check->determine_statement_type(statement);
-<<<<<<< HEAD
-=======
 
         logDebug3("Determined statement type: %u\n", statement_type);
->>>>>>> 14c8002f
         if (Sql_syntax_check::sql_empty == statement_type)
           continue;
 
@@ -2041,12 +1848,6 @@
               sql_facade->parseSelectStatementForEdit(statement, schema_name, table_name, column_names)) {
             data_storage->schema_name(schema_name.empty() ? _usr_dbc_conn->active_schema : schema_name);
             data_storage->table_name(table_name);
-<<<<<<< HEAD
-          } else
-            data_storage->readonly_reason(
-              "Statement must be a SELECT for columns of a single table with a primary key for its results to be "
-              "editable.");
-=======
             logDebug3("Result will be editable\n");
           } else {
             data_storage->readonly_reason(
@@ -2054,7 +1855,6 @@
               "editable.");
             logDebug3("Result will not be editable\n");
           }
->>>>>>> 14c8002f
 
           data_storage->sql_query(statement);
 
@@ -2090,11 +1890,8 @@
               statement_exec_timer.run();
               is_result_set_first = dbc_statement->execute(statement);
             }
-<<<<<<< HEAD
-=======
             logDebug3("Query executed successfully\n");
 
->>>>>>> 14c8002f
             updated_rows_count = dbc_statement->getUpdateCount();
 
             // XXX: coalesce all the special queries here and act on them *after* all queries have run.
@@ -2135,11 +1932,7 @@
             statement_failed = true;
           }
           if (statement_failed) {
-<<<<<<< HEAD
-            if (_continue_on_error)
-=======
             if (_continueOnError)
->>>>>>> 14c8002f
               continue; // goto next statement
             else
               goto stop_processing_sql_script;
@@ -2176,15 +1969,7 @@
                             message, statement, statement_exec_timer.duration_formatted());
           }
 
-<<<<<<< HEAD
-          if (query_ps_stats) {
-            query_ps_statistics(_usr_dbc_conn->id, ps_stats);
-            ps_stages = query_ps_stages(ps_stats["EVENT_ID"]);
-            ps_waits = query_ps_waits(ps_stats["EVENT_ID"]);
-          }
-=======
           logDebug2("Processing result sets\n");
->>>>>>> 14c8002f
           int resultset_count = 0;
           bool more_results = is_result_set_first;
           bool reuse_log_msg = false;
@@ -2202,11 +1987,7 @@
                       "Yes", "No");
                     if (result == mforms::ResultOk) {
                       add_log_message(DbSqlEditorLog::ErrorMsg,
-<<<<<<< HEAD
-                                      "Not more results could be displayed. Operation cancelled by user", statement,
-=======
-                                      "No more results could be displayed. Operation cancelled by user.", statement,
->>>>>>> 14c8002f
+                                      "No more results could be displayed. Operation canceled by user.", statement,
                                       "");
                       dbc_statement->cancel();
                       dbc_statement->close();
@@ -2214,11 +1995,7 @@
                     }
                     add_log_message(
                       DbSqlEditorLog::WarningMsg,
-<<<<<<< HEAD
-                      "Not more results will be displayed because the maximum number of result sets was reached.",
-=======
                       "No more results will be displayed because the maximum number of result sets was reached.",
->>>>>>> 14c8002f
                       statement, "");
                   }
 
@@ -2262,11 +2039,7 @@
                       set_log_message(log_message_index, DbSqlEditorLog::ErrorMsg, err_msg, statement,
                                       statement_exec_timer.duration_formatted());
 
-<<<<<<< HEAD
-                      if (_continue_on_error)
-=======
                       if (_continueOnError)
->>>>>>> 14c8002f
                         continue; // goto next statement
                       else
                         goto stop_processing_sql_script;
@@ -2299,11 +2072,8 @@
                     data_storage->dbc_resultset(dbc_resultset);
                     data_storage->reloadable(!is_multiple_statement &&
                                              (Sql_syntax_check::sql_select == statement_type));
-<<<<<<< HEAD
-=======
 
                     logDebug3("Creation and setup of a new result set...\n");
->>>>>>> 14c8002f
 
                     Recordset::Ref rs = Recordset::create(exec_sql_task);
                     rs->is_field_value_truncation_enabled(true);
@@ -2554,19 +2324,11 @@
 }
 
 void SqlEditorForm::continue_on_error(bool val) {
-<<<<<<< HEAD
-  if (_continue_on_error == val)
-    return;
-
-  _continue_on_error = val;
-  bec::GRTManager::get()->set_app_option("DbSqlEditor:ContinueOnError", grt::IntegerRef((int)_continue_on_error));
-=======
   if (_continueOnError == val)
     return;
 
   _continueOnError = val;
   bec::GRTManager::get()->set_app_option("DbSqlEditor:ContinueOnError", grt::IntegerRef((int)_continueOnError));
->>>>>>> 14c8002f
 
   if (_menu)
     _menu->set_item_checked("query.continueOnError", continue_on_error());
@@ -2712,27 +2474,15 @@
       std::auto_ptr<sql::Statement> stmt(_usr_dbc_conn->ref->createStatement());
       sql_batch_exec_err_count = sql_batch_exec(stmt.get(), statements);
     } catch (sql::SQLException &e) {
-<<<<<<< HEAD
-      logError("Exception applying SQL: %s\n", e.what());
-=======
->>>>>>> 14c8002f
       set_log_message(log_id, DbSqlEditorLog::ErrorMsg, strfmt(SQL_EXCEPTION_MSG_FORMAT, e.getErrorCode(), e.what()),
                       strfmt(_("Apply ALTER script for %s"), obj_editor->get_name().c_str()), "");
       throw; // re-throw exception so that the wizard will see that something went wrong
     } catch (base::mutex_busy_error &) {
-<<<<<<< HEAD
-      logError("usr connection busy applying SQL\n");
-=======
->>>>>>> 14c8002f
       set_log_message(log_id, DbSqlEditorLog::ErrorMsg,
                       strfmt(EXCEPTION_MSG_FORMAT, "Your connection to MySQL is currently busy. Please retry later."),
                       strfmt(_("Apply ALTER script for %s"), obj_editor->get_name().c_str()), "");
       throw std::runtime_error("Connection to MySQL currently busy.");
     } catch (std::exception &e) {
-<<<<<<< HEAD
-      logError("Exception applying SQL: %s\n", e.what());
-=======
->>>>>>> 14c8002f
       set_log_message(log_id, DbSqlEditorLog::ErrorMsg, strfmt(EXCEPTION_MSG_FORMAT, e.what()),
                       strfmt(_("Apply ALTER script for %s"), obj_editor->get_name().c_str()), "");
       throw;
@@ -2847,20 +2597,11 @@
 /**
  * Reads all relevant built-in symbols like engines and collations in our static server symbols list.
  */
-<<<<<<< HEAD
 void SqlEditorForm::readStaticServerSymbols() {
   std::unique_lock<std::mutex> lock(_symbolsMutex); // Probably not needed, as this runs during startup.
 
   if (_usr_dbc_conn->ref.get() != nullptr) {
     const std::unique_ptr<sql::Statement> statement(_usr_dbc_conn->ref.get()->createStatement());
-=======
-void SqlEditorForm::schema_meta_data_refreshed(const std::string &schema_name, base::StringListPtr tables,
-                                               base::StringListPtr views, base::StringListPtr procedures,
-                                               base::StringListPtr functions) {
-  if (_auto_completion_cache != NULL) {
-    _auto_completion_cache->updateTables(schema_name, tables);
-    _auto_completion_cache->updateViews(schema_name, views);
->>>>>>> 14c8002f
 
     {
       const std::unique_ptr<sql::ResultSet> rs(statement->executeQuery("show engines"));
@@ -2899,7 +2640,6 @@
 
 //----------------------------------------------------------------------------------------------------------------------
 
-<<<<<<< HEAD
 /**
  * Notification from the tree controller that (some) schema meta data has been refreshed. We use this
  * info to update the database symbol table.
@@ -2966,31 +2706,11 @@
                                         true);
 }
 
-=======
-void SqlEditorForm::cache_active_schema_name() {
-  std::string schema = _usr_dbc_conn->ref->getSchema();
-  _usr_dbc_conn->active_schema = schema;
-  _aux_dbc_conn->active_schema = schema;
-
-  if (_auto_completion_cache)
-    _auto_completion_cache->loadSchemaObjectsIfNeeded(schema);
-
-  exec_sql_task->execute_in_main_thread(std::bind(&SqlEditorForm::update_editor_title_schema, this, schema), false,
-                                        true);
-}
-
->>>>>>> 14c8002f
 void SqlEditorForm::active_schema(const std::string &value) {
   try {
     if (value == active_schema())
       return;
 
-<<<<<<< HEAD
-=======
-    if (_auto_completion_cache)
-      _auto_completion_cache->loadSchemaObjectsIfNeeded(value);
-
->>>>>>> 14c8002f
     {
       RecMutexLock aux_dbc_conn_mutex(ensure_valid_aux_connection());
       if (!value.empty())
