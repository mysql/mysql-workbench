/* 
 * Copyright (c) 2007, 2016, Oracle and/or its affiliates. All rights reserved.
 *
 * This program is free software; you can redistribute it and/or
 * modify it under the terms of the GNU General Public License as
 * published by the Free Software Foundation; version 2 of the
 * License.
 * 
 * This program is distributed in the hope that it will be useful,
 * but WITHOUT ANY WARRANTY; without even the implied warranty of
 * MERCHANTABILITY or FITNESS FOR A PARTICULAR PURPOSE. See the
 * GNU General Public License for more details.
 * 
 * You should have received a copy of the GNU General Public License
 * along with this program; if not, write to the Free Software
 * Foundation, Inc., 51 Franklin St, Fifth Floor, Boston, MA
 * 02110-1301  USA
 */

#include "wb_sql_editor_form.h"

#include "grtdb/db_helpers.h"
#include "grtsqlparser/sql_facade.h"
#include "grtdb/editor_dbobject.h"
#include "grtdb/db_object_helpers.h"

#include "grtui/confirm_save_dialog.h"

#include "sqlide/recordset_be.h"
#include "sqlide/recordset_cdbc_storage.h"
#include "sqlide/wb_sql_editor_snippets.h"
#include "sqlide/wb_sql_editor_panel.h"
#include "sqlide/wb_sql_editor_result_panel.h"
#include "sqlide/wb_sql_editor_tree_controller.h"
#include "sqlide/sql_script_run_wizard.h"

#include "code-completion/mysql_object_names_cache.h"
#include "sqlide/column_width_cache.h"

#include "objimpl/db.query/db_query_Resultset.h"
#include "objimpl/wrapper/mforms_ObjectReference_impl.h"

#include "base/string_utilities.h"
#include "base/notifications.h"
#include "base/sqlstring.h"
#include "base/file_functions.h"
#include "base/file_utilities.h"
#include "base/log.h"
#include "base/boost_smart_ptr_helpers.h"
#include "base/util_functions.h"
#include "base/scope_exit_trigger.h"

#include "workbench/wb_command_ui.h"
#include "workbench/wb_context_names.h"

#include <mysql_connection.h>

#include <boost/scoped_ptr.hpp>
#include <boost/signals2/connection.hpp>

#include "query_side_palette.h"

#include "mforms/menubar.h"
#include "mforms/hypertext.h" // needed for d-tor
#include "mforms/tabview.h" // needed for d-tor
#include "mforms/splitter.h" // needed for d-tor
#include "mforms/toolbar.h"
#include "mforms/code_editor.h"

#include "grtsqlparser/mysql_parser_services.h"

#include <math.h>

using namespace bec;
using namespace grt;
using namespace wb;
using namespace base;

using boost::signals2::scoped_connection;

DEFAULT_LOG_DOMAIN("SqlEditor")

static const char *SQL_EXCEPTION_MSG_FORMAT= _("Error Code: %i\n%s");
static const char *EXCEPTION_MSG_FORMAT= _("Error: %s");

#define CATCH_SQL_EXCEPTION_AND_DISPATCH(statement, log_message_index, duration) \
catch (sql::SQLException &e)\
{\
  set_log_message(log_message_index, DbSqlEditorLog::ErrorMsg, strfmt(SQL_EXCEPTION_MSG_FORMAT, e.getErrorCode(), e.what()), statement, duration);\
}

#define CATCH_EXCEPTION_AND_DISPATCH(statement) \
catch (std::exception &e)\
{\
  add_log_message(DbSqlEditorLog::ErrorMsg, strfmt(EXCEPTION_MSG_FORMAT, e.what()), statement, "");\
}

#define CATCH_ANY_EXCEPTION_AND_DISPATCH(statement) \
catch (sql::SQLException &e)\
{\
  add_log_message(DbSqlEditorLog::ErrorMsg, strfmt(SQL_EXCEPTION_MSG_FORMAT, e.getErrorCode(), e.what()), statement, "");\
}\
CATCH_EXCEPTION_AND_DISPATCH(statement)

#define CATCH_ANY_EXCEPTION_AND_DISPATCH_TO_DEFAULT_LOG(statement) \
catch (sql::SQLException &e)\
{\
  grt::GRT::get()->send_error(strfmt(SQL_EXCEPTION_MSG_FORMAT, e.getErrorCode(), e.what()), statement);\
}\
catch (std::exception &e)\
{\
  grt::GRT::get()->send_error(strfmt(EXCEPTION_MSG_FORMAT, e.what()), statement);\
}


class Timer
{
public:
  Timer(bool run_immediately) : _is_running(false), _start_timestamp(0), _duration(0)
  {
    if (run_immediately)
      run();
  }
  void reset()
  {
    _is_running= false;
    _start_timestamp= 0;
    _duration= 0;
  }
  void run()
  {
    if (_is_running)
      return;
    _is_running= true;
    _start_timestamp= timestamp();
  }
  void stop()
  {
    if (!_is_running)
      return;
    _is_running= false;
    _duration+= timestamp() - _start_timestamp;
  }
  double duration()
  {
    return _is_running ? (_duration + timestamp() - _start_timestamp) : _duration;
  }
  std::string duration_formatted()
  {
    double d = duration(), dd;
    dd = d;
    int zeroes = 1;

    while (dd < 1.0 && dd > 0.0)
    {
      zeroes++;
      dd *= 10;
    }

    return strfmt(strfmt(_("%%.%if sec"), std::max(3, zeroes)).c_str(), d);
  }
private:
  bool _is_running;
  double _start_timestamp;
  double _duration;
};

SqlEditorForm::Ref SqlEditorForm::create(wb::WBContextSQLIDE *wbsql, const db_mgmt_ConnectionRef &conn)
{
  SqlEditorForm::Ref instance(new SqlEditorForm(wbsql));
  
  if (conn.is_valid())
      instance->set_connection(conn);

  return instance;
}


void SqlEditorForm::set_tab_dock(mforms::DockingPoint *dp)
{
  _tabdock = dp;
  grtobj()->dockingPoint(mforms_to_grt(dp));
  scoped_connect(_tabdock->signal_view_switched(), boost::bind(&SqlEditorForm::sql_editor_panel_switched, this));
  scoped_connect(_tabdock->signal_view_undocked(), boost::bind(&SqlEditorForm::sql_editor_panel_closed, this, _1));
}


void SqlEditorForm::report_connection_failure(const std::string &error, const db_mgmt_ConnectionRef &target)
{
  std::string message;
  logError("SQL editor could not be connected: %s\n", error.c_str());
  mforms::App::get()->set_status_text(_("Could not connect to target database."));

  if (error.find("exceeded the 'max_user_connections' resource") != std::string::npos)
  {
    mforms::Utilities::show_error(_("Could not Connect to Database Server"),
                                  base::strfmt("%s\n\nMySQL Workbench requires at least 2 connections to the server, one for management purposes and another for user queries.",
                                               error.c_str()), "OK");
    return;
  }

  message = "Your connection attempt failed for user '%user%' from your host to server at %server%:%port%:\n  %error%\n"\
  "\n"\
  "Please:\n"\
  "1 Check that mysql is running on server %server%\n"\
  "2 Check that mysql is running on port %port% (note: 3306 is the default, but this can be changed)\n"\
  "3 Check the %user% has rights to connect to %server% from your address (mysql rights define what clients can connect to the server and from which machines) \n"\
  "4 Make sure you are both providing a password if needed and using the correct password for %server% connecting from the host address you're connecting from";

  message = base::replaceString(message, "%user%", target->parameterValues().get_string("userName"));
  message = base::replaceString(message, "%port%", target->parameterValues().get("port").toString());
  message = base::replaceString(message, "%server%", target->parameterValues().get_string("hostName", "localhost"));
  message = base::replaceString(message, "%error%", error);

  logError("%s", (message + '\n').c_str());
  mforms::Utilities::show_error(_("Cannot Connect to Database Server"), message, _("Close"));
}

void SqlEditorForm::report_connection_failure(const grt::server_denied &info, const db_mgmt_ConnectionRef &target)
{
  std::string message;

  logError("Server is alive, but has login restrictions: %d, %s\n", info.errNo, info.what());

  mforms::App::get()->set_status_text(_("Connection restricted"));

  message = "Your connection attempt failed for user '";
  message += target->parameterValues().get_string("userName");
  message += "' from your host to server at ";//%server%:%port%\n";
  message += target->parameterValues().get_string("hostName", "localhost");
  message += ":";
  message += target->parameterValues().get("port").toString() + "\n";
  if (info.errNo == 3159)
    message += "Only connections with enabled SSL support are accepted.\n";
  else if (info.errNo == 3032)
    message += "The server is in super-user mode and does not accept any other connection.\n";

  message += "\nThe server response was:\n";
  message += info.what();

  mforms::Utilities::show_error(_("Cannot Connect to Database Server"), message, _("Close"));
}

//--------------------------------------------------------------------------------------------------
SqlEditorForm::SqlEditorForm(wb::WBContextSQLIDE *wbsql)
  :
  _wbsql(wbsql),
  _menu(NULL),  // Please use NULL where pointers are assigned, not 0, to avoid confusing the param with ctor flags or similar!
  _toolbar(NULL),
  _autosave_lock(NULL),
  _tabdock(NULL),
  _autosave_disabled(false),
  _loading_workspace(false),
  _cancel_connect(false),
  _closing(false),
  _sql_editors_serial(0),
  _scratch_editors_serial(0),
  _keep_alive_task_id(0),
  _aux_dbc_conn(new sql::Dbc_connection_handler()),
  _usr_dbc_conn(new sql::Dbc_connection_handler()),
  _last_server_running_state(UnknownState),
  _auto_completion_cache(NULL),
  _column_width_cache(NULL),
  exec_sql_task(GrtThreadedTask::create()),
  _is_running_query(false),
  _live_tree(SqlEditorTreeController::create(this)),
  _side_palette_host(NULL),
  _side_palette(NULL),
  _history(DbSqlEditorHistory::create()),
  _serverIsOffline(false)
{
  _startup_done = false;
  _log = DbSqlEditorLog::create(this, 500);

  NotificationCenter::get()->add_observer(this, "GNApplicationActivated");
  NotificationCenter::get()->add_observer(this, "GNMainFormChanged");
  NotificationCenter::get()->add_observer(this, "GNFormTitleDidChange");
  NotificationCenter::get()->add_observer(this, "GNColorsChanged");
  GRTNotificationCenter::get()->add_grt_observer(this, "GRNServerStateChanged");
  exec_sql_task->desc("execute sql queries");
  exec_sql_task->send_task_res_msg(false);
  exec_sql_task->msg_cb(boost::bind(&SqlEditorForm::add_log_message, this, _1, _2, _3, ""));

  _last_log_message_timestamp = timestamp();

  int keep_alive_interval= bec::GRTManager::get()->get_app_option_int("DbSqlEditor:KeepAliveInterval", 600);

  if (keep_alive_interval != 0)
  {
    logDebug3("Create KeepAliveInterval timer\n");
    _keep_alive_task_id = ThreadedTimer::add_task(TimerTimeSpan, keep_alive_interval, false, boost::bind(&SqlEditorForm::send_message_keep_alive_bool_wrapper, this));
  }

  _lower_case_table_names = 0;

  _continue_on_error= (bec::GRTManager::get()->get_app_option_int("DbSqlEditor:ContinueOnError", 0) != 0);

  // set initial autocommit mode value
  _usr_dbc_conn->autocommit_mode= (bec::GRTManager::get()->get_app_option_int("DbSqlEditor:AutocommitMode", 1) != 0);
}

//--------------------------------------------------------------------------------------------------

SqlEditorForm::~SqlEditorForm()
{
  if (_editorRefreshPending.connected())
    _editorRefreshPending.disconnect();

  if (_overviewRefreshPending.connected())
    _overviewRefreshPending.disconnect();

  // We need to remove it from cache, if not someone will be able to login without providing PW
  if (_connection.is_valid())
    mforms::Utilities::forget_cached_password(_connection->hostIdentifier(), _connection->parameterValues().get_string("userName"));


  if (_auto_completion_cache)
    _auto_completion_cache->shutdown();

  delete _column_width_cache;

  // debug: ensure that close() was called when the tab is closed
  if (_toolbar != NULL)
    logFatal("SqlEditorForm::close() was not called\n");

  NotificationCenter::get()->remove_observer(this);
  GRTNotificationCenter::get()->remove_grt_observer(this);

  delete _auto_completion_cache;
  delete _autosave_lock;
  _autosave_lock = 0;

  // Destructor can be called before the startup was finished.
  // On Windows the side palette is a child of the palette host and hence gets freed when we
  // free the host. On other platforms both are the same. In any case, double freeing it is
  // not a good idea.
  if (_side_palette_host != NULL)
    _side_palette_host->release();

  delete _toolbar;
  delete _menu;

  reset_keep_alive_thread();
}

//--------------------------------------------------------------------------------------------------

void SqlEditorForm::cancel_connect()
{
  _cancel_connect = true;
}

void SqlEditorForm::check_server_problems()
{
  //_lower_case_table_names
  std::string compile_os;
  if (_usr_dbc_conn && get_session_variable(_usr_dbc_conn->ref.get(), "version_compile_os", compile_os))
  {
    if ((_lower_case_table_names == 0 && (base::hasPrefix(compile_os, "Win") || base::hasPrefix(compile_os, "osx"))) ||
     (_lower_case_table_names == 2 && base::hasPrefix(compile_os, "Win")))
      mforms::Utilities::show_message_and_remember(_("Server Configuration Problems"),
          "A server configuration problem was detected.\nThe server is in a system that does not properly support the selected lower_case_table_names option value. Some problems may occur.\nPlease consult the MySQL server documentation.",
          _("OK"), "", "",  "SQLIDE::check_server_problems::lower_case_table_names", "");
  }
}

void SqlEditorForm::finish_startup()
{
  setup_side_palette();

  _live_tree->finish_init();

  std::string cache_dir = bec::GRTManager::get()->get_user_datadir() + "/cache/";
  try
  {
    base::create_directory(cache_dir, 0700); // No-op if the folder already exists.
  }
  catch (std::exception &e)
  {
    logError("Could not create %s: %s\n", cache_dir.c_str(), e.what());
  }

  // we moved this here, cause it needs schema_sidebar to be fully created,
  // due to some race conditions that occurs sometimes
  if (bec::GRTManager::get()->get_app_option_int("DbSqlEditor:CodeCompletionEnabled") == 1 && connected())
    {
      try
      {
<<<<<<< HEAD
        _auto_completion_cache = new MySQLObjectNamesCache(
          [this](const std::string &query) -> std::vector<std::pair<std::string, std::string>>
          {
            RecMutexLock lock(ensure_valid_aux_connection());
            {
              std::auto_ptr<sql::Statement> statement(_aux_dbc_conn->ref->createStatement());
              std::auto_ptr<sql::ResultSet> rs(statement->executeQuery(query));
              if (rs.get())
              {
                std::vector<std::pair<std::string, std::string>> result;
                if (rs->getMetaData()->getColumnCount() > 1)
                {
                  while (rs->next())
                    result.push_back({ rs->getString(1), rs->getString(2) });
                }
                else
                if (rs->getMetaData()->getColumnCount() == 1)
                {
                  while (rs->next())
                    result.push_back({ rs->getString(1), "" });
                }
                
                return result;
              }
            }

            return {{ "", ""}};
          },
          [this](bool active)
          {
            _live_tree->mark_busy(active);
          }
        );

        _auto_completion_cache->refreshSchemaCache(); // Start fetching schema names immediately.
=======
        _auto_completion_cache = new AutoCompleteCache(sanitize_file_name(get_session_name()),
          boost::bind(&SqlEditorForm::getAuxConnection, this, _1, false), cache_dir,
          boost::bind(&SqlEditorForm::on_cache_action, this, _1));
        _auto_completion_cache->refresh_schema_list(); // Start fetching schema names immediately.
>>>>>>> 59184c6c
      }
      catch (std::exception &e)
      {
        _auto_completion_cache = NULL;
        logError("Could not create auto completion cache (%s).\n%s\n", cache_dir.c_str(), e.what());
      }
    }
    else
      logDebug("Code completion is disabled, so no name cache is created\n");

  _column_width_cache = new ColumnWidthCache(sanitize_file_name(get_session_name()), cache_dir);

  if (_usr_dbc_conn && !_usr_dbc_conn->active_schema.empty())
    _live_tree->on_active_schema_change(_usr_dbc_conn->active_schema);

  bec::GRTManager::get()->run_once_when_idle(this, boost::bind(&SqlEditorForm::update_menu_and_toolbar, this));

  this->check_server_problems();


  // We need to check this before sending GRNSQLEditorOpened cause offline() function that's called
  // from python which is connected to this notification will deadlock on PythonLock.
  checkIfOffline();

  // refresh snippets again, in case the initial load from DB is pending for shared snippets
  _side_palette->refresh_snippets();

  GRTNotificationCenter::get()->send_grt("GRNSQLEditorOpened", grtobj(), grt::DictRef());

  int keep_alive_interval= bec::GRTManager::get()->get_app_option_int("DbSqlEditor:KeepAliveInterval", 600);

  //  We have to set these variables so that the server doesn't timeout before we ping everytime
  // From http://dev.mysql.com/doc/refman/5.7/en/communication-errors.html for reasones to loose the connection
  // - The client had been sleeping more than wait_timeout or interactive_timeout seconds without issuing any requests to the server
  //  We're adding 10 seconds for communication delays
  {
    std::string value;
    
    if (get_session_variable(_usr_dbc_conn->ref.get(), "wait_timeout", value) && base::atoi<int>(value) < keep_alive_interval)
      exec_main_sql(base::strfmt("SET @@SESSION.wait_timeout=%d", keep_alive_interval + 10), false);
    
    if (get_session_variable(_usr_dbc_conn->ref.get(), "interactive_timeout", value) && base::atoi<int>(value) < keep_alive_interval)
      exec_main_sql(base::strfmt("SET @@SESSION.interactive_timeout=%d", keep_alive_interval + 10), false);
  }  
  
  _startup_done = true;
}

//--------------------------------------------------------------------------------------------------

base::RecMutexLock SqlEditorForm::getAuxConnection(sql::Dbc_connection_handler::Ref &conn, bool lockOnly)
 {
   RecMutexLock lock(ensure_valid_aux_connection(false, lockOnly));
   conn = _aux_dbc_conn;
   return lock;
 }



//--------------------------------------------------------------------------------------------------

base::RecMutexLock SqlEditorForm::getUserConnection(sql::Dbc_connection_handler::Ref &conn, bool lockOnly)
{
  RecMutexLock lock(ensure_valid_usr_connection(false, lockOnly));
  conn = _usr_dbc_conn;
  return lock;
}

//--------------------------------------------------------------------------------------------------

db_query_EditorRef SqlEditorForm::grtobj()
{
  return wbsql()->get_grt_editor_object(this);
}

//-------------------------------------------------------------------------------------------------- 

/**
 * Returns the name for this WQE instance derived from the connection it uses.
 * Used for workspace and action log.
 */
std::string SqlEditorForm::get_session_name()
{
  if (_connection.is_valid())
  {
    std::string name = _connection->name();
    if (name.empty())
      name = _connection->hostIdentifier();
    return name;
  }
  return "unconnected";
}

//-------------------------------------------------------------------------------------------------- 

void SqlEditorForm::restore_last_workspace()
{
  std::string name = get_session_name();
  if (!name.empty())
    load_workspace(sanitize_file_name(name));

  if (_tabdock->view_count() == 0)
    new_sql_scratch_area(false);

  // immediate autosave after openingls
  auto_save();

  // Gets the title for a NEW editor
  _title = create_title();
  title_changed();
}

void SqlEditorForm::title_changed()
{
  base::NotificationInfo info;
  info["form"] = form_id();
  info["title"] = _title;
  info["connection"] = _connection.is_valid() ? _connection->name() : "";
  base::NotificationCenter::get()->send("GNFormTitleDidChange", this, info);
}


void SqlEditorForm::handle_grt_notification(const std::string &name, grt::ObjectRef sender, grt::DictRef info)
{
  if (name == "GRNServerStateChanged")
  {
    db_mgmt_ConnectionRef conn(db_mgmt_ConnectionRef::cast_from(info.get("connection")));

    ServerState new_state = UnknownState;
    if (info.get_int("state") == 1)
    {
      _serverIsOffline = false;
      new_state = RunningState;
    }
    else if (info.get_int("state") == -1)
    {
      _serverIsOffline = true;
      new_state = OfflineState;
    }
    else
    {
      _serverIsOffline = false;
      new_state = PossiblyStoppedState;
    }

    if (_last_server_running_state != new_state)
    {
      _last_server_running_state = new_state;
      if ((new_state == RunningState || new_state == OfflineState) && ping())
      {
        // if new state is running but we're already connected, don't do anything
        return;
      }
      // reconnect when idle, to avoid any deadlocks
      if (conn.is_valid() && conn == connection_descriptor())
        bec::GRTManager::get()->run_once_when_idle(this, boost::bind(&WBContextSQLIDE::reconnect_editor, wbsql(), this));
    }
  }
}

void SqlEditorForm::handle_notification(const std::string &name, void *sender, base::NotificationInfo &info)
{
  if (name == "GNMainFormChanged")
  {
    if (_side_palette)
      _side_palette->close_popover();
    if (info["form"] == form_id())
      update_menu_and_toolbar();
  }
  else if (name == "GNFormTitleDidChange")
  {
    // Validates only if another editor to the same connection has sent the notification
    if (info["form"] != form_id() && _connection.is_valid() && _connection->name() == info["connection"])
    {
      // This code is reached when at least 2 editors to the same host
      // have been opened, so the label of the old editor (which may not
      // contain the schema name should be updated with it).
      update_title();
    }
  }
  else if (name == "GNColorsChanged")
  {
    // Single colors or the entire color scheme changed.
    update_toolbar_icons();
  }
  else if (name == "GNApplicationActivated")
  {
    check_external_file_changes();
  }
}


void SqlEditorForm::reset_keep_alive_thread()
{
  MutexLock keep_alive_thread_lock(_keep_alive_thread_mutex);
  if (_keep_alive_task_id)
  {
    ThreadedTimer::remove_task(_keep_alive_task_id);
    _keep_alive_task_id = 0;
  }
}

grt::StringRef SqlEditorForm::do_disconnect()
{
  if (_usr_dbc_conn->ref.get())
  {
    {
      RecMutexLock lock(_usr_dbc_conn_mutex);
      close_connection(_usr_dbc_conn);
      _usr_dbc_conn->ref.reset();
    }

    {
      RecMutexLock lock(_aux_dbc_conn_mutex);
      close_connection(_aux_dbc_conn);
      _aux_dbc_conn->ref.reset();
    }
  }

  return grt::StringRef();
}

void SqlEditorForm::close()
{
  grt::ValueRef option(bec::GRTManager::get()->get_app_option("workbench:SaveSQLWorkspaceOnClose"));

  if (option.is_valid() && *grt::IntegerRef::cast_from(option))
  {
    bec::GRTManager::get()->replace_status_text("Saving workspace state...");
    if (_autosave_path.empty())
    {
      save_workspace(sanitize_file_name(get_session_name()), false);
      delete _autosave_lock;
    }
    else
    {
      auto_save();
        
      // Remove auto lock first or renaming the folder will fail.
      delete _autosave_lock;
      std::string new_name(base::strip_extension(_autosave_path)+".workspace");
      int try_count = 0;

      // Rename our temporary workspace if one exists to make it a persistent one.
      if (base::file_exists(_autosave_path))
      {
        for (;;)
        {
          try
          {
            if (base::file_exists(new_name))
              base::remove_recursive(new_name);
            base::rename(_autosave_path, new_name);
          }
          catch (base::file_error &err)
          {
            std::string path(dirname(_autosave_path));
            do
            {
              ++try_count;
              new_name = base::makePath(path, sanitize_file_name(get_session_name()).append(strfmt("-%i.workspace", try_count)));
            } while (file_exists(new_name));

            if (err.code() == base::already_exists)
              continue;
            logWarning("Could not rename autosave directory %s: %s\n", 
              _autosave_path.c_str(), err.what());
          }

          break;
        }
      }
    }
    _autosave_lock = 0;
  }
  else
  {
    delete _autosave_lock;
    _autosave_lock = 0;
    if (!_autosave_path.empty())
      base_rmdir_recursively(_autosave_path.c_str());
  }

  // Ensure all processing is stopped before freeing the info structure, otherwise references
  // are kept that prevent the correct deletion of the editor.
  if (_tabdock)
  {
    for (std::size_t c = _tabdock->view_count(), i = 0; i < c; i++)
    {
      SqlEditorPanel *p = sql_editor_panel((int)i);
      if (p)
        p->editor_be()->stop_processing();
    }

    _closing = true;
    _tabdock->close_all_views();
    _closing = false;
  }
  bec::GRTManager::get()->replace_status_text("Closing SQL Editor...");
  wbsql()->editor_will_close(this);

  exec_sql_task->exec(true, boost::bind(&SqlEditorForm::do_disconnect, this));
  exec_sql_task->disconnect_callbacks();
  reset_keep_alive_thread();
  bec::GRTManager::get()->replace_status_text("SQL Editor closed");

  delete _menu;
  _menu = NULL;
  delete _toolbar;
  _toolbar = NULL;
}


std::string SqlEditorForm::get_form_context_name() const
{
  return WB_CONTEXT_QUERY;
}


bool SqlEditorForm::get_session_variable(sql::Connection *dbc_conn, const std::string &name, std::string &value)
{
  if (dbc_conn)
  {
    SqlFacade::Ref sql_facade= SqlFacade::instance_for_rdbms(rdbms());
    Sql_specifics::Ref sql_specifics= sql_facade->sqlSpecifics();
    std::string query= sql_specifics->query_variable(name);
    if (query.empty())
      return false;
    boost::scoped_ptr<sql::Statement> statement(dbc_conn->createStatement());
    boost::scoped_ptr<sql::ResultSet> rs(statement->executeQuery(query));
    if (rs->next())
    {
      value= rs->getString(2);
      return true;
    }
  }
  return false;
}

void SqlEditorForm::schema_tree_did_populate()
{
  if (!_pending_expand_nodes.empty() && bec::GRTManager::get()->get_app_option_int("DbSqlEditor:SchemaTreeRestoreState", 1))
  {
    std::string schema, groups;
    base::partition(_pending_expand_nodes, ":", schema, groups);

    mforms::TreeNodeRef node = _live_tree->get_schema_tree()->get_node_for_object(schema, wb::LiveSchemaTree::Schema, "");
    if (node)
    {
      static const char *nodes[] = {
        "tables", "views", "procedures", "functions", NULL
      };
      node->expand();
      for (int i = 0; nodes[i]; i++)
        if (strstr(groups.c_str(), nodes[i]))
        {
          mforms::TreeNodeRef child = node->get_child(i);
          if (child)
            child->expand();
        }
    }
    _pending_expand_nodes.clear();
  }
}

std::string SqlEditorForm::fetch_data_from_stored_procedure(std::string proc_call, std::shared_ptr<sql::ResultSet> &rs)
{
  std::string ret_val("");
  try
  {
    RecMutexLock aux_dbc_conn_mutex(ensure_valid_aux_connection());
    std::auto_ptr<sql::Statement> stmt(_aux_dbc_conn->ref->createStatement());
    stmt->execute(std::string(proc_call));
    do
    {
      rs.reset(stmt->getResultSet());
    } while(stmt->getMoreResults());
  }
  catch (const sql::SQLException& exc)
  {
    logWarning("Error retrieving data from stored procedure '%s': Error %d : %s", proc_call.c_str(), exc.getErrorCode(), exc.what());
    ret_val = base::strfmt("MySQL Error : %s (code %d)", exc.what(), exc.getErrorCode());
  }  

  return ret_val;
}


void SqlEditorForm::update_sql_mode_for_editors()
{
  for (int c = sql_editor_count(), i = 0; i < c; i++)
  {
    SqlEditorPanel *panel = sql_editor_panel(i);
    if (panel)
      panel->editor_be()->set_sql_mode(_sql_mode);
  }
}

void SqlEditorForm::cache_sql_mode()
{
  std::string sql_mode;
  if (_usr_dbc_conn && get_session_variable(_usr_dbc_conn->ref.get(), "sql_mode", sql_mode))
  {
    if (sql_mode != _sql_mode)
    {
      _sql_mode= sql_mode;
      bec::GRTManager::get()->run_once_when_idle(this, boost::bind(&SqlEditorForm::update_sql_mode_for_editors, this));
    }
  }
}


void SqlEditorForm::query_ps_statistics(boost::int64_t conn_id, std::map<std::string, boost::int64_t> &stats)
{
  static const char *stat_fields[] = {
    "EVENT_ID",
    "THREAD_ID",
    "TIMER_WAIT",
    "LOCK_TIME",
    "ERRORS",
    "WARNINGS",
    "ROWS_AFFECTED",
    "ROWS_SENT",
    "ROWS_EXAMINED",
    "CREATED_TMP_DISK_TABLES",
    "CREATED_TMP_TABLES",
    "SELECT_FULL_JOIN",
    "SELECT_FULL_RANGE_JOIN",
    "SELECT_RANGE",
    "SELECT_RANGE_CHECK",
    "SELECT_SCAN",
    "SORT_MERGE_PASSES",
    "SORT_RANGE",
    "SORT_ROWS",
    "SORT_SCAN",
    "NO_INDEX_USED",
    "NO_GOOD_INDEX_USED",
    NULL
  };
  RecMutexLock lock(ensure_valid_aux_connection());

  std::auto_ptr<sql::Statement> stmt(_aux_dbc_conn->ref->createStatement());

  try
  {
    std::auto_ptr<sql::ResultSet> result(stmt->executeQuery(
      base::strfmt("SELECT st.* FROM performance_schema.events_statements_current st JOIN performance_schema.threads thr"
        " ON thr.thread_id = st.thread_id WHERE thr.processlist_id = %lli", (long long int)conn_id))
    );
    while (result->next())
    {
      for (const char **field = stat_fields; *field; ++field)
      {
        stats[*field] = result->getInt64(*field);
      }
    }
  }
  catch (sql::SQLException &exc)
  {
    logException("Error querying performance_schema.events_statements_current\n", exc);
  }
}


std::vector<SqlEditorForm::PSStage> SqlEditorForm::query_ps_stages(boost::int64_t stmt_event_id)
{
  RecMutexLock lock(ensure_valid_aux_connection());

  std::auto_ptr<sql::Statement> stmt(_aux_dbc_conn->ref->createStatement());
  std::vector<PSStage> stages;
  try
  {
    std::auto_ptr<sql::ResultSet> result(stmt->executeQuery(
      base::strfmt("SELECT st.* FROM performance_schema.events_stages_history_long st WHERE st.nesting_event_id = %lli", (long long int)stmt_event_id))
    );
    while (result->next())
    {
      double wait_time = (double)result->getInt64("timer_wait") / 1000000000.0; // ps to ms
      std::string event = result->getString("event_name");

      // rename the stage/sql/Sending data event to something more suitable
      if (event == "stage/sql/Sending data")
        event = "executing (storage engine)";

      bool flag = false;
      for (std::vector<PSStage>::iterator iter = stages.begin(); iter != stages.end(); ++iter)
      {
        if (iter->name == event)
        {
          flag = true;
          iter->wait_time += wait_time;
          break;
        }
      }

      if (!flag)
      {
        PSStage stage;
        stage.name = event;
        stage.wait_time = wait_time;
        stages.push_back(stage);
      }
    }
  }
  catch (sql::SQLException &exc)
  {
    logException("Error querying performance_schema.event_stages_history\n", exc);
  }

  return stages;
}


std::vector<SqlEditorForm::PSWait> SqlEditorForm::query_ps_waits(boost::int64_t stmt_event_id)
{
  RecMutexLock lock(ensure_valid_aux_connection());

  std::auto_ptr<sql::Statement> stmt(_aux_dbc_conn->ref->createStatement());
  std::vector<PSWait> waits;
  try
  {
    std::auto_ptr<sql::ResultSet> result(stmt->executeQuery(
      base::strfmt("SELECT st.* FROM performance_schema.events_waits_history_long st WHERE st.nesting_event_id = %lli", (long long int)stmt_event_id))
    );
    while (result->next())
    {
      double wait_time = (double)result->getInt64("timer_wait") / 1000000000.0; // ps to ms
      std::string event = result->getString("event_name");
      bool flag = false;
      for (std::vector<PSWait>::iterator iter = waits.begin(); iter != waits.end(); ++iter)
      {
        if (iter->name == event)
        {
          flag = true;
          iter->wait_time += wait_time;
          break;
        }
      }

      if (!flag)
      {
        PSWait wait;
        wait.name = event;
        wait.wait_time = wait_time;
        waits.push_back(wait);
      }
    }
  }
  catch (sql::SQLException &exc)
  {
    logException("Error querying performance_schema.event_waits_history\n", exc);
  }
  return waits;
}


SqlEditorPanel* SqlEditorForm::run_sql_in_scratch_tab(const std::string &sql, bool reuse_if_possible, bool start_collapsed)
{
  SqlEditorPanel *editor;

  if (!(editor = active_sql_editor_panel()) || !reuse_if_possible || !editor->is_scratch())
    editor = new_sql_scratch_area(start_collapsed);
  editor->editor_be()->get_editor_control()->set_text(sql.c_str());
  run_editor_contents(false);
  editor->editor_be()->get_editor_control()->reset_dirty();
  
  return editor;
}

void SqlEditorForm::reset()
{
  //_log->reset();
  SqlEditorPanel *panel = active_sql_editor_panel();
  if (panel)
    panel->editor_be()->cancel_auto_completion();
}


int SqlEditorForm::add_log_message(int msg_type, const std::string &msg, const std::string &context, const std::string &duration)
{
  RowId new_log_message_index= _log->add_message(msg_type, context, msg, duration);
  _has_pending_log_messages= true;
  refresh_log_messages(false);
  if (msg_type == DbSqlEditorLog::ErrorMsg || msg_type == DbSqlEditorLog::WarningMsg)
    _exec_sql_error_count++;
  return (int)new_log_message_index;
}


void SqlEditorForm::set_log_message(RowId log_message_index, int msg_type, const std::string &msg, const std::string &context, const std::string &duration)
{
  if (log_message_index != (RowId)-1)
  {
    _log->set_message(log_message_index, msg_type, context, msg, duration);
    _has_pending_log_messages= true;
    if (msg_type == DbSqlEditorLog::ErrorMsg || msg_type == DbSqlEditorLog::WarningMsg)
      _exec_sql_error_count++;
    refresh_log_messages(msg_type == DbSqlEditorLog::BusyMsg); // Force refresh only for busy messages.
  }
}


void SqlEditorForm::refresh_log_messages(bool ignore_last_message_timestamp)
{
  if (_has_pending_log_messages)
  {
    bool is_refresh_needed= ignore_last_message_timestamp;
    if (!ignore_last_message_timestamp)
    {
      double now = timestamp();
      int progress_status_update_interval = (int)(bec::GRTManager::get()->get_app_option_int("DbSqlEditor:ProgressStatusUpdateInterval", 500) / 1000.);

      if (_last_log_message_timestamp + progress_status_update_interval < now)
        is_refresh_needed= true;
      _last_log_message_timestamp = now;
    }
    if (is_refresh_needed)
    {
      _log->refresh();
      _has_pending_log_messages= false;
    }
  }
}


void SqlEditorForm::init_connection(sql::Connection* dbc_conn_ref, const db_mgmt_ConnectionRef& connectionProperties, sql::Dbc_connection_handler::Ref& dbc_conn, bool user_connection)
{
  db_mgmt_RdbmsRef rdbms= db_mgmt_RdbmsRef::cast_from(_connection->driver()->owner());
  SqlFacade::Ref sql_facade= SqlFacade::instance_for_rdbms(rdbms);
  Sql_specifics::Ref sql_specifics= sql_facade->sqlSpecifics();

  // connection startup script
  {
    std::list<std::string> sql_script;
    {
      sql_specifics->get_connection_startup_script(sql_script);
      bool use_ansi_quotes= (connectionProperties->parameterValues().get_int("useAnsiQuotes", 0) != 0);
      if (use_ansi_quotes)
      {
        std::string sql= sql_specifics->setting_ansi_quotes();
        if (!sql.empty())
          sql_script.push_back(sql);
      }
    }
    
    // check if SQL_SAFE_UPDATES should be enabled (only for user connections, don't do it for the aux connection)
    if (bec::GRTManager::get()->get_app_option_int("DbSqlEditor:SafeUpdates", 1) && user_connection)
      sql_script.push_back("SET SQL_SAFE_UPDATES=1");
    
    std::auto_ptr<sql::Statement> stmt(dbc_conn_ref->createStatement());
    sql::SqlBatchExec sql_batch_exec;
    sql_batch_exec(stmt.get(), sql_script);

    if (!user_connection)
    {
      std::string sql_mode;
      if (get_session_variable(dbc_conn_ref, "sql_mode", sql_mode)
          && sql_mode.find("MYSQL40") != std::string::npos)
      {
        // MYSQL40 used CREATE TABLE ... TYPE=<engine> instead of ENGINE=<engine>, which is not supported by our reveng code
        std::vector<std::string> options(base::split(sql_mode, ","));
        for (std::vector<std::string>::iterator i = options.begin(); i != options.end(); ++i)
        {
          if (*i == "MYSQL40")
          {
            options.erase(i);
            break;
          }
        }

        std::auto_ptr<sql::Statement> stmt(dbc_conn_ref->createStatement());
        std::string query = base::sqlstring("SET SESSION SQL_MODE=?", 0) << base::join(options, ",");
        stmt->execute(query);
      }
    }
  }

  // remember connection id
  {
    std::string query_connection_id= sql_specifics->query_connection_id();
    if (!query_connection_id.empty())
    {
      std::auto_ptr<sql::Statement> stmt(dbc_conn_ref->createStatement());
      stmt->execute(query_connection_id);
      std::shared_ptr<sql::ResultSet> rs(stmt->getResultSet());
      rs->next();
      dbc_conn->id= rs->getInt(1);
    }
  }
}

static void set_active_schema(SqlEditorForm::Ptr self, const std::string &schema)
{
  SqlEditorForm::Ref ed(self.lock());
  if (ed)
    ed->active_schema(schema);
}

void SqlEditorForm::create_connection(sql::Dbc_connection_handler::Ref &dbc_conn, db_mgmt_ConnectionRef db_mgmt_conn, 
                                      std::shared_ptr<sql::TunnelConnection> tunnel, sql::Authentication::Ref auth,
                                      bool autocommit_mode, bool user_connection)
{
  dbc_conn->is_stop_query_requested= false;

  sql::DriverManager *dbc_drv_man= sql::DriverManager::getDriverManager();

  db_mgmt_ConnectionRef temp_connection = db_mgmt_ConnectionRef::cast_from(grt::CopyContext().copy(db_mgmt_conn));

  int read_timeout = bec::GRTManager::get()->get_app_option_int("DbSqlEditor:ReadTimeOut");
  if (read_timeout > 0)
    temp_connection->parameterValues().set("OPT_READ_TIMEOUT", grt::IntegerRef(read_timeout));

  int connect_timeout = bec::GRTManager::get()->get_app_option_int("DbSqlEditor:ConnectionTimeOut");
  if (connect_timeout  > 0)
    temp_connection->parameterValues().set("OPT_CONNECT_TIMEOUT", grt::IntegerRef(connect_timeout));

  temp_connection->parameterValues().set("CLIENT_INTERACTIVE", grt::IntegerRef(1));

  try
  {
    dbc_conn->ref= dbc_drv_man->getConnection(temp_connection, tunnel, auth,
                                              boost::bind(&SqlEditorForm::init_connection, this, _1, _2, dbc_conn, user_connection));

    note_connection_open_outcome(0); // success
  }
  catch (sql::SQLException &exc)
  {
    note_connection_open_outcome(exc.getErrorCode());
    throw;
  }

  //! dbms-specific code
  if (dbc_conn->ref->getMetaData()->getDatabaseMajorVersion() < 5)
  {
    throw std::runtime_error("MySQL Server version is older than 5.x, which is not supported");
  }

  // get SSL enabled info
  {
    std::auto_ptr<sql::Statement> stmt(dbc_conn->ref->createStatement());
    std::auto_ptr<sql::ResultSet> result(stmt->executeQuery("SHOW SESSION STATUS LIKE 'Ssl_cipher'"));
    if (result->next())
    {
      dbc_conn->ssl_cipher = result->getString(2);
    }
  }

  // Activate default schema, if it's empty, use last active
  if (dbc_conn->active_schema.empty())
  {
    std::string default_schema = temp_connection->parameterValues().get_string("schema");

    if (default_schema.empty())
      default_schema = temp_connection->parameterValues().get_string("DbSqlEditor:LastDefaultSchema");
    if (!default_schema.empty())
    {
      try
      {
        dbc_conn->ref->setSchema(default_schema);
        dbc_conn->active_schema = default_schema;

        bec::GRTManager::get()->run_once_when_idle(this, boost::bind(&set_active_schema, shared_from_this(), default_schema));
      }
      catch (std::exception &exc)
      {
        logError("Can't restore DefaultSchema (%s): %s", default_schema.c_str(), exc.what());
        temp_connection->parameterValues().gset("DbSqlEditor:LastDefaultSchema", "");
      }
    }
  }
  else
    dbc_conn->ref->setSchema((dbc_conn->active_schema));

  dbc_conn->ref->setAutoCommit(autocommit_mode);
  dbc_conn->autocommit_mode= dbc_conn->ref->getAutoCommit();
}


struct ConnectionErrorInfo
{
  sql::AuthenticationError *auth_error;
  bool password_expired;
  bool server_probably_down;
  bool serverIsOffline;
  grt::server_denied *serverException;

  ConnectionErrorInfo() : auth_error(NULL), password_expired(false), server_probably_down(false), serverIsOffline(false), serverException(NULL) {}
  ~ConnectionErrorInfo()
  {
    delete auth_error;
    delete serverException;
  }
};


void SqlEditorForm::set_connection(db_mgmt_ConnectionRef conn)
{
  if (_connection.is_valid())
    logWarning("Setting connection on an editor with a connection already set\n");

  _connection = conn;

  _dbc_auth = sql::Authentication::create(_connection, "");

  // initialize the password with a cached value
  {
    std::string password;
    bool ok = true;
    if (!mforms::Utilities::find_password(conn->hostIdentifier(),
                                          conn->parameterValues().get_string("userName"),
                                          password))
      if (!mforms::Utilities::find_cached_password(conn->hostIdentifier(),
                                                   conn->parameterValues().get_string("userName"),
                                                   password))
        ok = false;
    if (ok)
      _dbc_auth->set_password(password.c_str());

  }

  // send editor open notification again, in case the connection is being set after the connection
  // tab is opened. this will be caught by the admin code to init itself
  if (_startup_done)
    GRTNotificationCenter::get()->send_grt("GRNSQLEditorOpened", grtobj(), grt::DictRef());
}


bool SqlEditorForm::connect(std::shared_ptr<sql::TunnelConnection> tunnel)
{
  sql::Authentication::Ref auth = _dbc_auth;//sql::Authentication::create(_connection, "");
  enum PasswordMethod {
    NoPassword,
    KeychainPassword,
    InteractivePassword
  } current_method = NoPassword;

  reset();

  // In the 1st connection attempt, no password is supplied
  // If it fails, keychain is checked and used if it exists
  // If it fails, an interactive password request is made
  
  // connect
  for (;;)
  {
    // if an error happens in the worker thread, this ptr will be set
    ConnectionErrorInfo error_ptr;
    
    // connection must happen in the worker thread
    try
    {
      exec_sql_task->exec(true, boost::bind(&SqlEditorForm::do_connect, this, tunnel, auth, &error_ptr));

      //check if user cancelled
      if (_cancel_connect) //return false, so it looks like the server is down
      {
        close();
        return false;
      }
    }
    catch (grt::grt_runtime_error &)
    {
      if (error_ptr.serverException != NULL)
        throw grt::server_denied(*error_ptr.serverException);

      if (error_ptr.password_expired)
        throw std::runtime_error(":PASSWORD_EXPIRED");

      if (!error_ptr.auth_error)
        throw;
      else if (error_ptr.server_probably_down || error_ptr.serverIsOffline)
        return false;

      //check if user cancelled
      if (_cancel_connect) //return false, so it looks like the server is down
      {
        close();
        return false;
      }

      if (current_method == NoPassword)
      {
        // lookup in keychain
        std::string pwd;
        if (sql::DriverManager::getDriverManager()->findStoredPassword(auth->connectionProperties(), pwd))
        {
          auth->set_password(pwd.c_str());
          current_method = KeychainPassword;
        }
        else
        {
          // not in keychain, go straight to interactive
          pwd = sql::DriverManager::getDriverManager()->requestPassword(auth->connectionProperties(), true);
          auth->set_password(pwd.c_str());
          current_method = InteractivePassword;
        }
      }
      else if (current_method == KeychainPassword)
      {
        // now try interactive
        std::string pwd = sql::DriverManager::getDriverManager()->requestPassword(auth->connectionProperties(), true);
        auth->set_password(pwd.c_str());  
      }
      else // if interactive failed, pass the exception higher up to be displayed to the user
        throw;
      continue;
    }
    break;
  }

  // XXX: ouch, what if we ever change the init sequence, *nobody* will look here to note the side effect.
  // we should only send this after the initial connection
  // assumes setup_side_palette() is called in finish_init(), signalizing that the editor was already initialized once
  if (_side_palette) // we're in a thread here, so make sure the notification is sent from the main thread
  {
    bec::GRTManager::get()->run_once_when_idle(this, boost::bind(&SqlEditorForm::update_connected_state, this));
  }

  return true;
}

//--------------------------------------------------------------------------------------------------

void SqlEditorForm::update_connected_state()
{
  grt::DictRef args(true);
  args.gset("connected", connected());
  GRTNotificationCenter::get()->send_grt("GRNSQLEditorReconnected", grtobj(), args);

  update_menu_and_toolbar();
}

//--------------------------------------------------------------------------------------------------

/**
 * Little helper to create a single html line used for info output.
 */
std::string create_html_line(const std::string& name, const std::string& value)
{
  return "<div style=\"padding-left: 15px\"><span style=\"color: #717171\">" + name + "</span> <i>" +
    value + "</i></div>";
}

//--------------------------------------------------------------------------------------------------

std::string SqlEditorForm::get_client_lib_version()
{
  std::string version;
  sql::DriverManager *dbc_driver_man = sql::DriverManager::getDriverManager();
  if (dbc_driver_man != NULL)
    version = dbc_driver_man->getClientLibVersion();
  return version;
}

//--------------------------------------------------------------------------------------------------

grt::StringRef SqlEditorForm::do_connect(std::shared_ptr<sql::TunnelConnection> tunnel, sql::Authentication::Ref &auth, ConnectionErrorInfo *err_ptr)
{
  try
  {
    RecMutexLock aux_dbc_conn_mutex(_aux_dbc_conn_mutex);
    RecMutexLock usr_dbc_conn_mutex(_usr_dbc_conn_mutex);

    _aux_dbc_conn->ref.reset();
    _usr_dbc_conn->ref.reset();

    // connection info
    _connection_details["name"] = _connection->name();
    _connection_details["hostName"] = _connection->parameterValues().get_string("hostName");
    _connection_details["port"] = strfmt("%li\n", (long)_connection->parameterValues().get_int("port"));

    _connection_details["socket"] = _connection->parameterValues().get_string("socket");
    _connection_details["driverName"] = _connection->driver()->name();
    _connection_details["userName"] = _connection->parameterValues().get_string("userName");
      
    // Connection:
    _connection_info = std::string("<html><body style=\"font-family:") + DEFAULT_FONT_FAMILY + 
      "; font-size: 8pt\"><div style=\"color=#3b3b3b; font-weight:bold\">Connection:</div>";
    _connection_info.append(create_html_line("Name: ", _connection->name()));
    // Host:
    if (_connection->driver()->name() == "MysqlNativeSocket")
    {
#ifdef _WIN32
      std::string name = _connection->parameterValues().get_string("socket", "");
      if (name.empty())
        name = "pipe";
#else
      std::string name = _connection->parameterValues().get_string("socket", "");
      if (name.empty())
        name = "UNIX socket";
#endif
      _connection_info.append(create_html_line("Host:", "localhost (" + name + ")"));
    }
    else
    {
      _connection_info.append(create_html_line("Host:", _connection->parameterValues().get_string("hostName")));
      _connection_info.append(create_html_line("Port:", strfmt("%i", (int)_connection->parameterValues().get_int("port"))));
    }

    // open connections
    create_connection(_aux_dbc_conn, _connection, tunnel, auth, _aux_dbc_conn->autocommit_mode, false);
    create_connection(_usr_dbc_conn, _connection, tunnel, auth, _usr_dbc_conn->autocommit_mode, true);
    _serverIsOffline = false;
    cache_sql_mode();

    try
    {
      {
        std::string value;
        get_session_variable(_usr_dbc_conn->ref.get(), "version_comment", value);
        _connection_details["dbmsProductName"] = value;
        get_session_variable(_usr_dbc_conn->ref.get(), "version", value);
        _connection_details["dbmsProductVersion"] = value;

        logInfo("Opened connection '%s' to %s version %s\n", _connection->name().c_str(),
          _connection_details["dbmsProductName"].c_str(),
          _connection_details["dbmsProductVersion"].c_str());
      }
      
      _version = parse_version(_connection_details["dbmsProductVersion"]);
      _version->name(grt::StringRef(_connection_details["dbmsProductName"]));

      db_query_EditorRef editor(grtobj());
      if (editor.is_valid()) // this will be valid only on reconnections
        editor->serverVersion(_version);

      // Server:
      _connection_info.append(create_html_line("Server:", _connection_details["dbmsProductName"]));
      _connection_info.append(create_html_line("Version:",  _connection_details["dbmsProductVersion"]));
      // User:
      _connection_info.append(create_html_line("Connector:", get_client_lib_version()));
      _connection_info.append(create_html_line("Login User:", _connection->parameterValues().get_string("userName")));
      
      // check the actual user we're logged in as
      if (_usr_dbc_conn && _usr_dbc_conn->ref.get())
      {
        boost::scoped_ptr<sql::Statement> statement(_usr_dbc_conn->ref->createStatement());
        boost::scoped_ptr<sql::ResultSet> rs(statement->executeQuery("SELECT current_user()"));
        if (rs->next())
          _connection_info.append(create_html_line("Current User:", rs->getString(1)));
      }

      _connection_info.append(create_html_line("SSL:", _usr_dbc_conn->ssl_cipher.empty() ? "Disabled" : "Using "+_usr_dbc_conn->ssl_cipher));

      // get lower_case_table_names value
      std::string value;
      if (_usr_dbc_conn && get_session_variable(_usr_dbc_conn->ref.get(), "lower_case_table_names", value))
        _lower_case_table_names = base::atoi<int>(value, 0);

      parser::MySQLParserServices::Ref services = parser::MySQLParserServices::get();
      _work_parser_context = services->createParserContext(rdbms()->characterSets(), _version, _lower_case_table_names != 0);
      _work_parser_context->use_sql_mode(_sql_mode);
    }
    CATCH_ANY_EXCEPTION_AND_DISPATCH(_("Get connection information"));
  }
  catch (sql::AuthenticationError &authException)
  {
    err_ptr->auth_error = new sql::AuthenticationError(authException);
    throw;
  }
  catch (sql::SQLException &exc)
  {
    logException("SqlEditorForm: exception in do_connect method", exc);

    if (exc.getErrorCode() == 1820) // ER_MUST_CHANGE_PASSWORD_LOGIN
      err_ptr->password_expired = true;
    else if (exc.getErrorCode() == 2013 || exc.getErrorCode() == 2003 || exc.getErrorCode() == 2002) // ERROR 2003 (HY000): Can't connect to MySQL server on X.Y.Z.W (or via socket)
    {
      _connection_info.append(create_html_line("", "<b><span style='color: red'>NO CONNECTION</span></b>"));
      _connection_info.append("</body></html>");
      add_log_message(WarningMsg, exc.what(), "Could not connect, server may not be running.", "");

      err_ptr->server_probably_down = true;

      if (_connection.is_valid())
      {
        // if there's no connection, then we continue anyway if this is a local connection or
        // a remote connection with remote admin enabled..
        grt::Module *m = grt::GRT::get()->get_module("WbAdmin");
        grt::BaseListRef args(true);
        args.ginsert(_connection);
        if (!m || *grt::IntegerRef::cast_from(m->call_function("checkConnectionForRemoteAdmin", args)) == 0)
        {
          logError("Connection failed but remote admin does not seem to be available, rethrowing exception...\n");
          throw;
        }
        logInfo("Error %i connecting to server, assuming server is down and opening editor with no connection\n",
                 exc.getErrorCode());
      }

      logInfo("Error %i connecting to server, assuming server is down and opening editor with no connection\n",
        exc.getErrorCode());

      // Create a parser with some sensible defaults if we cannot connect.
      // We specify no charsets here, disabling parsing of repertoires.
      parser::MySQLParserServices::Ref services = parser::MySQLParserServices::get();
      _work_parser_context = services->createParserContext(GrtCharacterSetsRef(true), bec::int_to_version(50503), true);
      _work_parser_context->use_sql_mode(_sql_mode);

      return grt::StringRef();
    }
    else if (exc.getErrorCode() == 3032)
    {
      err_ptr->serverIsOffline = true;
      _serverIsOffline = true;
      add_log_message(WarningMsg, exc.what(), "Could not connect, server is in offline mode.", "");

      if (_connection.is_valid())
      {
        // if there's no connection, then we continue anyway if this is a local connection or
        // a remote connection with remote admin enabled..
        grt::GRT::get()->get_module("WbAdmin");
        grt::BaseListRef args(true);
        args.ginsert(_connection);
      }

      logInfo("Error %i connecting to server, server is in offline mode. Only superuser connection are allowed. Opening editor with no connection\n",
              exc.getErrorCode());

      // Create a parser with some sensible defaults if we cannot connect.
      // We specify no charsets here, disabling parsing of repertoires.
      parser::MySQLParserServices::Ref services = parser::MySQLParserServices::get();
      _work_parser_context = services->createParserContext(GrtCharacterSetsRef(true), bec::int_to_version(50503), true);
      _work_parser_context->use_sql_mode(_sql_mode);

      return grt::StringRef();
    }
    else if (exc.getErrorCode() == 3159) //require SSL, offline mode
    {
      err_ptr->serverException = new grt::server_denied(exc.what(), exc.getErrorCode()); // we need to change exception type so we can properly handle it in
    }
                                                                // wb_context_sqlide::connect_editor

    _connection_info.append("</body></html>");
    throw;
  }
  
  _connection_info.append("</body></html>");
  return grt::StringRef();
}

//--------------------------------------------------------------------------------------------------

bool SqlEditorForm::connected() const
{
  bool is_locked = false;
  {
    base::RecMutexTryLock tmp(_usr_dbc_conn_mutex);
    is_locked = !tmp.locked(); //is conn mutex is locked by someone else, then we assume the conn is in use and thus, there'a a connection.
  }
  if (_usr_dbc_conn && (is_locked || _usr_dbc_conn->ref.get_ptr()))
    return true; // we don't need to PING the server every time we want to check if the editor is connected
  return false;
}


void SqlEditorForm::checkIfOffline()
{
  base::RecMutexTryLock tmp(_usr_dbc_conn_mutex);
  int counter = 1;
  while(!tmp.locked())
  {
    if (counter >= 30)
    {
      logError("Can't lock conn mutex for 30 seconds, assuming server is not offline.");
      return;
    }

    logDebug3("Can't lock conn mutex, trying again in one sec.");
#if _WIN32
    Sleep(1);
#else
    sleep(1);
#endif
    counter++;
    tmp.retry_lock(_usr_dbc_conn_mutex);
  }


  std::string result;
  if (_usr_dbc_conn && get_session_variable(_usr_dbc_conn->ref.get(), "offline_mode", result))
  {
    if (base::string_compare(result, "ON") == 0)
      _serverIsOffline = true;
  }
}

bool SqlEditorForm::offline()
{

  if (_serverIsOffline)
      return true;

  if (!connected())
    return false;

  return _serverIsOffline;
}

bool SqlEditorForm::ping() const
{
  {
    base::RecMutexTryLock tmp(_usr_dbc_conn_mutex);
    if (!tmp.locked()) //is conn mutex is locked by someone else, then we assume the conn is in use and thus, there'a a connection.
      return true;
    if (_usr_dbc_conn && _usr_dbc_conn->ref.get_ptr())
    {
      std::auto_ptr<sql::Statement> stmt(_usr_dbc_conn->ref->createStatement());
      try
      {
        std::auto_ptr<sql::ResultSet> result(stmt->executeQuery("select 1"));
        return true;
      }
      catch(const std::exception &ex)
      {
        logError("Failed to ping the server: %s\n", ex.what());
      }

    }
  }
  return false;
}

base::RecMutexLock SqlEditorForm::ensure_valid_aux_connection(sql::Dbc_connection_handler::Ref &conn, bool lockOnly)
{
  RecMutexLock lock(ensure_valid_dbc_connection(_aux_dbc_conn, _aux_dbc_conn_mutex, lockOnly));
  conn = _aux_dbc_conn;
  return lock;
}


RecMutexLock SqlEditorForm::ensure_valid_aux_connection(bool throw_on_block, bool lockOnly)
{
  return ensure_valid_dbc_connection(_aux_dbc_conn, _aux_dbc_conn_mutex, throw_on_block, lockOnly);
}


RecMutexLock SqlEditorForm::ensure_valid_usr_connection(bool throw_on_block, bool lockOnly)
{
  return ensure_valid_dbc_connection(_usr_dbc_conn, _usr_dbc_conn_mutex, throw_on_block, lockOnly);
}


void SqlEditorForm::close_connection(sql::Dbc_connection_handler::Ref &dbc_conn)
{
  sql::Dbc_connection_handler::Ref myref(dbc_conn);
  if (dbc_conn && dbc_conn->ref.get_ptr())
  {
    try
    {
      dbc_conn->ref->close();
    }
    catch (sql::SQLException &)
    {
      // ignore if the connection is already closed
    }
  }
}


RecMutexLock SqlEditorForm::ensure_valid_dbc_connection(sql::Dbc_connection_handler::Ref &dbc_conn, base::RecMutex &dbc_conn_mutex,
                                                        bool throw_on_block, bool lockOnly)
{
  RecMutexLock mutex_lock(dbc_conn_mutex, throw_on_block);
  bool valid = false;

  sql::Dbc_connection_handler::Ref myref(dbc_conn);
  if (dbc_conn && dbc_conn->ref.get_ptr())
  {
    if (lockOnly) //this is a special case, we need it in some situations like for example recordset_cdbc
      return mutex_lock;

    try
    {
      //use connector::isValid to check if server connection is valid
      //this will also ping the server and reconnect if needed
      valid = dbc_conn->ref->isValid();
    } catch (std::exception &exc)
    {
      logError("CppConn::isValid exception: %s", exc.what());
      valid = false;
    }
    if (!valid)
    {
      bool user_connection = _usr_dbc_conn ? dbc_conn->ref.get_ptr() == _usr_dbc_conn->ref.get_ptr() : false;

      if (dbc_conn->autocommit_mode)
      {
        sql::AuthenticationSet authset;
        std::shared_ptr<sql::TunnelConnection> tunnel = sql::DriverManager::getDriverManager()->getTunnel(_connection);
        
        create_connection(dbc_conn, _connection, tunnel, sql::Authentication::Ref(), dbc_conn->autocommit_mode, user_connection);
        if (!dbc_conn->ref->isClosed())
          valid= true;
      }
    }
    else
      valid= true;
  }
  if (!valid)
    throw grt::db_not_connected("DBMS connection is not available");

  return mutex_lock;
}


bool SqlEditorForm::auto_commit()
{
  if (_usr_dbc_conn)
    return _usr_dbc_conn->autocommit_mode;
  return false;
}


void SqlEditorForm::auto_commit(bool value)
{
  if (!_usr_dbc_conn)
    return;
  {
    const char *STATEMENT= value ? "AUTOCOMMIT=1" : "AUTOCOMMIT=0";
    try
    {
      RecMutexLock usr_dbc_conn_mutex = ensure_valid_usr_connection();
      _usr_dbc_conn->ref->setAutoCommit(value);
      _usr_dbc_conn->autocommit_mode= _usr_dbc_conn->ref->getAutoCommit();
    }
    CATCH_ANY_EXCEPTION_AND_DISPATCH(STATEMENT)
  }
  update_menu_and_toolbar();
}


void SqlEditorForm::toggle_autocommit()
{
  auto_commit(!auto_commit());
  update_menu_and_toolbar();
}

void SqlEditorForm::toggle_collect_field_info()
{
  if (_connection.is_valid())
    _connection->parameterValues().set("CollectFieldMetadata", grt::IntegerRef(collect_field_info() ? 0 : 1));
  update_menu_and_toolbar();
}

bool SqlEditorForm::collect_field_info() const
{
  if (_connection.is_valid())
    return _connection->parameterValues().get_int("CollectFieldMetadata", 1) != 0;
  return false;
}


void SqlEditorForm::toggle_collect_ps_statement_events()
{
  if (_connection.is_valid())
    _connection->parameterValues().set("CollectPerfSchemaStatsForQueries", grt::IntegerRef(collect_ps_statement_events() ? 0 : 1));
  update_menu_and_toolbar();
}


bool SqlEditorForm::collect_ps_statement_events() const
{
  if (_connection.is_valid() && is_supported_mysql_version_at_least(rdbms_version(), 5, 6))
    return _connection->parameterValues().get_int("CollectPerfSchemaStatsForQueries", 1) != 0;
  return false;
}

void SqlEditorForm::cancel_query()
{
  std::string query_kill_query;
  {
    db_mgmt_RdbmsRef rdbms= db_mgmt_RdbmsRef::cast_from(_connection->driver()->owner());
    SqlFacade::Ref sql_facade= SqlFacade::instance_for_rdbms(rdbms);
    Sql_specifics::Ref sql_specifics= sql_facade->sqlSpecifics();
    query_kill_query= sql_specifics->query_kill_query(_usr_dbc_conn->id);
  }
  if (query_kill_query.empty())
    return;

  const char *STATEMENT= "INTERRUPT";
  RowId log_message_index= add_log_message(DbSqlEditorLog::BusyMsg, _("Running..."), STATEMENT, "");
  Timer timer(false);

  try
  {
    {
      RecMutexLock aux_dbc_conn_mutex(ensure_valid_aux_connection());
      std::auto_ptr<sql::Statement> stmt(_aux_dbc_conn->ref->createStatement());
      {
        base::ScopeExitTrigger schedule_timer_stop(boost::bind(&Timer::stop, &timer));
        timer.run();
        stmt->execute(query_kill_query);
        
        // this can potentially cause threading issues, since connector driver isn't thread-safe
        //close_connection(_usr_dbc_conn);

        // connection drop doesn't interrupt fetching stage (surprisingly)
        // to workaround that we set special flag and check it periodically during fetching
        _usr_dbc_conn->is_stop_query_requested= is_running_query();
      }
    }

    if (_usr_dbc_conn->is_stop_query_requested)
    {
      bec::GRTManager::get()->replace_status_text("Query Cancelled");
      set_log_message(log_message_index, DbSqlEditorLog::NoteMsg, _("OK - Query cancelled"), STATEMENT, timer.duration_formatted());
    }
    else
      set_log_message(log_message_index, DbSqlEditorLog::NoteMsg, _("OK - Query already completed"), STATEMENT, timer.duration_formatted());

    // reconnect but only if in autocommit mode
    if (_usr_dbc_conn->autocommit_mode)
    {
      // this will restore connection if it was established previously
      exec_sql_task->execute_in_main_thread(
        boost::bind(&SqlEditorForm::send_message_keep_alive, this),
        false,
        true);
    }
  }
  CATCH_SQL_EXCEPTION_AND_DISPATCH(STATEMENT, log_message_index, "")
}


void SqlEditorForm::commit()
{
  exec_sql_retaining_editor_contents("COMMIT", NULL, false);
}


void SqlEditorForm::rollback()
{
  exec_sql_retaining_editor_contents("ROLLBACK", NULL, false);
}


void SqlEditorForm::explain_current_statement()
{
  SqlEditorPanel *panel = active_sql_editor_panel();
  if (panel)
  {
    SqlEditorResult *result = panel->add_panel_for_recordset(Recordset::Ref());
    result->set_title("Explain");

    grt::BaseListRef args(true);
    args.ginsert(panel->grtobj());
    args.ginsert(result->grtobj());
    // run the visual explain plugin, so it will fill the result panel
    grt::GRT::get()->call_module_function("SQLIDEQueryAnalysis", "visualExplain", args);
  }
}


// Should actually be called _retaining_old_recordsets
void SqlEditorForm::exec_sql_retaining_editor_contents(const std::string &sql_script, SqlEditorPanel* editor, bool sync, bool dont_add_limit_clause)
{
  auto_save();

  if (!connected())
    throw grt::db_not_connected("Not connected");
  
  if (editor)
  {
    editor->query_started(true);
    exec_sql_task->finish_cb(boost::bind(&SqlEditorPanel::query_finished, editor), true);
    exec_sql_task->fail_cb(boost::bind(&SqlEditorPanel::query_failed, editor, _1), true);
  }


  exec_sql_task->exec(sync,
    boost::bind(&SqlEditorForm::do_exec_sql, this,
               weak_ptr_from(this), std::shared_ptr<std::string>(new std::string(sql_script)),
               editor, (ExecFlags)(dont_add_limit_clause?DontAddLimitClause:0),
               RecordsetsRef()));
}


void SqlEditorForm::run_editor_contents(bool current_statement_only)
{
  SqlEditorPanel *panel(active_sql_editor_panel());
  if (panel)
  {
    exec_editor_sql(panel, false, current_statement_only, current_statement_only);
  }
}

RecordsetsRef SqlEditorForm::exec_sql_returning_results(const std::string &sql_script, bool dont_add_limit_clause)
{
  if (!connected())
    throw grt::db_not_connected("Not connected");

  RecordsetsRef rsets(new Recordsets());
  
  do_exec_sql(weak_ptr_from(this), std::shared_ptr<std::string>(new std::string(sql_script)),
    NULL, (ExecFlags)(dont_add_limit_clause?DontAddLimitClause:0), rsets);

  return rsets;
}

/**
 * Runs the current content of the given editor on the target server and returns true if the query
 * was actually started (useful for the platform layers to show a busy animation).
 * 
 * @param editor The editor whose content is to be executed.
 * @param sync If true wait for completion.
 * @param current_statement_only If true then only the statement where the cursor is in is executed.
 *                               Otherwise the current selection is executed (if there is one) or
 *                               the entire editor content.
 * @param use_non_std_delimiter If true the code is wrapped with a non standard delimiter to
 *                                    allow running the sql regardless of the delimiters used by the
 *                                    user (e.g. for view/sp definitions).
 * @param dont_add_limit_clause If true the automatic addition of the LIMIT clause is suppressed, which
 *                              is used to limit on the number of return rows (avoid huge result sets
 *                              by accident).
 * @param into_result If not NULL, the resultset grid will be displayed inside it, instead of creating 
 *                     a new one in editor. The query/script must return at most one recordset.
 */

bool SqlEditorForm::exec_editor_sql(SqlEditorPanel *editor, bool sync, bool current_statement_only,
  bool use_non_std_delimiter, bool dont_add_limit_clause, SqlEditorResult *into_result)
{
  std::shared_ptr<std::string> shared_sql;
  if (current_statement_only)
    shared_sql.reset(new std::string(editor->editor_be()->current_statement()));
  else
  {
    std::string sql = editor->editor_be()->selected_text();
    if (sql.empty())
    {
      std::pair<const char*, std::size_t> text = editor->text_data();
      shared_sql.reset(new std::string(text.first, text.second));
    }
    else
      shared_sql.reset(new std::string(sql));
  }

  if (shared_sql->empty())
    return false;

  ExecFlags flags = (ExecFlags)0;
  
  if (use_non_std_delimiter)
    flags = (ExecFlags)(flags | NeedNonStdDelimiter);
  if (dont_add_limit_clause)
    flags = (ExecFlags)(flags | DontAddLimitClause);
  if (bec::GRTManager::get()->get_app_option_int("DbSqlEditor:ShowWarnings", 1))
    flags = (ExecFlags)(flags | ShowWarnings);
  auto_save();

  // If we're filling an already existing result panel, we shouldn't close the old result sets.
  editor->query_started(into_result ? true : false);
  exec_sql_task->finish_cb(boost::bind(&SqlEditorPanel::query_finished, editor), true);
  exec_sql_task->fail_cb(boost::bind(&SqlEditorPanel::query_failed, editor, _1), true);

  if (into_result)
  {
    RecordsetsRef rsets(new Recordsets());

    exec_sql_task->exec(
      sync,
      boost::bind(&SqlEditorForm::do_exec_sql, this, weak_ptr_from(this), shared_sql,
      (SqlEditorPanel*)NULL, flags, rsets)
      );

    if (rsets->size() > 1)
      logError("Statement returns too many resultsets\n");
    if (!rsets->empty())
      into_result->set_recordset((*rsets)[0]);
  }
  else
    exec_sql_task->exec(
      sync,
      boost::bind(&SqlEditorForm::do_exec_sql, this, weak_ptr_from(this), shared_sql,
      editor, flags, RecordsetsRef())
      );

  return true;
}

void SqlEditorForm::update_live_schema_tree(const std::string &sql)
{
  bec::GRTManager::get()->run_once_when_idle(this, boost::bind(&SqlEditorForm::handle_command_side_effects, this, sql));
}

grt::StringRef SqlEditorForm::do_exec_sql(Ptr self_ptr, std::shared_ptr<std::string> sql,
  SqlEditorPanel *editor, ExecFlags flags, RecordsetsRef result_list)
{
  bool use_non_std_delimiter = (flags & NeedNonStdDelimiter) != 0;
  bool dont_add_limit_clause = (flags & DontAddLimitClause) != 0;
  std::map<std::string, boost::int64_t> ps_stats;
  std::vector<PSStage> ps_stages;
  std::vector<PSWait> ps_waits;
  bool query_ps_stats = collect_ps_statement_events();
  std::string query_ps_statement_events_error;
  std::string statement;
  int max_query_size_to_log = bec::GRTManager::get()->get_app_option_int("DbSqlEditor:MaxQuerySizeToHistory", 0);
  int limit_rows = 0;
  if (bec::GRTManager::get()->get_app_option_int("SqlEditor:LimitRows") != 0)
    limit_rows = bec::GRTManager::get()->get_app_option_int("SqlEditor:LimitRowsCount", 0);

  bec::GRTManager::get()->replace_status_text(_("Executing Query..."));

  std::shared_ptr<SqlEditorForm> self_ref= (self_ptr).lock();
  SqlEditorForm *self= (self_ref).get();
  {
    if (!self)
      return grt::StringRef("");
  }

  // add_log_message() will increment this variable on errors or warnings
  _exec_sql_error_count = 0;

  bool interrupted = true;
  sql::Driver *dbc_driver= NULL;
  try
  {
    RecMutexLock use_dbc_conn_mutex(ensure_valid_usr_connection());

    dbc_driver= _usr_dbc_conn->ref->getDriver();
    dbc_driver->threadInit();

    bool is_running_query= true;
    AutoSwap<bool> is_running_query_keeper(_is_running_query, is_running_query);
    update_menu_and_toolbar();

    _has_pending_log_messages= false;
    base::ScopeExitTrigger schedule_log_messages_refresh(boost::bind(
      &SqlEditorForm::refresh_log_messages, this, true));

    SqlFacade::Ref sql_facade= SqlFacade::instance_for_rdbms(rdbms());
    Sql_syntax_check::Ref sql_syntax_check= sql_facade->sqlSyntaxCheck();
    Sql_specifics::Ref sql_specifics= sql_facade->sqlSpecifics();

    bool ran_set_sql_mode = false;
    bool logging_queries;
    std::vector<std::pair<std::size_t, std::size_t> > statement_ranges;
    sql_facade->splitSqlScript(sql->c_str(), sql->size(),
      use_non_std_delimiter ? sql_specifics->non_std_sql_delimiter() : ";", statement_ranges);

    if (statement_ranges.size() > 1)
    {
      query_ps_stats = false;
      query_ps_statement_events_error = "Query stats can only be fetched when a single statement is executed.";
    }

    if (!max_query_size_to_log || max_query_size_to_log >= (int)sql->size())
    {
      logging_queries = true;
    }
    else
    {
      std::list<std::string> warning;

      warning.push_back(base::strfmt("Skipping history entries for %li statements, total %li bytes", (long)statement_ranges.size(),
                                     (long)sql->size()));
      _history->add_entry(warning);
      logging_queries = false;
    }

    // Intentionally allow any value. For values <= 0 show no result set at all.
    ssize_t max_resultset_count = bec::GRTManager::get()->get_app_option_int("DbSqlEditor::MaxResultsets", 50);
    ssize_t total_result_count = (editor != NULL) ? editor->resultset_count() : 0; // Consider pinned result sets.

    bool results_left = false;
    for (auto &statement_range : statement_ranges)
    {
      statement = sql->substr(statement_range.first, statement_range.second);
      std::list<std::string> sub_statements;
      sql_facade->splitSqlScript(statement, sub_statements);
      std::size_t multiple_statement_count = sub_statements.size();
      bool is_multiple_statement = (1 < multiple_statement_count);

      {
        statement= strip_text(statement, false, true);
        if (statement.empty())
          continue;

        Sql_syntax_check::Statement_type statement_type= sql_syntax_check->determine_statement_type(statement);
        if (Sql_syntax_check::sql_empty == statement_type)
          continue;

        std::string schema_name;
        std::string table_name;

        if (logging_queries)
        {
          std::list<std::string> statements;
          statements.push_back(statement);
          _history->add_entry(statements);
        }

        Recordset_cdbc_storage::Ref data_storage;

        // for select queries add limit clause if specified by global option
        if (!is_multiple_statement && (Sql_syntax_check::sql_select == statement_type))
        {
          data_storage= Recordset_cdbc_storage::create();
          data_storage->set_gather_field_info(true);
          data_storage->rdbms(rdbms());
<<<<<<< HEAD
          data_storage->setUserConnectionGetter(std::bind(&SqlEditorForm::getUserConnection, this, std::placeholders::_1));
          data_storage->setAuxConnectionGetter(std::bind(&SqlEditorForm::getAuxConnection, this, std::placeholders::_1));
=======
          data_storage->setUserConnectionGetter(boost::bind(&SqlEditorForm::getUserConnection, this, _1, _2));
          data_storage->setAuxConnectionGetter(boost::bind(&SqlEditorForm::getAuxConnection, this, _1, _2));
>>>>>>> 59184c6c
          
          SqlFacade::String_tuple_list column_names;

          if (!table_name.empty() || sql_facade->parseSelectStatementForEdit(statement, schema_name, table_name, column_names))
          {
            data_storage->schema_name(schema_name.empty() ? _usr_dbc_conn->active_schema : schema_name);
            data_storage->table_name(table_name);
          }
          else
            data_storage->readonly_reason("Statement must be a SELECT for columns of a single table with a primary key for its results to be editable.");

          data_storage->sql_query(statement);

          {
            bool do_limit = !dont_add_limit_clause && limit_rows > 0;
            data_storage->limit_rows(do_limit);

            if (limit_rows > 0)
              data_storage->limit_rows_count(limit_rows);
          }
          statement= data_storage->decorated_sql_query();
        }

        {
          RowId log_message_index= add_log_message(DbSqlEditorLog::BusyMsg, _("Running..."), statement,
            ((Sql_syntax_check::sql_select == statement_type) ? "? / ?" : "?"));

          bool statement_failed= false;
          long long updated_rows_count= -1;
          Timer statement_exec_timer(false);
          Timer statement_fetch_timer(false);
          std::shared_ptr<sql::Statement> dbc_statement(_usr_dbc_conn->ref->createStatement());
          bool is_result_set_first= false;

          if (_usr_dbc_conn->is_stop_query_requested)
            throw std::runtime_error(_("Query execution has been stopped, the connection to the DB server was not restarted, any open transaction remains open"));

          try
          {
            {
              base::ScopeExitTrigger schedule_statement_exec_timer_stop(boost::bind(&Timer::stop, &statement_exec_timer));
              statement_exec_timer.run();
              is_result_set_first= dbc_statement->execute(statement);
            }
            updated_rows_count= dbc_statement->getUpdateCount();

            // XXX: coalesce all the special queries here and act on them *after* all queries have run.
            // Especially the drop command is redirected twice to idle tasks, kicking so in totally asynchronously
            // and killing any intermittent USE commands.
            // Updating the UI during a run of many commands is not useful either.
            if (Sql_syntax_check::sql_use == statement_type)
              cache_active_schema_name();
            if (Sql_syntax_check::sql_set == statement_type && statement.find("@sql_mode") != std::string::npos)
              ran_set_sql_mode= true;
            if (Sql_syntax_check::sql_drop == statement_type)
              update_live_schema_tree(statement);
          }
          catch (sql::SQLException &e)
          {
            std::string err_msg;
            // safe mode
            switch (e.getErrorCode())
            {
              case 1046: // not default DB selected
                err_msg= strfmt(_("Error Code: %i. %s\nSelect the default DB to be used by double-clicking its name in the SCHEMAS list in the sidebar."), e.getErrorCode(), e.what());
                break;
              case 1175: // safe mode
                err_msg= strfmt(_("Error Code: %i. %s\nTo disable safe mode, toggle the option in Preferences -> SQL Editor and reconnect."), e.getErrorCode(), e.what());
                break;
              default:
                err_msg= strfmt(_("Error Code: %i. %s"), e.getErrorCode(), e.what());
                break;
            }
            set_log_message(log_message_index, DbSqlEditorLog::ErrorMsg, err_msg, statement, statement_exec_timer.duration_formatted());
            statement_failed= true;
          }
          catch (std::exception &e)
          {
            std::string err_msg= strfmt(_("Error: %s"), e.what());
            set_log_message(log_message_index, DbSqlEditorLog::ErrorMsg, err_msg, statement, statement_exec_timer.duration_formatted());
            statement_failed= true;
          }
          if (statement_failed)
          {
            if (_continue_on_error)
              continue; // goto next statement
            else
              goto stop_processing_sql_script;
          }

          sql::mysql::MySQL_Connection* mysql_connection = dynamic_cast<sql::mysql::MySQL_Connection*>(dbc_statement->getConnection());
          sql::SQLString last_statement_info;
          if (mysql_connection != NULL)
            last_statement_info = mysql_connection->getLastStatementInfo();
          if (updated_rows_count >= 0)
          {
            std::string message = strfmt(_("%lli row(s) affected"), updated_rows_count);
            bool has_warning = false;
            if (flags & ShowWarnings)
            {
              std::string warnings_message;
              const sql::SQLWarning *warnings= dbc_statement->getWarnings();
              if (warnings)
              {
                int count= 0;
                const sql::SQLWarning *w = warnings;
                while (w)
                {
                  warnings_message.append(strfmt("\n%i %s", w->getErrorCode(), w->getMessage().c_str()));
                  count++;
                  w= w->getNextWarning();
                }
                message.append(strfmt(_(", %i warning(s):"), count));
                has_warning = true;
              }
              if (!warnings_message.empty())
                message.append(warnings_message);
            }
            if (!last_statement_info->empty())
              message.append("\n").append(last_statement_info);
            set_log_message(log_message_index, has_warning ? DbSqlEditorLog::WarningMsg : DbSqlEditorLog::OKMsg, message, statement, statement_exec_timer.duration_formatted());
          }

          if (query_ps_stats)
          {
            query_ps_statistics(_usr_dbc_conn->id, ps_stats);
            ps_stages = query_ps_stages(ps_stats["EVENT_ID"]);
            ps_waits = query_ps_waits(ps_stats["EVENT_ID"]);
          }
          int resultset_count= 0;
          bool more_results= is_result_set_first;
          bool reuse_log_msg= false;
          if ((updated_rows_count < 0) || is_multiple_statement)
          {
            for (std::size_t processed_substatements_count= 0; processed_substatements_count < multiple_statement_count; ++processed_substatements_count)
            {
              do
              {
                if (more_results)
                {
                  if (total_result_count == max_resultset_count)
                  {
                    int result = mforms::Utilities::show_warning(_("Maximum result count reached"),
                                                  "No further result tabs will be displayed as the maximm number has been reached. \nYou may stop the operation, leaving the connection out of sync. You'll have to got o 'Query->Reconnect to server' menu item to reset the state.\n\n Do you want to cancel the operation?",
                                                  "Yes", "No");
                    if (result == mforms::ResultOk)
                    {
                      add_log_message(DbSqlEditorLog::ErrorMsg, "Not more results could be displayed. Operation cancelled by user", statement, "");
                      dbc_statement->cancel();
                      dbc_statement->close();
                      return grt::StringRef("");
                    }
                    add_log_message(DbSqlEditorLog::WarningMsg, "Not more results will be displayed because the maximum number of result sets was reached.", statement, "");
                  }
                    
                  
                  if (!reuse_log_msg && ((updated_rows_count >= 0) || (resultset_count)))
                    log_message_index= add_log_message(DbSqlEditorLog::BusyMsg, _("Fetching..."), statement, "- / ?");
                  else
                    set_log_message(log_message_index, DbSqlEditorLog::BusyMsg, _("Fetching..."), statement, statement_exec_timer.duration_formatted() + " / ?");
                  reuse_log_msg= false;
                  std::shared_ptr<sql::ResultSet> dbc_resultset;
                  {
                    base::ScopeExitTrigger schedule_statement_fetch_timer_stop(boost::bind(&Timer::stop, &statement_fetch_timer));
                    statement_fetch_timer.run();
                    
                    // need a separate exception catcher here, because sometimes a query error
                    // will only throw an exception after fetching starts, which causes the busy spinner
                    // to be active forever, since the exception is logged in a new log_id/row
                    // XXX this could also be caused by a bug in Connector/C++
                    try
                    {
                      dbc_resultset.reset(dbc_statement->getResultSet());
                    }
                    catch (sql::SQLException &e)
                    {
                      std::string err_msg;
                      // safe mode
                      switch (e.getErrorCode())
                      {
                        case 1046: // not default DB selected
                        err_msg= strfmt(_("Error Code: %i. %s\nSelect the default DB to be used by double-clicking its name in the SCHEMAS list in the sidebar."), e.getErrorCode(), e.what());
                        break;
                        case 1175: // safe mode
                        err_msg= strfmt(_("Error Code: %i. %s\nTo disable safe mode, toggle the option in Preferences -> SQL Editor and reconnect."), e.getErrorCode(), e.what());
                        break;
                        default:
                        err_msg= strfmt(_("Error Code: %i. %s"), e.getErrorCode(), e.what());
                        break;
                      }

                      set_log_message(log_message_index, DbSqlEditorLog::ErrorMsg, err_msg, statement, statement_exec_timer.duration_formatted());
                      
                      if (_continue_on_error)
                        continue; // goto next statement
                      else
                        goto stop_processing_sql_script;
                    }
                  }

                  std::string exec_and_fetch_durations=
                    (((updated_rows_count >= 0) || (resultset_count)) ? std::string("-") : statement_exec_timer.duration_formatted()) + " / " +
                    statement_fetch_timer.duration_formatted();
                  if (total_result_count >= max_resultset_count)
                    set_log_message(log_message_index, DbSqlEditorLog::OKMsg, "Row count could not be verified", statement, exec_and_fetch_durations);
                  else if (dbc_resultset)
                  {
                    if (!data_storage)
                    {
                      data_storage= Recordset_cdbc_storage::create();
                      data_storage->set_gather_field_info(true);
                      data_storage->rdbms(rdbms());
<<<<<<< HEAD
                      data_storage->setUserConnectionGetter(std::bind(&SqlEditorForm::getUserConnection, this, std::placeholders::_1));
                      data_storage->setAuxConnectionGetter(std::bind(&SqlEditorForm::getAuxConnection, this, std::placeholders::_1));
=======
                      data_storage->setUserConnectionGetter(boost::bind(&SqlEditorForm::getUserConnection, this, _1, _2));
                      data_storage->setAuxConnectionGetter(boost::bind(&SqlEditorForm::getAuxConnection, this, _1, _2));
>>>>>>> 59184c6c
                      if (table_name.empty())
                        data_storage->sql_query(statement);
                      data_storage->schema_name(schema_name);
                      data_storage->table_name(table_name);
                    }

                    data_storage->dbc_statement(dbc_statement);
                    data_storage->dbc_resultset(dbc_resultset);
                    data_storage->reloadable(!is_multiple_statement && (Sql_syntax_check::sql_select == statement_type));

                    Recordset::Ref rs= Recordset::create(exec_sql_task);
                    rs->is_field_value_truncation_enabled(true);
                    rs->apply_changes_cb= boost::bind(&SqlEditorForm::apply_changes_to_recordset, this, Recordset::Ptr(rs));
                    rs->generator_query(statement);

                    {
                      RecordsetData *rdata = new RecordsetData();
                      rdata->duration = statement_exec_timer.duration();
                      rdata->ps_stat_error = query_ps_statement_events_error;
                      rdata->ps_stat_info = ps_stats;
                      rdata->ps_stage_info = ps_stages;
                      rdata->ps_wait_info = ps_waits;
                      rs->set_client_data(rdata);
                    }

                    rs->data_storage(data_storage);
                    rs->reset(true);

                    if (data_storage->valid()) // query statement
                    {
                      if (result_list)
                        result_list->push_back(rs);

                      if (editor)
                        editor->add_panel_for_recordset_from_main(rs);

                      std::string statement_res_msg = base::to_string(rs->row_count()) + _(" row(s) returned");
                      if (!last_statement_info->empty())
                        statement_res_msg.append("\n").append(last_statement_info);

                      set_log_message(log_message_index, DbSqlEditorLog::OKMsg, statement_res_msg, statement, exec_and_fetch_durations);
                    }
                    ++resultset_count;
                  }
                  else
                  {
                    reuse_log_msg= true;
                  }
                  ++total_result_count;
                  data_storage.reset();
                }
              }
              while ((more_results = dbc_statement->getMoreResults()));
            }
          }
          
          if ((updated_rows_count < 0) && !(resultset_count))
            set_log_message(log_message_index, DbSqlEditorLog::OKMsg, _("OK"), statement, statement_exec_timer.duration_formatted());
        }
      }
    } // BOOST_FOREACH (statement, statements)

    if (results_left)
    {
      exec_sql_task->execute_in_main_thread(
        boost::bind(&mforms::Utilities::show_warning, _("Result set limit reached"), _("There were more results than "
        "result tabs could be opened, because the set maximum limit was reached. You can change this "
        "limit in the preferences."), _("OK"), "", ""), true, false);
    }

    bec::GRTManager::get()->replace_status_text(_("Query Completed"));
    interrupted = false;

stop_processing_sql_script:
    if (interrupted)
      bec::GRTManager::get()->replace_status_text(_("Query interrupted"));
    // try to minimize the times this is called, since this will change the state of the connection
    // after a user query is ran (eg, it will reset all warnings)
    if (ran_set_sql_mode)
      cache_sql_mode();
  }
  CATCH_ANY_EXCEPTION_AND_DISPATCH(statement)

  if (dbc_driver)
    dbc_driver->threadEnd();

  update_menu_and_toolbar();
  
  _usr_dbc_conn->is_stop_query_requested = false;

  return grt::StringRef("");
}


void SqlEditorForm::exec_management_sql(const std::string &sql, bool log)
{
  sql::Dbc_connection_handler::Ref conn;
  base::RecMutexLock lock(ensure_valid_aux_connection(conn));
  if (conn)
  {
    RowId rid = log ? add_log_message(DbSqlEditorLog::BusyMsg, _("Executing "), sql, "- / ?") : 0;
    boost::scoped_ptr<sql::Statement> stmt(conn->ref->createStatement());
    Timer statement_exec_timer(false);
    try
    {
      stmt->execute(sql);
    }
    catch (sql::SQLException &e)
    {
      if (log)
        set_log_message(rid, DbSqlEditorLog::ErrorMsg, strfmt(SQL_EXCEPTION_MSG_FORMAT, e.getErrorCode(), e.what()), sql, "");
      throw;
    }
    CATCH_EXCEPTION_AND_DISPATCH(sql);

    if (log)
      set_log_message(rid, DbSqlEditorLog::OKMsg, _("OK"), sql, statement_exec_timer.duration_formatted());

    handle_command_side_effects(sql);
  }
}


void SqlEditorForm::exec_main_sql(const std::string &sql, bool log)
{
  base::RecMutexLock lock(ensure_valid_usr_connection());
  if (_usr_dbc_conn)
  {
    RowId rid = log ? add_log_message(DbSqlEditorLog::BusyMsg, _("Executing "), sql, "- / ?") : 0;
    boost::scoped_ptr<sql::Statement> stmt(_usr_dbc_conn->ref->createStatement());
    Timer statement_exec_timer(false);
    try
    {
      stmt->execute(sql);
    }
    catch (sql::SQLException &e)
    {
      if (log)
      set_log_message(rid, DbSqlEditorLog::ErrorMsg, strfmt(SQL_EXCEPTION_MSG_FORMAT, e.getErrorCode(), e.what()), sql, "");
      throw;
    }
    CATCH_EXCEPTION_AND_DISPATCH(sql);
    
    if (log)
    set_log_message(rid, DbSqlEditorLog::OKMsg, _("OK"), sql, statement_exec_timer.duration_formatted());
    
    handle_command_side_effects(sql);
  }
}

static wb::LiveSchemaTree::ObjectType str_to_object_type(const std::string &object_type)
{
  if (object_type == "db.Table")
    return LiveSchemaTree::Table;
  else if (object_type == "db.View")
    return LiveSchemaTree::View;
  else if (object_type == "db.StoredProcedure")
    return LiveSchemaTree::Procedure;
  else if (object_type == "db.Function")
    return LiveSchemaTree::Function;
  else if (object_type == "db.Index")
    return LiveSchemaTree::Index;
  else if (object_type == "db.Trigger")
    return LiveSchemaTree::Trigger;
  else if (object_type == "db.Schema")
    return LiveSchemaTree::Schema;

  return LiveSchemaTree::NoneType;
}

void SqlEditorForm::handle_command_side_effects(const std::string &sql)
{
  SqlFacade::Ref sql_facade= SqlFacade::instance_for_rdbms(rdbms());

  std::string object_type;
  std::string schema_name = active_schema();
  std::vector<std::pair<std::string, std::string> > object_names;

  // special hack, check for some special commands and update UI accordingly
  if (sql_facade->parseDropStatement(sql, object_type, object_names) && !object_names.empty())
  {

    wb::LiveSchemaTree::ObjectType obj = str_to_object_type(object_type);
    if (obj != wb::LiveSchemaTree::NoneType)
    {
      std::vector<std::pair<std::string, std::string> >::reverse_iterator rit;

      if (obj == wb::LiveSchemaTree::Schema)
      {
        for (rit = object_names.rbegin(); rit != object_names.rend(); ++rit)
          _live_tree->refresh_live_object_in_overview(obj, (*rit).first, (*rit).first, "");

        if (!object_names.empty())
          schema_name = object_names.back().first;

        if ((schema_name.size() > 0) && (active_schema() == schema_name) && connection_descriptor().is_valid())
        {
          std::string default_schema= connection_descriptor()->parameterValues().get_string("schema", "");
          if (schema_name == default_schema)
            default_schema = "";
          bec::GRTManager::get()->run_once_when_idle(this, boost::bind(&set_active_schema, shared_from_this(), default_schema));
        }
      }
      else
      {
        for (rit = object_names.rbegin(); rit != object_names.rend(); ++rit)
          _live_tree->refresh_live_object_in_overview(obj, (*rit).first.empty() ? schema_name : (*rit).first, (*rit).second, "");
      }
    }
  }
}

db_query_ResultsetRef SqlEditorForm::exec_management_query(const std::string &sql, bool log)
{
  sql::Dbc_connection_handler::Ref conn;
  base::RecMutexLock lock(ensure_valid_aux_connection(conn));
  if (conn)
  {
    RowId rid = log ? add_log_message(DbSqlEditorLog::BusyMsg, _("Executing "), sql, "- / ?") : 0;
    boost::scoped_ptr<sql::Statement> stmt(conn->ref->createStatement());
    Timer statement_exec_timer(false);
    try
    {
      std::shared_ptr<sql::ResultSet> results(stmt->executeQuery(sql));

      if (log)
        set_log_message(rid, DbSqlEditorLog::OKMsg, _("OK"), sql, statement_exec_timer.duration_formatted());

      return grtwrap_recordset(grtobj(), results);
    }
    catch (sql::SQLException &e)
    {
      if (log)
        set_log_message(rid, DbSqlEditorLog::ErrorMsg, strfmt(SQL_EXCEPTION_MSG_FORMAT, e.getErrorCode(), e.what()), sql, "");
      throw;
    }
  }
  return db_query_ResultsetRef();
}


db_query_ResultsetRef SqlEditorForm::exec_main_query(const std::string &sql, bool log)
{
  base::RecMutexLock lock(ensure_valid_usr_connection());
  if (_usr_dbc_conn)
  {
    RowId rid = log ? add_log_message(DbSqlEditorLog::BusyMsg, _("Executing "), sql, "- / ?") : 0;
    boost::scoped_ptr<sql::Statement> stmt(_usr_dbc_conn->ref->createStatement());
    Timer statement_exec_timer(false);
    try
    {
      std::shared_ptr<sql::ResultSet> results(stmt->executeQuery(sql));
      
      if (log)
      set_log_message(rid, DbSqlEditorLog::OKMsg, _("OK"), sql, statement_exec_timer.duration_formatted());
      
      return grtwrap_recordset(grtobj(), results);
    }
    catch (sql::SQLException &e)
    {
      if (log)
        set_log_message(rid, DbSqlEditorLog::ErrorMsg, strfmt(SQL_EXCEPTION_MSG_FORMAT, e.getErrorCode(), e.what()), sql, "");
      throw;
    }
  }
  return db_query_ResultsetRef();
}


bool SqlEditorForm::is_running_query()
{
  return _is_running_query;
}


void SqlEditorForm::continue_on_error(bool val)
{
  if (_continue_on_error == val)
    return;

  _continue_on_error= val;
  bec::GRTManager::get()->set_app_option("DbSqlEditor:ContinueOnError", grt::IntegerRef((int)_continue_on_error));
  
  if (_menu)
    _menu->set_item_checked("query.continueOnError", continue_on_error());
  set_editor_tool_items_checked("query.continueOnError", continue_on_error());
  active_sql_editor_panel()->editor_be()->set_continue_on_error(continue_on_error());
}


void SqlEditorForm::send_message_keep_alive()
{
  try
  {
    logDebug3("KeepAliveInterval tick\n");
    // ping server and reset connection timeout counter
    // this also checks the connection state and restores it if possible
    ensure_valid_aux_connection();
    ensure_valid_usr_connection();
  }
  catch (const std::exception &)
  {
  }
}


void SqlEditorForm::apply_changes_to_recordset(Recordset::Ptr rs_ptr)
{
  RETURN_IF_FAIL_TO_RETAIN_WEAK_PTR (Recordset, rs_ptr, rs)

  try
  {
    RecMutexLock usr_dbc_conn_mutex= ensure_valid_usr_connection();

    // we need transaction to enforce atomicity of change set
    // so if autocommit is currently enabled disable it temporarily
    bool auto_commit= _usr_dbc_conn->ref->getAutoCommit();
    base::ScopeExitTrigger autocommit_mode_keeper;
    int res= -2;

    if (!auto_commit)
    {
      res= mforms::Utilities::show_warning(
        _("Apply Changes to Recordset"),
        _("Autocommit is currently disabled and a transaction might be open.\n"
          "Recordset changes will be applied within that transaction and will be left uncommited until you explicitly commit it manually.\n"
          "If you want it to be executed separately, click Cancel and commit the transaction first."),
        _("Apply"),
        _("Cancel"));
    }
    else
    {
      autocommit_mode_keeper.slot= boost::bind(
        &sql::Connection::setAutoCommit, _usr_dbc_conn->ref.get(), 
        auto_commit);
      _usr_dbc_conn->ref->setAutoCommit(false);
    }

    if (res != mforms::ResultCancel) // only if not canceled
    {
      on_sql_script_run_error.disconnect_all_slots();
      on_sql_script_run_progress.disconnect_all_slots();
      on_sql_script_run_statistics.disconnect_all_slots();
      
      Recordset_data_storage::Ref data_storage_ref= rs->data_storage();
      Recordset_sql_storage *sql_storage= dynamic_cast<Recordset_sql_storage *>(data_storage_ref.get());
      
      scoped_connection c1(on_sql_script_run_error.connect(boost::bind(&SqlEditorForm::add_log_message, this, DbSqlEditorLog::ErrorMsg, _2, _3, "")));

      bool skip_commit;
      if (auto_commit)
        skip_commit = false;
      else
        skip_commit = true; // if we're in an open tx, then do not commit

      bool is_data_changes_commit_wizard_enabled= (0 != bec::GRTManager::get()->get_app_option_int("DbSqlEditor:IsDataChangesCommitWizardEnabled", 1));
      if (is_data_changes_commit_wizard_enabled)
      {
        run_data_changes_commit_wizard(rs_ptr, skip_commit);
      }
      else
      {
        sql_storage->is_sql_script_substitute_enabled(false);
        
        scoped_connection on_sql_script_run_error_conn(sql_storage->on_sql_script_run_error.connect(on_sql_script_run_error));
        rs->do_apply_changes(rs_ptr, Recordset_data_storage::Ptr(data_storage_ref), skip_commit);
      }
      
      // Since many messages could have been added it is possible the
      // the action log has not been refresh, this triggers a refresh
      refresh_log_messages(true);
    }
  }
  CATCH_ANY_EXCEPTION_AND_DISPATCH(_("Apply changes to recordset"))
}


bool SqlEditorForm::run_data_changes_commit_wizard(Recordset::Ptr rs_ptr, bool skip_commit)
{
  RETVAL_IF_FAIL_TO_RETAIN_WEAK_PTR (Recordset, rs_ptr, rs, false)

  // set underlying recordset data storage to use sql substitute (potentially modified by user)
  // instead of generating sql based on swap db contents
  Recordset_data_storage::Ref data_storage_ref= rs->data_storage();
  Recordset_sql_storage *sql_storage= dynamic_cast<Recordset_sql_storage *>(data_storage_ref.get());
  if (!sql_storage)
    return false;
  sql_storage->init_sql_script_substitute(rs_ptr, true);
  sql_storage->is_sql_script_substitute_enabled(true);
  const Sql_script &sql_script= sql_storage->sql_script_substitute();;
  std::string sql_script_text= Recordset_sql_storage::statements_as_sql_script(sql_script.statements);

  // No need for online DDL settings or callback as we are dealing with data here, not metadata.
  SqlScriptRunWizard wizard(rdbms_version(), "", "");

  scoped_connection c1(on_sql_script_run_error.connect(boost::bind(&SqlScriptApplyPage::on_error, wizard.apply_page, _1, _2, _3)));
  scoped_connection c2(on_sql_script_run_progress.connect(boost::bind(&SqlScriptApplyPage::on_exec_progress, wizard.apply_page, _1)));
  scoped_connection c3(on_sql_script_run_statistics.connect(boost::bind(&SqlScriptApplyPage::on_exec_stat, wizard.apply_page, _1, _2)));
  wizard.values().gset("sql_script", sql_script_text);
  wizard.apply_page->apply_sql_script= boost::bind(&SqlEditorForm::apply_data_changes_commit, this, _1, rs_ptr, skip_commit);
  wizard.run_modal();

  return !wizard.has_errors();
}


void SqlEditorForm::apply_object_alter_script(const std::string &alter_script, bec::DBObjectEditorBE* obj_editor, RowId log_id)
{
  set_log_message(log_id, DbSqlEditorLog::BusyMsg, "", 
                          obj_editor ? strfmt(_("Applying changes to %s..."), obj_editor->get_name().c_str()) : _("Applying changes..."), "");
  
  SqlFacade::Ref sql_splitter= SqlFacade::instance_for_rdbms(rdbms());
  std::list<std::string> statements;
  sql_splitter->splitSqlScript(alter_script, statements);
  
  int max_query_size_to_log = bec::GRTManager::get()->get_app_option_int("DbSqlEditor:MaxQuerySizeToHistory", 0);
  
/* this doesn't really work
  std::list<std::string> failback_statements;
  if (obj_editor)
  {
    // in case of alter script failure:
    // try to restore object since it could had been successfully dropped before the alter script failed
    db_DatabaseObjectRef db_object= obj_editor->get_dbobject();
    std::string original_object_ddl_script= db_object->customData().get_string("originalObjectDDL", "");
    if (!original_object_ddl_script.empty())
    {
      // reuse the setting schema statement which is the first statement of the alter script
      std::string sql= *statements.begin();
      if ((0 == sql.find("use")) || (0 == sql.find("USE")))
        failback_statements.push_back(sql);
      sql_splitter->splitSqlScript(original_object_ddl_script, failback_statements);
    }
  }*/
  
  sql::SqlBatchExec sql_batch_exec;
  sql_batch_exec.stop_on_error(true);
//  if (!failback_statements.empty())
//    sql_batch_exec.failback_statements(failback_statements);

  sql_batch_exec.error_cb(boost::ref(on_sql_script_run_error));
  sql_batch_exec.batch_exec_progress_cb(boost::ref(on_sql_script_run_progress));
  sql_batch_exec.batch_exec_stat_cb(boost::ref(on_sql_script_run_statistics));
  
  /*
   if (obj_editor)
   {
   on_sql_script_run_error.connect(obj_editor->on_live_object_change_error);
   on_sql_script_run_progress.connect(obj_editor->on_live_object_change_progress);
   on_sql_script_run_statistics.connect(obj_editor->on_live_object_change_statistics);
   }*/
  
  long sql_batch_exec_err_count= 0;
  {
    try
    {
      RecMutexLock usr_dbc_conn_mutex(ensure_valid_usr_connection(true));
      std::auto_ptr<sql::Statement> stmt(_usr_dbc_conn->ref->createStatement());
      sql_batch_exec_err_count= sql_batch_exec(stmt.get(), statements);
    }
    catch (sql::SQLException &e)
    {
      logError("Exception applying SQL: %s\n", e.what());
      set_log_message(log_id, DbSqlEditorLog::ErrorMsg, strfmt(SQL_EXCEPTION_MSG_FORMAT, e.getErrorCode(), e.what()), strfmt(_("Apply ALTER script for %s"), obj_editor->get_name().c_str()), "");
      throw; // re-throw exception so that the wizard will see that something went wrong
    }
    catch (base::mutex_busy_error &)
    {
      logError("usr connection busy applying SQL\n");
      set_log_message(log_id, DbSqlEditorLog::ErrorMsg, strfmt(EXCEPTION_MSG_FORMAT, "Your connection to MySQL is currently busy. Please retry later."), strfmt(_("Apply ALTER script for %s"), obj_editor->get_name().c_str()), "");
      throw std::runtime_error("Connection to MySQL currently busy.");
    }
    catch (std::exception &e)
    {
      logError("Exception applying SQL: %s\n", e.what());
      set_log_message(log_id, DbSqlEditorLog::ErrorMsg, strfmt(EXCEPTION_MSG_FORMAT, e.what()), strfmt(_("Apply ALTER script for %s"), obj_editor->get_name().c_str()), "");
      throw;
    }
  }
  
  if (!max_query_size_to_log || max_query_size_to_log >= (int)alter_script.size() )
    _history->add_entry(sql_batch_exec.sql_log());
  
  // refresh object's state only on success, to not lose changes made by user
  if (obj_editor && (0 == sql_batch_exec_err_count))
  {
    db_DatabaseObjectRef db_object= obj_editor->get_dbobject();
    
    set_log_message(log_id, DbSqlEditorLog::OKMsg, strfmt(_("Changes applied to %s"), obj_editor->get_name().c_str()), "", "");
    
    // refresh state of created/altered object in physical overview
    {
      std::string schema_name= db_SchemaRef::can_wrap(db_object) ? std::string() : *db_object->owner()->name();
      db_SchemaRef schema;
      if (!schema_name.empty())
        schema= db_SchemaRef::cast_from(db_object->owner());
      
      wb::LiveSchemaTree::ObjectType db_object_type = wb::LiveSchemaTree::Any;
      if (db_SchemaRef::can_wrap(db_object))
        db_object_type= wb::LiveSchemaTree::Schema;
      else if (db_TableRef::can_wrap(db_object))
        db_object_type= wb::LiveSchemaTree::Table;
      else if (db_ViewRef::can_wrap(db_object))
        db_object_type= wb::LiveSchemaTree::View;
      else if (db_RoutineRef::can_wrap(db_object))
      {
        db_RoutineRef db_routine = db_RoutineRef::cast_from(db_object);

        std::string obj_type = db_routine->routineType();

        if (obj_type == "function")
          db_object_type= wb::LiveSchemaTree::Function;
        else
          db_object_type= wb::LiveSchemaTree::Procedure;
      }
      
      //_live_tree->refresh_live_object_in_overview(db_object_type, schema_name, db_object->oldName(), db_object->name());
      // Run refresh on main thread, but only if there's not another refresh pending already.
      if (!_overviewRefreshPending.connected())
      {
        _overviewRefreshPending = bec::GRTManager::get()->run_once_when_idle(this, boost::bind(&SqlEditorTreeController::refresh_live_object_in_overview,
          _live_tree, db_object_type, schema_name, db_object->oldName(), db_object->name()));
      }
    }
    
    //_live_tree->refresh_live_object_in_editor(obj_editor, false);
    if (!_editorRefreshPending.connected())
    {
      _editorRefreshPending = bec::GRTManager::get()->run_once_when_idle(this, boost::bind(&SqlEditorTreeController::refresh_live_object_in_editor,
        _live_tree, obj_editor, false));
    }
  }
}

void SqlEditorForm::apply_data_changes_commit(const std::string &sql_script_text, Recordset::Ptr rs_ptr, bool skip_commit)
{
  RETURN_IF_FAIL_TO_RETAIN_WEAK_PTR (Recordset, rs_ptr, rs);

  // this lock is supposed to be acquired lower in call-stack by SqlEditorForm::apply_changes_to_recordset
  //MutexLock usr_conn_mutex= ensure_valid_usr_connection();

  Recordset_data_storage::Ref data_storage_ref= rs->data_storage();
  Recordset_sql_storage *sql_storage= dynamic_cast<Recordset_sql_storage *>(data_storage_ref.get());
  if (!sql_storage)
    return;

  int max_query_size_to_log = bec::GRTManager::get()->get_app_option_int("DbSqlEditor:MaxQuerySizeToHistory", 0);

  Sql_script sql_script= sql_storage->sql_script_substitute();
  sql_script.statements.clear();
  SqlFacade::Ref sql_splitter= SqlFacade::instance_for_rdbms(rdbms());
  sql_splitter->splitSqlScript(sql_script_text, sql_script.statements);

  scoped_connection on_sql_script_run_error_conn(sql_storage->on_sql_script_run_error.connect(on_sql_script_run_error));
  scoped_connection on_sql_script_run_progress_conn(sql_storage->on_sql_script_run_progress.connect(on_sql_script_run_progress));
  scoped_connection on_sql_script_run_statistics_conn(sql_storage->on_sql_script_run_statistics.connect(on_sql_script_run_statistics));

  sql_storage->sql_script_substitute(sql_script);
  rs->do_apply_changes(rs_ptr, Recordset_data_storage::Ptr(data_storage_ref), skip_commit);

  if (!max_query_size_to_log || max_query_size_to_log >= (int)sql_script_text.size() )
    _history->add_entry(sql_script.statements);
}

//----------------------------------------------------------------------------------------------------------------------

std::string SqlEditorForm::active_schema() const
{
  return (_usr_dbc_conn) ? _usr_dbc_conn->active_schema : std::string();
}

//----------------------------------------------------------------------------------------------------------------------

/**
 * Notification from the tree controller that (some) schema meta data has been refreshed. We use this
 * info to update the auto completion cache - avoiding so a separate set of queries to the server.
 */
void SqlEditorForm::schema_meta_data_refreshed(const std::string &schema_name,
  base::StringListPtr tables, base::StringListPtr views, base::StringListPtr procedures,
  base::StringListPtr functions)
{
  if (_auto_completion_cache != NULL)
  {
    _auto_completion_cache->updateTables(schema_name, tables);
    _auto_completion_cache->updateViews(schema_name, views);

    // Schedule a refresh of column info for all tables/views.
    for (std::list<std::string>::const_iterator i = tables->begin(); i != tables->end(); ++i)
      _auto_completion_cache->refreshColumns(schema_name, *i);
    for (std::list<std::string>::const_iterator i = views->begin(); i != views->end(); ++i)
      _auto_completion_cache->refreshColumns(schema_name, *i);

    _auto_completion_cache->updateProcedures(schema_name, procedures);
    _auto_completion_cache->updateFunctions(schema_name, functions);
  }
}

//----------------------------------------------------------------------------------------------------------------------

void SqlEditorForm::cache_active_schema_name()
{
  std::string schema=_usr_dbc_conn->ref->getSchema();
  _usr_dbc_conn->active_schema= schema;
  _aux_dbc_conn->active_schema= schema;

  if(_auto_completion_cache)
    _auto_completion_cache->loadSchemaObjectsIfNeeded(schema);
  
  exec_sql_task->execute_in_main_thread(
      boost::bind(&SqlEditorForm::update_editor_title_schema, this, schema),
      false,
      true);
}


void SqlEditorForm::active_schema(const std::string &value)
{
  try
  {
    if (value == active_schema())
      return;

    if (_auto_completion_cache)
      _auto_completion_cache->loadSchemaObjectsIfNeeded(value);
  
    {
      RecMutexLock aux_dbc_conn_mutex(ensure_valid_aux_connection());
      if (!value.empty())
        _aux_dbc_conn->ref->setSchema(value);
      _aux_dbc_conn->active_schema= value;
    }

    {
      RecMutexLock usr_dbc_conn_mutex(ensure_valid_usr_connection());
      if (!value.empty())
        _usr_dbc_conn->ref->setSchema(value);
      _usr_dbc_conn->active_schema= value;
    }

    if (_tabdock)
    {
      // set current schema for the editors to notify the autocompleter
      for (int c = _tabdock->view_count(), i = 0; i < c; i++)
      {
        SqlEditorPanel *panel = sql_editor_panel(i);
        if (panel)
          panel->editor_be()->set_current_schema(value);
      }
    }
    _live_tree->on_active_schema_change(value);
    // remember active schema
    _connection->parameterValues().gset("DbSqlEditor:LastDefaultSchema", value);

    update_editor_title_schema(value);
    
    if (value.empty())
      bec::GRTManager::get()->replace_status_text(_("Active schema was cleared"));
    else
      bec::GRTManager::get()->replace_status_text(strfmt(_("Active schema changed to %s"), value.c_str()));
    
    grt::GRT::get()->call_module_function("Workbench", "saveConnections", grt::BaseListRef());
  }
  CATCH_ANY_EXCEPTION_AND_DISPATCH(_("Set active schema"))
}


db_mgmt_RdbmsRef SqlEditorForm::rdbms()
{
  if (_connection.is_valid())
  {
    if (!_connection->driver().is_valid())
      throw std::runtime_error("Connection has invalid driver, check connection parameters.");
    return db_mgmt_RdbmsRef::cast_from(_connection->driver()->owner());
  }
  else
    return db_mgmt_RdbmsRef::cast_from(grt::GRT::get()->get("/wb/rdbmsMgmt/rdbms/0/"));
}


int SqlEditorForm::count_connection_editors(const std::string &conn_name)
{
  int count = 0;
  std::weak_ptr<SqlEditorForm> editor;
  
  std::list<std::weak_ptr<SqlEditorForm> >::iterator index, end;
  
  end = _wbsql->get_open_editors()->end();
  for(index = _wbsql->get_open_editors()->begin(); index != end; index++)
  {
    SqlEditorForm::Ref editor((*index).lock());
    if (editor->_connection.is_valid())
    {
      std::string editor_connection = editor->_connection->name();
      if (editor_connection == conn_name)
        count++;
    }
  }
  
  return count;  
}

//--------------------------------------------------------------------------------------------------

std::string SqlEditorForm::create_title()
{
  std::string caption;
  std::string editor_connection = get_session_name();
  if (_connection.is_valid())
  {
    if (!editor_connection.empty())
      caption += strfmt("%s", editor_connection.c_str());
    else
    {
      if (_connection->driver()->name() == "MysqlNativeSocket")
        caption += "localhost";
      else
        caption+= strfmt("%s", truncate_text(editor_connection,21).c_str());
    }

    // only show schema name if there's more than 1 tab to the same connection, to save space
    if (!_usr_dbc_conn->active_schema.empty() && count_connection_editors(editor_connection) > 1)
      caption += strfmt(" (%s)", truncate_text(_usr_dbc_conn->active_schema, 20).c_str());

    if (_connection_details.find("dbmsProductVersion") != _connection_details.end()
        && !bec::is_supported_mysql_version(_connection_details["dbmsProductVersion"]))
      caption += " - Warning - not supported";
  }
  else
    caption = editor_connection;
  return caption;
}

//--------------------------------------------------------------------------------------------------

void SqlEditorForm::update_title()
{
  std::string temp_title = create_title();
  if (_title != temp_title)
  {
    _title = temp_title;
    title_changed();
  }
}

//--------------------------------------------------------------------------------------------------

GrtVersionRef SqlEditorForm::rdbms_version() const
{
  return _version;
}

//--------------------------------------------------------------------------------------------------

/**
 * Returns the current server version (or a reasonable default if not connected) in compact form
 * as needed for parsing on various occasions (context help, auto completion, error parsing).
 */
int SqlEditorForm::server_version()
{
  GrtVersionRef version = rdbms_version();

  // Create a server version of the form "Mmmrr" as long int for quick comparisons.
  if (version.is_valid())
    return (int)(version->majorNumber() * 10000 + version->minorNumber() * 100 + version->releaseNumber());
  else
    return 50503;
}

//--------------------------------------------------------------------------------------------------

/**
 * Returns a list of valid charsets for this connection as needed for parsing.
 */
std::set<std::string> SqlEditorForm::valid_charsets()
{
  if (_charsets.empty())
  {
    grt::ListRef<db_CharacterSet> list = rdbms()->characterSets();
    for (std::size_t i = 0; i < list->count(); i++)
      _charsets.insert(base::tolower(*list[i]->name()));

    // 3 character sets were added in version 5.5.3. Remove them from the list if the current version
    // is lower than that.
    if (server_version() < 50503)
    {
      _charsets.erase("utf8mb4");
      _charsets.erase("utf16");
      _charsets.erase("utf32");
    }
  }
  return _charsets;
}

//--------------------------------------------------------------------------------------------------

bool SqlEditorForm::save_snippet()
{
  SqlEditorPanel *panel = active_sql_editor_panel();
  if (!panel)
    return false;
  std::string text;
  std::size_t start, end;
  if (panel->editor_be()->selected_range(start, end))
    text = panel->editor_be()->selected_text();
  else
    text = panel->editor_be()->current_statement();

  if (text.empty())
    return false;

  DbSqlEditorSnippets::get_instance()->add_snippet("", text, true);
  bec::GRTManager::get()->replace_status_text("SQL saved to snippets list.");

  _side_palette->refresh_snippets();

  bec::GRTManager::get()->run_once_when_idle(this, boost::bind(&QuerySidePalette::edit_last_snippet, _side_palette));

  return true;
}

//--------------------------------------------------------------------------------------------------

bool SqlEditorForm::can_close()
{  
  return can_close_(true);
}

bool SqlEditorForm::can_close_(bool interactive)
{
  if (exec_sql_task && exec_sql_task->is_busy())
  {
    bec::GRTManager::get()->replace_status_text(_("Cannot close SQL IDE while being busy"));
    return false;
  }

  if (!bec::UIForm::can_close())
    return false;

  _live_tree->prepare_close();
  bec::GRTManager::get()->set_app_option("DbSqlEditor:ActiveSidePaletteTab", grt::IntegerRef(_side_palette->get_active_tab()));

  bool check_scratch_editors = true;
  bool save_workspace_on_close = false;

  // if Save of workspace on close is enabled, we don't need to check whether there are unsaved
  // SQL editors but other stuff should be checked.
  grt::ValueRef option(bec::GRTManager::get()->get_app_option("workbench:SaveSQLWorkspaceOnClose"));
  if (option.is_valid() && *grt::IntegerRef::cast_from(option))
  {
    save_workspace_on_close = true;
    check_scratch_editors = false;
  }
  bool editor_needs_review = false;
  if (interactive)
  {
    ConfirmSaveDialog dialog(0, "Close SQL Editor", "The following files/resultsets have unsaved changes.\nDo you want to review these changes before closing?");
    for (int i = 0; i < sql_editor_count(); i++)
    {
      SqlEditorPanel *panel = sql_editor_panel(i);
      if (!panel)
        continue;

      bool check_editor = !panel->is_scratch() || check_scratch_editors;
      if (panel->filename().empty() && save_workspace_on_close)
        check_editor = false;

      if (panel->is_dirty() && check_editor)
      {
        editor_needs_review = true;
        dialog.add_item("Script Buffers", panel->get_title());
      }

      std::list<SqlEditorResult*> rset(panel->dirty_result_panels());
      for(auto *r : rset)
      {
        dialog.add_item("Resultset", r->caption());
      }
    }
    
    bool review= false;
    if (dialog.change_count() > 1)
    {
      switch (dialog.run()) 
      {
        case ConfirmSaveDialog::ReviewChanges:
          review= true;
          break;

        case ConfirmSaveDialog::DiscardChanges:
          review= false;
          break;

        case ConfirmSaveDialog::Cancel:
          return false;
      }
    }
    else if (dialog.change_count() == 1)
      review= true;
     
    // review changes 1 by 1
    if (review && editor_needs_review)
    {
      _closing = true;
      for (int i = 0; i < sql_editor_count(); i++)
      {
        SqlEditorPanel *panel = sql_editor_panel(i);
        if (panel && !panel->can_close())
        {
          _closing = false;
          return false;
        }
      }
    }
  }
  else // !interactive, return false if there's any unsaved edits in editor or resultsets
  {
    for (int i = 0; i < sql_editor_count(); i++)
    {
      SqlEditorPanel *panel = sql_editor_panel(i);
      if (panel)
      {
        if (editor_needs_review && panel->is_dirty())
          return false;

        if (!panel->dirty_result_panels().empty())
          return false;
      }
    }
  }

  return true;
}


void SqlEditorForm::check_external_file_changes()
{
  for (int i = 0; i < sql_editor_count(); i++)
  {
    SqlEditorPanel *panel = sql_editor_panel(i);
    if (panel)
      panel->check_external_file_changes();
  }
}

//--------------------------------------------------------------------------------------------------

void SqlEditorForm::update_editor_title_schema(const std::string& schema)
{
  _live_tree->on_active_schema_change(schema);
  
  // Gets the editor label including the schema name only if
  // the number of opened editors to the same host is > 1
  update_title();
}

//--------------------------------------------------------------------------------------------------

/* Called whenever a connection to a server is opened, whether it succeeds or not.


 Call this when a connection to the server is opened. If the connection succeeded, pass 0 as
 the error and if it fails, pass the error code.

 The error will be used to determine whether the connection failed because the server is possibly
 down (or doesn't exist) or some other reason (like wrong password).
 */
void SqlEditorForm::note_connection_open_outcome(int error)
{
  ServerState newState;
  switch (error)
  {
    case 0:
      newState = RunningState; // success = running;
      break;
    case 2002: // CR_CONNECTION_ERROR
    case 2003: // CR_CONN_HOST_ERROR
      newState = PossiblyStoppedState;
      break;
    case 2013: // Lost packet blabla, can happen on failure when using ssh tunnel
      newState = PossiblyStoppedState;
      break;
    default:
      // there may be other errors that could indicate server stopped and maybe
      // some errors that can't tell anything about the server state
      newState = RunningState;
      break;
  }

  if (_last_server_running_state != newState && newState != UnknownState)
  {
    grt::DictRef info(true);
    _last_server_running_state = newState;

    if (newState == RunningState)
      info.gset("state", 1);
    else if (newState == OfflineState)
      info.gset("state", -1);
    else
      info.gset("state", 0);

    info.set("connection", connection_descriptor());

    logDebug2("Notifying server state change of %s to %s\n", connection_descriptor()->hostIdentifier().c_str(), (newState == RunningState || newState == OfflineState) ? "running" : "not running");
    GRTNotificationCenter::get()->send_grt("GRNServerStateChanged", grtobj(), info);
  }
}

//--------------------------------------------------------------------------------------------------<|MERGE_RESOLUTION|>--- conflicted
+++ resolved
@@ -386,7 +386,6 @@
     {
       try
       {
-<<<<<<< HEAD
         _auto_completion_cache = new MySQLObjectNamesCache(
           [this](const std::string &query) -> std::vector<std::pair<std::string, std::string>>
           {
@@ -422,12 +421,6 @@
         );
 
         _auto_completion_cache->refreshSchemaCache(); // Start fetching schema names immediately.
-=======
-        _auto_completion_cache = new AutoCompleteCache(sanitize_file_name(get_session_name()),
-          boost::bind(&SqlEditorForm::getAuxConnection, this, _1, false), cache_dir,
-          boost::bind(&SqlEditorForm::on_cache_action, this, _1));
-        _auto_completion_cache->refresh_schema_list(); // Start fetching schema names immediately.
->>>>>>> 59184c6c
       }
       catch (std::exception &e)
       {
@@ -2128,13 +2121,8 @@
           data_storage= Recordset_cdbc_storage::create();
           data_storage->set_gather_field_info(true);
           data_storage->rdbms(rdbms());
-<<<<<<< HEAD
-          data_storage->setUserConnectionGetter(std::bind(&SqlEditorForm::getUserConnection, this, std::placeholders::_1));
-          data_storage->setAuxConnectionGetter(std::bind(&SqlEditorForm::getAuxConnection, this, std::placeholders::_1));
-=======
-          data_storage->setUserConnectionGetter(boost::bind(&SqlEditorForm::getUserConnection, this, _1, _2));
-          data_storage->setAuxConnectionGetter(boost::bind(&SqlEditorForm::getAuxConnection, this, _1, _2));
->>>>>>> 59184c6c
+          data_storage->setUserConnectionGetter(std::bind(&SqlEditorForm::getUserConnection, this, std::placeholders::_1, std::placeholders::_2));
+          data_storage->setAuxConnectionGetter(std::bind(&SqlEditorForm::getAuxConnection, this, std::placeholders::_1, std::placeholders::_2));
           
           SqlFacade::String_tuple_list column_names;
 
@@ -2347,13 +2335,8 @@
                       data_storage= Recordset_cdbc_storage::create();
                       data_storage->set_gather_field_info(true);
                       data_storage->rdbms(rdbms());
-<<<<<<< HEAD
-                      data_storage->setUserConnectionGetter(std::bind(&SqlEditorForm::getUserConnection, this, std::placeholders::_1));
-                      data_storage->setAuxConnectionGetter(std::bind(&SqlEditorForm::getAuxConnection, this, std::placeholders::_1));
-=======
-                      data_storage->setUserConnectionGetter(boost::bind(&SqlEditorForm::getUserConnection, this, _1, _2));
-                      data_storage->setAuxConnectionGetter(boost::bind(&SqlEditorForm::getAuxConnection, this, _1, _2));
->>>>>>> 59184c6c
+                      data_storage->setUserConnectionGetter(std::bind(&SqlEditorForm::getUserConnection, this, std::placeholders::_1, std::placeholders::_2));
+                      data_storage->setAuxConnectionGetter(std::bind(&SqlEditorForm::getAuxConnection, this, std::placeholders::_1, std::placeholders::_2));
                       if (table_name.empty())
                         data_storage->sql_query(statement);
                       data_storage->schema_name(schema_name);
