--- conflicted
+++ resolved
@@ -1153,11 +1153,8 @@
     // connection info
     _connection_details["name"] = _connection->name();
     _connection_details["hostName"] = _connection->parameterValues().get_string("hostName");
-<<<<<<< HEAD
-    _connection_details["port"] = strfmt("%zi\n", _connection->parameterValues().get_int("port"));
-=======
     _connection_details["port"] = strfmt("%li\n", (long)_connection->parameterValues().get_int("port"));
->>>>>>> 8d9deb6d
+
     _connection_details["socket"] = _connection->parameterValues().get_string("socket");
     _connection_details["driverName"] = _connection->driver()->name();
     _connection_details["userName"] = _connection->parameterValues().get_string("userName");
@@ -1434,6 +1431,20 @@
 {
   auto_commit(!auto_commit());
   update_menu_and_toolbar();
+}
+
+void SqlEditorForm::toggle_collect_field_info()
+{
+  if (_connection.is_valid())
+    _connection->parameterValues().set("CollectFieldMetadata", grt::IntegerRef(collect_field_info() ? 0 : 1));
+  update_menu_and_toolbar();
+}
+
+bool SqlEditorForm::collect_field_info() const
+{
+  if (_connection.is_valid())
+    return _connection->parameterValues().get_int("CollectFieldMetadata", 1) != 0;
+  return false;
 }
 
 
@@ -1676,12 +1687,8 @@
   bool use_non_std_delimiter = (flags & NeedNonStdDelimiter) != 0;
   bool dont_add_limit_clause = (flags & DontAddLimitClause) != 0;
   std::map<std::string, boost::int64_t> ps_stats;
-<<<<<<< HEAD
-=======
   std::vector<PSStage> ps_stages;
   std::vector<PSWait> ps_waits;
-  bool fetch_field_info = collect_field_info();
->>>>>>> 8d9deb6d
   bool query_ps_stats = collect_ps_statement_events();
   std::string query_ps_statement_events_error;
   std::string statement;
@@ -1737,13 +1744,9 @@
     else
     {
       std::list<std::string> warning;
-<<<<<<< HEAD
-      warning.push_back(base::strfmt("Skipping history entries for %zi statements, total %zi bytes", statement_ranges.size(),
-                                     sql->size()));
-=======
+
       warning.push_back(base::strfmt("Skipping history entries for %li statements, total %li bytes", (long)statement_ranges.size(),
                                      (long)sql->size()));
->>>>>>> 8d9deb6d
       _history->add_entry(warning);
       logging_queries = false;
     }
