--- conflicted
+++ resolved
@@ -89,22 +89,12 @@
   // (and hence an own parser), to allow concurrent and multi threaded work.
   parsers::MySQLParserServices::Ref services = parsers::MySQLParserServices::get();
 
-<<<<<<< HEAD
   parsers::MySQLParserContext::Ref context = services->createParserContext(
     owner->rdbms()->characterSets(), owner->rdbms_version(), owner->sql_mode(), owner->lower_case_table_names() != 0);
 
   long version = owner->rdbms_version()->majorNumber() * 100 + owner->rdbms_version()->minorNumber();
   parsers::SymbolTable *functionSymbols = parsers::functionSymbolsForVersion(version);
   _editor = MySQLEditor::create(context, owner->work_parser_context(), { functionSymbols, owner->databaseSymbols() }, grtobj);
-=======
-  parser::MySQLParserContext::Ref context = services->createParserContext(
-    owner->rdbms()->characterSets(), owner->rdbms_version(), owner->lower_case_table_names() != 0);
-
-  _editor = MySQLEditor::create(context, owner->work_parser_context(), grtobj);
-  _editor->sql_check_progress_msg_throttle(
-    bec::GRTManager::get()->get_app_option_int("DbSqlEditor:ProgressStatusUpdateInterval", 500) / (double)1000);
-  _editor->set_auto_completion_cache(owner->auto_completion_cache());
->>>>>>> 14c8002f
   _editor->set_sql_mode(owner->sql_mode());
   _editor->set_current_schema(owner->active_schema());
   UIForm::scoped_connect(_editor->text_change_signal(), std::bind(&SqlEditorPanel::update_title, this));
@@ -984,11 +974,8 @@
   _editor->cancel_auto_completion();
 
   if (!retain_old_recordsets) {
-<<<<<<< HEAD
-=======
     logDebug("Releasing old recordset(s) (if possible)\n");
 
->>>>>>> 14c8002f
     // close recordsets that were opened previously (unless they're pinned or something)
     for (int i = _lower_tabview.page_count() - 1; i >= 0; --i) {
       SqlEditorResult *result = dynamic_cast<SqlEditorResult *>(_lower_tabview.get_page(i));
@@ -1017,11 +1004,8 @@
 //--------------------------------------------------------------------------------------------------
 
 void SqlEditorPanel::query_finished() {
-<<<<<<< HEAD
-=======
   logDebug2("Query successfully finished in editor %s\n", get_title().c_str());
 
->>>>>>> 14c8002f
   _busy = false;
 
   _form->set_busy_tab(-1);
@@ -1033,11 +1017,7 @@
 //--------------------------------------------------------------------------------------------------
 
 void SqlEditorPanel::query_failed(const std::string &message) {
-<<<<<<< HEAD
-  logError("Unhandled error during query: %s\n", message.c_str());
-=======
   logError("Query execution failed in editor: %s. Error during query: %s\n", get_title().c_str(), message.c_str());
->>>>>>> 14c8002f
   _busy = false;
 
   _form->set_busy_tab(-1);
@@ -1143,11 +1123,7 @@
       for (size_t c = qeditor->resultPanels().count(), i = 0; i < c; i++) {
         db_query_ResultsetRef rset(qeditor->resultPanels()[i]->resultset());
 
-<<<<<<< HEAD
-        if (rset.is_valid() && dynamic_cast<WBRecordsetResultset *>(rset->get_data())->recordset.get() == rs.get()) {
-=======
         if (rset.is_valid() && dynamic_cast<WBRecordsetResultset *>(rset->get_data())->recordset == rs) {
->>>>>>> 14c8002f
           grt::GRTNotificationCenter::get()->send_grt("GRNSQLResultsetMenuWillShow", rset, info);
           break;
         }
