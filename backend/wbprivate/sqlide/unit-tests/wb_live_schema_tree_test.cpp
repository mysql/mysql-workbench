<<<<<<< HEAD
/* 
=======
/*
>>>>>>> 2cf86b24
 * Copyright (c) 2011, 2015, Oracle and/or its affiliates. All rights reserved.
 *
 * This program is free software; you can redistribute it and/or
 * modify it under the terms of the GNU General Public License as
 * published by the Free Software Foundation; version 2 of the
 * License.
 *
 * This program is distributed in the hope that it will be useful,
 * but WITHOUT ANY WARRANTY; without even the implied warranty of
 * MERCHANTABILITY or FITNESS FOR A PARTICULAR PURPOSE. See the
 * GNU General Public License for more details.
 *
 * You should have received a copy of the GNU General Public License
 * along with this program; if not, write to the Free Software
 * Foundation, Inc., 51 Franklin St, Fifth Floor, Boston, MA
 * 02110-1301  USA
 */

#include "stub/stub_mforms.h"
#include "sqlide/wb_live_schema_tree.h"
#include "grtpp.h"
#include "test.h"

using namespace grt;
using namespace wb;

namespace wb
{
  class LiveSchemaTreeTester
  {
  private:
    LiveSchemaTree* _tree;

  public:
    void set_target(LiveSchemaTree* target)                    { _tree = target; }
    std::string get_active_schema()                            { return _tree->_active_schema; }
    void load_schema_content(mforms::TreeNodeRef& schema_node) { _tree->load_schema_content(schema_node); }
    bool get_case_sensitive_identifiers()                      { return _tree->_case_sensitive_identifiers; }
    bool identifiers_equal(const std::string& a, const std::string& b)
    {
      return _tree->identifiers_equal(a, b);
    }

    bool is_object_type(LiveSchemaTree::ObjectTypeValidation validation, LiveSchemaTree::ObjectType type)
    {
      return _tree->is_object_type(validation, type);
    }

    mforms::TreeNodeView* get_model_view() { return _tree->_model_view; }
    boost::weak_ptr<LiveSchemaTree::Delegate> get_delegate() { return _tree->_delegate; }
    boost::weak_ptr<LiveSchemaTree::FetchDelegate> get_fetch_delegate() { return _tree->_fetch_delegate; }

    void enable_events(bool enabled) { return _tree->enable_events(enabled); }
    bool enabled_events() { return _tree->_enabled_events; }
    std::string get_filter_wildcard(const std::string& filter, LiveSchemaTree::FilterType type = LiveSchemaTree::LocalLike) { return _tree->get_filter_wildcard(filter, type); }
    LiveSchemaTree* get_base() { return _tree->_base; }
    void setup_node(mforms::TreeNodeRef& node, LiveSchemaTree::ObjectType type, mforms::TreeNodeData* pdata = NULL) { _tree->setup_node(node, type, pdata); }
    bool filter_children(LiveSchemaTree::ObjectType type, mforms::TreeNodeRef& source, mforms::TreeNodeRef& target, GPatternSpec* pattern = NULL)
    {
      return _tree->filter_children(type, source, target, pattern);
    }

    void expand_toggled(mforms::TreeNodeRef node, bool value)
    {
      _tree->expand_toggled(node, value);
    }

    void clean_filter() { _tree->clean_filter(); }
    void set_filter(std::string filter) { _tree->set_filter(filter); }
    std::string string_filter() { return _tree->_filter; }
    GPatternSpec* schema_filter() { return _tree->_schema_pattern; }
    GPatternSpec* object_filter() { return _tree->_object_pattern; }
  };
}

BEGIN_TEST_DATA_CLASS(wb_live_schema_tree_test)

<<<<<<< HEAD
public:
class LiveTreeTestDelegate : public wb::LiveSchemaTree::Delegate, public wb::LiveSchemaTree::FetchDelegate
{
public:
  wb::LiveSchemaTree *ptree;
  bool _expect_fetch_schema_list_call;
  bool _expect_fetch_schema_contents_call;
  bool _expect_fetch_object_details_call;
  bool _expect_fetch_data_for_filter;
  bool _expect_plugin_item_call;

  bool _expect_tree_activate_objects;
  bool _expect_tree_create_object;
  bool _expect_tree_alter_objects;
  bool _expect_tree_drop_objects;
  bool _expect_tree_refresh;


  std::string _mock_schema_name;
  std::string _mock_object_name;
  std::string _mock_schema_filter;
  std::string _mock_object_filter;
  std::string _mock_str_object_type;
  LiveSchemaTree::ObjectType _mock_object_type;
  short _mock_flags;

  base::StringListPtr _mock_schema_list;
  base::StringListPtr _mock_table_list;
  base::StringListPtr _mock_view_list;
  base::StringListPtr _mock_procedure_list;
  base::StringListPtr _mock_function_list;
  base::StringListPtr _mock_column_list;
  base::StringListPtr _mock_index_list;
  base::StringListPtr _mock_trigger_list;
  base::StringListPtr _mock_fk_list;

  std::vector<LiveSchemaTree::ChangeRecord>_mock_expected_changes;

  bool _mock_call_back_slot;
  bool _mock_call_back_slot_columns;
  bool _mock_call_back_slot_indexes;
  bool _mock_call_back_slot_triggers;
  bool _mock_call_back_slot_foreign_keys;
  bool _mock_just_append;

  std::string _mock_expected_text;
  std::string _mock_expected_action;
  std::string _mock_expected_schema;
  LiveSchemaTree::ObjectType _mock_expected_object_type;
  std::string _mock_expected_object;

  std::string _check_id;


  LiveTreeTestDelegate():
    _expect_fetch_schema_list_call(false),
    _expect_fetch_schema_contents_call(false),
    _expect_fetch_object_details_call(false),
    _expect_fetch_data_for_filter(false),
    _expect_plugin_item_call(false),
    _expect_tree_activate_objects(false),
    _expect_tree_create_object(false),
    _expect_tree_alter_objects(false),
    _expect_tree_drop_objects(false),
    _expect_tree_refresh(false),
    _mock_call_back_slot_columns(false),
    _mock_call_back_slot_indexes(false),
    _mock_call_back_slot_triggers(false),
    _mock_call_back_slot_foreign_keys(false),
    _mock_just_append(false)
  {
  }

  void expect_fetch_schema_contents_call()
  {
    _mock_schema_list = base::StringListPtr(new std::list<std::string>());
    _mock_table_list = base::StringListPtr(new std::list<std::string>());
    _mock_view_list = base::StringListPtr(new std::list<std::string>());
    _mock_procedure_list = base::StringListPtr(new std::list<std::string>());
    _mock_function_list = base::StringListPtr(new std::list<std::string>());
    _mock_column_list = base::StringListPtr(new std::list<std::string>());
    _mock_index_list = base::StringListPtr(new std::list<std::string>());
    _mock_trigger_list = base::StringListPtr(new std::list<std::string>());
    _mock_fk_list = base::StringListPtr(new std::list<std::string>());
    _expect_fetch_schema_contents_call = true;
  }

  virtual std::list<std::string> fetch_schema_list()
  {
    ensure(_check_id + " : Unexpected call to fetch_schema_list", _expect_fetch_schema_list_call);
    _expect_fetch_schema_list_call = false;
    std::list<std::string> slist;
    slist.assign(_mock_schema_list->begin(), _mock_schema_list->end());
    return slist;
  }
  virtual bool fetch_data_for_filter(const std::string &schema_filter, const std::string &object_filter, const wb::LiveSchemaTree::NewSchemaContentArrivedSlot &arrived_slot)
  {
    ensure(_check_id + " : Unexpected call to fetch_data_for_filter", _expect_fetch_data_for_filter);
    _expect_fetch_data_for_filter = false;
=======
public:
  class LiveTreeTestDelegate : public wb::LiveSchemaTree::Delegate, public wb::LiveSchemaTree::FetchDelegate
  {
  public:
    wb::LiveSchemaTree *ptree;
    bool _expect_fetch_schema_list_call;
    bool _expect_fetch_schema_contents_call;
    bool _expect_fetch_object_details_call;
    bool _expect_fetch_data_for_filter;
    bool _expect_plugin_item_call;

    bool _expect_tree_activate_objects;
    bool _expect_tree_create_object;
    bool _expect_tree_alter_objects;
    bool _expect_tree_drop_objects;
    bool _expect_tree_refresh;


    std::string _mock_schema_name;
    std::string _mock_object_name;
    std::string _mock_schema_filter;
    std::string _mock_object_filter;
    std::string _mock_str_object_type;
    LiveSchemaTree::ObjectType _mock_object_type;
    short _mock_flags;

    base::StringListPtr _mock_schema_list;
    base::StringListPtr _mock_table_list;
    base::StringListPtr _mock_view_list;
    base::StringListPtr _mock_procedure_list;
    base::StringListPtr _mock_function_list;
    base::StringListPtr _mock_column_list;
    base::StringListPtr _mock_index_list;
    base::StringListPtr _mock_trigger_list;
    base::StringListPtr _mock_fk_list;

    std::vector<LiveSchemaTree::ChangeRecord>_mock_expected_changes;

    bool _mock_call_back_slot;
    bool _mock_call_back_slot_columns;
    bool _mock_call_back_slot_indexes;
    bool _mock_call_back_slot_triggers;
    bool _mock_call_back_slot_foreign_keys;
    bool _mock_just_append;

    std::string _mock_expected_text;
    std::string _mock_expected_action;
    std::string _mock_expected_schema;
    LiveSchemaTree::ObjectType _mock_expected_object_type;
    std::string _mock_expected_object;

    std::string _check_id;


    LiveTreeTestDelegate() :
      _expect_fetch_schema_list_call(false),
      _expect_fetch_schema_contents_call(false),
      _expect_fetch_object_details_call(false),
      _expect_fetch_data_for_filter(false),
      _expect_plugin_item_call(false),
      _expect_tree_activate_objects(false),
      _expect_tree_create_object(false),
      _expect_tree_alter_objects(false),
      _expect_tree_drop_objects(false),
      _expect_tree_refresh(false),
      _mock_call_back_slot_columns(false),
      _mock_call_back_slot_indexes(false),
      _mock_call_back_slot_triggers(false),
      _mock_call_back_slot_foreign_keys(false),
      _mock_just_append(false)
    {
    }
>>>>>>> 2cf86b24

    void expect_fetch_schema_contents_call()
    {
      _mock_schema_list = base::StringListPtr(new std::list<std::string>());
      _mock_table_list = base::StringListPtr(new std::list<std::string>());
      _mock_view_list = base::StringListPtr(new std::list<std::string>());
      _mock_procedure_list = base::StringListPtr(new std::list<std::string>());
      _mock_function_list = base::StringListPtr(new std::list<std::string>());
      _mock_column_list = base::StringListPtr(new std::list<std::string>());
      _mock_index_list = base::StringListPtr(new std::list<std::string>());
      _mock_trigger_list = base::StringListPtr(new std::list<std::string>());
      _mock_fk_list = base::StringListPtr(new std::list<std::string>());
      _expect_fetch_schema_contents_call = true;
    }

    virtual std::list<std::string> fetch_schema_list()
    {
      ensure(_check_id + " : Unexpected call to fetch_schema_list", _expect_fetch_schema_list_call);
      _expect_fetch_schema_list_call = false;
      std::list<std::string> slist;
      slist.assign(_mock_schema_list->begin(), _mock_schema_list->end());
      return slist;
    }
    virtual bool fetch_data_for_filter(const std::string &schema_filter, const std::string &object_filter, const wb::LiveSchemaTree::NewSchemaContentArrivedSlot &arrived_slot)
    {
      ensure(_check_id + " : Unexpected call to fetch_data_for_filter", _expect_fetch_data_for_filter);
      _expect_fetch_data_for_filter = false;

      ensure_equals(_check_id + " : Unexpected schema filter on fetch_schema_list", _mock_schema_filter, schema_filter);
      ensure_equals(_check_id + " : Unexpected object filter on fetch_schema_list", _mock_object_filter, object_filter);

      return true;
    }

    virtual bool fetch_schema_contents(const std::string &schema_name, const wb::LiveSchemaTree::NewSchemaContentArrivedSlot& arrived_slot)
    {
      ensure(_check_id + " : Unexpected call to fetch_schema_contents", _expect_fetch_schema_contents_call);
      _expect_fetch_schema_contents_call = false;

      ensure_equals(_check_id + " : Unexpected schema name on call to fetch_schema_contents", schema_name, _mock_schema_name);

      if (_mock_call_back_slot)
        arrived_slot(_mock_schema_name, _mock_table_list, _mock_view_list, _mock_procedure_list, _mock_function_list, _mock_just_append);

      return true;
    }

    virtual bool fetch_object_details(const std::string &schema_name, const std::string &obj_name, wb::LiveSchemaTree::ObjectType obj_type, short flags, const wb::LiveSchemaTree::NodeChildrenUpdaterSlot &updater_slot)
    {
      mforms::TreeNodeRef parent;
      LiveSchemaTree::ViewData *pviewdata;

      ensure(_check_id + " : Unexpected call to fetch_object_details", _expect_fetch_object_details_call);
      _expect_fetch_object_details_call = false;

      ensure_equals(_check_id + " : Unexpected schema name on call to fetch_object_details", schema_name, _mock_schema_name);
      ensure_equals(_check_id + " : Unexpected object name on call to fetch_object_details", obj_name, _mock_object_name);
      ensure_equals(_check_id + " : Unexpected object type on call to fetch_object_details", obj_type, _mock_object_type);

<<<<<<< HEAD
      for(size_t index = 0; index < _mock_column_list->size(); index++)
      {
        column = parent->get_child((int)index);
        pdata = dynamic_cast<LiveSchemaTree::ColumnData*>(column->get_data());
        pdata->details = "MOCK LOADED Column : " + column->get_string(0);
      }
      
      pviewdata->set_loaded_data(LiveSchemaTree::COLUMN_DATA);
      
      _mock_column_list->clear();
      _mock_call_back_slot_columns = false;
    }
=======
      mforms::TreeNodeRef node = ptree->get_node_for_object(schema_name, obj_type, obj_name);
      pviewdata = dynamic_cast<LiveSchemaTree::ViewData*>(node->get_data());
>>>>>>> 2cf86b24

      if (_mock_call_back_slot_columns)
      {
        parent = (obj_type == LiveSchemaTree::View) ? node : node->get_child(LiveSchemaTree::TABLE_COLUMNS_NODE_INDEX);

        updater_slot(parent, _mock_column_list, (obj_type == LiveSchemaTree::Table) ? LiveSchemaTree::TableColumn : LiveSchemaTree::ViewColumn, false, false);

        mforms::TreeNodeRef column;
        LiveSchemaTree::ColumnData* pdata;

<<<<<<< HEAD
        for(size_t index = 0; index < _mock_index_list->size(); index++)
=======
        for (size_t index = 0; index < _mock_column_list->size(); index++)
>>>>>>> 2cf86b24
        {
          column = parent->get_child((int)index);
          pdata = dynamic_cast<LiveSchemaTree::ColumnData*>(column->get_data());
          pdata->details = "MOCK LOADED Column : " + column->get_string(0);
        }

        pviewdata->set_loaded_data(LiveSchemaTree::COLUMN_DATA);

<<<<<<< HEAD
        _mock_index_list->clear();
        _mock_call_back_slot_indexes = false;
=======
        _mock_column_list->clear();
        _mock_call_back_slot_columns = false;
>>>>>>> 2cf86b24
      }

      if (obj_type == LiveSchemaTree::Table)
      {
        if (_mock_call_back_slot_indexes)
        {
          parent = node->get_child(LiveSchemaTree::TABLE_INDEXES_NODE_INDEX);

          updater_slot(parent, _mock_index_list, LiveSchemaTree::Index, false, false);

          mforms::TreeNodeRef index_node;
          LiveSchemaTree::IndexData* pdata;

<<<<<<< HEAD
        for(size_t index = 0; index < _mock_fk_list->size(); index++)
        {
          fk_node = parent->get_child((int)index);
          pdata = dynamic_cast<LiveSchemaTree::FKData*>(fk_node->get_data());
          pdata->details = "MOCK LOADED Foreign Key : " + fk_node->get_string(0);
=======
          for (size_t index = 0; index < _mock_index_list->size(); index++)
          {
            index_node = parent->get_child((int)index);
            pdata = dynamic_cast<LiveSchemaTree::IndexData*>(index_node->get_data());
            pdata->details = "MOCK LOADED Index : " + index_node->get_string(0);
          }

          pviewdata->set_loaded_data(LiveSchemaTree::INDEX_DATA);

          _mock_index_list->clear();
          _mock_call_back_slot_indexes = false;
>>>>>>> 2cf86b24
        }

        if (_mock_call_back_slot_foreign_keys)
        {
          parent = node->get_child(LiveSchemaTree::TABLE_FOREIGN_KEYS_NODE_INDEX);

<<<<<<< HEAD
        _mock_fk_list->clear();
        _mock_call_back_slot_foreign_keys = false;
      }
=======
          updater_slot(parent, _mock_fk_list, LiveSchemaTree::ForeignKey, false, false);
>>>>>>> 2cf86b24

          mforms::TreeNodeRef fk_node;
          LiveSchemaTree::FKData* pdata;

          for (size_t index = 0; index < _mock_fk_list->size(); index++)
          {
            fk_node = parent->get_child((int)index);
            pdata = dynamic_cast<LiveSchemaTree::FKData*>(fk_node->get_data());
            pdata->details = "MOCK LOADED Foreign Key : " + fk_node->get_string(0);
          }

          pviewdata->set_loaded_data(LiveSchemaTree::FK_DATA);

<<<<<<< HEAD
        for(size_t index = 0; index < _mock_trigger_list->size(); index++)
        {
          trigger_node = parent->get_child((int)index);
          pdata = dynamic_cast<LiveSchemaTree::TriggerData*>(trigger_node->get_data());
          pdata->details = "MOCK LOADED Trigger : " + trigger_node->get_string(0);
=======
          _mock_fk_list->clear();
          _mock_call_back_slot_foreign_keys = false;
>>>>>>> 2cf86b24
        }

        if (_mock_call_back_slot_triggers)
        {
          parent = node->get_child(LiveSchemaTree::TABLE_TRIGGERS_NODE_INDEX);

          updater_slot(parent, _mock_trigger_list, LiveSchemaTree::Trigger, false, false);

<<<<<<< HEAD
        _mock_trigger_list->clear();
        _mock_call_back_slot_triggers = false;
=======
          mforms::TreeNodeRef trigger_node;
          LiveSchemaTree::TriggerData* pdata;

          for (size_t index = 0; index < _mock_trigger_list->size(); index++)
          {
            trigger_node = parent->get_child((int)index);
            pdata = dynamic_cast<LiveSchemaTree::TriggerData*>(trigger_node->get_data());
            pdata->details = "MOCK LOADED Trigger : " + trigger_node->get_string(0);
          }

          pviewdata->set_loaded_data(LiveSchemaTree::TRIGGER_DATA);

          _mock_trigger_list->clear();
          _mock_call_back_slot_triggers = false;
        }
>>>>>>> 2cf86b24
      }

      return true;
    }

    virtual bool fetch_routine_details(const std::string &schema_name, const std::string &obj_name, wb::LiveSchemaTree::ObjectType obj_type)
    {
      return true;
    }

    virtual void tree_refresh()
    {
      ensure(_check_id + " : Unexpected call to tree_refresh.", _expect_tree_refresh);
      _expect_tree_refresh = false;
    }

    virtual bool sidebar_action(const std::string &action)
    {
      return true;
    }

    void check_expected_changes(const std::string &change, const std::vector<wb::LiveSchemaTree::ChangeRecord>&changes)
    {
      ensure_equals(_check_id + " : Unexpected number of objects " + change, changes.size(), _mock_expected_changes.size());

      for (size_t index = 0; index < changes.size(); index++)
      {
        ensure_equals(_check_id + " : Unexpected object type has been " + change, changes[index].type, _mock_expected_changes[index].type);
        ensure_equals(_check_id + " : Unexpected schema has been " + change, changes[index].schema, _mock_expected_changes[index].schema);
        ensure_equals(_check_id + " : Unexpected object has been " + change, changes[index].name, _mock_expected_changes[index].name);
        ensure_equals(_check_id + " : Unexpected sub_object has been " + change, changes[index].detail, _mock_expected_changes[index].detail);
      }

      _mock_expected_changes.clear();
    }

    virtual void tree_activate_objects(const std::string& action, const std::vector<wb::LiveSchemaTree::ChangeRecord>&changes)
    {
      ensure(_check_id + " : Unexpected call to tree_activate_objects.", _expect_tree_activate_objects);
      ensure_equals(_check_id + " : Unexpected action received on tree_activate_objects.", action, _mock_expected_action);
      _expect_tree_activate_objects = false;
      ensure_equals(_check_id + " : Unexpected action has been activated", action, _mock_expected_action);
      check_expected_changes("activated", changes);
    }

    virtual void tree_alter_objects(const std::vector<wb::LiveSchemaTree::ChangeRecord>&changes)
    {
      ensure(_check_id + " : Unexpected call to tree_alter_objects.", _expect_tree_alter_objects);
      _expect_tree_alter_objects = false;
      check_expected_changes("altered", changes);
    }

    virtual void tree_create_object(wb::LiveSchemaTree::ObjectType type, const std::string& schema_name, const std::string& object_name)
    {
      ensure(_check_id + " : Unexpected call to tree_create_object.", _expect_tree_create_object);
      ensure_equals(_check_id + " : Unexpected schema name.", schema_name, _mock_expected_changes[0].schema);
      ensure_equals(_check_id + " : Unexpected object type.", type, _mock_expected_changes[0].type);
      ensure_equals(_check_id + " : Unexpected object name.", object_name, _mock_expected_changes[0].name);

      _mock_expected_changes.erase(_mock_expected_changes.begin());

      _expect_tree_create_object = false;
    }

    virtual void tree_drop_objects(const std::vector<wb::LiveSchemaTree::ChangeRecord>&changes)
    {
      ensure(_check_id + " : Unexpected call to tree_drop_objects.", _expect_tree_drop_objects);
      _expect_tree_drop_objects = false;
      check_expected_changes("dropped", changes);
    }

    void check_and_reset(const std::string &check_id)
    {
      ensure(check_id + " : Missed call to fetch_schema_list", !_expect_fetch_schema_list_call);
      ensure(check_id + " : Missed call to fetch_schema_contents", !_expect_fetch_schema_contents_call);
      ensure(check_id + " : Missed call to fetch_object_details", !_expect_fetch_object_details_call);
      ensure(check_id + " : Missing expected changes.", _mock_expected_changes.size() == 0);

      ensure(check_id + " : Missed call to tree_refresh", !_expect_tree_refresh);
      ensure(check_id + " : Missed call to tree_activate_objects", !_expect_tree_activate_objects);
      ensure(check_id + " : Missed call to tree_alter_objects", !_expect_tree_alter_objects);
      ensure(check_id + " : Missed call to tree_create_object", !_expect_tree_create_object);
      ensure(check_id + " : Missed call to tree_drop_objects", !_expect_tree_drop_objects);
      ensure(check_id + " : Missed call to plugin_item_call", !_expect_plugin_item_call);
      ensure(check_id + " : Missed call to fetch_data_for_filter", !_expect_fetch_data_for_filter);


      _expect_fetch_schema_list_call = false;
      _expect_fetch_schema_contents_call = false;
      _expect_fetch_object_details_call = false;
      _expect_plugin_item_call = false;
    }

  };

public:
  GRT grt;
  LiveSchemaTree _lst;
  LiveSchemaTree _lst_filtered;
  mforms::TreeNodeView *pmodel_view;
  mforms::TreeNodeView *pmodel_view_filtered;
  LiveSchemaTreeTester _tester;
  LiveSchemaTreeTester _tester_filtered;
  boost::shared_ptr<LiveTreeTestDelegate> deleg;
  boost::shared_ptr<LiveTreeTestDelegate> deleg_filtered;

  class DummyLST : public LiveSchemaTree::LSTData
  {
    virtual LiveSchemaTree::ObjectType get_type() { return LiveSchemaTree::Any; }
    virtual std::string get_object_name() { return "DummyLST"; }
  };

  TEST_DATA_CONSTRUCTOR(wb_live_schema_tree_test) :
    _lst(&grt),
    _lst_filtered(&grt),
    deleg(new LiveTreeTestDelegate()),
    deleg_filtered(new LiveTreeTestDelegate())
  {

    grt.set("/wb", grt::DictRef(&grt));
    grt.set("/wb/options", grt::DictRef(&grt));
    grt.set("/wb/options/options", grt::DictRef(&grt));
    grt.set("/wb/options/options/SqlEditor:AutoFetchColumnInfo", grt::IntegerRef(1));

    mforms::stub::init(NULL);
    pmodel_view = new mforms::TreeNodeView(mforms::TreeNoColumns | mforms::TreeNoBorder | mforms::TreeSidebar | mforms::TreeNoHeader);
    pmodel_view_filtered = new mforms::TreeNodeView(mforms::TreeNoColumns | mforms::TreeNoBorder | mforms::TreeSidebar | mforms::TreeNoHeader);

    _lst.set_model_view(pmodel_view);
    _lst_filtered.set_model_view(pmodel_view_filtered);

    // Sets the delegate
    _lst.set_delegate(deleg);
    _lst.set_fetch_delegate(deleg);

    _lst_filtered.set_delegate(deleg_filtered);
    _lst_filtered.set_fetch_delegate(deleg_filtered);

    _tester.set_target(&_lst);
    _tester_filtered.set_target(&_lst_filtered);

    deleg->ptree = &_lst;
    deleg_filtered->ptree = &_lst_filtered;
  }

  void fill_basic_schema(const std::string &check_id)
  {
    // Fills the tree using the real structure..
    base::StringListPtr schemas(new std::list<std::string>());
    mforms::TreeNodeRef node;

    schemas->push_back("schema1");

    // Fills a schema...
    _lst.update_schemata(schemas);
    node = _lst.get_node_for_object("schema1", LiveSchemaTree::Schema, "");

    // Fills the schema content.
    deleg->expect_fetch_schema_contents_call();
    deleg->_mock_view_list->push_back("view1");
    deleg->_mock_table_list->push_back("table1");
    deleg->_mock_procedure_list->push_back("procedure1");
    deleg->_mock_function_list->push_back("function1");
    deleg->_mock_call_back_slot = true;
    deleg->_mock_schema_name = "schema1";
    deleg->_check_id = check_id;


    _tester.load_schema_content(node);

    deleg->check_and_reset(check_id);

    // Fills view column...
    deleg->_mock_schema_name = "schema1";
    deleg->_mock_object_name = "view1";
    deleg->_mock_object_type = LiveSchemaTree::View;
    deleg->_expect_fetch_object_details_call = true;
    deleg->_mock_column_list->push_back("view_column1");
    deleg->_mock_call_back_slot_columns = true;
    deleg->_check_id = check_id;

    _lst.load_table_details(LiveSchemaTree::View, "schema1", "view1", LiveSchemaTree::COLUMN_DATA);

    deleg->check_and_reset(check_id);

    // Fills table data...
    deleg->_mock_schema_name = "schema1";
    deleg->_mock_object_name = "table1";
    deleg->_mock_object_type = LiveSchemaTree::Table;
    deleg->_expect_fetch_object_details_call = true;
    deleg->_mock_column_list->clear();
    deleg->_mock_index_list->clear();
    deleg->_mock_column_list->push_back("table_column1");
    deleg->_mock_index_list->push_back("index1");
    deleg->_mock_trigger_list->push_back("trigger1");
    deleg->_mock_fk_list->push_back("fk1");
    deleg->_mock_call_back_slot_columns = true;
    deleg->_mock_call_back_slot_indexes = true;
    deleg->_mock_call_back_slot_triggers = true;
    deleg->_mock_call_back_slot_foreign_keys = true;
    deleg->_check_id = check_id;

    _lst.load_table_details(LiveSchemaTree::Table, "schema1", "table1", LiveSchemaTree::COLUMN_DATA | LiveSchemaTree::INDEX_DATA | LiveSchemaTree::TRIGGER_DATA | LiveSchemaTree::FK_DATA);

    deleg->check_and_reset(check_id);
  }

  void fill_schema_object_lists()
  {
    deleg->_mock_view_list->clear();
    deleg->_mock_view_list->push_back("first_view");
    deleg->_mock_view_list->push_back("second_view");
    deleg->_mock_view_list->push_back("secure_view");
    deleg->_mock_view_list->push_back("third");

    deleg->_mock_table_list->clear();
    deleg->_mock_table_list->push_back("customer");
    deleg->_mock_table_list->push_back("client");
    deleg->_mock_table_list->push_back("store");
    deleg->_mock_table_list->push_back("product");

    deleg->_mock_procedure_list->clear();
    deleg->_mock_procedure_list->push_back("get_debths");
    deleg->_mock_procedure_list->push_back("get_payments");
    deleg->_mock_procedure_list->push_back("get_lazy");

    deleg->_mock_function_list->clear();
    deleg->_mock_function_list->push_back("calc_income");
    deleg->_mock_function_list->push_back("calc_debth_list");
    deleg->_mock_function_list->push_back("dummy");
  }

  void fill_complex_schema(const std::string &check_id)
  {
    // Fills the tree using the real structure..
    base::StringListPtr schemas(new std::list<std::string>());
    mforms::TreeNodeRef node;
    deleg->_check_id = check_id;


    schemas->push_back("test_schema");
    schemas->push_back("basic_schema");
    schemas->push_back("basic_training");
    schemas->push_back("dev_schema");

    // Fills a schema...
    _lst.update_schemata(schemas);

    // Fills the schema content.
    deleg->expect_fetch_schema_contents_call();
    fill_schema_object_lists();
    deleg->_mock_call_back_slot = true;
    deleg->_mock_schema_name = "test_schema";
    node = _lst.get_node_for_object("test_schema", LiveSchemaTree::Schema, "");
    _tester.load_schema_content(node);

    deleg->expect_fetch_schema_contents_call();
    fill_schema_object_lists();
    deleg->_mock_call_back_slot = true;
    deleg->_mock_schema_name = "basic_schema";
    node = _lst.get_node_for_object("basic_schema", LiveSchemaTree::Schema, "");
    _tester.load_schema_content(node);

    deleg->expect_fetch_schema_contents_call();
    fill_schema_object_lists();
    deleg->_mock_call_back_slot = true;
    deleg->_mock_schema_name = "basic_training";
    node = _lst.get_node_for_object("basic_training", LiveSchemaTree::Schema, "");
    _tester.load_schema_content(node);

    deleg->expect_fetch_schema_contents_call();
    fill_schema_object_lists();
    deleg->_mock_call_back_slot = true;
    deleg->_mock_schema_name = "dev_schema";
    node = _lst.get_node_for_object("dev_schema", LiveSchemaTree::Schema, "");
    _tester.load_schema_content(node);

    deleg->check_and_reset(check_id);

    // Fills view column...
    deleg->_mock_column_list->push_back("view_col1");
    deleg->_mock_column_list->push_back("view_col2");
    deleg->_mock_column_list->push_back("view_col3");
    deleg->_mock_column_list->push_back("view_col4");

    deleg->_mock_schema_name = "test_schema";
    deleg->_mock_object_name = "first_view";
    deleg->_mock_object_type = LiveSchemaTree::View;

    std::list<std::string> view_list;
    view_list.push_back("first_view");
    view_list.push_back("second_view");
    view_list.push_back("secure_view");
    view_list.push_back("third");

    std::list<std::string>::iterator v_index, v_end = view_list.end();
    for (v_index = view_list.begin(); v_index != v_end; v_index++)
    {
      deleg->_expect_fetch_object_details_call = true;
      deleg->_mock_call_back_slot_columns = true;
      deleg->_mock_object_name = *v_index;
      _lst.load_table_details(LiveSchemaTree::View, "test_schema", *v_index, LiveSchemaTree::COLUMN_DATA);
      deleg->check_and_reset(check_id);
    }

    // Fills table data...
    deleg->_mock_schema_name = "test_schema";
    deleg->_mock_object_type = LiveSchemaTree::Table;
    deleg->_mock_column_list->clear();
    deleg->_mock_index_list->clear();
    deleg->_mock_column_list->push_back("id");
    deleg->_mock_column_list->push_back("name");
    deleg->_mock_column_list->push_back("relation");
    deleg->_mock_index_list->push_back("primary_key");
    deleg->_mock_index_list->push_back("name_unique");
    deleg->_mock_trigger_list->push_back("a_trigger");
    deleg->_mock_fk_list->push_back("some_fk");
    deleg->_mock_call_back_slot_columns = true;
    deleg->_mock_call_back_slot_indexes = true;
    deleg->_mock_call_back_slot_triggers = true;
    deleg->_mock_call_back_slot_foreign_keys = true;

    std::list<std::string> table_list;
    table_list.push_back("customer");
    table_list.push_back("client");
    table_list.push_back("store");
    table_list.push_back("product");

    std::list<std::string>::iterator t_index, t_end = table_list.end();
    for (t_index = table_list.begin(); t_index != t_end; t_index++)
    {
      deleg->_mock_object_name = *t_index;
      deleg->_expect_fetch_object_details_call = true;
      deleg->_mock_call_back_slot_columns = true;
      deleg->_mock_call_back_slot_indexes = true;
      deleg->_mock_call_back_slot_triggers = true;
      deleg->_mock_call_back_slot_foreign_keys = true;
      _lst.load_table_details(LiveSchemaTree::Table, "test_schema", *t_index, LiveSchemaTree::COLUMN_DATA | LiveSchemaTree::INDEX_DATA | LiveSchemaTree::TRIGGER_DATA | LiveSchemaTree::FK_DATA);
      deleg->check_and_reset(check_id);
    }
  }
  END_TEST_DATA_CLASS;

  TEST_MODULE(wb_live_schema_tree_test, "live schema tree");

  TEST_FUNCTION(1)
  {
    mforms::TreeNodeRef test_node_ref = pmodel_view->root_node();
    test_node_ref->set_string(0, "Dummy");

    // Adds a schema node


    // Testing copy and get details at LSTData (data root)
    {
      DummyLST source, target;
      source.details = "This is a sample";

      ensure_equals("TF001CHK001: Unexpected initial details", target.details, "");

      target.copy(&source);
      ensure_equals("TF001CHK001: Unexpected copied details", target.details, "This is a sample");

      ensure_equals("TF001CHK001: Unexpected raw details", target.get_details(false, test_node_ref), "This is a sample");
      ensure_equals("TF001CHK001: Unexpected full details", target.get_details(true, test_node_ref), "<b>DummyLST:</b> <font color='#148814'><b>Dummy</b></font><br><br>");
    }

    // Testing a ColumnData node
  {
    LiveSchemaTree::ColumnData source, target;
    source.details = "This is a sample";
    source.default_value = "A default value";
    source.is_fk = true;
    source.is_id = true;
    source.is_pk = true;

    ensure_equals("TF001CHK002: Unexpected object name", target.get_object_name(), "Column");
    ensure_equals("TF001CHK002: Unexpected object type", target.get_type(), LiveSchemaTree::TableColumn);

    ensure_equals("TF001CHK002: Unexpected initial details", target.details, "");
    ensure_equals("TF001CHK002: Unexpected initial default value", target.default_value, "");
    ensure_equals("TF001CHK002: Unexpected initial fk", target.is_fk, false);
    ensure_equals("TF001CHK002: Unexpected initial id", target.is_id, false);
    ensure_equals("TF001CHK002: Unexpected initial pk", target.is_pk, false);

    target.copy(&source);
    ensure_equals("TF001CHK002: Unexpected copied details", target.details, "This is a sample");
    ensure_equals("TF001CHK002: Unexpected copied default value", target.default_value, "A default value");
    ensure_equals("TF001CHK002: Unexpected copied fk", target.is_fk, true);
    ensure_equals("TF001CHK002: Unexpected copied id", target.is_id, true);
    ensure_equals("TF001CHK002: Unexpected copied pk", target.is_pk, true);

    ensure_equals("TF001CHK002: Unexpected raw details", target.get_details(false, test_node_ref), "This is a sample");
    ensure_equals("TF001CHK002: Unexpected full details", target.get_details(true, test_node_ref), "<b>Column:</b> <font color='#148814'><b>Dummy</b></font><br><br>"
      "<b>Definition:</b><table style=\"border: none; border-collapse: collapse;\">"
      "This is a sample"
      "</table><br><br>");
  }

  // Testing a ForeignKey node
  {
    LiveSchemaTree::FKData source, target;
    source.details = "This is a sample to test copy";
    source.delete_rule = 1;
    source.update_rule = 5;
    source.referenced_table = "destino";
    source.from_cols = "one, two";
    source.to_cols = "uno, dos";

    ensure_equals("TF001CHK003: Unexpected object name", target.get_object_name(), "Foreign Key");
    ensure_equals("TF001CHK003: Unexpected object type", target.get_type(), LiveSchemaTree::ForeignKey);

    ensure_equals("TF001CHK003: Unexpected initial details", target.details, "");
    ensure_equals("TF001CHK003: Unexpected initial delete rule", target.delete_rule, 0);
    ensure_equals("TF001CHK003: Unexpected initial update rule", target.update_rule, 0);
    ensure_equals("TF001CHK003: Unexpected initial referenced table", target.referenced_table, "");
    ensure_equals("TF001CHK003: Unexpected initial source cols", target.referenced_table, "");
    ensure_equals("TF001CHK003: Unexpected initial target cols", target.referenced_table, "");

    target.copy(&source);
    ensure_equals("TF001CHK003: Unexpected copied details", target.details, "This is a sample to test copy");
    ensure_equals("TF001CHK003: Unexpected copied delete rule", target.delete_rule, 1);
    ensure_equals("TF001CHK003: Unexpected copied update rule", target.update_rule, 5);
    ensure_equals("TF001CHK003: Unexpected copied referenced table", target.referenced_table, "destino");
    ensure_equals("TF001CHK003: Unexpected copied source cols", target.from_cols, "one, two");
    ensure_equals("TF001CHK003: Unexpected copied target cols", target.to_cols, "uno, dos");

    // Cleans details to test dynamic generation
    target.details = "";

    std::string expected = "<table style=\"border: none; border-collapse: collapse;\">"
      "<tr>"
      "<td style=\"border:none; padding-left: 15px;\">Target</td>"
      "<td style=\"border:none; padding-left: 15px;\"><font color='#717171'>destino (one, two \xE2\x86\x92 uno, dos)</font></td>"
      "</tr>"
      "<tr>"
      "<td style=\"border:none; padding-left: 15px;\">On Update</td>"
      "<td style=\"border:none; padding-left: 15px;\"><font color='#717171'>NO ACTION</font></td>"
      "</tr>"
      "<tr>"
      "<td style=\"border:none; padding-left: 15px;\">On Delete</td>"
      "<td style=\"border:none; padding-left: 15px;\"><font color='#717171'>CASCADE</font></td>"
      "</tr>"
      "</table>";


    ensure_equals("TF001CHK003: Unexpected raw details", target.get_details(false, test_node_ref), expected);
    expected = "<b>Foreign Key:</b> <font color='#148814'><b>Dummy</b></font><br><br><b>Definition:</b><br>" + expected;
    ensure_equals("TF001CHK003: Unexpected full details", target.get_details(true, test_node_ref), expected);
  }

  // Testing an Index node
  {
    LiveSchemaTree::IndexData source, target;
    source.details = "This is a sample to test copy";
    source.columns.push_back("one");
    source.columns.push_back("two");
    source.type = 6;
    source.unique = true;

    ensure_equals("TF001CHK004: Unexpected object name", target.get_object_name(), "Index");
    ensure_equals("TF001CHK004: Unexpected object type", target.get_type(), LiveSchemaTree::Index);

    ensure_equals("TF001CHK004: Unexpected initial details", target.details, "");
    ensure_equals("TF001CHK004: Unexpected initial number of columns", target.columns.size(), 0U);
    ensure_equals("TF001CHK004: Unexpected initial type", target.type, 0);
    ensure_equals("TF001CHK004: Unexpected initial unique", target.unique, false);

    target.copy(&source);
    ensure_equals("TF001CHK004: Unexpected copied details", target.details, "This is a sample to test copy");
    ensure_equals("TF001CHK004: Unexpected copied number of columns", target.columns.size(), 2U);
    ensure_equals("TF001CHK004: Unexpected copied column 1", target.columns[0], "one");
    ensure_equals("TF001CHK004: Unexpected copied column 2", target.columns[1], "two");
    ensure_equals("TF001CHK004: Unexpected copied type", target.type, 6);
    ensure_equals("TF001CHK004: Unexpected copied unique", target.unique, true);

    // Cleans details to test dynamic generation
    target.details = "";

    std::string expected = "<table style=\"border: none; border-collapse: collapse;\">"
      "<tr>"
      "<td style=\"border:none; padding-left: 15px;\">Type</td>"
      "<td style=\"border:none; padding-left: 15px;\"><font color='#717171'>BTREE</font></td>"
      "</tr>"
      "<tr>"
      "<td style=\"border:none; padding-left: 15px;\">Unique</td>"
      "<td style=\"border:none; padding-left: 15px;\"><font color='#717171'>Yes</font></td>"
      "</tr>"
      "<tr>"
      "<td style=\"border:none; padding-left: 15px;\">Columns</td>"
      "<td style=\"border:none; padding-left: 15px;\"><font color='#717171'>one</font></td>"
      "</tr>"
      "<tr>"
      "<td style=\"border:none; padding-left: 15px;\"></td>"
      "<td style=\"border:none; padding-left: 15px;\"><font color='#717171'>two</font></td>"
      "</tr>"
      "</table>";

    ensure_equals("TF001CHK004: Unexpected raw details", target.get_details(false, test_node_ref), expected);
    expected = "<b>Index:</b> <font color='#148814'><b>Dummy</b></font><br><br><b>Definition:</b><br>" + expected;
    ensure_equals("TF001CHK004: Unexpected full details", target.get_details(true, test_node_ref), expected);
  }

  // Testing copy and get_details for a Trigger node
  {
    LiveSchemaTree::TriggerData source, target;
    source.details = "This is a sample to test copy";
    source.event_manipulation = 11;
    source.timing = 15;

    ensure_equals("TF001CHK005: Unexpected object name", target.get_object_name(), "Trigger");
    ensure_equals("TF001CHK005: Unexpected object type", target.get_type(), LiveSchemaTree::Trigger);

    ensure_equals("TF001CHK005: Unexpected initial details", target.details, "");
    ensure_equals("TF001CHK005: Unexpected initial event manipulation", target.event_manipulation, 0);
    ensure_equals("TF001CHK005: Unexpected initial timing", target.timing, 0);

    target.copy(&source);
    ensure_equals("TF001CHK005: Unexpected copied details", target.details, "This is a sample to test copy");
    ensure_equals("TF001CHK005: Unexpected copied event manipulation", target.event_manipulation, 11);
    ensure_equals("TF001CHK005: Unexpected copied timing", target.timing, 15);

    // Cleans details to test dynamic generation
    target.details = "";

    std::string expected = "<table style=\"border: none; border-collapse: collapse;\">"
      "<tr>"
      "<td style=\"border:none; padding-left: 15px;\">Event</td>"
      "<td style=\"border:none; padding-left: 15px;\"><font color='#717171'>INSERT</font></td>"
      "</tr>"
      "<tr>"
      "<td style=\"border:none; padding-left: 15px;\">Timing</td>"
      "<td style=\"border:none; padding-left: 15px;\"><font color='#717171'>AFTER</font></td>"
      "</tr>"
      "</table>";
    ensure_equals("TF001CHK005: Unexpected raw details", target.get_details(false, test_node_ref), expected);
    expected = "<b>Trigger:</b> <font color='#148814'><b>Dummy</b></font><br><br><b>Definition:</b><br>" + expected;
    ensure_equals("TF001CHK005: Unexpected full details", target.get_details(true, test_node_ref), expected);
  }

  // Testing an Object node
  {
    LiveSchemaTree::ObjectData source, target;
    source.details = "This is a sample";
    source.fetched = true;
    source.fetching = true;

    ensure_equals("TF001CHK006: Unexpected object name", target.get_object_name(), "Object");
    ensure_equals("TF001CHK006: Unexpected object type", target.get_type(), LiveSchemaTree::Any);

    ensure_equals("TF001CHK006: Unexpected initial details", target.details, "");
    ensure_equals("TF001CHK006: Unexpected initial fetched", target.fetched, false);
    ensure_equals("TF001CHK006: Unexpected initial fetching", target.fetching, false);

    target.copy(&source);
    ensure_equals("TF001CHK006: Unexpected copied details", target.details, "This is a sample");
    ensure_equals("TF001CHK006: Unexpected copied fetched", target.fetched, true);
    ensure_equals("TF001CHK006: Unexpected copied fetching", target.fetching, true);

    ensure_equals("TF001CHK006: Unexpected raw details", target.get_details(false, test_node_ref), "This is a sample");
    ensure_equals("TF001CHK006: Unexpected full details", target.get_details(true, test_node_ref), "<b>Object:</b> <font color='#148814'><b>Dummy</b></font><br><br>");
  }

  // Testing a Function node
  // When parameter display was added, the details of a function will be 
  // A concatenation between the formatted header, and the details which should be 
  // html code with the parameter information
  {
    LiveSchemaTree::FunctionData source, target;
    source.details = "This is a sample";
    source.fetched = true;
    source.fetching = true;

    ensure_equals("TF001CHK007: Unexpected object name", target.get_object_name(), "Function");
    ensure_equals("TF001CHK007: Unexpected object type", target.get_type(), LiveSchemaTree::Function);

    ensure_equals("TF001CHK007: Unexpected initial details", target.details, "");
    ensure_equals("TF001CHK007: Unexpected initial fetched", target.fetched, false);
    ensure_equals("TF001CHK007: Unexpected initial fetching", target.fetching, false);

    target.copy(&source);
    ensure_equals("TF001CHK007: Unexpected copied details", target.details, "This is a sample");
    ensure_equals("TF001CHK007: Unexpected copied fetched", target.fetched, true);
    ensure_equals("TF001CHK007: Unexpected copied fetching", target.fetching, true);

    ensure_equals("TF001CHK007: Unexpected raw details", target.get_details(false, test_node_ref), "<b>Function:</b> <font color='#148814'><b>Dummy</b></font><br><br>This is a sample");
    ensure_equals("TF001CHK007: Unexpected full details", target.get_details(true, test_node_ref), "<b>Function:</b> <font color='#148814'><b>Dummy</b></font><br><br>This is a sample");
  }

  // Testing a Procedure node
  // When parameter display was added, the details of a procedure will be 
  // A concatenation between the formatted header, and the details which should be 
  // html code with the parameter information
  {
    LiveSchemaTree::ProcedureData source, target;
    source.details = "This is a sample";
    source.fetched = true;
    source.fetching = true;

    ensure_equals("TF001CHK008: Unexpected object name", target.get_object_name(), "Procedure");
    ensure_equals("TF001CHK008: Unexpected object type", target.get_type(), LiveSchemaTree::Procedure);

    ensure_equals("TF001CHK008: Unexpected initial details", target.details, "");
    ensure_equals("TF001CHK008: Unexpected initial fetched", target.fetched, false);
    ensure_equals("TF001CHK008: Unexpected initial fetching", target.fetching, false);

    target.copy(&source);
    ensure_equals("TF001CHK008: Unexpected copied details", target.details, "This is a sample");
    ensure_equals("TF001CHK008: Unexpected copied fetched", target.fetched, true);
    ensure_equals("TF001CHK008: Unexpected copied fetching", target.fetching, true);

    ensure_equals("TF001CHK008: Unexpected raw details", target.get_details(false, test_node_ref), "<b>Procedure:</b> <font color='#148814'><b>Dummy</b></font><br><br>This is a sample");
    ensure_equals("TF001CHK008: Unexpected full details", target.get_details(true, test_node_ref), "<b>Procedure:</b> <font color='#148814'><b>Dummy</b></font><br><br>This is a sample");
  }

  // Testing a View node
  {
    LiveSchemaTree::ViewData source, target;
    source.details = "This is a sample";
    source.columns_load_error = true;
    source.fetched = true;
    source.fetching = true;
    source._loaded_mask = 1;
    source._loading_mask = 1;

    ensure_equals("TF001CHK009: Unexpected object name", target.get_object_name(), "View");
    ensure_equals("TF001CHK009: Unexpected object type", target.get_type(), LiveSchemaTree::View);

    ensure_equals("TF001CHK009: Unexpected initial details", target.details, "");
    ensure_equals("TF001CHK009: Unexpected initial columns load error", target.columns_load_error, false);
    ensure_equals("TF001CHK009: Unexpected initial fetched", target.fetched, false);
    ensure_equals("TF001CHK009: Unexpected initial fetching", target.fetching, false);
    ensure_equals("TF001CHK009: Unexpected initial loaded mask", target._loaded_mask, 0);
    ensure_equals("TF001CHK009: Unexpected initial loading mask", target._loading_mask, 0);

    target.copy(&source);
    ensure_equals("TF001CHK009: Unexpected copied details", target.details, "This is a sample");
    ensure_equals("TF001CHK009: Unexpected copied columns load error", target.columns_load_error, true);
    ensure_equals("TF001CHK009: Unexpected copied fetched", target.fetched, true);
    ensure_equals("TF001CHK009: Unexpected copied fetching", target.fetching, true);
    ensure_equals("TF001CHK009: Unexpected copied loaded mask", target._loaded_mask, 1);
    ensure_equals("TF001CHK009: Unexpected copied loading mask", target._loading_mask, 1);


    // Fills the tree using the real structure..
    base::StringListPtr schemas(new std::list<std::string>());
    mforms::TreeNodeRef schema;
    mforms::TreeNodeRef view;
    LiveSchemaTree::ViewData *pdata;

    schemas->push_back("one");

    _lst.update_schemata(schemas);
    schema = _lst.get_child_node(test_node_ref, "one");

    deleg->expect_fetch_schema_contents_call();
    deleg->_mock_view_list->push_back("view1");
    deleg->_mock_call_back_slot = true;
    deleg->_mock_schema_name = "one";
    deleg->_check_id = "TF001CHK009";
    _tester.load_schema_content(schema);

    deleg->check_and_reset("TF001CHK009");

    deleg->_mock_schema_name = "one";
    deleg->_mock_object_name = "view1";
    deleg->_mock_object_type = LiveSchemaTree::View;
    deleg->_expect_fetch_object_details_call = true;
    deleg->_mock_column_list->push_back("first_column");
    deleg->_mock_column_list->push_back("second_column");
    deleg->_mock_call_back_slot_columns = true;

    _lst.load_table_details(LiveSchemaTree::View, "one", "view1", LiveSchemaTree::COLUMN_DATA);

    deleg->check_and_reset("TF001CHK009");

    view = _lst.get_node_for_object("one", LiveSchemaTree::View, "view1");
    pdata = dynamic_cast<LiveSchemaTree::ViewData*>(view->get_data());

    ensure("TF001CHK009 : Invalid data returned for view", pdata != NULL);

    ensure_equals("TF001CHK009: Unexpected full details", pdata->get_details(true, view), "<b>View:</b> <font color='#148814'><b>view1</b></font><br><br>"
      "<b>Columns:</b><table style=\"border: none; border-collapse: collapse;\">"
      "MOCK LOADED Column : first_column"
      "MOCK LOADED Column : second_column"
      "</table><br><br>");

    test_node_ref->remove_children();

    /* Testing the flag setting logic */
    LiveSchemaTree::ViewData view_node;

    ensure_equals("TF001CHK010: Unexpected loaded mask 1", view_node.get_loaded_mask(), 0);
    ensure_equals("TF001CHK010: Unexpected loading mask 1", view_node.get_loading_mask(), 0);

    view_node.set_loading_mask(LiveSchemaTree::COLUMN_DATA | LiveSchemaTree::INDEX_DATA | LiveSchemaTree::FK_DATA | LiveSchemaTree::TRIGGER_DATA);
    ensure_equals("TF001CHK010: Unexpected loaded mask 2", view_node.get_loaded_mask(), 0);
    ensure_equals("TF001CHK010: Unexpected loading mask 2", view_node.get_loading_mask(), LiveSchemaTree::COLUMN_DATA | LiveSchemaTree::INDEX_DATA | LiveSchemaTree::FK_DATA | LiveSchemaTree::TRIGGER_DATA);

    view_node.set_loaded_data(LiveSchemaTree::COLUMN_DATA);
    ensure_equals("TF001CHK010: Unexpected loaded mask 3", view_node.get_loaded_mask(), (short)LiveSchemaTree::COLUMN_DATA);
    ensure_equals("TF001CHK010: Unexpected loading mask 3", view_node.get_loading_mask(), LiveSchemaTree::INDEX_DATA | LiveSchemaTree::FK_DATA | LiveSchemaTree::TRIGGER_DATA);

    view_node.set_loaded_data(LiveSchemaTree::INDEX_DATA);
    ensure_equals("TF001CHK010: Unexpected loaded mask 4", view_node.get_loaded_mask(), LiveSchemaTree::COLUMN_DATA | LiveSchemaTree::INDEX_DATA);
    ensure_equals("TF001CHK010: Unexpected loading mask 4", view_node.get_loading_mask(), LiveSchemaTree::FK_DATA | LiveSchemaTree::TRIGGER_DATA);

    view_node.set_loaded_data(LiveSchemaTree::FK_DATA);
    ensure_equals("TF001CHK010: Unexpected loaded mask 5", view_node.get_loaded_mask(), LiveSchemaTree::COLUMN_DATA | LiveSchemaTree::INDEX_DATA | LiveSchemaTree::FK_DATA);
    ensure_equals("TF001CHK010: Unexpected loading mask 5", view_node.get_loading_mask(), (short)LiveSchemaTree::TRIGGER_DATA);

    view_node.set_loaded_data(LiveSchemaTree::TRIGGER_DATA);
    ensure_equals("TF001CHK010: Unexpected loaded mask 6", view_node.get_loaded_mask(), LiveSchemaTree::COLUMN_DATA | LiveSchemaTree::INDEX_DATA | LiveSchemaTree::FK_DATA | LiveSchemaTree::TRIGGER_DATA);
    ensure_equals("TF001CHK010: Unexpected loading mask 6", view_node.get_loading_mask(), 0);

    view_node.set_unloaded_data(LiveSchemaTree::TRIGGER_DATA);
    ensure_equals("TF001CHK010: Unexpected loaded mask 7", view_node.get_loaded_mask(), LiveSchemaTree::COLUMN_DATA | LiveSchemaTree::INDEX_DATA | LiveSchemaTree::FK_DATA);
    ensure_equals("TF001CHK010: Unexpected loading mask 7", view_node.get_loading_mask(), 0);

    view_node.set_unloaded_data(LiveSchemaTree::FK_DATA);
    ensure_equals("TF001CHK010: Unexpected loaded mask 8", view_node.get_loaded_mask(), LiveSchemaTree::COLUMN_DATA | LiveSchemaTree::INDEX_DATA);
    ensure_equals("TF001CHK010: Unexpected loading mask 8", view_node.get_loading_mask(), 0);

    view_node.set_unloaded_data(LiveSchemaTree::INDEX_DATA);
    ensure_equals("TF001CHK010: Unexpected loaded mask 9", view_node.get_loaded_mask(), (short)LiveSchemaTree::COLUMN_DATA);
    ensure_equals("TF001CHK010: Unexpected loading mask 9", view_node.get_loading_mask(), 0);

    view_node.set_unloaded_data(LiveSchemaTree::COLUMN_DATA);
    ensure_equals("TF001CHK010: Unexpected loaded mask 10", view_node.get_loaded_mask(), 0);
    ensure_equals("TF001CHK010: Unexpected loading mask 10", view_node.get_loading_mask(), 0);


    /* Tests the inconsistency scenarios */
    /* Loading items get cleaned if they get loaded, tho if other items are to be set as loaded they are done */
    view_node.set_loading_mask(LiveSchemaTree::COLUMN_DATA);
    view_node.set_loaded_data(LiveSchemaTree::INDEX_DATA);
    ensure("TF001CHK010: Unexpected column data loaded 1", !view_node.is_data_loaded(LiveSchemaTree::COLUMN_DATA));
    ensure("TF001CHK010: Unexpected index data unloaded 1", view_node.is_data_loaded(LiveSchemaTree::INDEX_DATA));
    ensure_equals("TF001CHK010: Unexpected loaded mask 11", view_node.get_loaded_mask(), (short)LiveSchemaTree::INDEX_DATA);
    ensure_equals("TF001CHK010: Unexpected loading mask 11", view_node.get_loading_mask(), (short)LiveSchemaTree::COLUMN_DATA);

    view_node.set_loaded_data(LiveSchemaTree::COLUMN_DATA | LiveSchemaTree::INDEX_DATA);
    ensure("TF001CHK010: Unexpected column data unloaded 1", view_node.is_data_loaded(LiveSchemaTree::COLUMN_DATA | LiveSchemaTree::INDEX_DATA));
    ensure("TF001CHK010: Unexpected index data unloaded 2", view_node.is_data_loaded(LiveSchemaTree::INDEX_DATA));
    ensure_equals("TF001CHK010: Unexpected loaded mask 12", view_node.get_loaded_mask(), LiveSchemaTree::COLUMN_DATA | LiveSchemaTree::INDEX_DATA);
    ensure_equals("TF001CHK010: Unexpected loading mask 12", view_node.get_loading_mask(), 0);

    /* In order to set data unloaded, must be at loaded state first */
    view_node.set_loading_mask(LiveSchemaTree::COLUMN_DATA | LiveSchemaTree::INDEX_DATA);
    view_node.set_loaded_data(LiveSchemaTree::COLUMN_DATA | LiveSchemaTree::INDEX_DATA);
    view_node.set_unloaded_data(LiveSchemaTree::FK_DATA);
    ensure("TF001CHK010: Unexpected column data unloaded 2", view_node.is_data_loaded(LiveSchemaTree::COLUMN_DATA));
    ensure("TF001CHK010: Unexpected index data unloaded 2", view_node.is_data_loaded(LiveSchemaTree::INDEX_DATA));
    ensure_equals("TF001CHK010: Unexpected loaded mask 13", view_node.get_loaded_mask(), LiveSchemaTree::COLUMN_DATA | LiveSchemaTree::INDEX_DATA);
    ensure_equals("TF001CHK010: Unexpected loading mask 13", view_node.get_loading_mask(), 0);

    view_node.set_unloaded_data(LiveSchemaTree::COLUMN_DATA | LiveSchemaTree::FK_DATA);
    ensure("TF001CHK010: Unexpected column data loaded 3", !view_node.is_data_loaded(LiveSchemaTree::COLUMN_DATA));
    ensure("TF001CHK010: Unexpected index data unloaded 2", view_node.is_data_loaded(LiveSchemaTree::INDEX_DATA));
    ensure_equals("TF001CHK010: Unexpected loaded mask 14", view_node.get_loaded_mask(), (short)LiveSchemaTree::INDEX_DATA);
    ensure_equals("TF001CHK010: Unexpected loading mask 14", view_node.get_loading_mask(), 0);
  }

  // Testing a Table node
  {
    LiveSchemaTree::TableData source, target;
    source.details = "This is a sample";
    source.columns_load_error = true;
    source.fetched = true;
    source.fetching = true;
    source._loaded_mask = 1;
    source._loading_mask = 1;

    ensure_equals("TF001CHK011: Unexpected object name", target.get_object_name(), "Table");
    ensure_equals("TF001CHK011: Unexpected object type", target.get_type(), LiveSchemaTree::Table);

    ensure_equals("TF001CHK011: Unexpected initial details", target.details, "");
    ensure_equals("TF001CHK011: Unexpected initial columns load error", target.columns_load_error, false);
    ensure_equals("TF001CHK011: Unexpected initial fetched", target.fetched, false);
    ensure_equals("TF001CHK011: Unexpected initial fetching", target.fetching, false);
    ensure_equals("TF001CHK011: Unexpected initial loaded mask", target._loaded_mask, 0);
    ensure_equals("TF001CHK011: Unexpected initial loading mask", target._loading_mask, 0);

    target.copy(&source);
    ensure_equals("TF001CHK011: Unexpected copied details", target.details, "This is a sample");
    ensure_equals("TF001CHK011: Unexpected copied columns load error", target.columns_load_error, true);
    ensure_equals("TF001CHK011: Unexpected copied fetched", target.fetched, true);
    ensure_equals("TF001CHK011: Unexpected copied fetching", target.fetching, true);
    ensure_equals("TF001CHK011: Unexpected copied loaded mask", target._loaded_mask, 1);
    ensure_equals("TF001CHK011: Unexpected copied loading mask", target._loading_mask, 1);


    // Fills the tree using the real structure..
    base::StringListPtr schemas(new std::list<std::string>());
    mforms::TreeNodeRef schema;
    mforms::TreeNodeRef table;
    LiveSchemaTree::TableData *pdata;

    schemas->push_back("one");

    _lst.update_schemata(schemas);
    schema = _lst.get_child_node(test_node_ref, "one");

    deleg->expect_fetch_schema_contents_call();
    deleg->_mock_table_list->push_back("table1");
    deleg->_mock_call_back_slot = true;
    deleg->_mock_schema_name = "one";
    deleg->_check_id = "TF001CHK011";
    _tester.load_schema_content(schema);

    deleg->check_and_reset("TF001CHK011");

    deleg->_mock_schema_name = "one";
    deleg->_mock_object_name = "table1";
    deleg->_mock_object_type = LiveSchemaTree::Table;
    deleg->_expect_fetch_object_details_call = true;
    deleg->_mock_fk_list->push_back("fk_1");
    deleg->_mock_fk_list->push_back("fk_2");
    deleg->_mock_call_back_slot_indexes = true;
    deleg->_mock_index_list->push_back("first_column");
    deleg->_mock_call_back_slot_triggers = true;
    deleg->_mock_trigger_list->push_back("trigger1");
    deleg->_mock_call_back_slot_columns = true;
    deleg->_mock_call_back_slot_foreign_keys = true;
    deleg->_mock_column_list->push_back("first_column");
    deleg->_mock_column_list->push_back("second_column");

    _lst.load_table_details(LiveSchemaTree::Table, "one", "table1", LiveSchemaTree::COLUMN_DATA | LiveSchemaTree::FK_DATA | LiveSchemaTree::TRIGGER_DATA | LiveSchemaTree::INDEX_DATA);

    deleg->check_and_reset("TF001CHK011");

    table = _lst.get_node_for_object("one", LiveSchemaTree::Table, "table1");
    pdata = dynamic_cast<LiveSchemaTree::TableData*>(table->get_data());

    ensure("TF001CHK011 : Invalid data returned for table", pdata != NULL);

    ensure_equals("TF001CHK011: Unexpected full details", pdata->get_details(true, table), "<b>Table:</b> <font color='#148814'><b>table1</b></font><br><br>"
      "<b>Columns:</b><table style=\"border: none; border-collapse: collapse;\">"
      "MOCK LOADED Column : first_column"
      "MOCK LOADED Column : second_column"
      "</table><br><br>"
      "<div><b>Related Tables:</b></div>"
      "MOCK LOADED Foreign Key : fk_1"
      "MOCK LOADED Foreign Key : fk_2");
  }

  // Testing copy and get_details for a Schema node
  {
    LiveSchemaTree::SchemaData source, target;
    source.details = "This is a sample";
    source.fetched = true;
    source.fetching = true;

    ensure_equals("TF001CHK012: Unexpected object name", target.get_object_name(), "Schema");
    ensure_equals("TF001CHK012: Unexpected object type", target.get_type(), LiveSchemaTree::Schema);

    ensure_equals("TF001CHK012: Unexpected initial details", target.details, "");
    ensure_equals("TF001CHK012: Unexpected initial fetched", target.fetched, false);
    ensure_equals("TF001CHK012: Unexpected initial fetching", target.fetching, false);

    target.copy(&source);
    ensure_equals("TF001CHK012: Unexpected copied details", target.details, "This is a sample");
    ensure_equals("TF001CHK012: Unexpected copied fetched", target.fetched, true);
    ensure_equals("TF001CHK012: Unexpected copied fetching", target.fetching, true);

    ensure_equals("TF001CHK012: Unexpected raw details", target.get_details(false, test_node_ref), "This is a sample");
    ensure_equals("TF001CHK011: Unexpected full details", target.get_details(true, test_node_ref), "<b>Schema:</b> <font color='#148814'><b>Dummy</b></font><br><br>");
  }

  }

  /*
  *  Tests the setup_node and update_node_icon functions
  */
  TEST_FUNCTION(5)
  {
    std::string path;
    mforms::TreeNodeRef node = pmodel_view->root_node();

    /* Testing SchemaNode */
    {
      LiveSchemaTree::SchemaData* pdata = NULL;
      LiveSchemaTree::SchemaData* pdata_temp = new LiveSchemaTree::SchemaData();
      mforms::TreeNodeRef temp_node = node->add_child();

      // Testing when a data pointer is passed, it is used 
      _lst.setup_node(temp_node, LiveSchemaTree::Schema, pdata_temp);
      pdata = dynamic_cast<LiveSchemaTree::SchemaData*>(temp_node->get_data());
      ensure("TF005CHK001: Unexpected data returned 1", pdata == pdata_temp);

      // Testing without data so a new instance is created
      _lst.setup_node(temp_node, LiveSchemaTree::Schema);
      pdata = dynamic_cast<LiveSchemaTree::SchemaData*>(temp_node->get_data());
      ensure("TF005CHK001: Unexpected data object created", pdata != NULL);
      ensure("TF005CHK001: Unexpected data returned 2", pdata != pdata_temp);
      ensure_equals("TF005CHK001: Unexpected data type returned", pdata->get_type(), LiveSchemaTree::Schema);

      pdata->fetching = true;
      _lst.update_node_icon(temp_node);
      path = bec::IconManager::get_instance()->get_icon_file(bec::IconManager::get_instance()->get_icon_id("db.Schema.loading.side.$.png", bec::Icon16));
      ensure_equals("TF005CHK001: Unexpected node icon", temp_node->get_string(1), path);

      pdata->fetched = true;
      _lst.update_node_icon(temp_node);
      path = bec::IconManager::get_instance()->get_icon_file(bec::IconManager::get_instance()->get_icon_id("db.Schema.side.$.png", bec::Icon16));
      ensure_equals("TF005CHK001: Unexpected node icon", temp_node->get_string(1), path);

      node->remove_children();
      delete pdata;
      delete pdata_temp;
    }

    /* Testing TableNode */
  {
    LiveSchemaTree::TableData* pdata = NULL;
    LiveSchemaTree::TableData* pdata_temp = new LiveSchemaTree::TableData();
    mforms::TreeNodeRef temp_node = node->add_child();

    // Testing when a data pointer is passed, it is used 
    _lst.setup_node(temp_node, LiveSchemaTree::Table, pdata_temp);
    pdata = dynamic_cast<LiveSchemaTree::TableData*>(temp_node->get_data());
    ensure("TF005CHK002: Unexpected data returned 1", pdata == pdata_temp);

    // Testing without data so a new instance is created
    _lst.setup_node(temp_node, LiveSchemaTree::Table);
    pdata = dynamic_cast<LiveSchemaTree::TableData*>(temp_node->get_data());
    ensure("TF005CHK002: Unexpected data object created", pdata != NULL);
    ensure("TF005CHK002: Unexpected data returned 2", pdata != pdata_temp);
    ensure_equals("TF005CHK002: Unexpected data type returned", pdata->get_type(), LiveSchemaTree::Table);

    node->remove_children();
    delete pdata;
    delete pdata_temp;
  }

  /* Testing ViewNode */
  {
    LiveSchemaTree::ViewData* pdata = NULL;
    LiveSchemaTree::ViewData* pdata_temp = new LiveSchemaTree::ViewData();
    mforms::TreeNodeRef temp_node = node->add_child();

    // Testing when a data pointer is passed, it is used 
    _lst.setup_node(temp_node, LiveSchemaTree::View, pdata_temp);
    pdata = dynamic_cast<LiveSchemaTree::ViewData*>(temp_node->get_data());
    ensure("TF005CHK003: Unexpected data returned 1", pdata == pdata_temp);

    // Testing without data so a new instance is created
    _lst.setup_node(temp_node, LiveSchemaTree::View);
    pdata = dynamic_cast<LiveSchemaTree::ViewData*>(temp_node->get_data());
    ensure("TF005CHK003: Unexpected data object created", pdata != NULL);
    ensure("TF005CHK003: Unexpected data returned 2", pdata != pdata_temp);
    ensure_equals("TF005CHK003: Unexpected data type returned", pdata->get_type(), LiveSchemaTree::View);

    // Checking for icon setup...
    pdata->columns_load_error = true;
    _lst.update_node_icon(temp_node);
    path = bec::IconManager::get_instance()->get_icon_file(bec::IconManager::get_instance()->get_icon_id("db.View.broken.side.$.png", bec::Icon16));
    ensure_equals("TF005CHK003: Unexpected node icon", temp_node->get_string(1), path);

    node->remove_children();
    delete pdata;
    delete pdata_temp;
  }

  /* Testing ProcedureNode */
  {
    LiveSchemaTree::ProcedureData* pdata = NULL;
    LiveSchemaTree::ProcedureData* pdata_temp = new LiveSchemaTree::ProcedureData();
    mforms::TreeNodeRef temp_node = node->add_child();

    // Testing when a data pointer is passed, it is used 
    _lst.setup_node(temp_node, LiveSchemaTree::Procedure, pdata_temp);
    pdata = dynamic_cast<LiveSchemaTree::ProcedureData*>(temp_node->get_data());
    ensure("TF005CHK004: Unexpected data returned 1", pdata == pdata_temp);

    // Testing without data so a new instance is created
    _lst.setup_node(temp_node, LiveSchemaTree::Procedure);
    pdata = dynamic_cast<LiveSchemaTree::ProcedureData*>(temp_node->get_data());
    ensure("TF005CHK004: Unexpected data object created", pdata != NULL);
    ensure("TF005CHK004: Unexpected data returned 2", pdata != pdata_temp);
    ensure_equals("TF005CHK004: Unexpected data type returned", pdata->get_type(), LiveSchemaTree::Procedure);

    node->remove_children();
    delete pdata;
    delete pdata_temp;
  }

  /* Testing FunctionNode */
  {
    LiveSchemaTree::FunctionData* pdata = NULL;
    LiveSchemaTree::FunctionData* pdata_temp = new LiveSchemaTree::FunctionData();
    mforms::TreeNodeRef temp_node = node->add_child();

    // Testing when a data pointer is passed, it is used 
    _lst.setup_node(temp_node, LiveSchemaTree::Function, pdata_temp);
    pdata = dynamic_cast<LiveSchemaTree::FunctionData*>(temp_node->get_data());
    ensure("TF005CHK005: Unexpected data returned 1", pdata == pdata_temp);

    // Testing without data so a new instance is created
    _lst.setup_node(temp_node, LiveSchemaTree::Function);
    pdata = dynamic_cast<LiveSchemaTree::FunctionData*>(temp_node->get_data());
    ensure("TF005CHK005: Unexpected data object created", pdata != NULL);
    ensure("TF005CHK005: Unexpected data returned 2", pdata != pdata_temp);
    ensure_equals("TF005CHK005: Unexpected data type returned", pdata->get_type(), LiveSchemaTree::Function);

    node->remove_children();
    delete pdata;
    delete pdata_temp;
  }

  /* Testing ViewColumnNode */
  {
    LiveSchemaTree::ColumnData* pdata = NULL;
    LiveSchemaTree::ColumnData* pdata_temp = new LiveSchemaTree::ColumnData(LiveSchemaTree::ViewColumn);
    mforms::TreeNodeRef temp_node = node->add_child();

    // Testing when a data it is requested to not create data if not passed
    _lst.setup_node(temp_node, LiveSchemaTree::ViewColumn, NULL, true);
    ensure("TF005CHK006: Unexpected data returned 0", !temp_node->get_data());

    // Testing when a data pointer is passed, it is used 
    _lst.setup_node(temp_node, LiveSchemaTree::ViewColumn, pdata_temp);
    pdata = dynamic_cast<LiveSchemaTree::ColumnData*>(temp_node->get_data());
    ensure("TF005CHK006: Unexpected data returned 1", pdata == pdata_temp);

    // Testing without data so a new instance is created
    _lst.setup_node(temp_node, LiveSchemaTree::ViewColumn);
    pdata = dynamic_cast<LiveSchemaTree::ColumnData*>(temp_node->get_data());
    ensure("TF005CHK006: Unexpected data object created", pdata != NULL);
    ensure("TF005CHK006: Unexpected data returned 2", pdata != pdata_temp);
    ensure_equals("TF005CHK006: Unexpected data type returned", pdata->get_type(), LiveSchemaTree::ViewColumn);

    node->remove_children();
    delete pdata;
    delete pdata_temp;
  }

  /* Testing TableColumnNode */
  {
    LiveSchemaTree::ColumnData* pdata = NULL;
    LiveSchemaTree::ColumnData* pdata_temp = new LiveSchemaTree::ColumnData(LiveSchemaTree::TableColumn);
    mforms::TreeNodeRef temp_node = node->add_child();

    // Testing when a data pointer is passed, it is used 
    _lst.setup_node(temp_node, LiveSchemaTree::TableColumn, pdata_temp);
    pdata = dynamic_cast<LiveSchemaTree::ColumnData*>(temp_node->get_data());
    ensure("TF005CHK007: Unexpected data returned 1", pdata == pdata_temp);

    // Testing without data so a new instance is created
    _lst.setup_node(temp_node, LiveSchemaTree::TableColumn);
    pdata = dynamic_cast<LiveSchemaTree::ColumnData*>(temp_node->get_data());
    ensure("TF005CHK007: Unexpected data object created", pdata != NULL);
    ensure("TF005CHK007: Unexpected data returned 2", pdata != pdata_temp);
    ensure_equals("TF005CHK007: Unexpected data type returned", pdata->get_type(), LiveSchemaTree::TableColumn);

    // Checking for icon setup...
    pdata->is_fk = true;
    _lst.update_node_icon(temp_node);
    path = bec::IconManager::get_instance()->get_icon_file(bec::IconManager::get_instance()->get_icon_id("db.Column.fk.side.$.png", bec::Icon16));
    ensure_equals("TF005CHK007: Unexpected node icon", temp_node->get_string(1), path);

    pdata->is_pk = true;
    _lst.update_node_icon(temp_node);
    path = bec::IconManager::get_instance()->get_icon_file(bec::IconManager::get_instance()->get_icon_id("db.Column.pk.side.$.png", bec::Icon16));
    ensure_equals("TF005CHK007: Unexpected node icon", temp_node->get_string(1), path);

    node->remove_children();
    delete pdata;
    delete pdata_temp;
  }

  /* Testing IndexNode */
  {
    LiveSchemaTree::IndexData* pdata = NULL;
    LiveSchemaTree::IndexData* pdata_temp = new LiveSchemaTree::IndexData();
    mforms::TreeNodeRef temp_node = node->add_child();

    // Testing when a data pointer is passed, it is used 
    _lst.setup_node(temp_node, LiveSchemaTree::Index, pdata_temp);
    pdata = dynamic_cast<LiveSchemaTree::IndexData*>(temp_node->get_data());
    ensure("TF005CHK008: Unexpected data returned 1", pdata == pdata_temp);

    // Testing without data so a new instance is created
    _lst.setup_node(temp_node, LiveSchemaTree::Index);
    pdata = dynamic_cast<LiveSchemaTree::IndexData*>(temp_node->get_data());
    ensure("TF005CHK008: Unexpected data object created", pdata != NULL);
    ensure("TF005CHK008: Unexpected data returned 2", pdata != pdata_temp);
    ensure_equals("TF005CHK008: Unexpected data type returned", pdata->get_type(), LiveSchemaTree::Index);

    // Checking for icon setup...
    //path = bec::IconManager::get_instance()->get_icon_file(bec::IconManager::get_instance()->get_icon_id("db.Index.side." + suffix, bec::Icon16));
    //ensure_equals("TF005CHK008: Unexpected node icon", temp_node->get_string(1), path);

    node->remove_children();
    delete pdata;
    delete pdata_temp;
  }

  /* Testing TriggerNode */
  {
    LiveSchemaTree::TriggerData* pdata = NULL;
    LiveSchemaTree::TriggerData* pdata_temp = new LiveSchemaTree::TriggerData();
    mforms::TreeNodeRef temp_node = node->add_child();

    // Testing when a data it is requested to not create data if not passed
    _lst.setup_node(temp_node, LiveSchemaTree::Trigger, NULL, true);
    ensure("TF005CHK009: Unexpected data returned 0", !temp_node->get_data());

    // Testing when a data pointer is passed, it is used 
    _lst.setup_node(temp_node, LiveSchemaTree::Trigger, pdata_temp);
    pdata = dynamic_cast<LiveSchemaTree::TriggerData*>(temp_node->get_data());
    ensure("TF005CHK009: Unexpected data returned 1", pdata == pdata_temp);

    // Testing without data so a new instance is created
    _lst.setup_node(temp_node, LiveSchemaTree::Trigger);
    pdata = dynamic_cast<LiveSchemaTree::TriggerData*>(temp_node->get_data());
    ensure("TF005CHK009: Unexpected data object created", pdata != NULL);
    ensure("TF005CHK009: Unexpected data returned 2", pdata != pdata_temp);
    ensure_equals("TF005CHK009: Unexpected data type returned", pdata->get_type(), LiveSchemaTree::Trigger);

    // Checking for icon setup...
    //path = bec::IconManager::get_instance()->get_icon_file(bec::IconManager::get_instance()->get_icon_id("db.Trigger.side." + suffix, bec::Icon16));
    //ensure_equals("TF005CHK009: Unexpected node icon", temp_node->get_string(1), path);

    node->remove_children();
    delete pdata;
    delete pdata_temp;
  }

  /* Testing ForeignKeyNode */
  {
    LiveSchemaTree::FKData* pdata = NULL;
    LiveSchemaTree::FKData* pdata_temp = new LiveSchemaTree::FKData();
    mforms::TreeNodeRef temp_node = node->add_child();

    // Testing when a data it is requested to not create data if not passed
    _lst.setup_node(temp_node, LiveSchemaTree::ForeignKey, NULL, true);
    ensure("TF005CHK010: Unexpected data returned 0", !temp_node->get_data());

    // Testing when a data pointer is passed, it is used 
    _lst.setup_node(temp_node, LiveSchemaTree::ForeignKey, pdata_temp);
    pdata = dynamic_cast<LiveSchemaTree::FKData*>(temp_node->get_data());
    ensure("TF005CHK010: Unexpected data returned 1", pdata == pdata_temp);

    // Testing without data so a new instance is created
    _lst.setup_node(temp_node, LiveSchemaTree::ForeignKey);
    pdata = dynamic_cast<LiveSchemaTree::FKData*>(temp_node->get_data());
    ensure("TF005CHK010: Unexpected data object created", pdata != NULL);
    ensure("TF005CHK010: Unexpected data returned 2", pdata != pdata_temp);
    ensure_equals("TF005CHK010: Unexpected data type returned", pdata->get_type(), LiveSchemaTree::ForeignKey);

    // Checking for icon setup...
    //path = bec::IconManager::get_instance()->get_icon_file(bec::IconManager::get_instance()->get_icon_id("db.ForeignKey.side." + suffix, bec::Icon16));
    //ensure_equals("TF005CHK010: Unexpected node icon", temp_node->get_string(1), path);

    node->remove_children();
    delete pdata;
    delete pdata_temp;
  }

  }

  /*
  *  Tests the get_child_node function, not it will work in the next ways:
  *  - Binary Search
  *  - Sequential Search
  *
  *  The Binary Search is used for schemas, tables, views and routines for
  *  which the assumption is that the list of elements is sorted.
  *
  *  The Sequential search is for the rest of the objects which should keep
  *  the order in which they were created. If specified, the type parameter will
  *  enforce that the searched node is of the specified type. This may not be used
  *  as all the nodes containing unsorted nodes have objects of the same type
  *
  */
  TEST_FUNCTION(6)
  {
    LiveSchemaTree::LSTData* pdata = NULL;
    mforms::TreeNodeRef node = pmodel_view->root_node();
    mforms::TreeNodeRef child01 = node->add_child();
    mforms::TreeNodeRef child02 = node->add_child();
    mforms::TreeNodeRef child03 = node->add_child();
    mforms::TreeNodeRef child04 = node->add_child();
    mforms::TreeNodeRef child05 = node->add_child();
    mforms::TreeNodeRef found_node;


    // All the nodes are added to the tree root as we are not
    // Testing the structure but the search operation..
    _lst.setup_node(child01, LiveSchemaTree::Schema);
    _lst.setup_node(child02, LiveSchemaTree::Table);
    _lst.setup_node(child03, LiveSchemaTree::View);
    _lst.setup_node(child04, LiveSchemaTree::Table);
    _lst.setup_node(child05, LiveSchemaTree::View);

    child01->set_string(0, "uno");
    child02->set_string(0, "uno");
    child03->set_string(0, "uno");
    child04->set_string(0, "dos");
    child05->set_string(0, "dos");

    {
      found_node = _lst.get_child_node(node, "uno", LiveSchemaTree::Schema, false);
      ensure_equals("TF006CHK001: Unexpected node returned", found_node, child01);
      ensure_equals("TF006CHK001: Unexpected node name returned", found_node->get_string(0), child01->get_string(0));
      ensure("TF006CHK001: Unexpected node data returned", found_node->get_data() == child01->get_data());
      pdata = dynamic_cast<LiveSchemaTree::LSTData*>(found_node->get_data());
      ensure_equals("TF006CHK001: Unexpected node type returned", pdata->get_type(), LiveSchemaTree::Schema);
    }

  {
    found_node = _lst.get_child_node(node, "uno", LiveSchemaTree::Table, false);
    ensure_equals("TF006CHK002: Unexpected node returned", found_node, child02);
    ensure_equals("TF006CHK002: Unexpected node name returned", found_node->get_string(0), child02->get_string(0));
    ensure("TF006CHK002: Unexpected node data returned", found_node->get_data() == child02->get_data());
    pdata = dynamic_cast<LiveSchemaTree::LSTData*>(found_node->get_data());
    ensure_equals("TF006CHK002: Unexpected node type returned", pdata->get_type(), LiveSchemaTree::Table);
  }

  {
    found_node = _lst.get_child_node(node, "uno", LiveSchemaTree::View, false);
    ensure_equals("TF006CHK003: Unexpected node returned", found_node, child03);
    ensure_equals("TF006CHK003: Unexpected node name returned", found_node->get_string(0), child03->get_string(0));
    ensure("TF006CHK003: Unexpected node data returned", found_node->get_data() == child03->get_data());
    pdata = dynamic_cast<LiveSchemaTree::LSTData*>(found_node->get_data());
    ensure_equals("TF006CHK003: Unexpected node type returned", pdata->get_type(), LiveSchemaTree::View);
  }

  {
    found_node = _lst.get_child_node(node, "dos", LiveSchemaTree::Table, false);
    ensure_equals("TF006CHK004: Unexpected node returned", found_node, child04);
    ensure_equals("TF006CHK004: Unexpected node name returned", found_node->get_string(0), child04->get_string(0));
    ensure("TF006CHK004: Unexpected node data returned", found_node->get_data() == child04->get_data());
    pdata = dynamic_cast<LiveSchemaTree::LSTData*>(found_node->get_data());
    ensure_equals("TF006CHK004: Unexpected node type returned", pdata->get_type(), LiveSchemaTree::Table);
  }

  {
    found_node = _lst.get_child_node(node, "dos", LiveSchemaTree::View, false);
    ensure_equals("TF006CHK005: Unexpected node returned", found_node, child05);
    ensure_equals("TF006CHK005: Unexpected node name returned", found_node->get_string(0), child05->get_string(0));
    ensure("TF006CHK005: Unexpected node data returned", found_node->get_data() == child05->get_data());
    pdata = dynamic_cast<LiveSchemaTree::LSTData*>(found_node->get_data());
    ensure_equals("TF006CHK005: Unexpected node type returned", pdata->get_type(), LiveSchemaTree::View);
  }

  {
    found_node = _lst.get_child_node(node, "tres", LiveSchemaTree::View, false);
    ensure("TF006CHK006: Unexpected node found", !found_node.is_valid());
  }

  // Now we create a series of tables
  std::vector<mforms::TreeNodeRef> tables;
  for (size_t index = 0; index < 50; index++)
  {
    tables.push_back(child01->add_child());
    _lst.setup_node(tables[index], LiveSchemaTree::Table);
    tables[index]->set_string(0, base::strfmt("Table%02d", (int)(index + 1)));
  }

  {
    found_node = _lst.get_child_node(child01, "Table01", LiveSchemaTree::Table, true);
    ensure_equals("TF006CHK010: Unexpected node returned", found_node, tables[0]);
    ensure_equals("TF006CHK010: Unexpected node name returned", found_node->get_string(0), tables[0]->get_string(0));
    ensure("TF006CHK010: Unexpected node data returned", found_node->get_data() == tables[0]->get_data());
    pdata = dynamic_cast<LiveSchemaTree::LSTData*>(found_node->get_data());
    ensure_equals("TF006CHK010: Unexpected node type returned", pdata->get_type(), LiveSchemaTree::Table);
  }

  {
    found_node = _lst.get_child_node(child01, "Table26", LiveSchemaTree::Table, true);
    ensure_equals("TF006CHK011: Unexpected node returned", found_node, tables[25]);
    ensure_equals("TF006CHK011: Unexpected node name returned", found_node->get_string(0), tables[25]->get_string(0));
    ensure("TF006CHK011: Unexpected node data returned", found_node->get_data() == tables[25]->get_data());
    pdata = dynamic_cast<LiveSchemaTree::LSTData*>(found_node->get_data());
    ensure_equals("TF006CHK011: Unexpected node type returned", pdata->get_type(), LiveSchemaTree::Table);
  }

  {
    found_node = _lst.get_child_node(child01, "Table50", LiveSchemaTree::Table, true);
    ensure_equals("TF006CHK012: Unexpected node returned", found_node, tables[49]);
    ensure_equals("TF006CHK012: Unexpected node name returned", found_node->get_string(0), tables[49]->get_string(0));
    ensure("TF006CHK012: Unexpected node data returned", found_node->get_data() == tables[49]->get_data());
    pdata = dynamic_cast<LiveSchemaTree::LSTData*>(found_node->get_data());
    ensure_equals("TF006CHK012: Unexpected node type returned", pdata->get_type(), LiveSchemaTree::Table);
  }

  {
    found_node = _lst.get_child_node(child01, "Table51", LiveSchemaTree::View, true);
    ensure("TF006CHK013: Unexpected node found", !found_node.is_valid());
  }

  // Now we create a series of procedures and functions
  std::vector<mforms::TreeNodeRef> procedures;
  for (size_t index = 0; index < 25; index++)
  {
    procedures.push_back(child02->add_child());
    _lst.setup_node(procedures[index], LiveSchemaTree::Procedure);
    procedures[index]->set_string(0, base::strfmt("Procedure%02d", (int)(index + 1)));
  }

  {
    found_node = _lst.get_child_node(child02, "Procedure01", LiveSchemaTree::Procedure, true);
    ensure_equals("TF006CHK015: Unexpected node returned", found_node, procedures[0]);
    ensure_equals("TF006CHK015: Unexpected node name returned", found_node->get_string(0), procedures[0]->get_string(0));
    ensure("TF006CHK015: Unexpected node data returned", found_node->get_data() == procedures[0]->get_data());
    pdata = dynamic_cast<LiveSchemaTree::LSTData*>(found_node->get_data());
    ensure_equals("TF006CHK015: Unexpected node type returned", pdata->get_type(), LiveSchemaTree::Procedure);
  }

  {
    found_node = _lst.get_child_node(child02, "Procedure13", LiveSchemaTree::Procedure, true);
    ensure_equals("TF006CHK016: Unexpected node returned", found_node, procedures[12]);
    ensure_equals("TF006CHK016: Unexpected node name returned", found_node->get_string(0), procedures[12]->get_string(0));
    ensure("TF006CHK016: Unexpected node data returned", found_node->get_data() == procedures[12]->get_data());
    pdata = dynamic_cast<LiveSchemaTree::LSTData*>(found_node->get_data());
    ensure_equals("TF006CHK016: Unexpected node type returned", pdata->get_type(), LiveSchemaTree::Procedure);
  }

  {
    found_node = _lst.get_child_node(child02, "Procedure25", LiveSchemaTree::Procedure, true);
    ensure_equals("TF006CHK017: Unexpected node returned", found_node, procedures[24]);
    ensure_equals("TF006CHK017: Unexpected node name returned", found_node->get_string(0), procedures[24]->get_string(0));
    ensure("TF006CHK017: Unexpected node data returned", found_node->get_data() == procedures[24]->get_data());
    pdata = dynamic_cast<LiveSchemaTree::LSTData*>(found_node->get_data());
    ensure_equals("TF006CHK017: Unexpected node type returned", pdata->get_type(), LiveSchemaTree::Procedure);
  }

  {
    found_node = _lst.get_child_node(child02, "Procedure26", LiveSchemaTree::Procedure, true);
    ensure("TF006CHK018: Unexpected node found", !found_node.is_valid());
  }

  std::vector<mforms::TreeNodeRef> functions;
  for (size_t index = 0; index < 25; index++)
  {
    functions.push_back(child03->add_child());
    _lst.setup_node(functions[index], LiveSchemaTree::Function);
    functions[index]->set_string(0, base::strfmt("Function%02d", (int)(index + 1)));
  }

  {
    found_node = _lst.get_child_node(child03, "Function01", LiveSchemaTree::Function, true);
    ensure_equals("TF006CHK020: Unexpected node returned", found_node, functions[0]);
    ensure_equals("TF006CHK020: Unexpected node name returned", found_node->get_string(0), functions[0]->get_string(0));
    ensure("TF006CHK020: Unexpected node data returned", found_node->get_data() == functions[0]->get_data());
    pdata = dynamic_cast<LiveSchemaTree::LSTData*>(found_node->get_data());
    ensure_equals("TF006CHK020: Unexpected node type returned", pdata->get_type(), LiveSchemaTree::Function);
  }

  {
    found_node = _lst.get_child_node(child03, "Function13", LiveSchemaTree::Function, true);
    ensure_equals("TF006CHK021: Unexpected node returned", found_node, functions[12]);
    ensure_equals("TF006CHK021: Unexpected node name returned", found_node->get_string(0), functions[12]->get_string(0));
    ensure("TF006CHK021: Unexpected node data returned", found_node->get_data() == functions[12]->get_data());
    pdata = dynamic_cast<LiveSchemaTree::LSTData*>(found_node->get_data());
    ensure_equals("TF006CHK021: Unexpected node type returned", pdata->get_type(), LiveSchemaTree::Function);
  }

  {
    found_node = _lst.get_child_node(child03, "Function25", LiveSchemaTree::Function, true);
    ensure_equals("TF006CHK022: Unexpected node returned", found_node, functions[24]);
    ensure_equals("TF006CHK022: Unexpected node name returned", found_node->get_string(0), functions[24]->get_string(0));
    ensure("TF006CHK022: Unexpected node data returned", found_node->get_data() == functions[24]->get_data());
    pdata = dynamic_cast<LiveSchemaTree::LSTData*>(found_node->get_data());
    ensure_equals("TF006CHK022: Unexpected node type returned", pdata->get_type(), LiveSchemaTree::Function);
  }

  {
    found_node = _lst.get_child_node(child03, "Function26", LiveSchemaTree::Function, true);
    ensure("TF006CHK023: Unexpected node found", !found_node.is_valid());
  }
  }


<<<<<<< HEAD
/*
*  Tests the update_node_children function
*/
TEST_FUNCTION(7)
{
  mforms::TreeNodeRef node = pmodel_view->root_node();
  mforms::TreeNodeRef node_filtered = pmodel_view->root_node();
  base::StringListPtr children01(new std::list<std::string>());
  base::StringListPtr children02(new std::list<std::string>());
  children01->push_back("actor");
  children01->push_back("address");
  children01->push_back("client");
  children02->push_back("client");
  children02->push_back("film");
  children02->push_back("movie");

  // Clears the node to have a clean start of the test
  node->remove_children();
  ensure_equals("TF001CHK001: Unexpected number of schema nodes", node->count(), 0);

  // The first update will add the client nodes into the root
  ensure("TF007CHK002: Unexpected failure updating children", _lst.update_node_children(node, children01, LiveSchemaTree::Schema));
  ensure_equals("TF007CHK002: Unexpected number of nodes", node->count(), 3);
  ensure("TF007CHK002: Unable to find node actor",  _lst.get_child_node(node, "actor"));
  ensure("TF007CHK002: Unable to find node address",  _lst.get_child_node(node, "address"));
  ensure("TF007CHK002: Unable to find node client",_lst.get_child_node(node, "client"));

  // Testing an operation that will result in no changes
  ensure("TF007CHK003: Unexpected failure updating children", !_lst.update_node_children(node, children01, LiveSchemaTree::Schema));
  ensure_equals("TF007CHK003: Unexpected number of nodes", node->count(), 3);

  // Testing an update removing nodes for unexisting names and appending new nodes
  ensure("TF007CHK004: Unexpected failure updating children", _lst.update_node_children(node, children02, LiveSchemaTree::Schema, true));
  ensure_equals("TF007CHK004: Unexpected number of nodes", node->count(), 3);
  ensure("TF007CHK004: Found unexpected node actor", !_lst.get_child_node(node, "actor"));
  ensure("TF007CHK004: Found unexpected node address", !_lst.get_child_node(node, "address"));
  ensure("TF007CHK004: Unable to find node client",  _lst.get_child_node(node, "client"));
  ensure("TF007CHK004: Unable to find node film",   _lst.get_child_node(node, "film"));
  ensure("TF007CHK004: Unable to find node movie",   _lst.get_child_node(node, "movie"));

  children01->push_back("actor");
  children01->push_back("address");
  children01->push_back("client");

  // Testing an update removing nodes for unexisting names and appending new nodes
  ensure("TF007CHK005: Unexpected failure updating children",_lst.update_node_children(node, children01, LiveSchemaTree::Schema, true, true));
  ensure_equals("TF007CHK005: Unexpected number of nodes", node->count(), 5);
  ensure("TF007CHK005: Unable to find node actor",   _lst.get_child_node(node, "actor"));
  ensure("TF007CHK005: Unable to find node address",   _lst.get_child_node(node, "address"));
  ensure("TF007CHK005: Unable to find node client", _lst.get_child_node(node, "client"));
  ensure("TF007CHK005: Unable to find node film",  _lst.get_child_node(node, "film"));
  ensure("TF007CHK005: Unable to find node movie",  _lst.get_child_node(node, "movie"));


  // Repeat the tests using a filtered tree..
  _lst_filtered.set_base(&_lst);
  _lst_filtered.set_filter("*e*.*");
  _lst_filtered.filter_data();

  node_filtered = pmodel_view_filtered->root_node();

  ensure_equals("TF007CHK011: Unexpected number of schema nodes", node_filtered->count(), 3);

  // The first update will add the client nodes into the root
  children01->push_back("filtered");
  children01->push_back("finally");
  children01->push_back("done");
  ensure("TF007CHK002: Unexpected failure updating children", _lst_filtered.update_node_children(node_filtered, children01, LiveSchemaTree::Schema, true, true));
  ensure_equals("TF007CHK012: Unexpected number of nodes on base", node->count(), 8);
  ensure_equals("TF007CHK012: Unexpected number of nodes on filtered", node_filtered->count(), 5);
  ensure("TF007CHK012: Unable to find node address",  _lst_filtered.get_child_node(node_filtered, "address"));
  ensure("TF007CHK012: Unable to find node client",  _lst_filtered.get_child_node(node_filtered, "client"));
  ensure("TF007CHK012: Unable to find node done",  _lst_filtered.get_child_node(node_filtered, "done"));
  ensure("TF007CHK012: Unable to find node filtered",_lst_filtered.get_child_node(node_filtered, "filtered"));
  ensure("TF007CHK012: Unable to find node movie",_lst_filtered.get_child_node(node_filtered, "movie"));

  // Testing an operation that will result in no changes
  ensure("TF007CHK013: Unexpected failure updating children", !_lst_filtered.update_node_children(node_filtered, children01, LiveSchemaTree::Schema, true, true));
  ensure_equals("TF007CHK013: Unexpected number of nodes on base", node->count(), 8);
  ensure_equals("TF007CHK013: Unexpected number of nodes on filtered", node_filtered->count(), 5);


  children02->push_back("client");
  children02->push_back("customer");

  // Testing an update removing nodes for unexisting names and appending new nodes
  ensure("TF007CHK014: Unexpected failure updating children", _lst_filtered.update_node_children(node_filtered, children02, LiveSchemaTree::Schema, true, false));
  ensure_equals("TF007CHK014: Unexpected number of nodes on base ", node->count(), 4);
  ensure_equals("TF007CHK014: Unexpected number of nodes on filtered", node_filtered->count(), 3);
  ensure("TF007CHK014: Unable to find node client",  _lst_filtered.get_child_node(node_filtered, "client"));
  ensure("TF007CHK014: Unable to find node customer",  _lst_filtered.get_child_node(node_filtered, "customer"));
  ensure("TF007CHK014: Unable to find node movie",  _lst_filtered.get_child_node(node_filtered, "movie"));

  children01->push_back("actor");
  children01->push_back("address");
  children01->push_back("client");
  children01->push_back("film");
  children01->push_back("filtered");
  children01->push_back("finally");
  children01->push_back("movie");
  children01->push_back("done");

  // Testing an update removing nodes for unexisting names and appending new nodes
  ensure("TF007CHK015: Unexpected failure updating children",_lst_filtered.update_node_children(node_filtered, children01, LiveSchemaTree::Schema, true, false));
  ensure_equals("TF007CHK015: Unexpected number of nodes on base", node->count(), 8);
  ensure_equals("TF007CHK015: Unexpected number of nodes on filtered", node_filtered->count(), 5);
  ensure("TF007CHK015: Unable to find node address",   _lst_filtered.get_child_node(node_filtered, "address"));
  ensure("TF007CHK015: Unable to find node client", _lst_filtered.get_child_node(node_filtered, "client"));
  ensure("TF007CHK015: Unable to find node client", _lst_filtered.get_child_node(node_filtered, "filtered"));
  ensure("TF007CHK015: Unable to find node client", _lst_filtered.get_child_node(node_filtered, "movie"));
  ensure("TF007CHK015: Unable to find node client", _lst_filtered.get_child_node(node_filtered, "done"));

  node->remove_children();
  node_filtered->remove_children();
=======
  /*
  *  Tests the update_node_children function
  */
  TEST_FUNCTION(7)
  {
    mforms::TreeNodeRef node = pmodel_view->root_node();
    mforms::TreeNodeRef node_filtered = pmodel_view->root_node();
    base::StringListPtr children01(new std::list<std::string>());
    base::StringListPtr children02(new std::list<std::string>());
    children01->push_back("actor");
    children01->push_back("address");
    children01->push_back("client");
    children02->push_back("client");
    children02->push_back("film");
    children02->push_back("movie");

    // Clears the node to have a clean start of the test
    node->remove_children();
    ensure_equals("TF001CHK001: Unexpected number of schema nodes", node->count(), 0);

    // The first update will add the client nodes into the root
    ensure("TF007CHK002: Unexpected failure updating children", _lst.update_node_children(node, children01, LiveSchemaTree::Schema));
    ensure_equals("TF007CHK002: Unexpected number of nodes", node->count(), 3);
    ensure("TF007CHK002: Unable to find node actor", _lst.get_child_node(node, "actor"));
    ensure("TF007CHK002: Unable to find node address", _lst.get_child_node(node, "address"));
    ensure("TF007CHK002: Unable to find node client", _lst.get_child_node(node, "client"));

    // Testing an operation that will result in no changes
    ensure("TF007CHK003: Unexpected failure updating children", !_lst.update_node_children(node, children01, LiveSchemaTree::Schema));
    ensure_equals("TF007CHK003: Unexpected number of nodes", node->count(), 3);

    // Testing an update removing nodes for unexisting names and appending new nodes
    ensure("TF007CHK004: Unexpected failure updating children", _lst.update_node_children(node, children02, LiveSchemaTree::Schema, true));
    ensure_equals("TF007CHK004: Unexpected number of nodes", node->count(), 3);
    ensure("TF007CHK004: Found unexpected node actor", !_lst.get_child_node(node, "actor"));
    ensure("TF007CHK004: Found unexpected node address", !_lst.get_child_node(node, "address"));
    ensure("TF007CHK004: Unable to find node client", _lst.get_child_node(node, "client"));
    ensure("TF007CHK004: Unable to find node film", _lst.get_child_node(node, "film"));
    ensure("TF007CHK004: Unable to find node movie", _lst.get_child_node(node, "movie"));

    children01->push_back("actor");
    children01->push_back("address");
    children01->push_back("client");

    // Testing an update removing nodes for unexisting names and appending new nodes
    ensure("TF007CHK005: Unexpected failure updating children", _lst.update_node_children(node, children01, LiveSchemaTree::Schema, true, true));
    ensure_equals("TF007CHK005: Unexpected number of nodes", node->count(), 5);
    ensure("TF007CHK005: Unable to find node actor", _lst.get_child_node(node, "actor"));
    ensure("TF007CHK005: Unable to find node address", _lst.get_child_node(node, "address"));
    ensure("TF007CHK005: Unable to find node client", _lst.get_child_node(node, "client"));
    ensure("TF007CHK005: Unable to find node film", _lst.get_child_node(node, "film"));
    ensure("TF007CHK005: Unable to find node movie", _lst.get_child_node(node, "movie"));


    // Repeat the tests using a filtered tree..
    _lst_filtered.set_base(&_lst);
    _lst_filtered.set_filter("*e*.*");
    _lst_filtered.filter_data();
>>>>>>> 2cf86b24

    node_filtered = pmodel_view_filtered->root_node();

    ensure_equals("TF007CHK011: Unexpected number of schema nodes", node_filtered->count(), 3);

    // The first update will add the client nodes into the root
    children01->push_back("filtered");
    children01->push_back("finally");
    children01->push_back("done");
    ensure("TF007CHK002: Unexpected failure updating children", _lst_filtered.update_node_children(node_filtered, children01, LiveSchemaTree::Schema, true, true));
    ensure_equals("TF007CHK012: Unexpected number of nodes on base", node->count(), 8);
    ensure_equals("TF007CHK012: Unexpected number of nodes on filtered", node_filtered->count(), 5);
    ensure("TF007CHK012: Unable to find node address", _lst_filtered.get_child_node(node_filtered, "address"));
    ensure("TF007CHK012: Unable to find node client", _lst_filtered.get_child_node(node_filtered, "client"));
    ensure("TF007CHK012: Unable to find node done", _lst_filtered.get_child_node(node_filtered, "done"));
    ensure("TF007CHK012: Unable to find node filtered", _lst_filtered.get_child_node(node_filtered, "filtered"));
    ensure("TF007CHK012: Unable to find node movie", _lst_filtered.get_child_node(node_filtered, "movie"));

    // Testing an operation that will result in no changes
    ensure("TF007CHK013: Unexpected failure updating children", !_lst_filtered.update_node_children(node_filtered, children01, LiveSchemaTree::Schema, true, true));
    ensure_equals("TF007CHK013: Unexpected number of nodes on base", node->count(), 8);
    ensure_equals("TF007CHK013: Unexpected number of nodes on filtered", node_filtered->count(), 5);


    children02->push_back("client");
    children02->push_back("customer");

    // Testing an update removing nodes for unexisting names and appending new nodes
    ensure("TF007CHK014: Unexpected failure updating children", _lst_filtered.update_node_children(node_filtered, children02, LiveSchemaTree::Schema, true, false));
    ensure_equals("TF007CHK014: Unexpected number of nodes on base ", node->count(), 4);
    ensure_equals("TF007CHK014: Unexpected number of nodes on filtered", node_filtered->count(), 3);
    ensure("TF007CHK014: Unable to find node client", _lst_filtered.get_child_node(node_filtered, "client"));
    ensure("TF007CHK014: Unable to find node customer", _lst_filtered.get_child_node(node_filtered, "customer"));
    ensure("TF007CHK014: Unable to find node movie", _lst_filtered.get_child_node(node_filtered, "movie"));

    children01->push_back("actor");
    children01->push_back("address");
    children01->push_back("client");
    children01->push_back("film");
    children01->push_back("filtered");
    children01->push_back("finally");
    children01->push_back("movie");
    children01->push_back("done");

    // Testing an update removing nodes for unexisting names and appending new nodes
    ensure("TF007CHK015: Unexpected failure updating children", _lst_filtered.update_node_children(node_filtered, children01, LiveSchemaTree::Schema, true, false));
    ensure_equals("TF007CHK015: Unexpected number of nodes on base", node->count(), 8);
    ensure_equals("TF007CHK015: Unexpected number of nodes on filtered", node_filtered->count(), 5);
    ensure("TF007CHK015: Unable to find node address", _lst_filtered.get_child_node(node_filtered, "address"));
    ensure("TF007CHK015: Unable to find node client", _lst_filtered.get_child_node(node_filtered, "client"));
    ensure("TF007CHK015: Unable to find node client", _lst_filtered.get_child_node(node_filtered, "filtered"));
    ensure("TF007CHK015: Unable to find node client", _lst_filtered.get_child_node(node_filtered, "movie"));
    ensure("TF007CHK015: Unable to find node client", _lst_filtered.get_child_node(node_filtered, "done"));

<<<<<<< HEAD
/*
*  Tests the set_active_schema function
*/
TEST_FUNCTION(8)
{
  mforms::TreeNodeRef node = pmodel_view->root_node();
  mforms::TreeNodeRef schema;
  base::StringListPtr schemas(new std::list<std::string>());

  schemas->push_back("one");
  schemas->push_back("two");
  schemas->push_back("three");
=======
    node->remove_children();
    node_filtered->remove_children();

  }

  /*
  *  Tests the set_active_schema function
  */
  TEST_FUNCTION(8)
  {
    mforms::TreeNodeRef node = pmodel_view->root_node();
    mforms::TreeNodeRef schema;
    base::StringListPtr schemas(new std::list<std::string>());
>>>>>>> 2cf86b24

    schemas->push_back("one");
    schemas->push_back("two");
    schemas->push_back("three");

    _lst.update_node_children(node, schemas, LiveSchemaTree::Schema, true, true);

    _lst_filtered.set_base(&_lst);
    _lst_filtered.set_filter("*e*");
    _lst_filtered.filter_data();

    _lst_filtered.set_active_schema("one");
    ensure_equals("TF008CHK001: Unexpected active shchema", _tester_filtered.get_active_schema(), "one");
    ensure_equals("TF008CHK001: Unexpected active shchema on base", _tester.get_active_schema(), "one");

    _lst_filtered.set_active_schema("three");
    ensure_equals("TF008CHK002: Unexpected active shchema", _tester_filtered.get_active_schema(), "three");
    ensure_equals("TF008CHK002: Unexpected active shchema on base", _tester.get_active_schema(), "three");

<<<<<<< HEAD
/*
*  Tests the function update_schemata
*/
TEST_FUNCTION(9)
{
  mforms::TreeNodeRef node = pmodel_view->root_node();
  mforms::TreeNodeRef schema;
  base::StringListPtr schemas(new std::list<std::string>());
  LiveSchemaTree::SchemaData *pdata = NULL;
=======
    node->remove_children();
    pmodel_view_filtered->root_node()->remove_children();
  }
>>>>>>> 2cf86b24

  /*
  *  Tests the function update_schemata
  */
  TEST_FUNCTION(9)
  {
    mforms::TreeNodeRef node = pmodel_view->root_node();
    mforms::TreeNodeRef schema;
    base::StringListPtr schemas(new std::list<std::string>());
    LiveSchemaTree::SchemaData *pdata = NULL;

<<<<<<< HEAD
  schemas->push_back("one");
  schemas->push_back("two");
  schemas->push_back("three");
=======
    ensure_equals("TF009CHK001: Unexpected number of nodes in root", node->count(), 0);
>>>>>>> 2cf86b24

    schemas->push_back("one");
    schemas->push_back("two");
    schemas->push_back("three");

    _lst.update_schemata(schemas);

    ensure_equals("TF009CHK001: Unexpected number of nodes in root", node->count(), 3);

    schema = _lst.get_child_node(node, "one");
    ensure("TF009CHK002: Unable to find schema one", schema);
    pdata = dynamic_cast<LiveSchemaTree::SchemaData*>(schema->get_data());
    ensure("TF009CHK002: Unable to get the schema data", pdata != NULL);
    ensure_equals("TF009CHK002: Invalid schema data", pdata->get_type(), LiveSchemaTree::Schema);
    pdata = NULL;

    schema = _lst.get_child_node(node, "two");
    ensure("TF009CHK003: Unable to find schema two", schema);
    pdata = dynamic_cast<LiveSchemaTree::SchemaData*>(schema->get_data());
    ensure("TF009CHK003: Unable to get the schema data", pdata != NULL);
    ensure_equals("TF009CHK003: Invalid schema data", pdata->get_type(), LiveSchemaTree::Schema);
    pdata = NULL;

    schema = _lst.get_child_node(node, "three");
    ensure("TF009CHK004: Unable to find schema three", schema);
    pdata = dynamic_cast<LiveSchemaTree::SchemaData*>(schema->get_data());
    ensure("TF009CHK004: Unable to get the schema data", pdata != NULL);
    ensure_equals("TF009CHK004: Invalid schema data", pdata->get_type(), LiveSchemaTree::Schema);

    // Simulating schema expansion to ensure a loaded schema triggers a data reload
    schema->expand();
    pdata->fetched = true;
    deleg->expect_fetch_schema_contents_call();
    deleg->_mock_call_back_slot = false;
    deleg->_mock_schema_name = "three";

    _lst.update_schemata(schemas);

    deleg->check_and_reset("TF009CHK004");

    node->remove_children();
  }

  /*
  *  Tests the function load_schema_content
  */
  TEST_FUNCTION(10)
  {
    mforms::TreeNodeRef node_base = pmodel_view->root_node();
    mforms::TreeNodeRef node = pmodel_view_filtered->root_node();
    mforms::TreeNodeRef schema;
    mforms::TreeNodeRef schema_base;
    mforms::TreeNodeRef child;
    base::StringListPtr schemas(new std::list<std::string>());
    LiveSchemaTree::SchemaData *pdata = NULL;

    ensure_equals("TF010CHK001: Unexpected number of nodes in root", node->count(), 0);

    schemas->push_back("one");
    schemas->push_back("two");
    schemas->push_back("three");

<<<<<<< HEAD
/*
*  Tests the function load_schema_content
*/
TEST_FUNCTION(10)
{
  mforms::TreeNodeRef node_base = pmodel_view->root_node();
  mforms::TreeNodeRef node = pmodel_view_filtered->root_node();
  mforms::TreeNodeRef schema;
  mforms::TreeNodeRef schema_base;
  mforms::TreeNodeRef child;
  base::StringListPtr schemas(new std::list<std::string>());
  LiveSchemaTree::SchemaData *pdata = NULL;

  ensure_equals("TF010CHK001: Unexpected number of nodes in root", node->count(), 0);

  schemas->push_back("one");
  schemas->push_back("two");
  schemas->push_back("three");

  _lst.update_schemata(schemas);

  _lst_filtered.set_base(&_lst);
  _lst_filtered.set_filter("one");
  _lst_filtered.filter_data();

  schema_base = _lst.get_child_node(node_base, "one");
  schema = _lst_filtered.get_child_node(node, "one");
  pdata = dynamic_cast<LiveSchemaTree::SchemaData*>(schema->get_data());

  // Validates the previous state...
  ensure("TF010CHK002: Unexpected pre fetched state", !pdata->fetched);
  ensure("TF010CHK002: Unexpected pre fetching state", !pdata->fetching);
  ensure_equals("TF010CHK002: Unexpected pre caption for tables", schema->get_child(LiveSchemaTree::TABLES_NODE_INDEX)->get_string(0), LiveSchemaTree::TABLES_CAPTION);
  ensure_equals("TF010CHK002: Unexpected pre caption for views", schema->get_child(LiveSchemaTree::VIEWS_NODE_INDEX)->get_string(0), LiveSchemaTree::VIEWS_CAPTION);
  ensure_equals("TF010CHK002: Unexpected pre caption for procedures", schema->get_child(LiveSchemaTree::PROCEDURES_NODE_INDEX)->get_string(0), LiveSchemaTree::PROCEDURES_CAPTION);
  ensure_equals("TF010CHK002: Unexpected pre caption for functions", schema->get_child(LiveSchemaTree::FUNCTIONS_NODE_INDEX)->get_string(0), LiveSchemaTree::FUNCTIONS_CAPTION);

  ensure_equals("TF010CHK002: Unexpected pre caption for tables on base", schema_base->get_child(LiveSchemaTree::TABLES_NODE_INDEX)->get_string(0), LiveSchemaTree::TABLES_CAPTION);
  ensure_equals("TF010CHK002: Unexpected pre caption for views on base", schema_base->get_child(LiveSchemaTree::VIEWS_NODE_INDEX)->get_string(0), LiveSchemaTree::VIEWS_CAPTION);
  ensure_equals("TF010CHK002: Unexpected pre caption for procedures on base", schema_base->get_child(LiveSchemaTree::PROCEDURES_NODE_INDEX)->get_string(0), LiveSchemaTree::PROCEDURES_CAPTION);
  ensure_equals("TF010CHK002: Unexpected pre caption for functions on base", schema_base->get_child(LiveSchemaTree::FUNCTIONS_NODE_INDEX)->get_string(0), LiveSchemaTree::FUNCTIONS_CAPTION);

  // Simulating schema expansion to ensure a loaded schema triggers a data reload
  deleg_filtered->expect_fetch_schema_contents_call();
  deleg_filtered->_mock_call_back_slot = false;
  deleg_filtered->_mock_schema_name = "one";

  _tester_filtered.load_schema_content(schema);
  
  deleg_filtered->check_and_reset("TF010CHK002");  

  // Validates the previous state...
  ensure("TF010CHK002: Unexpected post fetching state", pdata->fetching);
  ensure_equals("TF010CHK002: Unexpected post caption for tables", schema->get_child(LiveSchemaTree::TABLES_NODE_INDEX)->get_string(0), LiveSchemaTree::TABLES_CAPTION + " " + LiveSchemaTree::FETCHING_CAPTION);
  ensure_equals("TF010CHK002: Unexpected post caption for views", schema->get_child(LiveSchemaTree::VIEWS_NODE_INDEX)->get_string(0), LiveSchemaTree::VIEWS_CAPTION + " " + LiveSchemaTree::FETCHING_CAPTION);
  ensure_equals("TF010CHK002: Unexpected post caption for procedures", schema->get_child(LiveSchemaTree::PROCEDURES_NODE_INDEX)->get_string(0), LiveSchemaTree::PROCEDURES_CAPTION + " " + LiveSchemaTree::FETCHING_CAPTION);
  ensure_equals("TF010CHK002: Unexpected post caption for functions", schema->get_child(LiveSchemaTree::FUNCTIONS_NODE_INDEX)->get_string(0), LiveSchemaTree::FUNCTIONS_CAPTION + " " + LiveSchemaTree::FETCHING_CAPTION);

  ensure_equals("TF010CHK002: Unexpected post caption for tables", schema_base->get_child(LiveSchemaTree::TABLES_NODE_INDEX)->get_string(0), LiveSchemaTree::TABLES_CAPTION + " " + LiveSchemaTree::FETCHING_CAPTION);
  ensure_equals("TF010CHK002: Unexpected post caption for views", schema_base->get_child(LiveSchemaTree::VIEWS_NODE_INDEX)->get_string(0), LiveSchemaTree::VIEWS_CAPTION + " " + LiveSchemaTree::FETCHING_CAPTION);
  ensure_equals("TF010CHK002: Unexpected post caption for procedures", schema_base->get_child(LiveSchemaTree::PROCEDURES_NODE_INDEX)->get_string(0), LiveSchemaTree::PROCEDURES_CAPTION + " " + LiveSchemaTree::FETCHING_CAPTION);
  ensure_equals("TF010CHK002: Unexpected post caption for functions", schema_base->get_child(LiveSchemaTree::FUNCTIONS_NODE_INDEX)->get_string(0), LiveSchemaTree::FUNCTIONS_CAPTION + " " + LiveSchemaTree::FETCHING_CAPTION);

  pmodel_view->root_node()->remove_children();
  pmodel_view_filtered->root_node()->remove_children();
}

/*
*  Tests the function schema_content_arrived
*/
TEST_FUNCTION(11)
{
  mforms::TreeNodeRef node_base = pmodel_view->root_node();
  mforms::TreeNodeRef node = pmodel_view_filtered->root_node();
  mforms::TreeNodeRef schema;
  mforms::TreeNodeRef schema_base;
  mforms::TreeNodeRef child;
  base::StringListPtr schemas(new std::list<std::string>());
  LiveSchemaTree::SchemaData *pdata = NULL;
=======
    _lst.update_schemata(schemas);

    _lst_filtered.set_base(&_lst);
    _lst_filtered.set_filter("one");
    _lst_filtered.filter_data();
>>>>>>> 2cf86b24

    schema_base = _lst.get_child_node(node_base, "one");
    schema = _lst_filtered.get_child_node(node, "one");
    pdata = dynamic_cast<LiveSchemaTree::SchemaData*>(schema->get_data());

<<<<<<< HEAD
  schemas->push_back("one");
  schemas->push_back("two");
  schemas->push_back("three");
=======
    // Validates the previous state...
    ensure("TF010CHK002: Unexpected pre fetched state", !pdata->fetched);
    ensure("TF010CHK002: Unexpected pre fetching state", !pdata->fetching);
    ensure_equals("TF010CHK002: Unexpected pre caption for tables", schema->get_child(LiveSchemaTree::TABLES_NODE_INDEX)->get_string(0), LiveSchemaTree::TABLES_CAPTION);
    ensure_equals("TF010CHK002: Unexpected pre caption for views", schema->get_child(LiveSchemaTree::VIEWS_NODE_INDEX)->get_string(0), LiveSchemaTree::VIEWS_CAPTION);
    ensure_equals("TF010CHK002: Unexpected pre caption for procedures", schema->get_child(LiveSchemaTree::PROCEDURES_NODE_INDEX)->get_string(0), LiveSchemaTree::PROCEDURES_CAPTION);
    ensure_equals("TF010CHK002: Unexpected pre caption for functions", schema->get_child(LiveSchemaTree::FUNCTIONS_NODE_INDEX)->get_string(0), LiveSchemaTree::FUNCTIONS_CAPTION);
>>>>>>> 2cf86b24

    ensure_equals("TF010CHK002: Unexpected pre caption for tables on base", schema_base->get_child(LiveSchemaTree::TABLES_NODE_INDEX)->get_string(0), LiveSchemaTree::TABLES_CAPTION);
    ensure_equals("TF010CHK002: Unexpected pre caption for views on base", schema_base->get_child(LiveSchemaTree::VIEWS_NODE_INDEX)->get_string(0), LiveSchemaTree::VIEWS_CAPTION);
    ensure_equals("TF010CHK002: Unexpected pre caption for procedures on base", schema_base->get_child(LiveSchemaTree::PROCEDURES_NODE_INDEX)->get_string(0), LiveSchemaTree::PROCEDURES_CAPTION);
    ensure_equals("TF010CHK002: Unexpected pre caption for functions on base", schema_base->get_child(LiveSchemaTree::FUNCTIONS_NODE_INDEX)->get_string(0), LiveSchemaTree::FUNCTIONS_CAPTION);

    // Simulating schema expansion to ensure a loaded schema triggers a data reload
    deleg_filtered->expect_fetch_schema_contents_call();
    deleg_filtered->_mock_call_back_slot = false;
    deleg_filtered->_mock_schema_name = "one";

    _tester_filtered.load_schema_content(schema);

    deleg_filtered->check_and_reset("TF010CHK002");

    // Validates the previous state...
    ensure("TF010CHK002: Unexpected post fetching state", pdata->fetching);
    ensure_equals("TF010CHK002: Unexpected post caption for tables", schema->get_child(LiveSchemaTree::TABLES_NODE_INDEX)->get_string(0), LiveSchemaTree::TABLES_CAPTION + " " + LiveSchemaTree::FETCHING_CAPTION);
    ensure_equals("TF010CHK002: Unexpected post caption for views", schema->get_child(LiveSchemaTree::VIEWS_NODE_INDEX)->get_string(0), LiveSchemaTree::VIEWS_CAPTION + " " + LiveSchemaTree::FETCHING_CAPTION);
    ensure_equals("TF010CHK002: Unexpected post caption for procedures", schema->get_child(LiveSchemaTree::PROCEDURES_NODE_INDEX)->get_string(0), LiveSchemaTree::PROCEDURES_CAPTION + " " + LiveSchemaTree::FETCHING_CAPTION);
    ensure_equals("TF010CHK002: Unexpected post caption for functions", schema->get_child(LiveSchemaTree::FUNCTIONS_NODE_INDEX)->get_string(0), LiveSchemaTree::FUNCTIONS_CAPTION + " " + LiveSchemaTree::FETCHING_CAPTION);

    ensure_equals("TF010CHK002: Unexpected post caption for tables", schema_base->get_child(LiveSchemaTree::TABLES_NODE_INDEX)->get_string(0), LiveSchemaTree::TABLES_CAPTION + " " + LiveSchemaTree::FETCHING_CAPTION);
    ensure_equals("TF010CHK002: Unexpected post caption for views", schema_base->get_child(LiveSchemaTree::VIEWS_NODE_INDEX)->get_string(0), LiveSchemaTree::VIEWS_CAPTION + " " + LiveSchemaTree::FETCHING_CAPTION);
    ensure_equals("TF010CHK002: Unexpected post caption for procedures", schema_base->get_child(LiveSchemaTree::PROCEDURES_NODE_INDEX)->get_string(0), LiveSchemaTree::PROCEDURES_CAPTION + " " + LiveSchemaTree::FETCHING_CAPTION);
    ensure_equals("TF010CHK002: Unexpected post caption for functions", schema_base->get_child(LiveSchemaTree::FUNCTIONS_NODE_INDEX)->get_string(0), LiveSchemaTree::FUNCTIONS_CAPTION + " " + LiveSchemaTree::FETCHING_CAPTION);

    pmodel_view->root_node()->remove_children();
    pmodel_view_filtered->root_node()->remove_children();
  }

  /*
  *  Tests the function schema_content_arrived
  */
  TEST_FUNCTION(11)
  {
    mforms::TreeNodeRef node_base = pmodel_view->root_node();
    mforms::TreeNodeRef node = pmodel_view_filtered->root_node();
    mforms::TreeNodeRef schema;
    mforms::TreeNodeRef schema_base;
    mforms::TreeNodeRef child;
    base::StringListPtr schemas(new std::list<std::string>());
    LiveSchemaTree::SchemaData *pdata = NULL;

    ensure_equals("TF011CHK001: Unexpected number of nodes in root", node->count(), 0);

    schemas->push_back("one");
    schemas->push_back("two");
    schemas->push_back("three");

    _lst.update_schemata(schemas);

    _lst_filtered.set_base(&_lst);
    _lst_filtered.set_filter("one");
    _lst_filtered.filter_data();

    schema_base = _lst.get_child_node(node_base, "one");
    schema = _lst_filtered.get_child_node(node, "one");
    pdata = dynamic_cast<LiveSchemaTree::SchemaData*>(schema->get_data());

    // Validates the previous state...
    ensure("TF011CHK002: Unexpected pre fetching state", !pdata->fetching);
    ensure_equals("TF011CHK002: Unexpected pre caption for tables", schema->get_child(LiveSchemaTree::TABLES_NODE_INDEX)->get_string(0), LiveSchemaTree::TABLES_CAPTION);
    ensure_equals("TF011CHK002: Unexpected pre caption for views", schema->get_child(LiveSchemaTree::VIEWS_NODE_INDEX)->get_string(0), LiveSchemaTree::VIEWS_CAPTION);
    ensure_equals("TF011CHK002: Unexpected pre caption for procedures", schema->get_child(LiveSchemaTree::PROCEDURES_NODE_INDEX)->get_string(0), LiveSchemaTree::PROCEDURES_CAPTION);
    ensure_equals("TF011CHK002: Unexpected pre caption for functions", schema->get_child(LiveSchemaTree::FUNCTIONS_NODE_INDEX)->get_string(0), LiveSchemaTree::FUNCTIONS_CAPTION);

    ensure_equals("TF011CHK002: Unexpected pre caption for tables on base", schema_base->get_child(LiveSchemaTree::TABLES_NODE_INDEX)->get_string(0), LiveSchemaTree::TABLES_CAPTION);
    ensure_equals("TF011CHK002: Unexpected pre caption for views on base", schema_base->get_child(LiveSchemaTree::VIEWS_NODE_INDEX)->get_string(0), LiveSchemaTree::VIEWS_CAPTION);
    ensure_equals("TF011CHK002: Unexpected pre caption for procedures on base", schema_base->get_child(LiveSchemaTree::PROCEDURES_NODE_INDEX)->get_string(0), LiveSchemaTree::PROCEDURES_CAPTION);
    ensure_equals("TF011CHK002: Unexpected pre caption for functions on base", schema_base->get_child(LiveSchemaTree::FUNCTIONS_NODE_INDEX)->get_string(0), LiveSchemaTree::FUNCTIONS_CAPTION);

    // Simulating schema expansion to ensure a loaded schema triggers a data reload
    deleg_filtered->expect_fetch_schema_contents_call();
    deleg_filtered->_mock_call_back_slot = true;
    deleg_filtered->_mock_schema_name = "one";
    deleg_filtered->_mock_table_list->push_back("table1");
    deleg_filtered->_mock_table_list->push_back("table2");
    deleg_filtered->_mock_table_list->push_back("table3");
    deleg_filtered->_mock_view_list->push_back("view1");
    deleg_filtered->_mock_view_list->push_back("view2");
    deleg_filtered->_mock_procedure_list->push_back("procedure1");
    deleg_filtered->_mock_function_list->push_back("function1");

    _tester_filtered.load_schema_content(schema);

    deleg_filtered->check_and_reset("TF011CHK002");

    schema = _lst_filtered.get_child_node(node, "one");

    // Validates the previous state...
    ensure("TF011CHK002: Unexpected post fetched state", pdata->fetched);
    ensure("TF011CHK002: Unexpected post fetching state", !pdata->fetching);

    child = schema->get_child(LiveSchemaTree::TABLES_NODE_INDEX);
    ensure_equals("TF011CHK002: Unexpected post caption for tables", child->get_string(0), LiveSchemaTree::TABLES_CAPTION);
    ensure_equals("TF011CHK002: Unexpected number of tables", child->count(), 3);

    child = schema->get_child(LiveSchemaTree::VIEWS_NODE_INDEX);
    ensure_equals("TF011CHK002: Unexpected post caption for views", child->get_string(0), LiveSchemaTree::VIEWS_CAPTION);
    ensure_equals("TF011CHK002: Unexpected number of views", child->count(), 2);

    child = schema->get_child(LiveSchemaTree::PROCEDURES_NODE_INDEX);
    ensure_equals("TF011CHK002: Unexpected post caption for procedures", child->get_string(0), LiveSchemaTree::PROCEDURES_CAPTION);
    ensure_equals("TF011CHK002: Unexpected number of procedures", child->count(), 1);

    child = schema->get_child(LiveSchemaTree::FUNCTIONS_NODE_INDEX);
    ensure_equals("TF011CHK002: Unexpected post caption for functions", child->get_string(0), LiveSchemaTree::FUNCTIONS_CAPTION);
    ensure_equals("TF011CHK002: Unexpected number of functions", child->count(), 1);

    child = schema_base->get_child(LiveSchemaTree::TABLES_NODE_INDEX);
    ensure_equals("TF011CHK002: Unexpected post caption for tables", child->get_string(0), LiveSchemaTree::TABLES_CAPTION);
    ensure_equals("TF011CHK002: Unexpected number of tables", child->count(), 3);

    child = schema_base->get_child(LiveSchemaTree::VIEWS_NODE_INDEX);
    ensure_equals("TF011CHK002: Unexpected post caption for views", child->get_string(0), LiveSchemaTree::VIEWS_CAPTION);
    ensure_equals("TF011CHK002: Unexpected number of views", child->count(), 2);

    child = schema_base->get_child(LiveSchemaTree::PROCEDURES_NODE_INDEX);
    ensure_equals("TF011CHK002: Unexpected post caption for procedures", child->get_string(0), LiveSchemaTree::PROCEDURES_CAPTION);
    ensure_equals("TF011CHK002: Unexpected number of procedures", child->count(), 1);

    child = schema_base->get_child(LiveSchemaTree::FUNCTIONS_NODE_INDEX);
    ensure_equals("TF011CHK002: Unexpected post caption for functions", child->get_string(0), LiveSchemaTree::FUNCTIONS_CAPTION);
    ensure_equals("TF011CHK002: Unexpected number of functions", child->count(), 1);

    node->remove_children();
    node_base->remove_children();




    //_lst_filtered.set_base(&_lst);

    //ensure_equals("TF011CHK001: Unexpected number of nodes in root", node->count(), 0);

    //schemas.push_back("one");
    //schemas.push_back("two");
    //schemas.push_back("three");

    //_lst.update_schemata(schemas);

<<<<<<< HEAD
/*
*  Tests the load_table_details logic
*/
TEST_FUNCTION(12)
{
  mforms::TreeNodeRef node = pmodel_view->root_node();
  mforms::TreeNodeRef schema;
  mforms::TreeNodeRef table;
  base::StringListPtr schemas(new std::list<std::string>());
  LiveSchemaTree::TableData *pdata = NULL;

  ensure_equals("TF012CHK001: Unexpected number of nodes in root", node->count(), 0);

  schemas->push_back("one");

  _lst.update_schemata(schemas);

  schema = _lst.get_child_node(node, "one");

  // Simulating schema expansion to ensure a loaded schema triggers a data reload
  deleg->expect_fetch_schema_contents_call();
  deleg->_mock_call_back_slot = true;
  deleg->_mock_schema_name = "one";
  deleg->_mock_table_list->push_back("table1");
  deleg->_mock_table_list->push_back("table2");
  deleg->_mock_view_list->push_back("view1");
  deleg->_mock_procedure_list->push_back("procedure1");
  deleg->_mock_function_list->push_back("function1");
  deleg->_check_id = "TF012CHK001";

  _tester.load_schema_content(schema);
  deleg->check_and_reset("TF012CHK001");  

  // Initial test, nothing has been loaded
  deleg->_expect_fetch_object_details_call = true;
  deleg->_mock_flags = LiveSchemaTree::COLUMN_DATA | LiveSchemaTree::INDEX_DATA;
  deleg->_mock_schema_name = "one";
  deleg->_mock_object_name = "table1";
  deleg->_mock_object_type = LiveSchemaTree::Table;
  deleg->_check_id = "TF012CHK002";
  
  _lst.load_table_details(LiveSchemaTree::Table, "one", "table1", LiveSchemaTree::COLUMN_DATA | LiveSchemaTree::INDEX_DATA);

  deleg->check_and_reset("TF012CHK002");  

  // Initial test, same loading requested but as it's already in the process of
  // loading ( because of the previous step ) no fetch call is done
  deleg->_expect_fetch_object_details_call = false;
  deleg->_check_id = "TF012CHK003";
  _lst.load_table_details(LiveSchemaTree::Table, "one", "table1", LiveSchemaTree::COLUMN_DATA | LiveSchemaTree::INDEX_DATA);
  deleg->check_and_reset("TF012CHK003");  

  // Third test, reloading existing data and additional info, causes only additional info
  // to be requested
  deleg->_expect_fetch_object_details_call = true;
  deleg->_mock_flags = LiveSchemaTree::TRIGGER_DATA;
  deleg->_check_id = "TF012CHK004";
  _lst.load_table_details(LiveSchemaTree::Table, "one", "table1", LiveSchemaTree::COLUMN_DATA | LiveSchemaTree::INDEX_DATA | LiveSchemaTree::TRIGGER_DATA);
  deleg->check_and_reset("TF012CHK004");  
  
  // Repeat the tests but now marking some information as already loaded
  table = _lst.get_child_node(schema->get_child(LiveSchemaTree::TABLES_NODE_INDEX), "table2");
  pdata = dynamic_cast<LiveSchemaTree::TableData*>(table->get_data());

  pdata->set_loaded_data(LiveSchemaTree::COLUMN_DATA);

  deleg->_expect_fetch_object_details_call = true;
  deleg->_mock_flags = LiveSchemaTree::INDEX_DATA;
  deleg->_mock_schema_name = "one";
  deleg->_mock_object_name = "table2";
  deleg->_mock_object_type = LiveSchemaTree::Table;
  deleg->_check_id = "TF012CHK005";
  
  _lst.load_table_details(LiveSchemaTree::Table, "one", "table2", LiveSchemaTree::COLUMN_DATA | LiveSchemaTree::INDEX_DATA);

  deleg->check_and_reset("TF012CHK005");  


  deleg->_expect_fetch_object_details_call = true;
  deleg->_mock_flags = LiveSchemaTree::TRIGGER_DATA | LiveSchemaTree::FK_DATA;
  deleg->_mock_schema_name = "one";
  deleg->_mock_object_name = "table2";
  deleg->_mock_object_type = LiveSchemaTree::Table;
  deleg->_check_id = "TF012CHK006";
  
  _lst.load_table_details(LiveSchemaTree::Table, "one", "table2", LiveSchemaTree::COLUMN_DATA | LiveSchemaTree::INDEX_DATA | LiveSchemaTree::TRIGGER_DATA | LiveSchemaTree::FK_DATA);

  deleg->check_and_reset("TF012CHK006");  
}
=======
    //schema = _lst.get_child_node(node, "one");
    //pdata = dynamic_cast<LiveSchemaTree::SchemaData*>(schema->get_data());
>>>>>>> 2cf86b24

    //// Validates the previous state...
    //ensure("TF011CHK002: Unexpected pre fetching state", !pdata->fetching);
    //ensure_equals("TF011CHK002: Unexpected pre caption for tables", schema->get_child(LiveSchemaTree::TABLES_NODE_INDEX)->get_string(0), LiveSchemaTree::TABLES_CAPTION);
    //ensure_equals("TF011CHK002: Unexpected pre caption for views", schema->get_child(LiveSchemaTree::VIEWS_NODE_INDEX)->get_string(0), LiveSchemaTree::VIEWS_CAPTION);
    //ensure_equals("TF011CHK002: Unexpected pre caption for routines", schema->get_child(LiveSchemaTree::ROUTINES_NODE_INDEX)->get_string(0), LiveSchemaTree::ROUTINES_CAPTION);


    //// Simulating schema expansion to ensure a loaded schema triggers a data reload
    //deleg->_expect_fetch_schema_contents_call = true;
    //deleg->_mock_call_back_slot = true;
    //deleg->_mock_schema_name = "one";
    //deleg->_mock_table_list->push_back("table1");
    //deleg->_mock_table_list->push_back("table2");
    //deleg->_mock_table_list->push_back("table3");
    //deleg->_mock_view_list->push_back("view1");
    //deleg->_mock_view_list->push_back("view2");
    //deleg->_mock_procedure_list->push_back("procedure1");
    //deleg->_mock_function_list->push_back("function1");

    //_tester.load_schema_content(schema);
    //
    //deleg->check_and_reset("TF011CHK002");

    //// Validates the previous state...
    //ensure("TF011CHK002: Unexpected post fetched state", pdata->fetched);
    //ensure("TF011CHK002: Unexpected post fetching state", !pdata->fetching);

    //child = schema->get_child(LiveSchemaTree::TABLES_NODE_INDEX);
    //ensure_equals("TF011CHK002: Unexpected post caption for tables", child->get_string(0), LiveSchemaTree::TABLES_CAPTION);
    //ensure_equals("TF011CHK002: Unexpected number of tables", child->count(), 3);

    //child = schema->get_child(LiveSchemaTree::VIEWS_NODE_INDEX);
    //ensure_equals("TF011CHK002: Unexpected post caption for views", child->get_string(0), LiveSchemaTree::VIEWS_CAPTION);
    //ensure_equals("TF011CHK002: Unexpected number of views", child->count(), 2);

    //child = schema->get_child(LiveSchemaTree::ROUTINES_NODE_INDEX);
    //ensure_equals("TF011CHK002: Unexpected post caption for routines", child->get_string(0), LiveSchemaTree::ROUTINES_CAPTION);
    //ensure_equals("TF011CHK002: Unexpected number of routines", child->count(), 2);

    //node->remove_children();
  }


  /*
  *  Tests the load_table_details logic
  */
  TEST_FUNCTION(12)
  {
    mforms::TreeNodeRef node = pmodel_view->root_node();
    mforms::TreeNodeRef schema;
    mforms::TreeNodeRef table;
    base::StringListPtr schemas(new std::list<std::string>());
    LiveSchemaTree::TableData *pdata = NULL;

    ensure_equals("TF012CHK001: Unexpected number of nodes in root", node->count(), 0);

    schemas->push_back("one");

    _lst.update_schemata(schemas);

    schema = _lst.get_child_node(node, "one");

    // Simulating schema expansion to ensure a loaded schema triggers a data reload
    deleg->expect_fetch_schema_contents_call();
    deleg->_mock_call_back_slot = true;
    deleg->_mock_schema_name = "one";
    deleg->_mock_table_list->push_back("table1");
    deleg->_mock_table_list->push_back("table2");
    deleg->_mock_view_list->push_back("view1");
    deleg->_mock_procedure_list->push_back("procedure1");
    deleg->_mock_function_list->push_back("function1");
    deleg->_check_id = "TF012CHK001";

    _tester.load_schema_content(schema);
    deleg->check_and_reset("TF012CHK001");

    // Initial test, nothing has been loaded
    deleg->_expect_fetch_object_details_call = true;
    deleg->_mock_flags = LiveSchemaTree::COLUMN_DATA | LiveSchemaTree::INDEX_DATA;
    deleg->_mock_schema_name = "one";
    deleg->_mock_object_name = "table1";
    deleg->_mock_object_type = LiveSchemaTree::Table;
    deleg->_check_id = "TF012CHK002";

    _lst.load_table_details(LiveSchemaTree::Table, "one", "table1", LiveSchemaTree::COLUMN_DATA | LiveSchemaTree::INDEX_DATA);

    deleg->check_and_reset("TF012CHK002");

    // Initial test, same loading requested but as it's already in the process of
    // loading ( because of the previous step ) no fetch call is done
    deleg->_expect_fetch_object_details_call = false;
    deleg->_check_id = "TF012CHK003";
    _lst.load_table_details(LiveSchemaTree::Table, "one", "table1", LiveSchemaTree::COLUMN_DATA | LiveSchemaTree::INDEX_DATA);
    deleg->check_and_reset("TF012CHK003");

    // Third test, reloading existing data and additional info, causes only additional info
    // to be requested
    deleg->_expect_fetch_object_details_call = true;
    deleg->_mock_flags = LiveSchemaTree::TRIGGER_DATA;
    deleg->_check_id = "TF012CHK004";
    _lst.load_table_details(LiveSchemaTree::Table, "one", "table1", LiveSchemaTree::COLUMN_DATA | LiveSchemaTree::INDEX_DATA | LiveSchemaTree::TRIGGER_DATA);
    deleg->check_and_reset("TF012CHK004");

    // Repeat the tests but now marking some information as already loaded
    table = _lst.get_child_node(schema->get_child(LiveSchemaTree::TABLES_NODE_INDEX), "table2");
    pdata = dynamic_cast<LiveSchemaTree::TableData*>(table->get_data());

    pdata->set_loaded_data(LiveSchemaTree::COLUMN_DATA);

    deleg->_expect_fetch_object_details_call = true;
    deleg->_mock_flags = LiveSchemaTree::INDEX_DATA;
    deleg->_mock_schema_name = "one";
    deleg->_mock_object_name = "table2";
    deleg->_mock_object_type = LiveSchemaTree::Table;
    deleg->_check_id = "TF012CHK005";

    _lst.load_table_details(LiveSchemaTree::Table, "one", "table2", LiveSchemaTree::COLUMN_DATA | LiveSchemaTree::INDEX_DATA);

    deleg->check_and_reset("TF012CHK005");


    deleg->_expect_fetch_object_details_call = true;
    deleg->_mock_flags = LiveSchemaTree::TRIGGER_DATA | LiveSchemaTree::FK_DATA;
    deleg->_mock_schema_name = "one";
    deleg->_mock_object_name = "table2";
    deleg->_mock_object_type = LiveSchemaTree::Table;
    deleg->_check_id = "TF012CHK006";

    _lst.load_table_details(LiveSchemaTree::Table, "one", "table2", LiveSchemaTree::COLUMN_DATA | LiveSchemaTree::INDEX_DATA | LiveSchemaTree::TRIGGER_DATA | LiveSchemaTree::FK_DATA);

    deleg->check_and_reset("TF012CHK006");
  }

  /*
  *  Tests the identifiers_equal function
  */
  TEST_FUNCTION(13)
  {
    _lst.set_case_sensitive_identifiers(true);

    ensure_equals("TF013CHK001: Unexpected no case sensitive identifiers", _tester.get_case_sensitive_identifiers(), true);
    ensure("TF013CHK001: Unexpected identifiers equal", !_tester.identifiers_equal("first", "First"));
    ensure("TF013CHK001: Unexpected identifiers different", _tester.identifiers_equal("second", "second"));

    _lst.set_case_sensitive_identifiers(false);

    ensure_equals("TF013CHK001: Unexpected case sensitive identifiers", _tester.get_case_sensitive_identifiers(), false);
    ensure("TF013CHK001: Unexpected identifiers different", _tester.identifiers_equal("first", "First"));
    ensure("TF013CHK001: Unexpected identifiers different", _tester.identifiers_equal("second", "second"));
  }

  /*
  *  Tests the is_object_type function
  */
  TEST_FUNCTION(14)
  {
    // Testing for database objects...
    ensure("TF014CHK001: Unexpected non database object Schema", _tester.is_object_type(LiveSchemaTree::DatabaseObject, LiveSchemaTree::Schema));
    ensure("TF014CHK001: Unexpected non database object Table", _tester.is_object_type(LiveSchemaTree::DatabaseObject, LiveSchemaTree::Table));
    ensure("TF014CHK001: Unexpected non database object View", _tester.is_object_type(LiveSchemaTree::DatabaseObject, LiveSchemaTree::View));
    ensure("TF014CHK001: Unexpected non database object Procedure", _tester.is_object_type(LiveSchemaTree::DatabaseObject, LiveSchemaTree::Procedure));
    ensure("TF014CHK001: Unexpected non database object Function", _tester.is_object_type(LiveSchemaTree::DatabaseObject, LiveSchemaTree::Function));

    ensure("TF014CHK001: Unexpected database object TableCollection", !_tester.is_object_type(LiveSchemaTree::DatabaseObject, LiveSchemaTree::TableCollection));
    ensure("TF014CHK001: Unexpected database object ViewCollection", !_tester.is_object_type(LiveSchemaTree::DatabaseObject, LiveSchemaTree::ViewCollection));
    ensure("TF014CHK001: Unexpected database object ProcedureCollection", !_tester.is_object_type(LiveSchemaTree::DatabaseObject, LiveSchemaTree::ProcedureCollection));
    ensure("TF014CHK001: Unexpected database object FunctionCollection", !_tester.is_object_type(LiveSchemaTree::DatabaseObject, LiveSchemaTree::FunctionCollection));

    ensure("TF014CHK001: Unexpected database object ColumnCollection", !_tester.is_object_type(LiveSchemaTree::DatabaseObject, LiveSchemaTree::ColumnCollection));
    ensure("TF014CHK001: Unexpected database object IndexCollection", !_tester.is_object_type(LiveSchemaTree::DatabaseObject, LiveSchemaTree::IndexCollection));
    ensure("TF014CHK001: Unexpected database object TriggerCollection", !_tester.is_object_type(LiveSchemaTree::DatabaseObject, LiveSchemaTree::TriggerCollection));
    ensure("TF014CHK001: Unexpected database object ForeignKeyCollection", !_tester.is_object_type(LiveSchemaTree::DatabaseObject, LiveSchemaTree::ForeignKeyCollection));

    ensure("TF014CHK001: Unexpected database object Trigger", !_tester.is_object_type(LiveSchemaTree::DatabaseObject, LiveSchemaTree::Trigger));
    ensure("TF014CHK001: Unexpected database object TableColumn", !_tester.is_object_type(LiveSchemaTree::DatabaseObject, LiveSchemaTree::TableColumn));
    ensure("TF014CHK001: Unexpected database object ViewColumn", !_tester.is_object_type(LiveSchemaTree::DatabaseObject, LiveSchemaTree::ViewColumn));
    ensure("TF014CHK001: Unexpected database object ForeignKey", !_tester.is_object_type(LiveSchemaTree::DatabaseObject, LiveSchemaTree::ForeignKey));
    ensure("TF014CHK001: Unexpected database object Index", !_tester.is_object_type(LiveSchemaTree::DatabaseObject, LiveSchemaTree::Index));
    ensure("TF014CHK001: Unexpected database object ForeignKeyColumn", !_tester.is_object_type(LiveSchemaTree::DatabaseObject, LiveSchemaTree::ForeignKeyColumn));
    ensure("TF014CHK001: Unexpected database object IndexColumn", !_tester.is_object_type(LiveSchemaTree::DatabaseObject, LiveSchemaTree::IndexColumn));
    ensure("TF014CHK001: Unexpected database object Any", !_tester.is_object_type(LiveSchemaTree::DatabaseObject, LiveSchemaTree::Any));

    // Testing for schema objects...
    ensure("TF014CHK002: Unexpected non schema object Table", _tester.is_object_type(LiveSchemaTree::SchemaObject, LiveSchemaTree::Table));
    ensure("TF014CHK002: Unexpected non schema object View", _tester.is_object_type(LiveSchemaTree::SchemaObject, LiveSchemaTree::View));
    ensure("TF014CHK002: Unexpected non schema object Procedure", _tester.is_object_type(LiveSchemaTree::SchemaObject, LiveSchemaTree::Procedure));
    ensure("TF014CHK002: Unexpected non schema object Function", _tester.is_object_type(LiveSchemaTree::SchemaObject, LiveSchemaTree::Function));

    ensure("TF014CHK002: Unexpected schema object Schema", !_tester.is_object_type(LiveSchemaTree::SchemaObject, LiveSchemaTree::Schema));
    ensure("TF014CHK002: Unexpected schema object TableCollection", !_tester.is_object_type(LiveSchemaTree::SchemaObject, LiveSchemaTree::TableCollection));
    ensure("TF014CHK002: Unexpected schema object ViewCollection", !_tester.is_object_type(LiveSchemaTree::SchemaObject, LiveSchemaTree::ViewCollection));
    ensure("TF014CHK002: Unexpected schema object ProcedureCollection", !_tester.is_object_type(LiveSchemaTree::SchemaObject, LiveSchemaTree::ProcedureCollection));
    ensure("TF014CHK002: Unexpected schema object FunctionCollection", !_tester.is_object_type(LiveSchemaTree::SchemaObject, LiveSchemaTree::FunctionCollection));

    ensure("TF014CHK002: Unexpected schema object ColumnCollection", !_tester.is_object_type(LiveSchemaTree::SchemaObject, LiveSchemaTree::ColumnCollection));
    ensure("TF014CHK002: Unexpected schema object IndexCollection", !_tester.is_object_type(LiveSchemaTree::SchemaObject, LiveSchemaTree::IndexCollection));
    ensure("TF014CHK002: Unexpected schema object TriggerCollection", !_tester.is_object_type(LiveSchemaTree::SchemaObject, LiveSchemaTree::TriggerCollection));
    ensure("TF014CHK002: Unexpected schema object ForeignKeyCollection", !_tester.is_object_type(LiveSchemaTree::SchemaObject, LiveSchemaTree::ForeignKeyCollection));

    ensure("TF014CHK002: Unexpected schema object Trigger", !_tester.is_object_type(LiveSchemaTree::SchemaObject, LiveSchemaTree::Trigger));
    ensure("TF014CHK002: Unexpected schema object TableColumn", !_tester.is_object_type(LiveSchemaTree::SchemaObject, LiveSchemaTree::TableColumn));
    ensure("TF014CHK002: Unexpected schema object ViewColumn", !_tester.is_object_type(LiveSchemaTree::SchemaObject, LiveSchemaTree::ViewColumn));
    ensure("TF014CHK002: Unexpected schema object ForeignKey", !_tester.is_object_type(LiveSchemaTree::SchemaObject, LiveSchemaTree::ForeignKey));
    ensure("TF014CHK002: Unexpected schema object Index", !_tester.is_object_type(LiveSchemaTree::SchemaObject, LiveSchemaTree::Index));
    ensure("TF014CHK002: Unexpected schema object ForeignKeyColumn", !_tester.is_object_type(LiveSchemaTree::SchemaObject, LiveSchemaTree::ForeignKeyColumn));
    ensure("TF014CHK002: Unexpected schema object IndexColumn", !_tester.is_object_type(LiveSchemaTree::SchemaObject, LiveSchemaTree::IndexColumn));
    ensure("TF014CHK002: Unexpected schema object Any", !_tester.is_object_type(LiveSchemaTree::SchemaObject, LiveSchemaTree::Any));


    // Testing for table/view objects...
    ensure("TF014CHK002: Unexpected non table or view Table", _tester.is_object_type(LiveSchemaTree::TableOrView, LiveSchemaTree::Table));
    ensure("TF014CHK002: Unexpected non table or view View", _tester.is_object_type(LiveSchemaTree::TableOrView, LiveSchemaTree::View));

    ensure("TF014CHK003: Unexpected table or view Schema", !_tester.is_object_type(LiveSchemaTree::TableOrView, LiveSchemaTree::Schema));
    ensure("TF014CHK003: Unexpected table or view Procedure", !_tester.is_object_type(LiveSchemaTree::TableOrView, LiveSchemaTree::Procedure));
    ensure("TF014CHK003: Unexpected table or view Function", !_tester.is_object_type(LiveSchemaTree::TableOrView, LiveSchemaTree::Function));
    ensure("TF014CHK003: Unexpected table or view TableCollection", !_tester.is_object_type(LiveSchemaTree::TableOrView, LiveSchemaTree::TableCollection));
    ensure("TF014CHK003: Unexpected table or view ViewCollection", !_tester.is_object_type(LiveSchemaTree::TableOrView, LiveSchemaTree::ViewCollection));
    ensure("TF014CHK003: Unexpected table or view ProcedureCollection", !_tester.is_object_type(LiveSchemaTree::TableOrView, LiveSchemaTree::ProcedureCollection));
    ensure("TF014CHK003: Unexpected table or view FunctionCollection", !_tester.is_object_type(LiveSchemaTree::TableOrView, LiveSchemaTree::FunctionCollection));

    ensure("TF014CHK003: Unexpected table or view ColumnCollection", !_tester.is_object_type(LiveSchemaTree::TableOrView, LiveSchemaTree::ColumnCollection));
    ensure("TF014CHK003: Unexpected table or view IndexCollection", !_tester.is_object_type(LiveSchemaTree::TableOrView, LiveSchemaTree::IndexCollection));
    ensure("TF014CHK003: Unexpected table or view TriggerCollection", !_tester.is_object_type(LiveSchemaTree::TableOrView, LiveSchemaTree::TriggerCollection));
    ensure("TF014CHK003: Unexpected table or view ForeignKeyCollection", !_tester.is_object_type(LiveSchemaTree::TableOrView, LiveSchemaTree::ForeignKeyCollection));

    ensure("TF014CHK003: Unexpected table or view Trigger", !_tester.is_object_type(LiveSchemaTree::TableOrView, LiveSchemaTree::Trigger));
    ensure("TF014CHK003: Unexpected table or view TableColumn", !_tester.is_object_type(LiveSchemaTree::TableOrView, LiveSchemaTree::TableColumn));
    ensure("TF014CHK003: Unexpected table or view ViewColumn", !_tester.is_object_type(LiveSchemaTree::TableOrView, LiveSchemaTree::ViewColumn));
    ensure("TF014CHK003: Unexpected table or view ForeignKey", !_tester.is_object_type(LiveSchemaTree::TableOrView, LiveSchemaTree::ForeignKey));
    ensure("TF014CHK003: Unexpected table or view Index", !_tester.is_object_type(LiveSchemaTree::TableOrView, LiveSchemaTree::Index));
    ensure("TF014CHK003: Unexpected table or view ForeignKeyColumn", !_tester.is_object_type(LiveSchemaTree::TableOrView, LiveSchemaTree::ForeignKeyColumn));
    ensure("TF014CHK003: Unexpected table or view IndexColumn", !_tester.is_object_type(LiveSchemaTree::TableOrView, LiveSchemaTree::IndexColumn));
    ensure("TF014CHK003: Unexpected table or view Any", !_tester.is_object_type(LiveSchemaTree::TableOrView, LiveSchemaTree::Any));
  }

  /*
  *  Tests the set_model_view function
  */
  TEST_FUNCTION(15)
  {

    _lst.set_model_view(NULL);
    ensure("TF014CHK001: Unexpected valid model view", _tester.get_model_view() == NULL);

    _lst.set_model_view(pmodel_view);
    ensure("TF014CHK001: Unexpected invalid model view", _tester.get_model_view() != NULL);
    ensure("TF014CHK001: Unexpected model view", _tester.get_model_view() == pmodel_view);
  }


  /*
  *  Tests the delegate setter functions
  */
  TEST_FUNCTION(16)
  {
    boost::shared_ptr<LiveSchemaTree::Delegate> null_delegate;
    boost::shared_ptr<LiveSchemaTree::FetchDelegate> null_fetch_delegate;


    {
      _lst.set_delegate(null_delegate);
      _lst.set_fetch_delegate(null_fetch_delegate);

      boost::shared_ptr<LiveSchemaTree::Delegate> found_delegate = _tester.get_delegate().lock();
      boost::shared_ptr<LiveSchemaTree::FetchDelegate> found_fetch_delegate = _tester.get_fetch_delegate().lock();

      ensure("TF016CHK001: Unexpected valid delegate", found_delegate.get() == NULL);
      ensure("TF016CHK001: Unexpected valid fetch delegate", found_fetch_delegate.get() == NULL);
    }

  {
    _lst.set_delegate(deleg);
    _lst.set_fetch_delegate(deleg);

    boost::shared_ptr<LiveSchemaTree::Delegate> found_delegate = _tester.get_delegate().lock();
    boost::shared_ptr<LiveSchemaTree::FetchDelegate> found_fetch_delegate = _tester.get_fetch_delegate().lock();

    ensure("TF016CHK002: Unexpected invalid delegate", found_delegate.get() != NULL);
    ensure("TF016CHK002: Unexpected invalid fetch delegate", found_fetch_delegate.get() != NULL);

    ensure("TF016CHK002: Unexpected delegate", found_delegate.get() == deleg.get());
    ensure("TF016CHK002: Unexpected fetch delegate", found_fetch_delegate.get() == deleg.get());
  }
  }

  // Test wb::LiveSchemaTree::internalize_token
  TEST_FUNCTION(17)
  {
    ensure_equals("TF017CHK001: Invalid identifier returned for ''", wb::LiveSchemaTree::internalize_token(""), 0);
    ensure_equals("TF017CHK001: Invalid identifier returned for 'whatever'", wb::LiveSchemaTree::internalize_token("whatever"), 0);
    ensure_equals("TF017CHK001: Invalid identifier returned for 'CASCADE'", wb::LiveSchemaTree::internalize_token("CASCADE"), 1);
    ensure_equals("TF017CHK001: Invalid identifier returned for 'SET NULL'", wb::LiveSchemaTree::internalize_token("SET NULL"), 2);
    ensure_equals("TF017CHK001: Invalid identifier returned for 'SET DEFAULT'", wb::LiveSchemaTree::internalize_token("SET DEFAULT"), 3);
    ensure_equals("TF017CHK001: Invalid identifier returned for 'RESTRICT'", wb::LiveSchemaTree::internalize_token("RESTRICT"), 4);
    ensure_equals("TF017CHK001: Invalid identifier returned for 'NO ACTION'", wb::LiveSchemaTree::internalize_token("NO ACTION"), 5);
    ensure_equals("TF017CHK001: Invalid identifier returned for 'BTREE'", wb::LiveSchemaTree::internalize_token("BTREE"), 6);
    ensure_equals("TF017CHK001: Invalid identifier returned for 'FULLTEXT'", wb::LiveSchemaTree::internalize_token("FULLTEXT"), 7);
    ensure_equals("TF017CHK001: Invalid identifier returned for 'HASH'", wb::LiveSchemaTree::internalize_token("HASH"), 8);
    ensure_equals("TF017CHK001: Invalid identifier returned for 'RTREE'", wb::LiveSchemaTree::internalize_token("RTREE"), 9);
    ensure_equals("TF017CHK001: Invalid identifier returned for 'RTREE'", wb::LiveSchemaTree::internalize_token("SPATIAL"), 10);
    ensure_equals("TF017CHK001: Invalid identifier returned for 'INSERT'", wb::LiveSchemaTree::internalize_token("INSERT"), 11);
    ensure_equals("TF017CHK001: Invalid identifier returned for 'UPDATE'", wb::LiveSchemaTree::internalize_token("UPDATE"), 12);
    ensure_equals("TF017CHK001: Invalid identifier returned for 'DELETE'", wb::LiveSchemaTree::internalize_token("DELETE"), 13);
    ensure_equals("TF017CHK001: Invalid identifier returned for 'BEFORE'", wb::LiveSchemaTree::internalize_token("BEFORE"), 14);
    ensure_equals("TF017CHK001: Invalid identifier returned for 'AFTER'", wb::LiveSchemaTree::internalize_token("AFTER"), 15);
  }

  // Test wb::LiveSchemaTree::externalize_token
  TEST_FUNCTION(18)
  {
    ensure("TF018CHK001: Invalid token returned for ''", wb::LiveSchemaTree::externalize_token(0) == "");
    ensure("TF018CHK001: Invalid token returned for 'whatever'", wb::LiveSchemaTree::externalize_token(20) == "");
    ensure("TF018CHK001: Invalid token returned for 'CASCADE'", wb::LiveSchemaTree::externalize_token(1) == "CASCADE");
    ensure("TF018CHK001: Invalid token returned for 'SET NULL'", wb::LiveSchemaTree::externalize_token(2) == "SET NULL");
    ensure("TF018CHK001: Invalid token returned for 'SET DEFAULT'", wb::LiveSchemaTree::externalize_token(3) == "SET DEFAULT");
    ensure("TF018CHK001: Invalid token returned for 'RESTRICT'", wb::LiveSchemaTree::externalize_token(4) == "RESTRICT");
    ensure("TF018CHK001: Invalid token returned for 'NO ACTION'", wb::LiveSchemaTree::externalize_token(5) == "NO ACTION");
    ensure("TF018CHK001: Invalid token returned for 'BTREE'", wb::LiveSchemaTree::externalize_token(6) == "BTREE");
    ensure("TF018CHK001: Invalid token returned for 'FULLTEXT'", wb::LiveSchemaTree::externalize_token(7) == "FULLTEXT");
    ensure("TF018CHK001: Invalid token returned for 'HASH'", wb::LiveSchemaTree::externalize_token(8) == "HASH");
    ensure("TF018CHK001: Invalid token returned for 'RTREE'", wb::LiveSchemaTree::externalize_token(9) == "RTREE");
    ensure("TF018CHK001: Invalid token returned for 'RTREE'", wb::LiveSchemaTree::externalize_token(10) == "SPATIAL");
    ensure("TF018CHK001: Invalid token returned for 'INSERT'", wb::LiveSchemaTree::externalize_token(11) == "INSERT");
    ensure("TF018CHK001: Invalid token returned for 'UPDATE'", wb::LiveSchemaTree::externalize_token(12) == "UPDATE");
    ensure("TF018CHK001: Invalid token returned for 'DELETE'", wb::LiveSchemaTree::externalize_token(13) == "DELETE");
    ensure("TF018CHK001: Invalid token returned for 'BEFORE'", wb::LiveSchemaTree::externalize_token(14) == "BEFORE");
    ensure("TF018CHK001: Invalid token returned for 'AFTER'", wb::LiveSchemaTree::externalize_token(15) == "AFTER");
  }

  // Test update_live_object_state
  TEST_FUNCTION(19)
  {
    _tester.enable_events(true);

    mforms::TreeNodeRef object_node;
    // Testing Schema Object
    {
      // Ensures the schema doesn't exist
      object_node = _lst.get_node_for_object("schema1", LiveSchemaTree::Schema, "");
      ensure("TF019CHK001: Unexpected schema found", object_node.ptr() == NULL);

      // Ensures a schema node is created
      _lst.update_live_object_state(LiveSchemaTree::Schema, "", "", "schema1");
      object_node = _lst.get_node_for_object("schema1", LiveSchemaTree::Schema, "");
      ensure("TF019CHK001: Expected schema not found", object_node.ptr() != NULL);

      LiveSchemaTree::SchemaData* pdata = dynamic_cast<LiveSchemaTree::SchemaData*>(object_node->get_data());
      ensure("TF019CHK001: Expected schema data not found", pdata != NULL);
      ensure_equals("TF019CHK001: Invalid schema data found", pdata->get_type(), LiveSchemaTree::Schema);

      // Ensures a schema node is deleted
      _lst.update_live_object_state(LiveSchemaTree::Schema, "", "schema1", "");
      object_node = _lst.get_node_for_object("schema1", LiveSchemaTree::Schema, "");
      ensure("TF019CHK001: Unexpected schema found", object_node.ptr() == NULL);
    }

    // Adds a schema object...
    _lst.update_live_object_state(LiveSchemaTree::Schema, "", "", "schema1");

    // Testing View Object
    {
      // Ensures the view doesn't exist
      object_node = _lst.get_node_for_object("schema1", LiveSchemaTree::View, "view1");
      ensure("TF019CHK002: Unexpected view found", object_node.ptr() == NULL);

      // Ensures a view node is created
      _lst.update_live_object_state(LiveSchemaTree::View, "schema1", "", "view1");
      object_node = _lst.get_node_for_object("schema1", LiveSchemaTree::View, "view1");
      ensure("TF019CHK002: Expected view not found", object_node.ptr() != NULL);

      LiveSchemaTree::ViewData* pdata = dynamic_cast<LiveSchemaTree::ViewData*>(object_node->get_data());
      ensure("TF019CHK002: Expected view data not found", pdata != NULL);
      ensure_equals("TF019CHK002: Invalid view data found", pdata->get_type(), LiveSchemaTree::View);

      // Ensures a view node is renamed
      _lst.update_live_object_state(LiveSchemaTree::View, "schema1", "view1", "view2");
      ensure_equals("TF019CHK002: Expected rename did not occur", object_node->get_string(0), "view2");

      // Ensures a loaded data is NOT reloaded when the node is not expanded
      _lst.update_live_object_state(LiveSchemaTree::View, "schema1", "view2", "view2");
      ensure_equals("TF019CHK002: Unexpected loading flags on collapsed view", pdata->get_loading_mask(), 0);
      ensure("TF019CHK002: Unexpected loaded columns on collapsed view", !pdata->is_data_loaded(LiveSchemaTree::COLUMN_DATA));

      // Now expands the node operation but expanding the node
      deleg->_expect_fetch_object_details_call = true;
      deleg->_mock_schema_name = "schema1";
      deleg->_mock_object_name = "view2";
      deleg->_mock_object_type = LiveSchemaTree::View;
      deleg->_mock_flags = LiveSchemaTree::COLUMN_DATA;

      // Emulates the node expansion
      _tester.expand_toggled(object_node, true);
      object_node->expand();

      // Ensures the needed calls were done
      deleg->check_and_reset("TF019CHK002");

      // Now as the node was expanded, the data should be reloaded
      _lst.update_live_object_state(LiveSchemaTree::View, "schema1", "view2", "view2");
      ensure_equals("TF019CHK002: Unexpected loading flags on expanded view", pdata->get_loading_mask(), (short)LiveSchemaTree::COLUMN_DATA);
      ensure("TF019CHK002: Unexpected loaded columns on expanded view", !pdata->is_data_loaded(LiveSchemaTree::COLUMN_DATA));

      // Marks the data as already loaded
      pdata->set_loading_mask(0);
      pdata->set_loaded_data(LiveSchemaTree::COLUMN_DATA);

      deleg->_expect_fetch_object_details_call = true;
      deleg->_mock_schema_name = "schema1";
      deleg->_mock_object_name = "view2";
      deleg->_mock_object_type = LiveSchemaTree::View;
      deleg->_mock_flags = LiveSchemaTree::COLUMN_DATA;

      // Now as the node was expanded, the data should be reloaded
      _lst.update_live_object_state(LiveSchemaTree::View, "schema1", "view2", "view2");
      ensure_equals("TF019CHK002: Unexpected loading flags on expanded view", pdata->get_loading_mask(), (short)LiveSchemaTree::COLUMN_DATA);
      ensure("TF019CHK002: Unexpected loaded columns on expanded view", !pdata->is_data_loaded(LiveSchemaTree::COLUMN_DATA));

      // Ensures the needed calls were done
      deleg->check_and_reset("TF019CHK002");

      // Ensures a view node is deleted
      _lst.update_live_object_state(LiveSchemaTree::View, "schema1", "view2", "");
      object_node = _lst.get_node_for_object("schema1", LiveSchemaTree::View, "view2");
      ensure("TF019CHK002: Unexpected view found", object_node.ptr() == NULL);
    }


    // Testing Table Object
  {
    // Ensures the table doesn't exist
    object_node = _lst.get_node_for_object("schema1", LiveSchemaTree::Table, "table1");
    ensure("TF019CHK003: Unexpected view found", object_node.ptr() == NULL);

    // Ensures a table node is created
    _lst.update_live_object_state(LiveSchemaTree::Table, "schema1", "", "table1");
    object_node = _lst.get_node_for_object("schema1", LiveSchemaTree::Table, "table1");
    ensure("TF019CHK003: Expected view not found", object_node.ptr() != NULL);

    LiveSchemaTree::TableData* pdata = dynamic_cast<LiveSchemaTree::TableData*>(object_node->get_data());
    ensure("TF019CHK003: Expected view data not found", pdata != NULL);
    ensure_equals("TF019CHK003: Invalid view data found", pdata->get_type(), LiveSchemaTree::Table);

    // Ensures a view node is renamed
    _lst.update_live_object_state(LiveSchemaTree::Table, "schema1", "table1", "table2");
    ensure_equals("TF019CHK003: Expected rename did not occur", object_node->get_string(0), "table2");

    // Ensures no data is reloaded on collapsed node
    _lst.update_live_object_state(LiveSchemaTree::Table, "schema1", "table2", "table2");
    ensure_equals("TF019CHK003: Unexpected loading flags on collapsed table", pdata->get_loading_mask(), 0);
    ensure("TF019CHK003: Unexpected loaded columns on collapsed table", !pdata->is_data_loaded(LiveSchemaTree::COLUMN_DATA));
    ensure("TF019CHK003: Unexpected loaded foreign keys on collapsed table", !pdata->is_data_loaded(LiveSchemaTree::FK_DATA));

    // Expands the table to repeat the test on an expanded table
    deleg->_expect_fetch_object_details_call = true;
    deleg->_mock_schema_name = "schema1";
    deleg->_mock_object_name = "table2";
    deleg->_mock_object_type = LiveSchemaTree::Table;
    deleg->_mock_flags = LiveSchemaTree::COLUMN_DATA | LiveSchemaTree::FK_DATA;

    // Emulates the node expansion
    _tester.expand_toggled(object_node, true);
    object_node->expand();

    // Ensures the needed calls were done
    deleg->check_and_reset("TF019CHK003");

    ensure_equals("TF019CHK003: Unexpected loading flags on expanded table", pdata->get_loading_mask(), LiveSchemaTree::COLUMN_DATA | LiveSchemaTree::INDEX_DATA);
    ensure("TF019CHK003: Unexpected loaded columns on expanded table", !pdata->is_data_loaded(LiveSchemaTree::COLUMN_DATA));
    ensure("TF019CHK003: Unexpected loaded foreign keys on expanded table", !pdata->is_data_loaded(LiveSchemaTree::INDEX_DATA));

    // Marks the data as already loaded
    pdata->set_loading_mask(0);
    pdata->set_loaded_data(LiveSchemaTree::COLUMN_DATA | LiveSchemaTree::INDEX_DATA);

    // Now exnsures the data is actually reloaded if the table was expanded
    deleg->_expect_fetch_object_details_call = true;
    deleg->_mock_schema_name = "schema1";
    deleg->_mock_object_name = "table2";
    deleg->_mock_object_type = LiveSchemaTree::Table;
    deleg->_mock_flags = LiveSchemaTree::COLUMN_DATA | LiveSchemaTree::FK_DATA;
    _lst.update_live_object_state(LiveSchemaTree::Table, "schema1", "table2", "table2");

    ensure_equals("TF019CHK003: Unexpected loading flags on expanded table", pdata->get_loading_mask(), LiveSchemaTree::COLUMN_DATA | LiveSchemaTree::INDEX_DATA);
    ensure("TF019CHK003: Unexpected loaded columns on expanded table", !pdata->is_data_loaded(LiveSchemaTree::COLUMN_DATA));
    ensure("TF019CHK003: Unexpected loaded foreign keys on expanded table", !pdata->is_data_loaded(LiveSchemaTree::INDEX_DATA));

    // Ensures the needed calls were done
    deleg->check_and_reset("TF019CHK003");

    // Ensures a table node is deleted
    _lst.update_live_object_state(LiveSchemaTree::Table, "schema1", "table1", "");
    object_node = _lst.get_node_for_object("schema1", LiveSchemaTree::Table, "table1");
    ensure("TF019CHK003: Unexpected view found", object_node.ptr() == NULL);
  }


  // Testing Procedure Object
  {
    // Ensures the procedure doesn't exist
    object_node = _lst.get_node_for_object("schema1", LiveSchemaTree::Procedure, "procedure1");
    ensure("TF019CHK004: Unexpected procedure found", object_node.ptr() == NULL);

    // Ensures a procedure node is created
    _lst.update_live_object_state(LiveSchemaTree::Procedure, "schema1", "", "procedure1");
    object_node = _lst.get_node_for_object("schema1", LiveSchemaTree::Procedure, "procedure1");
    ensure("TF019CHK004: Expected procedure not found", object_node.ptr() != NULL);

    LiveSchemaTree::ProcedureData* pdata = dynamic_cast<LiveSchemaTree::ProcedureData*>(object_node->get_data());
    ensure("TF019CHK004: Expected procedure data not found", pdata != NULL);
    ensure_equals("TF019CHK004: Invalid procedure data found", pdata->get_type(), LiveSchemaTree::Procedure);

    // Ensures a procedure node is renamed
    _lst.update_live_object_state(LiveSchemaTree::Procedure, "schema1", "procedure1", "procedure2");
    ensure_equals("TF019CHK004: Expected rename did not occur", object_node->get_string(0), "procedure2");

    // Ensures a procedure node is deleted
    _lst.update_live_object_state(LiveSchemaTree::Procedure, "schema1", "procedure2", "");
    object_node = _lst.get_node_for_object("schema1", LiveSchemaTree::Procedure, "procedure2");
    ensure("TF019CHK004: Unexpected procedure found", object_node.ptr() == NULL);
  }


  // Testing Function Object
  {
    // Ensures the function doesn't exist
    object_node = _lst.get_node_for_object("schema1", LiveSchemaTree::Function, "function1");
    ensure("TF019CHK005: Unexpected function found", object_node.ptr() == NULL);

    // Ensures a function node is created
    _lst.update_live_object_state(LiveSchemaTree::Function, "schema1", "", "function1");
    object_node = _lst.get_node_for_object("schema1", LiveSchemaTree::Function, "function1");
    ensure("TF019CHK005: Expected function not found", object_node.ptr() != NULL);

    LiveSchemaTree::FunctionData* pdata = dynamic_cast<LiveSchemaTree::FunctionData*>(object_node->get_data());
    ensure("TF019CHK005: Expected function data not found", pdata != NULL);
    ensure_equals("TF019CHK005: Invalid function data found", pdata->get_type(), LiveSchemaTree::Function);

    // Ensures a function node is renamed
    _lst.update_live_object_state(LiveSchemaTree::Function, "schema1", "function1", "function2");
    ensure_equals("TF019CHK004: Expected rename did not occur", object_node->get_string(0), "function2");

    // Ensures a function node is deleted
    _lst.update_live_object_state(LiveSchemaTree::Function, "schema1", "function2", "");
    object_node = _lst.get_node_for_object("schema1", LiveSchemaTree::Function, "function2");
    ensure("TF019CHK005: Unexpected function found", object_node.ptr() == NULL);
  }
  }

  // Test get_field_description
  TEST_FUNCTION(20)
  {
    // Fills the tree using the real structure..
    //std::list<std::string> schemas;
    mforms::TreeNodeRef node;
    mforms::TreeNodeRef child_node;
    mforms::TreeNodeRef leaf_node;

    fill_basic_schema("TF020CHK001");

    node = _lst.get_node_for_object("schema1", LiveSchemaTree::Schema, "");


    // The schema node and it's direct children return the schema description
    ensure_equals("TF020CHK004: Unexpected node description", _lst.get_field_description(node), "<b>Schema:</b> <font color='#148814'><b>schema1</b></font><br><br>");
    child_node = node->get_child(LiveSchemaTree::TABLES_NODE_INDEX);
    ensure_equals("TF020CHK004: Unexpected node description", _lst.get_field_description(child_node), "<b>Schema:</b> <font color='#148814'><b>schema1</b></font><br><br>");
    child_node = node->get_child(LiveSchemaTree::VIEWS_NODE_INDEX);
    ensure_equals("TF020CHK004: Unexpected node description", _lst.get_field_description(child_node), "<b>Schema:</b> <font color='#148814'><b>schema1</b></font><br><br>");
    child_node = node->get_child(LiveSchemaTree::PROCEDURES_NODE_INDEX);
    ensure_equals("TF020CHK004: Unexpected node description", _lst.get_field_description(child_node), "<b>Schema:</b> <font color='#148814'><b>schema1</b></font><br><br>");
    child_node = node->get_child(LiveSchemaTree::FUNCTIONS_NODE_INDEX);
    ensure_equals("TF020CHK004: Unexpected node description", _lst.get_field_description(child_node), "<b>Schema:</b> <font color='#148814'><b>schema1</b></font><br><br>");


    // The table node and it's direct children return the table description
    node = _lst.get_node_for_object("schema1", LiveSchemaTree::Table, "table1");
    ensure_equals("TF020CHK005: Unexpected node description", _lst.get_field_description(node), "<b>Table:</b> <font color='#148814'><b>table1</b></font><br><br>"
      "<b>Columns:</b><table style=\"border: none; border-collapse: collapse;\">"
      "MOCK LOADED Column : table_column1"
      "</table><br><br>"
      "<div><b>Related Tables:</b></div>"
      "MOCK LOADED Foreign Key : fk1");
    child_node = node->get_child(LiveSchemaTree::TABLE_COLUMNS_NODE_INDEX);
    ensure_equals("TF020CHK005: Unexpected node description", _lst.get_field_description(child_node), "<b>Table:</b> <font color='#148814'><b>table1</b></font><br><br>"
      "<b>Columns:</b><table style=\"border: none; border-collapse: collapse;\">"
      "MOCK LOADED Column : table_column1"
      "</table><br><br>"
      "<div><b>Related Tables:</b></div>"
      "MOCK LOADED Foreign Key : fk1");
    leaf_node = child_node->get_child(0);
    ensure_equals("TF020CHK005: Unexpected node description", _lst.get_field_description(leaf_node), "<b>Column:</b> <font color='#148814'><b>table_column1</b></font><br><br>"
      "<b>Definition:</b><table style=\"border: none; border-collapse: collapse;\">"
      "MOCK LOADED Column : table_column1"
      "</table><br><br>");


    child_node = node->get_child(LiveSchemaTree::TABLE_INDEXES_NODE_INDEX);
    ensure_equals("TF020CHK006: Unexpected node description", _lst.get_field_description(child_node), "<b>Table:</b> <font color='#148814'><b>table1</b></font><br><br>"
      "<b>Columns:</b><table style=\"border: none; border-collapse: collapse;\">"
      "MOCK LOADED Column : table_column1"
      "</table><br><br>"
      "<div><b>Related Tables:</b></div>"
      "MOCK LOADED Foreign Key : fk1");
    leaf_node = child_node->get_child(0);
    ensure_equals("TF020CHK006: Unexpected node description", _lst.get_field_description(leaf_node), "<b>Index:</b> <font color='#148814'><b>index1</b></font><br><br><b>Definition:</b><br>MOCK LOADED Index : index1");

    child_node = node->get_child(LiveSchemaTree::TABLE_TRIGGERS_NODE_INDEX);
    ensure_equals("TF020CHK007: Unexpected node description", _lst.get_field_description(child_node), "<b>Table:</b> <font color='#148814'><b>table1</b></font><br><br>"
      "<b>Columns:</b><table style=\"border: none; border-collapse: collapse;\">"
      "MOCK LOADED Column : table_column1"
      "</table><br><br>"
      "<div><b>Related Tables:</b></div>"
      "MOCK LOADED Foreign Key : fk1");
    leaf_node = child_node->get_child(0);
    ensure_equals("TF020CHK007: Unexpected node description", _lst.get_field_description(leaf_node), "<b>Trigger:</b> <font color='#148814'><b>trigger1</b></font><br><br><b>Definition:</b><br>MOCK LOADED Trigger : trigger1");

    child_node = node->get_child(LiveSchemaTree::TABLE_FOREIGN_KEYS_NODE_INDEX);
    ensure_equals("TF020CHK008: Unexpected node description", _lst.get_field_description(child_node), "<b>Table:</b> <font color='#148814'><b>table1</b></font><br><br>"
      "<b>Columns:</b><table style=\"border: none; border-collapse: collapse;\">"
      "MOCK LOADED Column : table_column1"
      "</table><br><br>"
      "<div><b>Related Tables:</b></div>"
      "MOCK LOADED Foreign Key : fk1");
    leaf_node = child_node->get_child(0);
    ensure_equals("TF020CHK008: Unexpected node description", _lst.get_field_description(leaf_node), "<b>Foreign Key:</b> <font color='#148814'><b>fk1</b></font><br><br>"
      "<b>Definition:</b><br>"
      "MOCK LOADED Foreign Key : fk1");

    // The view node and it's direct children return the table description
    node = _lst.get_node_for_object("schema1", LiveSchemaTree::View, "view1");
    ensure_equals("TF020CHK009: Unexpected node description", _lst.get_field_description(node), "<b>View:</b> <font color='#148814'><b>view1</b></font><br><br>"
      "<b>Columns:</b><table style=\"border: none; border-collapse: collapse;\">"
      "MOCK LOADED Column : view_column1"
      "</table><br><br>");
    child_node = node->get_child(0);
    ensure_equals("TF020CHK009: Unexpected node description", _lst.get_field_description(child_node), "<b>Column:</b> <font color='#148814'><b>view_column1</b></font><br><br>"
      "<b>Definition:</b><table style=\"border: none; border-collapse: collapse;\">"
      "MOCK LOADED Column : view_column1"
      "</table><br><br>");

    node = _lst.get_node_for_object("schema1", LiveSchemaTree::Procedure, "procedure1");
    ensure_equals("TF020CHK010: Unexpected node description", _lst.get_field_description(node), "<b>Procedure:</b> <font color='#148814'><b>procedure1</b></font><br><br>");

    node = _lst.get_node_for_object("schema1", LiveSchemaTree::Function, "function1");
    ensure_equals("TF020CHK010: Unexpected node description", _lst.get_field_description(node), "<b>Function:</b> <font color='#148814'><b>function1</b></font><br><br>");

    pmodel_view->root_node()->remove_children();
  }

  // Test create_node_for_object
  TEST_FUNCTION(21)
  {
    mforms::TreeNodeRef schema_node;
    mforms::TreeNodeRef object_node;
    LiveSchemaTree::LSTData* pdata = NULL;

    schema_node = _lst.get_node_for_object("schema_object", LiveSchemaTree::Schema, "");
    object_node = _lst.get_node_for_object("schema_object", LiveSchemaTree::Table, "table_object");

    ensure("TF021CHK001: Unexpected schema found: schema_object", schema_node.ptr() == NULL);
    ensure("TF021CHK001: Unexpected table found: table_object", object_node.ptr() == NULL);

    /* Tests the schema and object nodes are created if they don't exist */
    object_node = _lst.create_node_for_object("schema_object", LiveSchemaTree::Table, "table_object");
    schema_node = _lst.get_node_for_object("schema_object", LiveSchemaTree::Schema, "");

    ensure("TF021CHK001: Expected schema not found: schema_object", schema_node.ptr() != NULL);
    ensure("TF021CHK001: Expected table not found: table_object", object_node.ptr() != NULL);
    pdata = dynamic_cast<LiveSchemaTree::LSTData*>(object_node->get_data());
    ensure("TF021CHK002: Expected data not found", pdata != NULL);
    ensure("TF021CHK002: Expected data type not found", pdata->get_type() == LiveSchemaTree::Table);

    /* Tests the view object is created under an existing schema if it already exists */
    object_node = _lst.get_node_for_object("schema_object", LiveSchemaTree::View, "view_object");
    ensure("TF021CHK002: Unexpected view found: view_object", object_node.ptr() == NULL);

    object_node = _lst.create_node_for_object("schema_object", LiveSchemaTree::View, "view_object");
    ensure("TF021CHK002: Expected view not found: view_object", object_node.ptr() != NULL);
    ensure("TF021CHK002: View created under unexpected schema", schema_node.ptr() == object_node->get_parent()->get_parent().ptr());
    pdata = dynamic_cast<LiveSchemaTree::LSTData*>(object_node->get_data());
    ensure("TF021CHK002: Expected data not found", pdata != NULL);
    ensure("TF021CHK002: Expected data type not found", pdata->get_type() == LiveSchemaTree::View);

    /* Tests the procedure object is created under an existing schema if it already exists */
    object_node = _lst.get_node_for_object("schema_object", LiveSchemaTree::Procedure, "procedure_object");
    ensure("TF021CHK003: Unexpected procedure found: procedure_object", object_node.ptr() == NULL);

    object_node = _lst.create_node_for_object("schema_object", LiveSchemaTree::Procedure, "procedure_object");
    ensure("TF021CHK003: Expected procedure not found: procedure_object", object_node.ptr() != NULL);
    ensure("TF021CHK003: View created under unexpected schema", schema_node.ptr() == object_node->get_parent()->get_parent().ptr());
    pdata = dynamic_cast<LiveSchemaTree::LSTData*>(object_node->get_data());
    ensure("TF021CHK003: Expected data not found", pdata != NULL);
    ensure("TF021CHK003: Expected data type not found", pdata->get_type() == LiveSchemaTree::Procedure);

    /* Tests the function object is created under an existing schema if it already exists */
    object_node = _lst.get_node_for_object("schema_object", LiveSchemaTree::Function, "function_object");
    ensure("TF021CHK004: Unexpected function found: function_object", object_node.ptr() == NULL);

    object_node = _lst.create_node_for_object("schema_object", LiveSchemaTree::Function, "function_object");
    ensure("TF021CHK004: Expected function not found: function_object", object_node.ptr() != NULL);
    ensure("TF021CHK004: View created under unexpected schema", schema_node.ptr() == object_node->get_parent()->get_parent().ptr());
    pdata = dynamic_cast<LiveSchemaTree::LSTData*>(object_node->get_data());
    ensure("TF021CHK004: Expected data not found", pdata != NULL);
    ensure("TF021CHK004: Expected data type not found", pdata->get_type() == LiveSchemaTree::Function);


    /* Ensures no other object types alter the tree structure */
    object_node = _lst.create_node_for_object("fake_schema_object", LiveSchemaTree::Schema, "whatever");
    ensure("TF021CHK005: Unexpected object has been created: Schema", object_node.ptr() == NULL);

    object_node = _lst.create_node_for_object("fake_schema_object", LiveSchemaTree::TableCollection, "whatever");
    ensure("TF021CHK005: Unexpected object has been created: TableCollection", object_node.ptr() == NULL);
    object_node = _lst.create_node_for_object("fake_schema_object", LiveSchemaTree::ViewCollection, "whatever");
    ensure("TF021CHK005: Unexpected object has been created: ViewCollection", object_node.ptr() == NULL);
    object_node = _lst.create_node_for_object("fake_schema_object", LiveSchemaTree::ProcedureCollection, "whatever");
    ensure("TF021CHK005: Unexpected object has been created: ProcedureCollection", object_node.ptr() == NULL);
    object_node = _lst.create_node_for_object("fake_schema_object", LiveSchemaTree::FunctionCollection, "whatever");
    ensure("TF021CHK005: Unexpected object has been created: FunctionCollection", object_node.ptr() == NULL);

    object_node = _lst.create_node_for_object("fake_schema_object", LiveSchemaTree::ColumnCollection, "whatever");
    ensure("TF021CHK005: Unexpected object has been created: ColumnCollection", object_node.ptr() == NULL);
    object_node = _lst.create_node_for_object("fake_schema_object", LiveSchemaTree::IndexCollection, "whatever");
    ensure("TF021CHK005: Unexpected object has been created: IndexCollection", object_node.ptr() == NULL);
    object_node = _lst.create_node_for_object("fake_schema_object", LiveSchemaTree::TriggerCollection, "whatever");
    ensure("TF021CHK005: Unexpected object has been created: TriggerCollection", object_node.ptr() == NULL);
    object_node = _lst.create_node_for_object("fake_schema_object", LiveSchemaTree::ForeignKeyCollection, "whatever");
    ensure("TF021CHK005: Unexpected object has been created: ForeignKeyCollection", object_node.ptr() == NULL);

    object_node = _lst.create_node_for_object("fake_schema_object", LiveSchemaTree::Trigger, "whatever");
    ensure("TF021CHK005: Unexpected object has been created: Trigger", object_node.ptr() == NULL);
    object_node = _lst.create_node_for_object("fake_schema_object", LiveSchemaTree::TableColumn, "whatever");
    ensure("TF021CHK005: Unexpected object has been created: TableColumn", object_node.ptr() == NULL);
    object_node = _lst.create_node_for_object("fake_schema_object", LiveSchemaTree::ViewColumn, "whatever");
    ensure("TF021CHK005: Unexpected object has been created: ViewColumn", object_node.ptr() == NULL);
    object_node = _lst.create_node_for_object("fake_schema_object", LiveSchemaTree::Index, "whatever");
    ensure("TF021CHK005: Unexpected object has been created: Index", object_node.ptr() == NULL);
    object_node = _lst.create_node_for_object("fake_schema_object", LiveSchemaTree::ForeignKey, "whatever");
    ensure("TF021CHK005: Unexpected object has been created: ForeignKey", object_node.ptr() == NULL);

    object_node = _lst.create_node_for_object("fake_schema_object", LiveSchemaTree::ForeignKeyColumn, "whatever");
    ensure("TF021CHK005: Unexpected object has been created: ForeignKeyColumn", object_node.ptr() == NULL);
    object_node = _lst.create_node_for_object("fake_schema_object", LiveSchemaTree::IndexColumn, "whatever");
    ensure("TF021CHK005: Unexpected object has been created: IndexColumn", object_node.ptr() == NULL);
    object_node = _lst.create_node_for_object("fake_schema_object", LiveSchemaTree::Any, "whatever");
    ensure("TF021CHK005: Unexpected object has been created: Any", object_node.ptr() == NULL);

    schema_node = _lst.get_node_for_object("fake_schema_object", LiveSchemaTree::Schema, "");
    ensure("TF021CHK006: Unexpected schema has been created", schema_node.ptr() == NULL);
  }

  TEST_FUNCTION(22)
  {
    bool backup = _lst.is_schema_contents_enabled();

    _lst.is_schema_contents_enabled(true);
    ensure("TF022CHK001: Unexpected schema content disabled", _lst.is_schema_contents_enabled());

    _lst.is_schema_contents_enabled(false);
    ensure("TF022CHK001: Unexpected schema content enabled", !_lst.is_schema_contents_enabled());

    _lst.is_schema_contents_enabled(backup);
  }

  void check_get_schema_name_recursive(LiveSchemaTree* lst, mforms::TreeNodeRef root)
  {
    ensure_equals("TF023CHK002 : Unexpected schema found", lst->get_schema_name(root), "schema1");

    for (int index = 0; index < root->count(); index++)
    {
      check_get_schema_name_recursive(lst, root->get_child(index));
    }
  }

  TEST_FUNCTION(23)
  {
    fill_basic_schema("TF023CHK001");

    check_get_schema_name_recursive(&_lst, _lst.get_node_for_object("schema1", LiveSchemaTree::Schema, ""));

    pmodel_view->root_node()->remove_children();
  }

  void check_node_paths_recursive(LiveSchemaTree* lst, mforms::TreeNodeRef root)
  {
    std::vector<std::string> path = lst->get_node_path(root);
    mforms::TreeNodeRef other_node = lst->get_node_from_path(path);

    ensure(base::strfmt("TF024CHK001: Unable to find node from path : %s", ((std::string*)path.data())->c_str()), root.ptr() == other_node.ptr());

    for (int index = 0; index < root->count(); index++)
    {
      check_node_paths_recursive(lst, root->get_child(index));
    }
  }

  TEST_FUNCTION(24)
  {
    fill_basic_schema("TF024CHK001");

    check_node_paths_recursive(&_lst, _lst.get_node_for_object("schema1", LiveSchemaTree::Schema, ""));

    pmodel_view->root_node()->remove_children();
  }


  TEST_FUNCTION(25)
  {
    bool backup = _tester.enabled_events();

    _lst.enable_events(true);
    ensure("TF025CHK001: Unexpected events disabled", _tester.enabled_events());

    _lst.enable_events(false);
    ensure("TF025CHK002: Unexpected events enabled", !_tester.enabled_events());

    _lst.enable_events(backup);
  }

  TEST_FUNCTION(26)
  {
    // Fills the tree using the real structure..
    base::StringListPtr schemas(new std::list<std::string>());
    mforms::TreeNodeRef schema_node;
    mforms::TreeNodeRef schema_node_filtered;
    mforms::TreeNodeRef child_node;
    mforms::TreeNodeRef child_node_filtered;
    mforms::TreeNodeRef object_node;
    mforms::TreeNodeRef object_node_filtered;

    schemas->push_back("schema1");
    schemas->push_back("schema2");
    schemas->push_back("schema3");

    _lst.enable_events(true);

    // Fills a schema...
    _lst.update_schemata(schemas);
    schema_node = _lst.get_node_for_object("schema2", LiveSchemaTree::Schema, "");

    // Fills the schema content.
    deleg->expect_fetch_schema_contents_call();
    deleg->_mock_view_list->push_back("view1");
    deleg->_mock_table_list->push_back("table1");
    deleg->_mock_table_list->push_back("table2");
    deleg->_mock_table_list->push_back("table3");
    deleg->_mock_procedure_list->push_back("procedure1");
    deleg->_mock_function_list->push_back("function1");
    deleg->_mock_call_back_slot = true;
    deleg->_mock_schema_name = "schema2";
    deleg->_check_id = "TF026CHK001";

    _lst.expand_toggled(schema_node, true);
    deleg->check_and_reset("TF026CHK001");

    _lst.expand_toggled(schema_node, false);
    deleg->check_and_reset("TF026CHK002");

    _lst.expand_toggled(schema_node, true);
    deleg->check_and_reset("TF026CHK003");

    // Ensures nothing happens when the expansion is toglled for the table collection node
    child_node = schema_node->get_child(LiveSchemaTree::TABLES_NODE_INDEX);
    _lst.expand_toggled(child_node, true);
    _lst.expand_toggled(child_node, false);
    _lst.expand_toggled(child_node, true);

    // Expands a table node...
    deleg->_mock_schema_name = "schema2";
    deleg->_mock_object_name = "table3";
    deleg->_mock_object_type = LiveSchemaTree::Table;
    deleg->_expect_fetch_object_details_call = true;
    deleg->_mock_column_list->clear();
    deleg->_mock_index_list->clear();
    deleg->_mock_column_list->push_back("table_column1");
    deleg->_mock_index_list->push_back("index1");
    deleg->_mock_trigger_list->push_back("trigger1");
    deleg->_mock_fk_list->push_back("fk1");
    deleg->_mock_call_back_slot_columns = true;
    deleg->_mock_call_back_slot_indexes = true;
    deleg->_mock_call_back_slot_triggers = true;
    deleg->_mock_call_back_slot_foreign_keys = true;
    deleg->_check_id = "TF026CHK004";

    // Takes the third table node...
    object_node = child_node->get_child(2);
    _lst.expand_toggled(object_node, true);
    _lst.expand_toggled(object_node, false);
    _lst.expand_toggled(object_node, true);

    deleg->check_and_reset("TF026CHK004");

    // Ensures nothing happens when the expansion is toglled for the column collection node
    child_node = object_node->get_child(LiveSchemaTree::TABLE_COLUMNS_NODE_INDEX);
    _lst.expand_toggled(child_node, true);
    _lst.expand_toggled(child_node, false);
    _lst.expand_toggled(child_node, true);

    // Ensures nothing happens when the expansion is toglled for the index collection node
    child_node = object_node->get_child(LiveSchemaTree::TABLE_INDEXES_NODE_INDEX);
    _lst.expand_toggled(child_node, true);
    _lst.expand_toggled(child_node, false);
    _lst.expand_toggled(child_node, true);

    // Ensures nothing happens when the expansion is toglled for the trigger collection node
    child_node = object_node->get_child(LiveSchemaTree::TABLE_TRIGGERS_NODE_INDEX);
    _lst.expand_toggled(child_node, true);
    _lst.expand_toggled(child_node, false);
    _lst.expand_toggled(child_node, true);

    // Ensures nothing happens when the expansion is toglled for the foreign key collection node
    child_node = object_node->get_child(LiveSchemaTree::TABLE_FOREIGN_KEYS_NODE_INDEX);
    _lst.expand_toggled(child_node, true);
    _lst.expand_toggled(child_node, false);
    _lst.expand_toggled(child_node, true);

    // Ensures nothing happens when the expansion is toglled for the column collection node
    child_node = schema_node->get_child(LiveSchemaTree::VIEWS_NODE_INDEX);
    _lst.expand_toggled(child_node, true);
    _lst.expand_toggled(child_node, false);
    _lst.expand_toggled(child_node, true);

    // Fills view column...
    deleg->_mock_schema_name = "schema2";
    deleg->_mock_object_name = "view1";
    deleg->_mock_object_type = LiveSchemaTree::View;
    deleg->_expect_fetch_object_details_call = true;
    deleg->_mock_column_list->push_back("view_column1");
    deleg->_mock_call_back_slot_columns = true;
    deleg->_check_id = "TF026CHK005";

    object_node = child_node->get_child(0);
    _lst.expand_toggled(object_node, true);
    _lst.expand_toggled(object_node, false);
    _lst.expand_toggled(object_node, true);

    deleg->check_and_reset("TF026CHK005");


    // Ensures nothing happens when the expansion is toglled for the procedures collection node
    child_node = schema_node->get_child(LiveSchemaTree::PROCEDURES_NODE_INDEX);
    _lst.expand_toggled(child_node, true);
    _lst.expand_toggled(child_node, false);
    _lst.expand_toggled(child_node, true);

    // Ensures nothing happens when the expansion is toglled for the functions collection node
    child_node = schema_node->get_child(LiveSchemaTree::FUNCTIONS_NODE_INDEX);
    _lst.expand_toggled(child_node, true);
    _lst.expand_toggled(child_node, false);
    _lst.expand_toggled(child_node, true);

    // Now creates a filtered tree based on the loaded data to check 
    // Expansion state is ropagated to the base tree
    _lst_filtered.set_base(&_lst);
    _lst_filtered.set_filter("schema2.table3");
    _lst_filtered.filter_data();

    schema_node_filtered = _lst_filtered.get_node_for_object("schema2", LiveSchemaTree::Schema, "");


    // Ensures the schema expansion state on base tree is propagated from the state
    // at the filtered tree
    _lst_filtered.expand_toggled(schema_node_filtered, true);
    ensure("TF026CHK006: Unexpected collapsed schema node on the base tree", schema_node->is_expanded());
    _lst_filtered.expand_toggled(schema_node_filtered, false);
    ensure("TF026CHK006: Unexpected expanded schema node on the base tree", !schema_node->is_expanded());
    _lst_filtered.expand_toggled(schema_node_filtered, true);
    ensure("TF026CHK006: Unexpected collapsed schema node on the base tree", schema_node->is_expanded());

    // Ensures the table expansion state on base tree is propagated from the state
    // at the filtered tree
    _lst_filtered.expand_toggled(schema_node_filtered->get_child(LiveSchemaTree::TABLES_NODE_INDEX)->get_child(0), true);
    ensure("TF026CHK006: Unexpected collapsed table node on the base tree", schema_node->get_child(LiveSchemaTree::TABLES_NODE_INDEX)->get_child(2)->is_expanded());
    _lst_filtered.expand_toggled(schema_node_filtered->get_child(LiveSchemaTree::TABLES_NODE_INDEX)->get_child(0), false);
    ensure("TF026CHK006: Unexpected expanded table node on the base tree", !schema_node->get_child(LiveSchemaTree::TABLES_NODE_INDEX)->get_child(2)->is_expanded());
    _lst_filtered.expand_toggled(schema_node_filtered->get_child(LiveSchemaTree::TABLES_NODE_INDEX)->get_child(0), true);
    ensure("TF026CHK006: Unexpected collapsed table node on the base tree", schema_node->get_child(LiveSchemaTree::TABLES_NODE_INDEX)->get_child(2)->is_expanded());



    pmodel_view_filtered->root_node()->remove_children();
    pmodel_view->root_node()->remove_children();
  }

  /* Test wb::LiveSchemaTree::activate_node */
  TEST_FUNCTION(27)
  {
    mforms::TreeNodeRef schema_node;
    mforms::TreeNodeRef child_node;
    mforms::TreeNodeRef object_node;

    fill_basic_schema("TF027CHK001");

    schema_node = _lst.get_node_for_object("schema1", LiveSchemaTree::Schema, "");

    LiveSchemaTree::ChangeRecord change;
    change.schema = "";
    change.type = LiveSchemaTree::Schema;
    change.name = "schema1";
    deleg->_mock_expected_changes.push_back(change);
    deleg->_mock_expected_action = "activate";
    deleg->_expect_tree_activate_objects = true;

    // Test activating a schema
    _lst.node_activated(schema_node, 0);
    deleg->check_and_reset("TF027CHK001");

    // Test activating the tables collection
    child_node = schema_node->get_child(LiveSchemaTree::TABLES_NODE_INDEX);
    _lst.node_activated(child_node, 0);

    // Test activating a table node
    object_node = child_node->get_child(0);
    deleg->_mock_expected_text = "table1";
    _lst.node_activated(object_node, 0);
    deleg->check_and_reset("TF027CHK003");

    // Test activating the columns collection
    child_node = object_node->get_child(LiveSchemaTree::TABLE_COLUMNS_NODE_INDEX);
    _lst.node_activated(child_node, 0);

    // Test activating a column node
    deleg->_mock_expected_text = "table_column1";
    _lst.node_activated(child_node->get_child(0), 0);
    deleg->check_and_reset("TF027CHK005");

    // Test activating the indexes collection
    child_node = object_node->get_child(LiveSchemaTree::TABLE_INDEXES_NODE_INDEX);
    _lst.node_activated(child_node, 0);

    // Test activating an index node
    deleg->_mock_expected_text = "index1";
    _lst.node_activated(child_node->get_child(0), 0);
    deleg->check_and_reset("TF027CHK007");

    // Test activating the triggers collection
    child_node = object_node->get_child(LiveSchemaTree::TABLE_TRIGGERS_NODE_INDEX);
    _lst.node_activated(child_node, 0);

    // Test activating a trigger node
    deleg->_mock_expected_text = "trigger1";
    _lst.node_activated(child_node->get_child(0), 0);
    deleg->check_and_reset("TF027CHK009");

    // Test activating the triggers collection
    child_node = object_node->get_child(LiveSchemaTree::TABLE_FOREIGN_KEYS_NODE_INDEX);
    _lst.node_activated(child_node, 0);

    // Test activating a foreign key node
    deleg->_mock_expected_text = "fk1";
    _lst.node_activated(child_node->get_child(0), 0);
    deleg->check_and_reset("TF027CHK011");

    // Test activating the view collection
    child_node = schema_node->get_child(LiveSchemaTree::VIEWS_NODE_INDEX);
    _lst.node_activated(child_node, 0);

    // Test activating a view node
    object_node = child_node->get_child(0);
    deleg->_mock_expected_text = "view1";
    _lst.node_activated(object_node, 0);
    deleg->check_and_reset("TF027CHK013");

    // Test activating a view column node
    deleg->_mock_expected_text = "view_column1";
    _lst.node_activated(object_node->get_child(0), 0);
    deleg->check_and_reset("TF027CHK014");

    // Test activating the routines collection
    child_node = schema_node->get_child(LiveSchemaTree::PROCEDURES_NODE_INDEX);
    _lst.node_activated(child_node, 0);
    deleg->check_and_reset("TF027CHK015");

    // Test activating a procedure node
    object_node = child_node->get_child(0);
    deleg->_mock_expected_text = "procedure1";
    _lst.node_activated(object_node, 0);
    deleg->check_and_reset("TF027CHK016");

    // Test activating the routines collection
    child_node = schema_node->get_child(LiveSchemaTree::FUNCTIONS_NODE_INDEX);
    _lst.node_activated(child_node, 0);
    deleg->check_and_reset("TF027CHK017");

    // Test activating a function node
    object_node = child_node->get_child(0);
    deleg->_mock_expected_text = "function1";
    _lst.node_activated(object_node, 0);
    deleg->check_and_reset("TF027CHK018");

    pmodel_view->root_node()->remove_children();
  }

#define SCHEMA     1

#define TABLE      2
#define VIEW       4
#define PROCEDURE  8
#define FUNCTION  16

#define TABLES    32
#define VIEWS     64
#define PROCEDURES  128
#define FUNCTIONS  256

#define COLUMNS   512
#define INDEXES   1024
#define TRIGGERS  2048
#define FKS       4096

#define TABLE_COLUMN    8192
#define INDEX     16384
#define TRIGGER   32768
#define FK        65536

#define VIEW_COLUMN  131072


  void set_nodes(LiveSchemaTree* lst, std::list<mforms::TreeNodeRef> &nodes, int flags)
  {
    mforms::TreeNodeRef schema_node = lst->get_node_for_object("schema1", LiveSchemaTree::Schema, "");
    mforms::TreeNodeRef object_node;
    if (SCHEMA & flags)
      nodes.push_back(schema_node);

    if (TABLES & flags)
      nodes.push_back(schema_node->get_child(LiveSchemaTree::TABLES_NODE_INDEX));

    object_node = schema_node->get_child(LiveSchemaTree::TABLES_NODE_INDEX)->get_child(0);

    if (TABLE & flags)
      nodes.push_back(object_node);

    if (COLUMNS & flags)
      nodes.push_back(object_node->get_child(LiveSchemaTree::TABLE_COLUMNS_NODE_INDEX));

    if (TABLE_COLUMN & flags)
      nodes.push_back(object_node->get_child(LiveSchemaTree::TABLE_COLUMNS_NODE_INDEX)->get_child(0));

    if (INDEXES & flags)
      nodes.push_back(object_node->get_child(LiveSchemaTree::TABLE_INDEXES_NODE_INDEX));

    if (INDEX & flags)
      nodes.push_back(object_node->get_child(LiveSchemaTree::TABLE_INDEXES_NODE_INDEX)->get_child(0));

    if (TRIGGERS & flags)
      nodes.push_back(object_node->get_child(LiveSchemaTree::TABLE_TRIGGERS_NODE_INDEX));

    if (TRIGGER & flags)
      nodes.push_back(object_node->get_child(LiveSchemaTree::TABLE_TRIGGERS_NODE_INDEX)->get_child(0));

    if (FKS & flags)
      nodes.push_back(object_node->get_child(LiveSchemaTree::TABLE_FOREIGN_KEYS_NODE_INDEX));

    if (FK & flags)
      nodes.push_back(object_node->get_child(LiveSchemaTree::TABLE_FOREIGN_KEYS_NODE_INDEX)->get_child(0));

    if (VIEWS & flags)
      nodes.push_back(schema_node->get_child(LiveSchemaTree::VIEWS_NODE_INDEX));

    object_node = schema_node->get_child(LiveSchemaTree::VIEWS_NODE_INDEX)->get_child(0);

    if (VIEW & flags)
      nodes.push_back(object_node);

    if (VIEW_COLUMN & flags)
      nodes.push_back(object_node->get_child(0));

    if (PROCEDURES & flags)
      nodes.push_back(schema_node->get_child(LiveSchemaTree::PROCEDURES_NODE_INDEX));

    if (FUNCTION & flags)
      nodes.push_back(schema_node->get_child(LiveSchemaTree::FUNCTIONS_NODE_INDEX)->get_child(0));
  }

  bool ensure_item_exists(const bec::MenuItemList &items, const std::string& item_caption)
  {
    bool found = false;

    for (size_t index = 0; !found && index < items.size(); index++)
    {
      found = (items[index].caption == item_caption);
    }

    return found;
  }

  bool ensure_sub_item_exists(const std::string& item_caption, const bec::MenuItemList &items, const std::string& subitem_caption)
  {
    bool found = false;

    for (size_t index = 0; !found && index < items.size(); index++)
    {
      if (items[index].caption == item_caption)
        found = ensure_item_exists(items[index].subitems, subitem_caption);
    }

    return found;
  }
#define SET_DEF_SCH         1
#define FIL_TO_SCH          2
#define COPY_TC             4
#define SEND_TE             8
#define CREATE              16
#define ALTER               32
#define DROP                64
#define REFRESH             128
#define SEL_ROWS            256
#define EDIT                512

#define SUB_NAME    1
#define SUB_NAME_S  2
#define SUB_NAME_L  4
#define SUB_CREATE  8
#define SUB_SEL_ALL 16
#define SUB_INSERT  32
#define SUB_UPDATE  64
#define SUB_DELETE  128
#define SUB_SEL_COL 256

  void ensure_menu_items_exist(const std::string check, const bec::MenuItemList &items, int main_items, int sub_items, const std::string &single, const std::string &multi)
  {
    std::string custom_caption = single;

    if (SET_DEF_SCH & main_items)
      ensure(check + ": Expected \"Set as Default Schema\" menu item not found", ensure_item_exists(items, "Set as Default Schema"));

    if (FIL_TO_SCH & main_items)
      ensure(check + ": Expected \"Filter to This Schema\" menu item not found", ensure_item_exists(items, "Filter to This Schema"));

    if (COPY_TC & main_items)
      ensure(check + ": Expected \"Copy to Clipboard\" menu item not found", ensure_item_exists(items, "Copy to Clipboard"));

    if (SEND_TE & main_items)
      ensure(check + ": Expected \"Send to SQL Editor\" menu item not found", ensure_item_exists(items, "Send to SQL Editor"));

    if (CREATE & main_items)
      ensure(check + ": Expected \"Create " + custom_caption + "...\" menu item not found", ensure_item_exists(items, "Create " + custom_caption + "..."));

    if (multi.length() > 0)
      custom_caption = multi;

    if (ALTER & main_items)
      ensure(check + ": Expected \"Alter " + custom_caption + "...\" menu item not found", ensure_item_exists(items, "Alter " + custom_caption + "..."));

    if (DROP & main_items)
      ensure(check + ": Expected \"Drop " + custom_caption + "...\" menu item not found", ensure_item_exists(items, "Drop " + custom_caption + "..."));

    if (REFRESH & main_items)
      ensure(check + ": Expected \"Refresh All\" menu item not found", ensure_item_exists(items, "Refresh All"));

    if (SEL_ROWS & main_items)
      ensure(check + ": Expected \"Select Rows\" menu item not found", ensure_item_exists(items, "Select Rows"));

    if (EDIT & main_items)
      ensure(check + ": Expected \"Edit Table Data\" menu item not found", ensure_item_exists(items, "Edit Table Data"));

    if (SUB_NAME & sub_items)
    {
      ensure(check + ": Expected \"Copy to Clipboard\\Name\" menu item not found", ensure_sub_item_exists("Copy to Clipboard", items, "Name"));
      ensure(check + ": Expected \"Send to SQL Editor\\Name\" menu item not found", ensure_sub_item_exists("Send to SQL Editor", items, "Name"));
    }

    if (SUB_NAME_S & sub_items)
    {
      ensure(check + ": Expected \"Copy to Clipboard\\Name (short)\" menu item not found", ensure_sub_item_exists("Copy to Clipboard", items, "Name (short)"));
      ensure(check + ": Expected \"Send to SQL Editor\\Name (short)\" menu item not found", ensure_sub_item_exists("Send to SQL Editor", items, "Name (short)"));
    }

    if (SUB_NAME_L & sub_items)
    {
      ensure(check + ": Expected \"Copy to Clipboard\\Name (long)\" menu item not found", ensure_sub_item_exists("Copy to Clipboard", items, "Name (long)"));
      ensure(check + ": Expected \"Send to SQL Editor\\Name (long)\" menu item not found", ensure_sub_item_exists("Send to SQL Editor", items, "Name (long)"));
    }

    if (SUB_SEL_ALL & sub_items)
    {
      ensure(check + ": Expected \"Copy to Clipboard\\Select All Statement\" menu item not found", ensure_sub_item_exists("Copy to Clipboard", items, "Select All Statement"));
      ensure(check + ": Expected \"Send to SQL Editor\\Select All Statement\" menu item not found", ensure_sub_item_exists("Send to SQL Editor", items, "Select All Statement"));
    }

    if (SUB_SEL_COL & sub_items)
    {
      ensure(check + ": Expected \"Copy to Clipboard\\Select Columns Statement\" menu item not found", ensure_sub_item_exists("Copy to Clipboard", items, "Select Columns Statement"));
      ensure(check + ": Expected \"Send to SQL Editor\\Select Columns Statement\" menu item not found", ensure_sub_item_exists("Send to SQL Editor", items, "Select Columns Statement"));
    }

    if (SUB_CREATE & sub_items)
    {
      ensure(check + ": Expected \"Copy to Clipboard\\Create Statement\" menu item not found", ensure_sub_item_exists("Copy to Clipboard", items, "Create Statement"));
      ensure(check + ": Expected \"Send to SQL Editor\\Create Statement\" menu item not found", ensure_sub_item_exists("Send to SQL Editor", items, "Create Statement"));
    }

    if (SUB_INSERT & sub_items)
    {
      ensure(check + ": Expected \"Copy to Clipboard\\Insert Statement\" menu item not found", ensure_sub_item_exists("Copy to Clipboard", items, "Insert Statement"));
      ensure(check + ": Expected \"Send to SQL Editor\\Insert Statement\" menu item not found", ensure_sub_item_exists("Send to SQL Editor", items, "Insert Statement"));
    }

    if (SUB_UPDATE & sub_items)
    {
      ensure(check + ": Expected \"Copy to Clipboard\\Update Statement\" menu item not found", ensure_sub_item_exists("Copy to Clipboard", items, "Update Statement"));
      ensure(check + ": Expected \"Send to SQL Editor\\Update Statement\" menu item not found", ensure_sub_item_exists("Send to SQL Editor", items, "Update Statement"));
    }

    if (SUB_DELETE & sub_items)
    {
      ensure(check + ": Expected \"Copy to Clipboard\\Delete Statement\" menu item not found", ensure_sub_item_exists("Copy to Clipboard", items, "Delete Statement"));
      ensure(check + ": Expected \"Send to SQL Editor\\Delete Statement\" menu item not found", ensure_sub_item_exists("Send to SQL Editor", items, "Delete Statement"));
    }
  }

  // Testing get_popup_items_for_nodes
  TEST_FUNCTION(28)
  {
    // TODO: Enable Back once the functionality is completely defined
    /*
    bec::MenuItemList items;
    std::list<mforms::TreeNodeRef> nodes;
    mforms::TreeNodeRef schema_node;
    mforms::TreeNodeRef object_node;

    fill_basic_schema("TF028CHK001");

    set_nodes(&_lst, nodes, SCHEMA);

    //================= Schema and Schema's Collection Nodes =================//
    // Reviewing items for a schema
    items = _lst.get_popup_items_for_nodes(nodes);

    // 8 Real items plus 3 separators
    ensure_equals("TF028CHK002: Unexpected number of menu items", items.size(), 11);
    ensure_menu_items_exist("TF028CHK002", items, SET_DEF_SCH|FIL_TO_SCH|COPY_TC|SEND_TE|CREATE|ALTER|DROP|REFRESH, SUB_NAME|SUB_CREATE, "Schema", "");

    // Reviewing items for multiple schemas
    set_nodes(&_lst, nodes, SCHEMA);
    items = _lst.get_popup_items_for_nodes(nodes);

    // 6 Real items plus 2 separators
    ensure_equals("TF028CHK003: Unexpected number of menu items", items.size(), 8);
    ensure_menu_items_exist("TF028CHK003", items, COPY_TC|SEND_TE|CREATE|ALTER|DROP|REFRESH, SUB_NAME|SUB_CREATE, "Schema", "2 Schemas");

    // Testing the schema table collection options
    nodes.clear();
    set_nodes(&_lst, nodes, TABLES);
    items = _lst.get_popup_items_for_nodes(nodes);

    // 2 Real items plus 1 separators
    ensure_equals("TF028CHK004: Unexpected number of menu items", items.size(), 3);
    ensure_menu_items_exist("TF028CHK004", items, CREATE|REFRESH, 0, "Table", "");

    // Testing the schema view collection options
    nodes.clear();
    set_nodes(&_lst, nodes, VIEWS);
    items = _lst.get_popup_items_for_nodes(nodes);

    // 2 Real items plus 1 separators
    ensure_equals("TF028CHK005: Unexpected number of menu items", items.size(), 3);
    ensure_menu_items_exist("TF028CHK005", items, CREATE|REFRESH, 0, "View", "");

    // Testing the schema procedures collection options
    nodes.clear();
    set_nodes(&_lst, nodes, PROCEDURES);
    items = _lst.get_popup_items_for_nodes(nodes);

    // 3 Real items plus 1 separators
    ensure_equals("TF028CHK006: Unexpected number of menu items", items.size(), 3);
    ensure_menu_items_exist("TF028CHK006", items, CREATE|REFRESH, 0, "Procedure", "");

    // Testing the schema procedures collection options
    nodes.clear();
    set_nodes(&_lst, nodes, FUNCTIONS);
    items = _lst.get_popup_items_for_nodes(nodes);

    // 3 Real items plus 1 separators
    ensure_equals("TF028CHK006: Unexpected number of menu items", items.size(), 3);
    ensure_menu_items_exist("TF028CHK006", items, CREATE|REFRESH, 0, "Function", "");


    //================= Table, Table's Collection Nodes  and Nodes on each collection =================//
    // Testing for a single schema node
    nodes.clear();
    set_nodes(&_lst, nodes, TABLE);
    items = _lst.get_popup_items_for_nodes(nodes);

    // 7 Real items plus 2 separators
    ensure_equals("TF028CHK007: Unexpected number of menu items", items.size(), 10);
    ensure_menu_items_exist("TF028CHK007", items, SEL_ROWS|EDIT|COPY_TC|SEND_TE|ALTER|DROP|REFRESH, SUB_NAME_S|SUB_NAME_L|SUB_SEL_ALL|SUB_INSERT|SUB_UPDATE|SUB_DELETE|SUB_CREATE, "Table", "");

    // Testing for multiple Table nodes...
    set_nodes(&_lst, nodes, TABLE);
    items = _lst.get_popup_items_for_nodes(nodes);

    // 7 Real items plus 2 separators
    ensure_equals("TF028CHK008: Unexpected number of menu items", items.size(), 9);
    ensure_menu_items_exist("TF028CHK008", items, SEL_ROWS|EDIT|COPY_TC|SEND_TE|ALTER|DROP|REFRESH, SUB_NAME_S|SUB_NAME_L|SUB_SEL_ALL|SUB_INSERT|SUB_UPDATE|SUB_DELETE|SUB_CREATE, "Table", "2 Tables");

    // Columns collection...
    nodes.clear();
    set_nodes(&_lst, nodes, COLUMNS);
    items = _lst.get_popup_items_for_nodes(nodes);

    // 5 Real items plus 1 separators
    ensure_equals("TF028CHK009: Unexpected number of menu items", items.size(), 6);
    ensure_menu_items_exist("TF028CHK009", items, SEL_ROWS|EDIT|COPY_TC|SEND_TE|REFRESH, SUB_NAME_S|SUB_NAME_L|SUB_SEL_COL|SUB_INSERT|SUB_UPDATE, "Table", "2 Tables");

    // Column Node
    nodes.clear();
    set_nodes(&_lst, nodes, TABLE_COLUMN);
    items = _lst.get_popup_items_for_nodes(nodes);

    // 5 Real items plus 1 separators
    ensure_equals("TF028CHK010: Unexpected number of menu items", items.size(), 6);
    ensure_menu_items_exist("TF028CHK010", items, SEL_ROWS|EDIT|COPY_TC|SEND_TE|REFRESH, SUB_NAME_S|SUB_NAME_L|SUB_SEL_COL|SUB_INSERT|SUB_UPDATE, "Table", "2 Tables");

    // Multiple Column Nodes
    set_nodes(&_lst, nodes, TABLE_COLUMN);
    items = _lst.get_popup_items_for_nodes(nodes);

    // Just like a single column.
    ensure_equals("TF028CHK011: Unexpected number of menu items", items.size(), 6);
    ensure_menu_items_exist("TF028CHK010", items, SEL_ROWS|EDIT|COPY_TC|SEND_TE|REFRESH, SUB_NAME_S|SUB_NAME_L|SUB_SEL_COL|SUB_INSERT|SUB_UPDATE, "Table", "2 Tables");

    // Index collection...
    nodes.clear();
    set_nodes(&_lst, nodes, INDEXES);
    items = _lst.get_popup_items_for_nodes(nodes);

    // Refresh All
    ensure_equals("TF028CHK012: Unexpected number of menu items", items.size(), 1);
    ensure_menu_items_exist("TF028CHK012", items, REFRESH, 0, "", "");

    // Index Node...
    nodes.clear();
    set_nodes(&_lst, nodes, INDEX);
    items = _lst.get_popup_items_for_nodes(nodes);

    // Refresh All
    ensure_equals("TF028CHK013: Unexpected number of menu items", items.size(), 1);
    ensure_menu_items_exist("TF028CHK013", items, REFRESH, 0, "", "");

    // Multiple Index Nodes...
    set_nodes(&_lst, nodes, INDEX);
    items = _lst.get_popup_items_for_nodes(nodes);

    // Refresh All
    ensure_equals("TF028CHK014: Unexpected number of menu items", items.size(), 1);
    ensure_menu_items_exist("TF028CHK014", items, REFRESH, 0, "", "");

    // Trigger collection...
    nodes.clear();
    set_nodes(&_lst, nodes, TRIGGERS);
    items = _lst.get_popup_items_for_nodes(nodes);

    // Refresh All
    ensure_equals("TF028CHK015: Unexpected number of menu items", items.size(), 1);
    ensure_menu_items_exist("TF028CHK015", items, REFRESH, 0, "", "");

    // Trigger Node...
    nodes.clear();
    set_nodes(&_lst, nodes, TRIGGER);
    items = _lst.get_popup_items_for_nodes(nodes);

    // Refresh All
    ensure_equals("TF028CHK016: Unexpected number of menu items", items.size(), 1);
    ensure_menu_items_exist("TF028CHK016", items, REFRESH, 0, "", "");

    // Multiple Trigger Nodes...
    set_nodes(&_lst, nodes, TRIGGER);
    items = _lst.get_popup_items_for_nodes(nodes);

    // Refresh All
    ensure_equals("TF028CHK017: Unexpected number of menu items", items.size(), 1);
    ensure_menu_items_exist("TF028CHK017", items, REFRESH, 0, "", "");

    // Foreign Key collection...
    nodes.clear();
    set_nodes(&_lst, nodes, FKS);
    items = _lst.get_popup_items_for_nodes(nodes);

    // Refresh All
    ensure_equals("TF028CHK018: Unexpected number of menu items", items.size(), 1);
    ensure_menu_items_exist("TF028CHK018", items, REFRESH, 0, "", "");

    // Foreign Key Node...
    nodes.clear();
    set_nodes(&_lst, nodes, FK);
    items = _lst.get_popup_items_for_nodes(nodes);

    // Refresh All
    ensure_equals("TF028CHK019: Unexpected number of menu items", items.size(), 1);
    ensure_menu_items_exist("TF028CHK019", items, REFRESH, 0, "", "");

    // Multiple Foreign Key Nodes...
    set_nodes(&_lst, nodes, FK);
    items = _lst.get_popup_items_for_nodes(nodes);

    // Refresh All
    ensure_equals("TF028CHK020: Unexpected number of menu items", items.size(), 1);
    ensure_menu_items_exist("TF028CHK020", items, REFRESH, 0, "", "");


    //================= View Nodes =================//
    // Single View Node...
    nodes.clear();
    set_nodes(&_lst, nodes, VIEW);
    items = _lst.get_popup_items_for_nodes(nodes);

    // 7 Real items plus 2 separators
    ensure_equals("TF028CHK021: Unexpected number of menu items", items.size(), 9);
    ensure_menu_items_exist("TF028CHK021", items, SEL_ROWS|COPY_TC|SEND_TE|CREATE|ALTER|DROP|REFRESH, SUB_NAME_S|SUB_NAME_L|SUB_SEL_ALL|SUB_CREATE, "View", "");

    // Multiple View Nodes...
    set_nodes(&_lst, nodes, VIEW);
    items = _lst.get_popup_items_for_nodes(nodes);

    // 5 Real items plus 2 separators
    ensure_equals("TF028CHK022: Unexpected number of menu items", items.size(), 7);
    ensure_menu_items_exist("TF028CHK022", items, COPY_TC|SEND_TE|ALTER|DROP|REFRESH, SUB_NAME_S|SUB_NAME_L|SUB_SEL_ALL|SUB_CREATE, "View", "2 Views");

    //================= Procedure Nodes =================//
    // Single Procedure Node...
    nodes.clear();
    set_nodes(&_lst, nodes, PROCEDURE);
    items = _lst.get_popup_items_for_nodes(nodes);

    ensure_equals("TF028CHK023: Unexpected number of menu items", items.size(), 8);
    ensure_menu_items_exist("TF028CHK023", items, COPY_TC|SEND_TE|ALTER|DROP|REFRESH, SUB_NAME_S|SUB_NAME_L|SUB_CREATE, "Procedure", "");

    // Multiple Procedure Nodes...
    set_nodes(&_lst, nodes, PROCEDURE);
    items = _lst.get_popup_items_for_nodes(nodes);

    ensure_equals("TF028CHK024: Unexpected number of menu items", items.size(), 7);
    ensure_menu_items_exist("TF028CHK024", items, COPY_TC|SEND_TE|ALTER|DROP|REFRESH, SUB_NAME_S|SUB_NAME_L|SUB_CREATE, "Procedure", "2 Procedures");

    //================= Function Nodes =================//
    // Single Function Node...
    nodes.clear();
    set_nodes(&_lst, nodes, FUNCTION);
    items = _lst.get_popup_items_for_nodes(nodes);

    ensure_equals("TF028CHK025: Unexpected number of menu items", items.size(), 8);
    ensure_menu_items_exist("TF028CHK025", items, COPY_TC|SEND_TE|ALTER|DROP|REFRESH, SUB_NAME_S|SUB_NAME_L|SUB_CREATE, "Function", "");

    // Multiple Function Nodes...
    set_nodes(&_lst, nodes, FUNCTION);
    items = _lst.get_popup_items_for_nodes(nodes);

    ensure_equals("TF028CHK026: Unexpected number of menu items", items.size(), 7);
    ensure_menu_items_exist("TF028CHK026", items, COPY_TC|SEND_TE|ALTER|DROP|REFRESH, SUB_NAME_S|SUB_NAME_L|SUB_CREATE, "Function", "2 Functions");

    //================= No Nodes =================//
    nodes.clear();
    items = _lst.get_popup_items_for_nodes(nodes);
    ensure_equals("TF028CHK027: Unexpected number of menu items", items.size(), 1);
    ensure_menu_items_exist("TF028CHK027", items, REFRESH, 0, "", "");


    //================= Multiple Nodes of Different Type =================//
    nodes.clear();
    set_nodes(&_lst, nodes, SCHEMA|TABLES|TABLE);
    set_nodes(&_lst, nodes, TABLE|TABLE_COLUMN|VIEW|PROCEDURE|FUNCTION);

    items = _lst.get_popup_items_for_nodes(nodes);
    ensure_equals("TF028CHK028: Unexpected number of menu items", items.size(), 4);
    ensure_menu_items_exist("TF028CHK028", items, COPY_TC|SEND_TE|REFRESH, SUB_NAME_S|SUB_NAME_L, "", "6 Objects");

    pmodel_view->root_node()->remove_children();
    */
  }

  void set_change_records(std::vector<LiveSchemaTree::ChangeRecord>& change_records, int flags)
  {
    if (SCHEMA & flags)
    {
      LiveSchemaTree::ChangeRecord change = { LiveSchemaTree::Schema, "", "schema1", "" };
      change_records.push_back(change);
    }
    if (TABLE & flags)
    {
      LiveSchemaTree::ChangeRecord change = { LiveSchemaTree::Table, "schema1", "table1", "" };
      change_records.push_back(change);
    }
    if (VIEW & flags)
    {
      LiveSchemaTree::ChangeRecord change = { LiveSchemaTree::View, "schema1", "view1", "" };
      change_records.push_back(change);
    }
    if (PROCEDURE & flags)
    {
      LiveSchemaTree::ChangeRecord change = { LiveSchemaTree::Procedure, "schema1", "procedure1", "" };
      change_records.push_back(change);
    }
    if (FUNCTION & flags)
    {
      LiveSchemaTree::ChangeRecord change = { LiveSchemaTree::Function, "schema1", "function1", "" };
      change_records.push_back(change);
    }
  }


  // Tests activate_popup_item_for_nodes
  TEST_FUNCTION(29)
  {
    // TODO: Fix once the menu items stuff is already complete
    /*
    std::list<mforms::TreeNodeRef> nodes;
    mforms::TreeNodeRef schema_node;
    mforms::TreeNodeRef object_node;
    LiveSchemaTree::ChangeRecord change;

    fill_basic_schema("TF029CHK001");

    // Tests the Refresh All function
    deleg->_expect_tree_refresh = true;
    deleg->_check_id = "TF029CHK002";
    _lst.activate_popup_item_for_nodes("refresh", nodes);
    deleg->check_and_reset("TF029CHK002");


    //================= Performs the action for multiple nodes of different type =================//
    nodes.clear();
    set_nodes(&_lst, nodes, SCHEMA | TABLE);
    set_nodes(&_lst, nodes, TABLE | TABLE_COLUMN | VIEW | PROCEDURE | FUNCTION );

    // Tests the Alter function
    set_change_records(deleg->_mock_expected_changes, SCHEMA|TABLE);
    set_change_records(deleg->_mock_expected_changes, TABLE|VIEW|PROCEDURE|FUNCTION);

    deleg->_check_id = "TF029CHK003";
    deleg->_expect_tree_alter_objects = true;
    _lst.activate_popup_item_for_nodes("alter", nodes);
    deleg->check_and_reset("TF029CHK003");


    // Tests the Drop function
    set_change_records(deleg->_mock_expected_changes, SCHEMA|TABLE);
    set_change_records(deleg->_mock_expected_changes, TABLE|VIEW|PROCEDURE|FUNCTION);

    deleg->_check_id = "TF029CHK004";
    deleg->_expect_tree_drop_objects = true;
    _lst.activate_popup_item_for_nodes("drop", nodes);
    deleg->check_and_reset("TF029CHK004");

    // Tests the edit data option with tables
    nodes.clear();
    set_nodes(&_lst, nodes, TABLE);
    set_nodes(&_lst, nodes, TABLE);

    set_change_records(deleg->_mock_expected_changes, TABLE);
    set_change_records(deleg->_mock_expected_changes, TABLE);

    deleg->_check_id = "TF029CHK005";
    deleg->_expect_tree_activate_objects = true;
    deleg->_mock_expected_action = "edit_data";
    _lst.activate_popup_item_for_nodes("edit_data", nodes);
    deleg->check_and_reset("TF029CHK005");

    set_change_records(deleg->_mock_expected_changes, TABLE);
    set_change_records(deleg->_mock_expected_changes, TABLE);
    deleg->_check_id = "TF029CHK005.1";
    deleg->_expect_tree_activate_objects = true;
    deleg->_mock_expected_action = "select_data";
    _lst.activate_popup_item_for_nodes("select_data", nodes);
    deleg->check_and_reset("TF029CHK005.1");

    // Tests the edit data option with views
    nodes.clear();
    set_nodes(&_lst, nodes, TABLE|VIEW|PROCEDURE|FUNCTION);

    set_change_records(deleg->_mock_expected_changes, TABLE|VIEW|PROCEDURE|FUNCTION);

    deleg->_check_id = "TF029CHK006";
    deleg->_expect_tree_activate_objects = true;
    deleg->_mock_expected_action = "edit_data";
    _lst.activate_popup_item_for_nodes("edit_data", nodes);
    deleg->check_and_reset("TF029CHK006");

    set_change_records(deleg->_mock_expected_changes, TABLE|VIEW|PROCEDURE|FUNCTION);

    deleg->_check_id = "TF029CHK006.1";
    deleg->_expect_tree_activate_objects = true;
    deleg->_mock_expected_action = "select_data";
    _lst.activate_popup_item_for_nodes("select_data", nodes);
    deleg->check_and_reset("TF029CHK006.1");

    // Tests the edit data option with table columns
    nodes.clear();
    set_nodes(&_lst, nodes, COLUMNS|TABLE_COLUMN|VIEW_COLUMN);

    set_change_records(deleg->_mock_expected_changes, TABLE);
    set_change_records(deleg->_mock_expected_changes, TABLE|VIEW);
    deleg->_mock_expected_changes[0].detail = "table_column1";
    deleg->_mock_expected_changes[1].detail = "table_column1";
    deleg->_mock_expected_changes[2].detail = "view_column1";

    deleg->_check_id = "TF029CHK007";
    deleg->_expect_tree_activate_objects = true;
    deleg->_mock_expected_action = "edit_data_columns";
    _lst.activate_popup_item_for_nodes("edit_data_columns", nodes);
    deleg->check_and_reset("TF029CHK007");

    set_change_records(deleg->_mock_expected_changes, TABLE);
    set_change_records(deleg->_mock_expected_changes, TABLE|VIEW);
    deleg->_mock_expected_changes[0].detail = "table_column1";
    deleg->_mock_expected_changes[1].detail = "table_column1";
    deleg->_mock_expected_changes[2].detail = "view_column1";

    deleg->_check_id = "TF029CHK007.1";
    deleg->_expect_tree_activate_objects = true;
    deleg->_mock_expected_action = "select_data_columns";
    _lst.activate_popup_item_for_nodes("select_data_columns", nodes);
    deleg->check_and_reset("TF029CHK007.1");

    // Tests the edit data option with the nodes that should be ignored
    nodes.clear();
    set_nodes(&_lst, nodes, SCHEMA|TABLES|VIEWS|PROCEDURES|FUNCTIONS|INDEXES|INDEX|TRIGGERS|TRIGGER|FKS|FK);

    deleg->_check_id = "TF029CHK008";
    _lst.activate_popup_item_for_nodes("edit_data", nodes);
    deleg->check_and_reset("TF029CHK008");

    deleg->_check_id = "TF029CHK008.1";
    _lst.activate_popup_item_for_nodes("select_data", nodes);
    deleg->check_and_reset("TF029CHK008.1");

    // Tests the create function without objects
    nodes.clear();
    set_change_records(deleg->_mock_expected_changes, SCHEMA);
    deleg->_mock_expected_changes[0].schema = "";
    deleg->_mock_expected_changes[0].name = "";

    deleg->_check_id = "TF029CHK009";
    deleg->_expect_tree_create_object = true;
    _lst.activate_popup_item_for_nodes("create", nodes);
    deleg->check_and_reset("TF029CHK009");


    // Tests the create functions for schema object
    nodes.clear();
    set_nodes(&_lst, nodes, SCHEMA|TABLES|TABLE|VIEWS|VIEW|PROCEDURE|FUNCTION);

    set_change_records(deleg->_mock_expected_changes, SCHEMA|TABLE);
    set_change_records(deleg->_mock_expected_changes, TABLE|VIEW);
    set_change_records(deleg->_mock_expected_changes, VIEW|PROCEDURE|FUNCTION);

    deleg->_mock_expected_changes[0].schema = "";
    while(deleg->_mock_expected_changes.size())
    {
    deleg->_mock_expected_changes[0].name = "";

    deleg->_check_id = "TF029CHK010";
    deleg->_expect_tree_create_object = true;
    _lst.activate_popup_item_for_nodes("create", nodes);
    nodes.erase(nodes.begin());
    }

    deleg->check_and_reset("TF029CHK010");

    // Testing create in routines collection produces a procedure node
    nodes.clear();
    set_nodes(&_lst, nodes, PROCEDURES);
    set_change_records(deleg->_mock_expected_changes, PROCEDURE);

    deleg->_check_id = "TF029CHK011";
    deleg->_expect_tree_create_object = true;
    deleg->_mock_expected_changes[0].name = "";
    _lst.activate_popup_item_for_nodes("create", nodes);
    deleg->check_and_reset("TF029CHK011");

    // Testing create in routines collection produces a procedure node
    nodes.clear();
    set_nodes(&_lst, nodes, FUNCTIONS);
    set_change_records(deleg->_mock_expected_changes, FUNCTION);

    deleg->_check_id = "TF029CHK012";
    deleg->_expect_tree_create_object = true;
    deleg->_mock_expected_changes[0].name = "";
    _lst.activate_popup_item_for_nodes("create", nodes);
    deleg->check_and_reset("TF029CHK012");

    // Tests the set active schema function
    nodes.clear();
    set_nodes(&_lst, nodes, SCHEMA);
    set_change_records(deleg->_mock_expected_changes, SCHEMA);
    deleg->_mock_expected_changes[0].schema = "";
    deleg->_mock_expected_changes[0].name = "schema1";

    deleg->_check_id = "TF029CHK013";
    deleg->_expect_tree_activate_objects = true;
    deleg->_mock_expected_action = "activate";
    _lst.activate_popup_item_for_nodes("set_active_schema", nodes);
    deleg->check_and_reset("TF029CHK013");

    // Tests the set filter schema function
    set_change_records(deleg->_mock_expected_changes, SCHEMA);
    deleg->_mock_expected_changes[0].schema = "";
    deleg->_mock_expected_changes[0].name = "schema1";

    deleg->_check_id = "TF029CHK014";
    deleg->_expect_tree_activate_objects = true;
    deleg->_mock_expected_action = "filter";
    _lst.activate_popup_item_for_nodes("filter_schema", nodes);
    deleg->check_and_reset("TF029CHK014");

    //////////////////////////////////////////////////////////////////////
    //  deprecated
    //////////////////////////////////////////////////////////////////////

    // Tests a custom functions for the database objects
    nodes.clear();
    set_nodes(&_lst, nodes, SCHEMA|TABLE|VIEW|PROCEDURE|FUNCTION);
    set_change_records(deleg->_mock_expected_changes, SCHEMA|TABLE|VIEW|PROCEDURE|FUNCTION);
    deleg->_mock_expected_changes[0].detail = "schema";
    deleg->_mock_expected_changes[1].detail = "table";
    deleg->_mock_expected_changes[2].detail = "view";
    deleg->_mock_expected_changes[3].detail = "routine";
    deleg->_mock_expected_changes[4].detail = "routine";
    deleg->_mock_expected_changes[0].schema= "schema1";
    deleg->_mock_expected_changes[0].name= "";

    ensure_equals("number of changes vs selected nodes", deleg->_mock_expected_changes.size(), nodes.size());
    while(deleg->_mock_expected_changes.size())
    {
    deleg->_expect_plugin_item_call = true;

    deleg->_check_id = "TF029CHK015";
    deleg->_mock_expected_action = "whatever";
    _lst.activate_popup_item_for_nodes("whatever", nodes);
    nodes.erase(nodes.begin());
    }

    deleg->check_and_reset("TF029CHK015");

    // Ensures custom doesn't work for non database nodes
    nodes.clear();
    set_nodes(&_lst, nodes, TABLES|VIEWS|ROUTINES|COLUMNS|TABLE_COLUMN|INDEXES|INDEX|TRIGGERS|TRIGGER|FKS|FK|VIEW_COLUMN);

    while(nodes.size())
    {
    deleg->_check_id = "TF029CHK016";
    _lst.activate_popup_item_for_nodes("whatever", nodes);

    nodes.erase(nodes.begin());
    }
    //////////
    deleg->check_and_reset("TF029CHK016");


    pmodel_view->root_node()->remove_children();
    */
  }

  // Test wb::LiveSchemaTree::get_filter_wildcard
  TEST_FUNCTION(30)
  {
    /* Using the default wildcard type */
    ensure_equals("TF030CHK01 : Failure getting wildcard string", _tester.get_filter_wildcard(""), "*");
    ensure_equals("TF030CHK02 : Failure getting wildcard string", _tester.get_filter_wildcard("*"), "*");
    ensure_equals("TF030CHK03 : Failure getting wildcard string", _tester.get_filter_wildcard("a"), "a*");
    ensure_equals("TF030CHK04 : Failure getting wildcard string", _tester.get_filter_wildcard("a*"), "a*");
    ensure_equals("TF030CHK05 : Failure getting wildcard string", _tester.get_filter_wildcard("*a"), "*a*");
    ensure_equals("TF030CHK06 : Failure getting wildcard string", _tester.get_filter_wildcard("*a*"), "*a*");
    ensure_equals("TF030CHK07 : Failure getting wildcard string", _tester.get_filter_wildcard("schema"), "schema*");
    ensure_equals("TF030CHK08 : Failure getting wildcard string", _tester.get_filter_wildcard("schema*"), "schema*");
    ensure_equals("TF030CHK09 : Failure getting wildcard string", _tester.get_filter_wildcard("*schema"), "*schema*");
    ensure_equals("TF030CHK10 : Failure getting wildcard string", _tester.get_filter_wildcard("*schema*"), "*schema*");

    ensure_equals("TF030CHK11 : Failure getting wildcard string", _tester.get_filter_wildcard("", LiveSchemaTree::LocalLike), "*");
    ensure_equals("TF030CHK12 : Failure getting wildcard string", _tester.get_filter_wildcard("*", LiveSchemaTree::LocalLike), "*");
    ensure_equals("TF030CHK13 : Failure getting wildcard string", _tester.get_filter_wildcard("a", LiveSchemaTree::LocalLike), "a*");
    ensure_equals("TF030CHK14 : Failure getting wildcard string", _tester.get_filter_wildcard("a*", LiveSchemaTree::LocalLike), "a*");
    ensure_equals("TF030CHK15 : Failure getting wildcard string", _tester.get_filter_wildcard("*a", LiveSchemaTree::LocalLike), "*a*");
    ensure_equals("TF030CHK16 : Failure getting wildcard string", _tester.get_filter_wildcard("*a*", LiveSchemaTree::LocalLike), "*a*");
    ensure_equals("TF030CHK17 : Failure getting wildcard string", _tester.get_filter_wildcard("schema", LiveSchemaTree::LocalLike), "schema*");
    ensure_equals("TF030CHK18 : Failure getting wildcard string", _tester.get_filter_wildcard("schema*", LiveSchemaTree::LocalLike), "schema*");
    ensure_equals("TF030CHK19 : Failure getting wildcard string", _tester.get_filter_wildcard("*schema", LiveSchemaTree::LocalLike), "*schema*");
    ensure_equals("TF030CHK20 : Failure getting wildcard string", _tester.get_filter_wildcard("*schema*", LiveSchemaTree::LocalLike), "*schema*");

    ensure_equals("TF030CHK21 : Failure getting wildcard string", _tester.get_filter_wildcard("", LiveSchemaTree::LocalRegexp), "*");
    ensure_equals("TF030CHK22 : Failure getting wildcard string", _tester.get_filter_wildcard("*", LiveSchemaTree::LocalRegexp), "*");
    ensure_equals("TF030CHK23 : Failure getting wildcard string", _tester.get_filter_wildcard("a", LiveSchemaTree::LocalRegexp), "a*");
    ensure_equals("TF030CHK24 : Failure getting wildcard string", _tester.get_filter_wildcard("a*", LiveSchemaTree::LocalRegexp), "a*");
    ensure_equals("TF030CHK25 : Failure getting wildcard string", _tester.get_filter_wildcard("*a", LiveSchemaTree::LocalRegexp), "*a*");
    ensure_equals("TF030CHK26 : Failure getting wildcard string", _tester.get_filter_wildcard("*a*", LiveSchemaTree::LocalRegexp), "*a*");
    ensure_equals("TF030CHK27 : Failure getting wildcard string", _tester.get_filter_wildcard("schema", LiveSchemaTree::LocalRegexp), "schema*");
    ensure_equals("TF030CHK28 : Failure getting wildcard string", _tester.get_filter_wildcard("schema*", LiveSchemaTree::LocalRegexp), "schema*");
    ensure_equals("TF030CHK29 : Failure getting wildcard string", _tester.get_filter_wildcard("*schema", LiveSchemaTree::LocalRegexp), "*schema*");
    ensure_equals("TF030CHK30 : Failure getting wildcard string", _tester.get_filter_wildcard("*schema*", LiveSchemaTree::LocalRegexp), "*schema*");

    ensure_equals("TF030CHK31 : Failure getting wildcard string", _tester.get_filter_wildcard("", LiveSchemaTree::RemoteRegexp), "*");
    ensure_equals("TF030CHK32 : Failure getting wildcard string", _tester.get_filter_wildcard("*", LiveSchemaTree::RemoteRegexp), "*");
    ensure_equals("TF030CHK33 : Failure getting wildcard string", _tester.get_filter_wildcard("a", LiveSchemaTree::RemoteRegexp), "a*");
    ensure_equals("TF030CHK34 : Failure getting wildcard string", _tester.get_filter_wildcard("a*", LiveSchemaTree::RemoteRegexp), "a*");
    ensure_equals("TF030CHK35 : Failure getting wildcard string", _tester.get_filter_wildcard("*a", LiveSchemaTree::RemoteRegexp), "*a*");
    ensure_equals("TF030CHK36 : Failure getting wildcard string", _tester.get_filter_wildcard("*a*", LiveSchemaTree::RemoteRegexp), "*a*");
    ensure_equals("TF030CHK37 : Failure getting wildcard string", _tester.get_filter_wildcard("schema", LiveSchemaTree::RemoteRegexp), "schema*");
    ensure_equals("TF030CHK38 : Failure getting wildcard string", _tester.get_filter_wildcard("schema*", LiveSchemaTree::RemoteRegexp), "schema*");
    ensure_equals("TF030CHK39 : Failure getting wildcard string", _tester.get_filter_wildcard("*schema", LiveSchemaTree::RemoteRegexp), "*schema*");
    ensure_equals("TF030CHK40 : Failure getting wildcard string", _tester.get_filter_wildcard("*schema*", LiveSchemaTree::RemoteRegexp), "*schema*");

    ensure_equals("TF030CHK41 : Failure getting wildcard string", _tester.get_filter_wildcard("", LiveSchemaTree::RemoteLike), "%");
    ensure_equals("TF030CHK42 : Failure getting wildcard string", _tester.get_filter_wildcard("*", LiveSchemaTree::RemoteLike), "%");
    ensure_equals("TF030CHK43 : Failure getting wildcard string", _tester.get_filter_wildcard("a", LiveSchemaTree::RemoteLike), "a%");
    ensure_equals("TF030CHK44 : Failure getting wildcard string", _tester.get_filter_wildcard("a*", LiveSchemaTree::RemoteLike), "a%");
    ensure_equals("TF030CHK45 : Failure getting wildcard string", _tester.get_filter_wildcard("*a", LiveSchemaTree::RemoteLike), "%a%");
    ensure_equals("TF030CHK46 : Failure getting wildcard string", _tester.get_filter_wildcard("*a*", LiveSchemaTree::RemoteLike), "%a%");
    ensure_equals("TF030CHK47 : Failure getting wildcard string", _tester.get_filter_wildcard("schema", LiveSchemaTree::RemoteLike), "schema%");
    ensure_equals("TF030CHK48 : Failure getting wildcard string", _tester.get_filter_wildcard("schema*", LiveSchemaTree::RemoteLike), "schema%");
    ensure_equals("TF030CHK49 : Failure getting wildcard string", _tester.get_filter_wildcard("*schema", LiveSchemaTree::RemoteLike), "%schema%");
    ensure_equals("TF030CHK50 : Failure getting wildcard string", _tester.get_filter_wildcard("*schema*", LiveSchemaTree::RemoteLike), "%schema%");

    ensure_equals("TF030CHK53 : Failure getting wildcard string", _tester.get_filter_wildcard("?", LiveSchemaTree::RemoteLike), "_%");
    ensure_equals("TF030CHK54 : Failure getting wildcard string", _tester.get_filter_wildcard("a?", LiveSchemaTree::RemoteLike), "a_%");
    ensure_equals("TF030CHK55 : Failure getting wildcard string", _tester.get_filter_wildcard("?a", LiveSchemaTree::RemoteLike), "_a%");
    ensure_equals("TF030CHK56 : Failure getting wildcard string", _tester.get_filter_wildcard("?a?", LiveSchemaTree::RemoteLike), "_a_%");
    ensure_equals("TF030CHK57 : Failure getting wildcard string", _tester.get_filter_wildcard("sc?ema", LiveSchemaTree::RemoteLike), "sc_ema%");
    ensure_equals("TF030CHK58 : Failure getting wildcard string", _tester.get_filter_wildcard("sc?e?a*", LiveSchemaTree::RemoteLike), "sc_e_a%");
    ensure_equals("TF030CHK59 : Failure getting wildcard string", _tester.get_filter_wildcard("sc_ema", LiveSchemaTree::RemoteLike), "sc\\_ema%");
    ensure_equals("TF030CHK60 : Failure getting wildcard string", _tester.get_filter_wildcard("sch%ma*", LiveSchemaTree::RemoteLike), "sch\\%ma%");
  }

  // Test wb::LiveSchemaTree::get_node_for_object
  TEST_FUNCTION(31)
  {
    mforms::TreeNodeRef node;
    mforms::TreeNodeRef schema_node;

    fill_basic_schema("TF031CHK001");

    schema_node = pmodel_view->root_node()->get_child(0);

    // Searching for invalid schema...
    node = _lst.get_node_for_object("dummy_schema", LiveSchemaTree::Schema, "");
    ensure("TF031CHK001: Unexpected node found searching for invalid schema", node.ptr() == NULL);

    // Searching for a valid schema...
    node = _lst.get_node_for_object("schema1", LiveSchemaTree::Schema, "");
    ensure("TF031CHK001: Unexpected failure searching for schema node", node.ptr() != NULL);
    ensure("TF031CHK001: Unexpected schema found", node.ptr() == schema_node.ptr());

    // Searching for a invalid table...
    node = _lst.get_node_for_object("schema1", LiveSchemaTree::Table, "tableX");
    ensure("TF031CHK001: Unexpected node found searching for invalid table", node.ptr() == NULL);

    // Searching for a valid table...
    node = _lst.get_node_for_object("schema1", LiveSchemaTree::Table, "table1");
    ensure("TF031CHK001: Unexpected failure searching for table node", node.ptr() != NULL);
    ensure("TF031CHK001: Unexpected table found", node.ptr() == schema_node->get_child(LiveSchemaTree::TABLES_NODE_INDEX)->get_child(0).ptr());

    // Searching for a invalid view...
    node = _lst.get_node_for_object("schema1", LiveSchemaTree::View, "viewX");
    ensure("TF031CHK001: Unexpected node found searching for invalid table", node.ptr() == NULL);


    // Searching for a valid view...
    node = _lst.get_node_for_object("schema1", LiveSchemaTree::View, "view1");
    ensure("TF031CHK001: Unexpected failure searching for view node", node.ptr() != NULL);
    ensure("TF031CHK001: Unexpected view found", node.ptr() == schema_node->get_child(LiveSchemaTree::VIEWS_NODE_INDEX)->get_child(0).ptr());

    // Searching for a invalid function...
    node = _lst.get_node_for_object("schema1", LiveSchemaTree::Procedure, "procedureX");
    ensure("TF031CHK001: Unexpected node found searching for invalid procedure", node.ptr() == NULL);

    // Searching for a valid procedure...
    node = _lst.get_node_for_object("schema1", LiveSchemaTree::Procedure, "procedure1");
    ensure("TF031CHK001: Unexpected failure searching for procedure node", node.ptr() != NULL);
    ensure("TF031CHK001: Unexpected procedure found", node.ptr() == schema_node->get_child(LiveSchemaTree::PROCEDURES_NODE_INDEX)->get_child(0).ptr());

    // Searching for a invalid function...
    node = _lst.get_node_for_object("schema1", LiveSchemaTree::Function, "functionX");
    ensure("TF031CHK001: Unexpected node found searching for invalid function", node.ptr() == NULL);

    // Searching for a valid function...
    node = _lst.get_node_for_object("schema1", LiveSchemaTree::Function, "function1");
    ensure("TF031CHK001: Unexpected failure searching for function node", node.ptr() != NULL);
    ensure("TF031CHK001: Unexpected procedure found", node.ptr() == schema_node->get_child(LiveSchemaTree::FUNCTIONS_NODE_INDEX)->get_child(0).ptr());

    pmodel_view->root_node()->remove_children();
  }

  TEST_FUNCTION(32)
  {
    ensure("TF032CHK002: Unexpected base LST returned", _tester.get_base() == NULL);

    _lst_filtered.set_base(&_lst);
    ensure("TF032CHK001: Unexpected base LST returned", _tester_filtered.get_base() == &_lst);

    _lst_filtered.set_base(NULL);
    ensure("TF032CHK002: Unexpected base LST returned", _tester_filtered.get_base() == NULL);
  }


  GPatternSpec* schema_pattern = NULL;
  GPatternSpec* object_pattern = NULL;
  void set_patterns(GPatternSpec** schema_pattern, GPatternSpec** object_pattern, const std::string& filter)
  {
    std::vector<std::string> filters = base::split(filter, ".", 2);

    if (*schema_pattern)
    {
      g_pattern_spec_free(*schema_pattern);
      *schema_pattern = NULL;
    }

    if (*object_pattern)
    {
      g_pattern_spec_free(*object_pattern);
      *object_pattern = NULL;
    }

    // Creates the schema/table patterns
    *schema_pattern = g_pattern_spec_new(base::toupper(filters[0]).c_str());
    if (filters.size() > 1)
      *object_pattern = g_pattern_spec_new(base::toupper(filters[1]).c_str());
  }



  // Test filter_children and filter_children_collection without filters stablished to make
  // Sure effectively all the data is copied from one tree to the other
  TEST_FUNCTION(33)
  {
    mforms::TreeNodeRef root_node = pmodel_view->root_node();
    mforms::TreeNodeRef root_node_f = pmodel_view_filtered->root_node();
    mforms::TreeNodeRef schema_node;
    mforms::TreeNodeRef schema_node_f;
    mforms::TreeNodeRef object_node;
    mforms::TreeNodeRef object_node_f;
    mforms::TreeNodeRef sub_node;
    mforms::TreeNodeRef sub_node_f;

    fill_complex_schema("TF033CHK001");

    // Ensure no matter the type, all the children are copied if no filter is specified
    // This test indeed includes the testing of 
    ensure_equals("TF033CHK002: Unexpected number of schema nodes before filtering", root_node_f->count(), 0);
    _tester.filter_children(LiveSchemaTree::Schema, root_node, root_node_f);
    ensure_equals("TF033CHK002: Unexpected number of schema nodes after filtering", root_node_f->count(), root_node->count());

    for (int schema_index = 0; schema_index < root_node->count(); schema_index++)
    {
      schema_node = root_node->get_child(schema_index);
      schema_node_f = root_node_f->get_child(schema_index);

      ensure("TF033CHK002: Unexpected schema data in filtered schema", schema_node_f->get_data() == schema_node->get_data());

      ensure_equals("TF033CHK002: Unexpected number of schema collection nodes after filtering", schema_node_f->count(), schema_node->count());
      ensure_equals("TF033CHK002: Unexpected number of table nodes after filtering", schema_node_f->get_child(LiveSchemaTree::TABLES_NODE_INDEX)->count(), schema_node->get_child(LiveSchemaTree::TABLES_NODE_INDEX)->count());
      ensure_equals("TF033CHK002: Unexpected number of view nodes after filtering", schema_node_f->get_child(LiveSchemaTree::VIEWS_NODE_INDEX)->count(), schema_node->get_child(LiveSchemaTree::VIEWS_NODE_INDEX)->count());
      ensure_equals("TF033CHK002: Unexpected number of procedure nodes after filtering", schema_node_f->get_child(LiveSchemaTree::PROCEDURES_NODE_INDEX)->count(), schema_node->get_child(LiveSchemaTree::PROCEDURES_NODE_INDEX)->count());
      ensure_equals("TF033CHK002: Unexpected number of function nodes after filtering", schema_node_f->get_child(LiveSchemaTree::FUNCTIONS_NODE_INDEX)->count(), schema_node->get_child(LiveSchemaTree::FUNCTIONS_NODE_INDEX)->count());

      for (int table_index = 0; table_index < schema_node->get_child(LiveSchemaTree::TABLES_NODE_INDEX)->count(); table_index++)
      {
        object_node = schema_node->get_child(LiveSchemaTree::TABLES_NODE_INDEX)->get_child(table_index);
        object_node_f = schema_node_f->get_child(LiveSchemaTree::TABLES_NODE_INDEX)->get_child(table_index);

        ensure("TF033CHK002: Unexpected table data in filtered table", object_node->get_data() == object_node_f->get_data());
        ensure_equals("TF033CHK002: Unexpected number of table collection nodes after filtering", object_node_f->count(), object_node->count());
        ensure_equals("TF033CHK002: Unexpected number of column nodes after filtering", object_node_f->get_child(LiveSchemaTree::TABLE_COLUMNS_NODE_INDEX)->count(), object_node->get_child(LiveSchemaTree::TABLE_COLUMNS_NODE_INDEX)->count());
        ensure_equals("TF033CHK002: Unexpected number of index nodes after filtering", object_node_f->get_child(LiveSchemaTree::TABLE_INDEXES_NODE_INDEX)->count(), object_node->get_child(LiveSchemaTree::TABLE_INDEXES_NODE_INDEX)->count());
        ensure_equals("TF033CHK002: Unexpected number of trigger nodes after filtering", object_node_f->get_child(LiveSchemaTree::TABLE_TRIGGERS_NODE_INDEX)->count(), object_node->get_child(LiveSchemaTree::TABLE_TRIGGERS_NODE_INDEX)->count());
        ensure_equals("TF033CHK002: Unexpected number of foreign key nodes after filtering", object_node_f->get_child(LiveSchemaTree::TABLE_FOREIGN_KEYS_NODE_INDEX)->count(), object_node->get_child(LiveSchemaTree::TABLE_FOREIGN_KEYS_NODE_INDEX)->count());

        for (int column_index = 0; column_index < object_node->get_child(LiveSchemaTree::TABLE_COLUMNS_NODE_INDEX)->count(); column_index++)
        {
          sub_node = object_node->get_child(LiveSchemaTree::TABLE_COLUMNS_NODE_INDEX)->get_child(column_index);
          sub_node_f = object_node_f->get_child(LiveSchemaTree::TABLE_COLUMNS_NODE_INDEX)->get_child(column_index);

          ensure("TF033CHK002: Unexpected column data in filtered table column", sub_node->get_data() == sub_node_f->get_data());
        }

        for (int index_index = 0; index_index < object_node->get_child(LiveSchemaTree::TABLE_INDEXES_NODE_INDEX)->count(); index_index++)
        {
          sub_node = object_node->get_child(LiveSchemaTree::TABLE_INDEXES_NODE_INDEX)->get_child(index_index);
          sub_node_f = object_node_f->get_child(LiveSchemaTree::TABLE_INDEXES_NODE_INDEX)->get_child(index_index);

          ensure("TF033CHK002: Unexpected index data in filtered index", sub_node->get_data() == sub_node_f->get_data());
        }

        for (int trigger_index = 0; trigger_index < object_node->get_child(LiveSchemaTree::TABLE_TRIGGERS_NODE_INDEX)->count(); trigger_index++)
        {
          sub_node = object_node->get_child(LiveSchemaTree::TABLE_TRIGGERS_NODE_INDEX)->get_child(trigger_index);
          sub_node_f = object_node_f->get_child(LiveSchemaTree::TABLE_TRIGGERS_NODE_INDEX)->get_child(trigger_index);

          ensure("TF033CHK002: Unexpected trigger data in filtered trigger", sub_node->get_data() == sub_node_f->get_data());
        }

        for (int fk_index = 0; fk_index < object_node->get_child(LiveSchemaTree::TABLE_FOREIGN_KEYS_NODE_INDEX)->count(); fk_index++)
        {
          sub_node = object_node->get_child(LiveSchemaTree::TABLE_FOREIGN_KEYS_NODE_INDEX)->get_child(fk_index);
          sub_node_f = object_node_f->get_child(LiveSchemaTree::TABLE_FOREIGN_KEYS_NODE_INDEX)->get_child(fk_index);

          ensure("TF033CHK002: Unexpected foreign key data in filtered foreign key", sub_node->get_data() == sub_node_f->get_data());
        }
      }

      for (int view_index = 0; view_index < schema_node_f->get_child(LiveSchemaTree::TABLES_NODE_INDEX)->count(); view_index++)
      {
        object_node = schema_node->get_child(LiveSchemaTree::VIEWS_NODE_INDEX)->get_child(view_index);
        object_node_f = schema_node_f->get_child(LiveSchemaTree::VIEWS_NODE_INDEX)->get_child(view_index);

        ensure("TF033CHK002: Unexpected table data in filtered view", object_node_f->get_data() == object_node->get_data());
        ensure_equals("TF033CHK002: Unexpected number of view column nodes after filtering", object_node_f->count(), object_node->count());

        for (int column_index = 0; column_index < object_node->count(); column_index++)
        {
          sub_node = object_node->get_child(column_index);
          sub_node_f = object_node_f->get_child(column_index);

          ensure("TF033CHK002: Unexpected column data in filtered view column", sub_node->get_data() == sub_node_f->get_data());
        }
      }

      for (int procedure_index = 0; procedure_index < schema_node_f->get_child(LiveSchemaTree::PROCEDURES_NODE_INDEX)->count(); procedure_index++)
      {
        object_node = schema_node->get_child(LiveSchemaTree::PROCEDURES_NODE_INDEX)->get_child(procedure_index);
        object_node_f = schema_node_f->get_child(LiveSchemaTree::PROCEDURES_NODE_INDEX)->get_child(procedure_index);

        ensure("TF033CHK002: Unexpected procedure data in filtered routine", object_node_f->get_data() == object_node->get_data());
      }

      for (int function_index = 0; function_index < schema_node_f->get_child(LiveSchemaTree::FUNCTIONS_NODE_INDEX)->count(); function_index++)
      {
        object_node = schema_node->get_child(LiveSchemaTree::FUNCTIONS_NODE_INDEX)->get_child(function_index);
        object_node_f = schema_node_f->get_child(LiveSchemaTree::FUNCTIONS_NODE_INDEX)->get_child(function_index);

        ensure("TF033CHK002: Unexpected function data in filtered routine", object_node_f->get_data() == object_node->get_data());
      }
    }

    root_node->remove_children();
    root_node_f->remove_children();
  }

  void verify_filter_result(const std::string& check, mforms::TreeNodeRef root, const std::vector<std::string>& schemas, const std::vector<std::string>& tables, const std::vector<std::string>& views, const std::vector<std::string>& procedures, const std::vector<std::string>& functions)
  {
    mforms::TreeNodeRef schema_node_f;
    mforms::TreeNodeRef object_node_f;

    ensure_equals(check + ": Unexpected number of schema nodes after filtering", (size_t)root->count(), schemas.size());

    for (int schema_index = 0; schema_index < root->count(); schema_index++)
    {
      schema_node_f = root->get_child(schema_index);

      ensure_equals(check + ": Unexpected schema name after filtering", schema_node_f->get_string(0), schemas[schema_index]);

      ensure_equals(check + ": Unexpected number of table nodes after filtering", (size_t)schema_node_f->get_child(LiveSchemaTree::TABLES_NODE_INDEX)->count(), tables.size());
      ensure_equals(check + ": Unexpected number of view nodes after filtering", (size_t)schema_node_f->get_child(LiveSchemaTree::VIEWS_NODE_INDEX)->count(), views.size());
      ensure_equals(check + ": Unexpected number of procedure nodes after filtering", (size_t)schema_node_f->get_child(LiveSchemaTree::PROCEDURES_NODE_INDEX)->count(), procedures.size());
      ensure_equals(check + ": Unexpected number of function nodes after filtering", (size_t)schema_node_f->get_child(LiveSchemaTree::FUNCTIONS_NODE_INDEX)->count(), functions.size());

      for (int table_index = 0; table_index < schema_node_f->get_child(LiveSchemaTree::TABLES_NODE_INDEX)->count(); table_index++)
      {
        object_node_f = schema_node_f->get_child(LiveSchemaTree::TABLES_NODE_INDEX)->get_child(table_index);
        ensure_equals(check + ": Unexpected table node after filtering", object_node_f->get_string(0), tables[table_index]);
      }

      for (int view_index = 0; view_index < schema_node_f->get_child(LiveSchemaTree::VIEWS_NODE_INDEX)->count(); view_index++)
      {
        object_node_f = schema_node_f->get_child(LiveSchemaTree::VIEWS_NODE_INDEX)->get_child(view_index);
        ensure_equals(check + ": Unexpected view node after filtering", object_node_f->get_string(0), views[view_index]);
      }


      for (int procedure_index = 0; procedure_index < schema_node_f->get_child(LiveSchemaTree::PROCEDURES_NODE_INDEX)->count(); procedure_index++)
      {
        object_node_f = schema_node_f->get_child(LiveSchemaTree::PROCEDURES_NODE_INDEX)->get_child(procedure_index);
        ensure_equals(check + ": Unexpected procedure node after filtering", object_node_f->get_string(0), procedures[procedure_index]);
      }

      for (int function_index = 0; function_index < schema_node_f->get_child(LiveSchemaTree::FUNCTIONS_NODE_INDEX)->count(); function_index++)
      {
        object_node_f = schema_node_f->get_child(LiveSchemaTree::FUNCTIONS_NODE_INDEX)->get_child(function_index);
        ensure_equals(check + ": Unexpected function node after filtering", object_node_f->get_string(0), functions[function_index]);
      }
    }
  }

  TEST_FUNCTION(34)
  {
    std::vector<std::string> schemas;
    std::vector<std::string> tables;
    std::vector<std::string> views;
    std::vector<std::string> procedures;
    std::vector<std::string> functions;
    mforms::TreeNodeRef root_node_f = pmodel_view_filtered->root_node();

    fill_complex_schema("TF034CHK001");

    // Sets the filter and does the filtering...
    _lst_filtered.set_base(&_lst);

    // Filtering only specifying a full schema name...
    schemas.clear();

    schemas.push_back("dev_schema");
    tables.clear();
    tables.push_back("client");
    tables.push_back("customer");
    tables.push_back("product");
    tables.push_back("store");
    views.clear();
    views.push_back("first_view");
    views.push_back("second_view");
    views.push_back("secure_view");
    views.push_back("third");
    procedures.clear();
    procedures.push_back("get_debths");
    procedures.push_back("get_lazy");
    procedures.push_back("get_payments");
    functions.clear();
    functions.push_back("calc_debth_list");
    functions.push_back("calc_income");
    functions.push_back("dummy");


    _lst_filtered.set_filter("dev_schema");
    _lst_filtered.filter_data();
    verify_filter_result("TF034CHK002", pmodel_view_filtered->root_node(), schemas, tables, views, procedures, functions);


    //Filtering specifying a schema wildcard...
    schemas.clear();
    schemas.push_back("basic_schema");
    schemas.push_back("dev_schema");
    schemas.push_back("test_schema");
    _lst_filtered.set_filter("*schema");
    _lst_filtered.filter_data();
    verify_filter_result("TF034CHK003", pmodel_view_filtered->root_node(), schemas, tables, views, procedures, functions);

    //Filtering specifying a different schema wildcard...
    schemas.clear();
    schemas.push_back("basic_schema");
    schemas.push_back("basic_training");
    _lst_filtered.set_filter("basic*");
    _lst_filtered.filter_data();
    verify_filter_result("TF034CHK004", pmodel_view_filtered->root_node(), schemas, tables, views, procedures, functions);

    // Filtering using both schema and object filter
    schemas.clear();
    schemas.push_back("basic_schema");
    schemas.push_back("basic_training");
    tables.clear();
    views.clear();
    views.push_back("second_view");
    views.push_back("secure_view");
    procedures.clear();
    functions.clear();
    _lst_filtered.set_filter("basic*.sec*");
    _lst_filtered.filter_data();
    verify_filter_result("TF034CHK005", pmodel_view_filtered->root_node(), schemas, tables, views, procedures, functions);


    // Filtering using both schema and object filter
    schemas.clear();
    schemas.push_back("basic_schema");
    schemas.push_back("basic_training");
    tables.clear();
    tables.push_back("customer");
    tables.push_back("store");
    views.clear();
    views.push_back("first_view");
    views.push_back("second_view");
    views.push_back("secure_view");
    procedures.clear();
    procedures.push_back("get_debths");
    procedures.push_back("get_payments");
    functions.clear();
    functions.push_back("calc_debth_list");

    _lst_filtered.set_filter("?asic_*.*s*");
    _lst_filtered.filter_data();
    verify_filter_result("TF034CHK006", pmodel_view_filtered->root_node(), schemas, tables, views, procedures, functions);

    pmodel_view->root_node()->remove_children();
    root_node_f->remove_children();
  }

  TEST_FUNCTION(35)
  {
    _tester_filtered.clean_filter();

    ensure_equals("TF035CHK001: Unexpected text filter", _tester_filtered.string_filter(), "");
    ensure("TF035CHK001: Unexpected schema filter", _tester_filtered.schema_filter() == NULL);
    ensure("TF035CHK001: Unexpected object filter", _tester_filtered.object_filter() == NULL);

    _lst_filtered.set_filter("dummy_filter");
    ensure_equals("TF035CHK002: Unexpected text filter", _tester_filtered.string_filter(), "dummy_filter");
    ensure("TF035CHK002: Unexpected schema filter", _tester_filtered.schema_filter() != NULL);
    ensure("TF035CHK002: Unexpected object filter", _tester_filtered.object_filter() == NULL);

    _lst_filtered.set_filter("some*.tab?");
    ensure_equals("TF035CHK003: Unexpected text filter", _tester_filtered.string_filter(), "some*.tab?");
    ensure("TF035CHK003: Unexpected schema filter", _tester_filtered.schema_filter() != NULL);
    ensure("TF035CHK003: Unexpected object filter", _tester_filtered.object_filter() != NULL);

    _lst_filtered.set_filter("sch?ema*");
    ensure_equals("TF035CHK004: Unexpected text filter", _tester_filtered.string_filter(), "sch?ema*");
    ensure("TF035CHK004: Unexpected schema filter", _tester_filtered.schema_filter() != NULL);
    ensure("TF035CHK004: Unexpected object filter", _tester_filtered.object_filter() == NULL);

    _tester_filtered.clean_filter();
    ensure_equals("TF035CHK005: Unexpected text filter", _tester_filtered.string_filter(), "");
    ensure("TF035CHK005: Unexpected schema filter", _tester_filtered.schema_filter() == NULL);
    ensure("TF035CHK005: Unexpected object filter", _tester_filtered.object_filter() == NULL);
  }

  // Tests load_data_for_filter
  TEST_FUNCTION(36)
  {
    deleg_filtered->_expect_fetch_data_for_filter = true;
    deleg_filtered->_check_id = "TF036CHK001";
    deleg_filtered->_mock_schema_filter = "%sample%";
    deleg_filtered->_mock_object_filter = "_bject%";
    _lst_filtered.load_data_for_filter("*sample", "?bject");
    deleg_filtered->check_and_reset("TF036CHK001");
  }

  END_TESTS<|MERGE_RESOLUTION|>--- conflicted
+++ resolved
@@ -1,8 +1,4 @@
-<<<<<<< HEAD
-/* 
-=======
 /*
->>>>>>> 2cf86b24
  * Copyright (c) 2011, 2015, Oracle and/or its affiliates. All rights reserved.
  *
  * This program is free software; you can redistribute it and/or
@@ -80,107 +76,6 @@
 
 BEGIN_TEST_DATA_CLASS(wb_live_schema_tree_test)
 
-<<<<<<< HEAD
-public:
-class LiveTreeTestDelegate : public wb::LiveSchemaTree::Delegate, public wb::LiveSchemaTree::FetchDelegate
-{
-public:
-  wb::LiveSchemaTree *ptree;
-  bool _expect_fetch_schema_list_call;
-  bool _expect_fetch_schema_contents_call;
-  bool _expect_fetch_object_details_call;
-  bool _expect_fetch_data_for_filter;
-  bool _expect_plugin_item_call;
-
-  bool _expect_tree_activate_objects;
-  bool _expect_tree_create_object;
-  bool _expect_tree_alter_objects;
-  bool _expect_tree_drop_objects;
-  bool _expect_tree_refresh;
-
-
-  std::string _mock_schema_name;
-  std::string _mock_object_name;
-  std::string _mock_schema_filter;
-  std::string _mock_object_filter;
-  std::string _mock_str_object_type;
-  LiveSchemaTree::ObjectType _mock_object_type;
-  short _mock_flags;
-
-  base::StringListPtr _mock_schema_list;
-  base::StringListPtr _mock_table_list;
-  base::StringListPtr _mock_view_list;
-  base::StringListPtr _mock_procedure_list;
-  base::StringListPtr _mock_function_list;
-  base::StringListPtr _mock_column_list;
-  base::StringListPtr _mock_index_list;
-  base::StringListPtr _mock_trigger_list;
-  base::StringListPtr _mock_fk_list;
-
-  std::vector<LiveSchemaTree::ChangeRecord>_mock_expected_changes;
-
-  bool _mock_call_back_slot;
-  bool _mock_call_back_slot_columns;
-  bool _mock_call_back_slot_indexes;
-  bool _mock_call_back_slot_triggers;
-  bool _mock_call_back_slot_foreign_keys;
-  bool _mock_just_append;
-
-  std::string _mock_expected_text;
-  std::string _mock_expected_action;
-  std::string _mock_expected_schema;
-  LiveSchemaTree::ObjectType _mock_expected_object_type;
-  std::string _mock_expected_object;
-
-  std::string _check_id;
-
-
-  LiveTreeTestDelegate():
-    _expect_fetch_schema_list_call(false),
-    _expect_fetch_schema_contents_call(false),
-    _expect_fetch_object_details_call(false),
-    _expect_fetch_data_for_filter(false),
-    _expect_plugin_item_call(false),
-    _expect_tree_activate_objects(false),
-    _expect_tree_create_object(false),
-    _expect_tree_alter_objects(false),
-    _expect_tree_drop_objects(false),
-    _expect_tree_refresh(false),
-    _mock_call_back_slot_columns(false),
-    _mock_call_back_slot_indexes(false),
-    _mock_call_back_slot_triggers(false),
-    _mock_call_back_slot_foreign_keys(false),
-    _mock_just_append(false)
-  {
-  }
-
-  void expect_fetch_schema_contents_call()
-  {
-    _mock_schema_list = base::StringListPtr(new std::list<std::string>());
-    _mock_table_list = base::StringListPtr(new std::list<std::string>());
-    _mock_view_list = base::StringListPtr(new std::list<std::string>());
-    _mock_procedure_list = base::StringListPtr(new std::list<std::string>());
-    _mock_function_list = base::StringListPtr(new std::list<std::string>());
-    _mock_column_list = base::StringListPtr(new std::list<std::string>());
-    _mock_index_list = base::StringListPtr(new std::list<std::string>());
-    _mock_trigger_list = base::StringListPtr(new std::list<std::string>());
-    _mock_fk_list = base::StringListPtr(new std::list<std::string>());
-    _expect_fetch_schema_contents_call = true;
-  }
-
-  virtual std::list<std::string> fetch_schema_list()
-  {
-    ensure(_check_id + " : Unexpected call to fetch_schema_list", _expect_fetch_schema_list_call);
-    _expect_fetch_schema_list_call = false;
-    std::list<std::string> slist;
-    slist.assign(_mock_schema_list->begin(), _mock_schema_list->end());
-    return slist;
-  }
-  virtual bool fetch_data_for_filter(const std::string &schema_filter, const std::string &object_filter, const wb::LiveSchemaTree::NewSchemaContentArrivedSlot &arrived_slot)
-  {
-    ensure(_check_id + " : Unexpected call to fetch_data_for_filter", _expect_fetch_data_for_filter);
-    _expect_fetch_data_for_filter = false;
-=======
 public:
   class LiveTreeTestDelegate : public wb::LiveSchemaTree::Delegate, public wb::LiveSchemaTree::FetchDelegate
   {
@@ -253,7 +148,6 @@
       _mock_just_append(false)
     {
     }
->>>>>>> 2cf86b24
 
     void expect_fetch_schema_contents_call()
     {
@@ -313,23 +207,8 @@
       ensure_equals(_check_id + " : Unexpected object name on call to fetch_object_details", obj_name, _mock_object_name);
       ensure_equals(_check_id + " : Unexpected object type on call to fetch_object_details", obj_type, _mock_object_type);
 
-<<<<<<< HEAD
-      for(size_t index = 0; index < _mock_column_list->size(); index++)
-      {
-        column = parent->get_child((int)index);
-        pdata = dynamic_cast<LiveSchemaTree::ColumnData*>(column->get_data());
-        pdata->details = "MOCK LOADED Column : " + column->get_string(0);
-      }
-      
-      pviewdata->set_loaded_data(LiveSchemaTree::COLUMN_DATA);
-      
-      _mock_column_list->clear();
-      _mock_call_back_slot_columns = false;
-    }
-=======
       mforms::TreeNodeRef node = ptree->get_node_for_object(schema_name, obj_type, obj_name);
       pviewdata = dynamic_cast<LiveSchemaTree::ViewData*>(node->get_data());
->>>>>>> 2cf86b24
 
       if (_mock_call_back_slot_columns)
       {
@@ -340,11 +219,7 @@
         mforms::TreeNodeRef column;
         LiveSchemaTree::ColumnData* pdata;
 
-<<<<<<< HEAD
-        for(size_t index = 0; index < _mock_index_list->size(); index++)
-=======
         for (size_t index = 0; index < _mock_column_list->size(); index++)
->>>>>>> 2cf86b24
         {
           column = parent->get_child((int)index);
           pdata = dynamic_cast<LiveSchemaTree::ColumnData*>(column->get_data());
@@ -353,13 +228,8 @@
 
         pviewdata->set_loaded_data(LiveSchemaTree::COLUMN_DATA);
 
-<<<<<<< HEAD
-        _mock_index_list->clear();
-        _mock_call_back_slot_indexes = false;
-=======
         _mock_column_list->clear();
         _mock_call_back_slot_columns = false;
->>>>>>> 2cf86b24
       }
 
       if (obj_type == LiveSchemaTree::Table)
@@ -373,13 +243,6 @@
           mforms::TreeNodeRef index_node;
           LiveSchemaTree::IndexData* pdata;
 
-<<<<<<< HEAD
-        for(size_t index = 0; index < _mock_fk_list->size(); index++)
-        {
-          fk_node = parent->get_child((int)index);
-          pdata = dynamic_cast<LiveSchemaTree::FKData*>(fk_node->get_data());
-          pdata->details = "MOCK LOADED Foreign Key : " + fk_node->get_string(0);
-=======
           for (size_t index = 0; index < _mock_index_list->size(); index++)
           {
             index_node = parent->get_child((int)index);
@@ -391,20 +254,13 @@
 
           _mock_index_list->clear();
           _mock_call_back_slot_indexes = false;
->>>>>>> 2cf86b24
         }
 
         if (_mock_call_back_slot_foreign_keys)
         {
           parent = node->get_child(LiveSchemaTree::TABLE_FOREIGN_KEYS_NODE_INDEX);
 
-<<<<<<< HEAD
-        _mock_fk_list->clear();
-        _mock_call_back_slot_foreign_keys = false;
-      }
-=======
           updater_slot(parent, _mock_fk_list, LiveSchemaTree::ForeignKey, false, false);
->>>>>>> 2cf86b24
 
           mforms::TreeNodeRef fk_node;
           LiveSchemaTree::FKData* pdata;
@@ -418,16 +274,8 @@
 
           pviewdata->set_loaded_data(LiveSchemaTree::FK_DATA);
 
-<<<<<<< HEAD
-        for(size_t index = 0; index < _mock_trigger_list->size(); index++)
-        {
-          trigger_node = parent->get_child((int)index);
-          pdata = dynamic_cast<LiveSchemaTree::TriggerData*>(trigger_node->get_data());
-          pdata->details = "MOCK LOADED Trigger : " + trigger_node->get_string(0);
-=======
           _mock_fk_list->clear();
           _mock_call_back_slot_foreign_keys = false;
->>>>>>> 2cf86b24
         }
 
         if (_mock_call_back_slot_triggers)
@@ -436,10 +284,6 @@
 
           updater_slot(parent, _mock_trigger_list, LiveSchemaTree::Trigger, false, false);
 
-<<<<<<< HEAD
-        _mock_trigger_list->clear();
-        _mock_call_back_slot_triggers = false;
-=======
           mforms::TreeNodeRef trigger_node;
           LiveSchemaTree::TriggerData* pdata;
 
@@ -455,7 +299,6 @@
           _mock_trigger_list->clear();
           _mock_call_back_slot_triggers = false;
         }
->>>>>>> 2cf86b24
       }
 
       return true;
@@ -1832,122 +1675,6 @@
   }
 
 
-<<<<<<< HEAD
-/*
-*  Tests the update_node_children function
-*/
-TEST_FUNCTION(7)
-{
-  mforms::TreeNodeRef node = pmodel_view->root_node();
-  mforms::TreeNodeRef node_filtered = pmodel_view->root_node();
-  base::StringListPtr children01(new std::list<std::string>());
-  base::StringListPtr children02(new std::list<std::string>());
-  children01->push_back("actor");
-  children01->push_back("address");
-  children01->push_back("client");
-  children02->push_back("client");
-  children02->push_back("film");
-  children02->push_back("movie");
-
-  // Clears the node to have a clean start of the test
-  node->remove_children();
-  ensure_equals("TF001CHK001: Unexpected number of schema nodes", node->count(), 0);
-
-  // The first update will add the client nodes into the root
-  ensure("TF007CHK002: Unexpected failure updating children", _lst.update_node_children(node, children01, LiveSchemaTree::Schema));
-  ensure_equals("TF007CHK002: Unexpected number of nodes", node->count(), 3);
-  ensure("TF007CHK002: Unable to find node actor",  _lst.get_child_node(node, "actor"));
-  ensure("TF007CHK002: Unable to find node address",  _lst.get_child_node(node, "address"));
-  ensure("TF007CHK002: Unable to find node client",_lst.get_child_node(node, "client"));
-
-  // Testing an operation that will result in no changes
-  ensure("TF007CHK003: Unexpected failure updating children", !_lst.update_node_children(node, children01, LiveSchemaTree::Schema));
-  ensure_equals("TF007CHK003: Unexpected number of nodes", node->count(), 3);
-
-  // Testing an update removing nodes for unexisting names and appending new nodes
-  ensure("TF007CHK004: Unexpected failure updating children", _lst.update_node_children(node, children02, LiveSchemaTree::Schema, true));
-  ensure_equals("TF007CHK004: Unexpected number of nodes", node->count(), 3);
-  ensure("TF007CHK004: Found unexpected node actor", !_lst.get_child_node(node, "actor"));
-  ensure("TF007CHK004: Found unexpected node address", !_lst.get_child_node(node, "address"));
-  ensure("TF007CHK004: Unable to find node client",  _lst.get_child_node(node, "client"));
-  ensure("TF007CHK004: Unable to find node film",   _lst.get_child_node(node, "film"));
-  ensure("TF007CHK004: Unable to find node movie",   _lst.get_child_node(node, "movie"));
-
-  children01->push_back("actor");
-  children01->push_back("address");
-  children01->push_back("client");
-
-  // Testing an update removing nodes for unexisting names and appending new nodes
-  ensure("TF007CHK005: Unexpected failure updating children",_lst.update_node_children(node, children01, LiveSchemaTree::Schema, true, true));
-  ensure_equals("TF007CHK005: Unexpected number of nodes", node->count(), 5);
-  ensure("TF007CHK005: Unable to find node actor",   _lst.get_child_node(node, "actor"));
-  ensure("TF007CHK005: Unable to find node address",   _lst.get_child_node(node, "address"));
-  ensure("TF007CHK005: Unable to find node client", _lst.get_child_node(node, "client"));
-  ensure("TF007CHK005: Unable to find node film",  _lst.get_child_node(node, "film"));
-  ensure("TF007CHK005: Unable to find node movie",  _lst.get_child_node(node, "movie"));
-
-
-  // Repeat the tests using a filtered tree..
-  _lst_filtered.set_base(&_lst);
-  _lst_filtered.set_filter("*e*.*");
-  _lst_filtered.filter_data();
-
-  node_filtered = pmodel_view_filtered->root_node();
-
-  ensure_equals("TF007CHK011: Unexpected number of schema nodes", node_filtered->count(), 3);
-
-  // The first update will add the client nodes into the root
-  children01->push_back("filtered");
-  children01->push_back("finally");
-  children01->push_back("done");
-  ensure("TF007CHK002: Unexpected failure updating children", _lst_filtered.update_node_children(node_filtered, children01, LiveSchemaTree::Schema, true, true));
-  ensure_equals("TF007CHK012: Unexpected number of nodes on base", node->count(), 8);
-  ensure_equals("TF007CHK012: Unexpected number of nodes on filtered", node_filtered->count(), 5);
-  ensure("TF007CHK012: Unable to find node address",  _lst_filtered.get_child_node(node_filtered, "address"));
-  ensure("TF007CHK012: Unable to find node client",  _lst_filtered.get_child_node(node_filtered, "client"));
-  ensure("TF007CHK012: Unable to find node done",  _lst_filtered.get_child_node(node_filtered, "done"));
-  ensure("TF007CHK012: Unable to find node filtered",_lst_filtered.get_child_node(node_filtered, "filtered"));
-  ensure("TF007CHK012: Unable to find node movie",_lst_filtered.get_child_node(node_filtered, "movie"));
-
-  // Testing an operation that will result in no changes
-  ensure("TF007CHK013: Unexpected failure updating children", !_lst_filtered.update_node_children(node_filtered, children01, LiveSchemaTree::Schema, true, true));
-  ensure_equals("TF007CHK013: Unexpected number of nodes on base", node->count(), 8);
-  ensure_equals("TF007CHK013: Unexpected number of nodes on filtered", node_filtered->count(), 5);
-
-
-  children02->push_back("client");
-  children02->push_back("customer");
-
-  // Testing an update removing nodes for unexisting names and appending new nodes
-  ensure("TF007CHK014: Unexpected failure updating children", _lst_filtered.update_node_children(node_filtered, children02, LiveSchemaTree::Schema, true, false));
-  ensure_equals("TF007CHK014: Unexpected number of nodes on base ", node->count(), 4);
-  ensure_equals("TF007CHK014: Unexpected number of nodes on filtered", node_filtered->count(), 3);
-  ensure("TF007CHK014: Unable to find node client",  _lst_filtered.get_child_node(node_filtered, "client"));
-  ensure("TF007CHK014: Unable to find node customer",  _lst_filtered.get_child_node(node_filtered, "customer"));
-  ensure("TF007CHK014: Unable to find node movie",  _lst_filtered.get_child_node(node_filtered, "movie"));
-
-  children01->push_back("actor");
-  children01->push_back("address");
-  children01->push_back("client");
-  children01->push_back("film");
-  children01->push_back("filtered");
-  children01->push_back("finally");
-  children01->push_back("movie");
-  children01->push_back("done");
-
-  // Testing an update removing nodes for unexisting names and appending new nodes
-  ensure("TF007CHK015: Unexpected failure updating children",_lst_filtered.update_node_children(node_filtered, children01, LiveSchemaTree::Schema, true, false));
-  ensure_equals("TF007CHK015: Unexpected number of nodes on base", node->count(), 8);
-  ensure_equals("TF007CHK015: Unexpected number of nodes on filtered", node_filtered->count(), 5);
-  ensure("TF007CHK015: Unable to find node address",   _lst_filtered.get_child_node(node_filtered, "address"));
-  ensure("TF007CHK015: Unable to find node client", _lst_filtered.get_child_node(node_filtered, "client"));
-  ensure("TF007CHK015: Unable to find node client", _lst_filtered.get_child_node(node_filtered, "filtered"));
-  ensure("TF007CHK015: Unable to find node client", _lst_filtered.get_child_node(node_filtered, "movie"));
-  ensure("TF007CHK015: Unable to find node client", _lst_filtered.get_child_node(node_filtered, "done"));
-
-  node->remove_children();
-  node_filtered->remove_children();
-=======
   /*
   *  Tests the update_node_children function
   */
@@ -2006,7 +1733,6 @@
     _lst_filtered.set_base(&_lst);
     _lst_filtered.set_filter("*e*.*");
     _lst_filtered.filter_data();
->>>>>>> 2cf86b24
 
     node_filtered = pmodel_view_filtered->root_node();
 
@@ -2061,20 +1787,6 @@
     ensure("TF007CHK015: Unable to find node client", _lst_filtered.get_child_node(node_filtered, "movie"));
     ensure("TF007CHK015: Unable to find node client", _lst_filtered.get_child_node(node_filtered, "done"));
 
-<<<<<<< HEAD
-/*
-*  Tests the set_active_schema function
-*/
-TEST_FUNCTION(8)
-{
-  mforms::TreeNodeRef node = pmodel_view->root_node();
-  mforms::TreeNodeRef schema;
-  base::StringListPtr schemas(new std::list<std::string>());
-
-  schemas->push_back("one");
-  schemas->push_back("two");
-  schemas->push_back("three");
-=======
     node->remove_children();
     node_filtered->remove_children();
 
@@ -2088,7 +1800,6 @@
     mforms::TreeNodeRef node = pmodel_view->root_node();
     mforms::TreeNodeRef schema;
     base::StringListPtr schemas(new std::list<std::string>());
->>>>>>> 2cf86b24
 
     schemas->push_back("one");
     schemas->push_back("two");
@@ -2108,21 +1819,9 @@
     ensure_equals("TF008CHK002: Unexpected active shchema", _tester_filtered.get_active_schema(), "three");
     ensure_equals("TF008CHK002: Unexpected active shchema on base", _tester.get_active_schema(), "three");
 
-<<<<<<< HEAD
-/*
-*  Tests the function update_schemata
-*/
-TEST_FUNCTION(9)
-{
-  mforms::TreeNodeRef node = pmodel_view->root_node();
-  mforms::TreeNodeRef schema;
-  base::StringListPtr schemas(new std::list<std::string>());
-  LiveSchemaTree::SchemaData *pdata = NULL;
-=======
     node->remove_children();
     pmodel_view_filtered->root_node()->remove_children();
   }
->>>>>>> 2cf86b24
 
   /*
   *  Tests the function update_schemata
@@ -2134,13 +1833,7 @@
     base::StringListPtr schemas(new std::list<std::string>());
     LiveSchemaTree::SchemaData *pdata = NULL;
 
-<<<<<<< HEAD
-  schemas->push_back("one");
-  schemas->push_back("two");
-  schemas->push_back("three");
-=======
     ensure_equals("TF009CHK001: Unexpected number of nodes in root", node->count(), 0);
->>>>>>> 2cf86b24
 
     schemas->push_back("one");
     schemas->push_back("two");
@@ -2203,103 +1896,16 @@
     schemas->push_back("two");
     schemas->push_back("three");
 
-<<<<<<< HEAD
-/*
-*  Tests the function load_schema_content
-*/
-TEST_FUNCTION(10)
-{
-  mforms::TreeNodeRef node_base = pmodel_view->root_node();
-  mforms::TreeNodeRef node = pmodel_view_filtered->root_node();
-  mforms::TreeNodeRef schema;
-  mforms::TreeNodeRef schema_base;
-  mforms::TreeNodeRef child;
-  base::StringListPtr schemas(new std::list<std::string>());
-  LiveSchemaTree::SchemaData *pdata = NULL;
-
-  ensure_equals("TF010CHK001: Unexpected number of nodes in root", node->count(), 0);
-
-  schemas->push_back("one");
-  schemas->push_back("two");
-  schemas->push_back("three");
-
-  _lst.update_schemata(schemas);
-
-  _lst_filtered.set_base(&_lst);
-  _lst_filtered.set_filter("one");
-  _lst_filtered.filter_data();
-
-  schema_base = _lst.get_child_node(node_base, "one");
-  schema = _lst_filtered.get_child_node(node, "one");
-  pdata = dynamic_cast<LiveSchemaTree::SchemaData*>(schema->get_data());
-
-  // Validates the previous state...
-  ensure("TF010CHK002: Unexpected pre fetched state", !pdata->fetched);
-  ensure("TF010CHK002: Unexpected pre fetching state", !pdata->fetching);
-  ensure_equals("TF010CHK002: Unexpected pre caption for tables", schema->get_child(LiveSchemaTree::TABLES_NODE_INDEX)->get_string(0), LiveSchemaTree::TABLES_CAPTION);
-  ensure_equals("TF010CHK002: Unexpected pre caption for views", schema->get_child(LiveSchemaTree::VIEWS_NODE_INDEX)->get_string(0), LiveSchemaTree::VIEWS_CAPTION);
-  ensure_equals("TF010CHK002: Unexpected pre caption for procedures", schema->get_child(LiveSchemaTree::PROCEDURES_NODE_INDEX)->get_string(0), LiveSchemaTree::PROCEDURES_CAPTION);
-  ensure_equals("TF010CHK002: Unexpected pre caption for functions", schema->get_child(LiveSchemaTree::FUNCTIONS_NODE_INDEX)->get_string(0), LiveSchemaTree::FUNCTIONS_CAPTION);
-
-  ensure_equals("TF010CHK002: Unexpected pre caption for tables on base", schema_base->get_child(LiveSchemaTree::TABLES_NODE_INDEX)->get_string(0), LiveSchemaTree::TABLES_CAPTION);
-  ensure_equals("TF010CHK002: Unexpected pre caption for views on base", schema_base->get_child(LiveSchemaTree::VIEWS_NODE_INDEX)->get_string(0), LiveSchemaTree::VIEWS_CAPTION);
-  ensure_equals("TF010CHK002: Unexpected pre caption for procedures on base", schema_base->get_child(LiveSchemaTree::PROCEDURES_NODE_INDEX)->get_string(0), LiveSchemaTree::PROCEDURES_CAPTION);
-  ensure_equals("TF010CHK002: Unexpected pre caption for functions on base", schema_base->get_child(LiveSchemaTree::FUNCTIONS_NODE_INDEX)->get_string(0), LiveSchemaTree::FUNCTIONS_CAPTION);
-
-  // Simulating schema expansion to ensure a loaded schema triggers a data reload
-  deleg_filtered->expect_fetch_schema_contents_call();
-  deleg_filtered->_mock_call_back_slot = false;
-  deleg_filtered->_mock_schema_name = "one";
-
-  _tester_filtered.load_schema_content(schema);
-  
-  deleg_filtered->check_and_reset("TF010CHK002");  
-
-  // Validates the previous state...
-  ensure("TF010CHK002: Unexpected post fetching state", pdata->fetching);
-  ensure_equals("TF010CHK002: Unexpected post caption for tables", schema->get_child(LiveSchemaTree::TABLES_NODE_INDEX)->get_string(0), LiveSchemaTree::TABLES_CAPTION + " " + LiveSchemaTree::FETCHING_CAPTION);
-  ensure_equals("TF010CHK002: Unexpected post caption for views", schema->get_child(LiveSchemaTree::VIEWS_NODE_INDEX)->get_string(0), LiveSchemaTree::VIEWS_CAPTION + " " + LiveSchemaTree::FETCHING_CAPTION);
-  ensure_equals("TF010CHK002: Unexpected post caption for procedures", schema->get_child(LiveSchemaTree::PROCEDURES_NODE_INDEX)->get_string(0), LiveSchemaTree::PROCEDURES_CAPTION + " " + LiveSchemaTree::FETCHING_CAPTION);
-  ensure_equals("TF010CHK002: Unexpected post caption for functions", schema->get_child(LiveSchemaTree::FUNCTIONS_NODE_INDEX)->get_string(0), LiveSchemaTree::FUNCTIONS_CAPTION + " " + LiveSchemaTree::FETCHING_CAPTION);
-
-  ensure_equals("TF010CHK002: Unexpected post caption for tables", schema_base->get_child(LiveSchemaTree::TABLES_NODE_INDEX)->get_string(0), LiveSchemaTree::TABLES_CAPTION + " " + LiveSchemaTree::FETCHING_CAPTION);
-  ensure_equals("TF010CHK002: Unexpected post caption for views", schema_base->get_child(LiveSchemaTree::VIEWS_NODE_INDEX)->get_string(0), LiveSchemaTree::VIEWS_CAPTION + " " + LiveSchemaTree::FETCHING_CAPTION);
-  ensure_equals("TF010CHK002: Unexpected post caption for procedures", schema_base->get_child(LiveSchemaTree::PROCEDURES_NODE_INDEX)->get_string(0), LiveSchemaTree::PROCEDURES_CAPTION + " " + LiveSchemaTree::FETCHING_CAPTION);
-  ensure_equals("TF010CHK002: Unexpected post caption for functions", schema_base->get_child(LiveSchemaTree::FUNCTIONS_NODE_INDEX)->get_string(0), LiveSchemaTree::FUNCTIONS_CAPTION + " " + LiveSchemaTree::FETCHING_CAPTION);
-
-  pmodel_view->root_node()->remove_children();
-  pmodel_view_filtered->root_node()->remove_children();
-}
-
-/*
-*  Tests the function schema_content_arrived
-*/
-TEST_FUNCTION(11)
-{
-  mforms::TreeNodeRef node_base = pmodel_view->root_node();
-  mforms::TreeNodeRef node = pmodel_view_filtered->root_node();
-  mforms::TreeNodeRef schema;
-  mforms::TreeNodeRef schema_base;
-  mforms::TreeNodeRef child;
-  base::StringListPtr schemas(new std::list<std::string>());
-  LiveSchemaTree::SchemaData *pdata = NULL;
-=======
     _lst.update_schemata(schemas);
 
     _lst_filtered.set_base(&_lst);
     _lst_filtered.set_filter("one");
     _lst_filtered.filter_data();
->>>>>>> 2cf86b24
 
     schema_base = _lst.get_child_node(node_base, "one");
     schema = _lst_filtered.get_child_node(node, "one");
     pdata = dynamic_cast<LiveSchemaTree::SchemaData*>(schema->get_data());
 
-<<<<<<< HEAD
-  schemas->push_back("one");
-  schemas->push_back("two");
-  schemas->push_back("three");
-=======
     // Validates the previous state...
     ensure("TF010CHK002: Unexpected pre fetched state", !pdata->fetched);
     ensure("TF010CHK002: Unexpected pre fetching state", !pdata->fetching);
@@ -2307,7 +1913,6 @@
     ensure_equals("TF010CHK002: Unexpected pre caption for views", schema->get_child(LiveSchemaTree::VIEWS_NODE_INDEX)->get_string(0), LiveSchemaTree::VIEWS_CAPTION);
     ensure_equals("TF010CHK002: Unexpected pre caption for procedures", schema->get_child(LiveSchemaTree::PROCEDURES_NODE_INDEX)->get_string(0), LiveSchemaTree::PROCEDURES_CAPTION);
     ensure_equals("TF010CHK002: Unexpected pre caption for functions", schema->get_child(LiveSchemaTree::FUNCTIONS_NODE_INDEX)->get_string(0), LiveSchemaTree::FUNCTIONS_CAPTION);
->>>>>>> 2cf86b24
 
     ensure_equals("TF010CHK002: Unexpected pre caption for tables on base", schema_base->get_child(LiveSchemaTree::TABLES_NODE_INDEX)->get_string(0), LiveSchemaTree::TABLES_CAPTION);
     ensure_equals("TF010CHK002: Unexpected pre caption for views on base", schema_base->get_child(LiveSchemaTree::VIEWS_NODE_INDEX)->get_string(0), LiveSchemaTree::VIEWS_CAPTION);
@@ -2450,100 +2055,8 @@
 
     //_lst.update_schemata(schemas);
 
-<<<<<<< HEAD
-/*
-*  Tests the load_table_details logic
-*/
-TEST_FUNCTION(12)
-{
-  mforms::TreeNodeRef node = pmodel_view->root_node();
-  mforms::TreeNodeRef schema;
-  mforms::TreeNodeRef table;
-  base::StringListPtr schemas(new std::list<std::string>());
-  LiveSchemaTree::TableData *pdata = NULL;
-
-  ensure_equals("TF012CHK001: Unexpected number of nodes in root", node->count(), 0);
-
-  schemas->push_back("one");
-
-  _lst.update_schemata(schemas);
-
-  schema = _lst.get_child_node(node, "one");
-
-  // Simulating schema expansion to ensure a loaded schema triggers a data reload
-  deleg->expect_fetch_schema_contents_call();
-  deleg->_mock_call_back_slot = true;
-  deleg->_mock_schema_name = "one";
-  deleg->_mock_table_list->push_back("table1");
-  deleg->_mock_table_list->push_back("table2");
-  deleg->_mock_view_list->push_back("view1");
-  deleg->_mock_procedure_list->push_back("procedure1");
-  deleg->_mock_function_list->push_back("function1");
-  deleg->_check_id = "TF012CHK001";
-
-  _tester.load_schema_content(schema);
-  deleg->check_and_reset("TF012CHK001");  
-
-  // Initial test, nothing has been loaded
-  deleg->_expect_fetch_object_details_call = true;
-  deleg->_mock_flags = LiveSchemaTree::COLUMN_DATA | LiveSchemaTree::INDEX_DATA;
-  deleg->_mock_schema_name = "one";
-  deleg->_mock_object_name = "table1";
-  deleg->_mock_object_type = LiveSchemaTree::Table;
-  deleg->_check_id = "TF012CHK002";
-  
-  _lst.load_table_details(LiveSchemaTree::Table, "one", "table1", LiveSchemaTree::COLUMN_DATA | LiveSchemaTree::INDEX_DATA);
-
-  deleg->check_and_reset("TF012CHK002");  
-
-  // Initial test, same loading requested but as it's already in the process of
-  // loading ( because of the previous step ) no fetch call is done
-  deleg->_expect_fetch_object_details_call = false;
-  deleg->_check_id = "TF012CHK003";
-  _lst.load_table_details(LiveSchemaTree::Table, "one", "table1", LiveSchemaTree::COLUMN_DATA | LiveSchemaTree::INDEX_DATA);
-  deleg->check_and_reset("TF012CHK003");  
-
-  // Third test, reloading existing data and additional info, causes only additional info
-  // to be requested
-  deleg->_expect_fetch_object_details_call = true;
-  deleg->_mock_flags = LiveSchemaTree::TRIGGER_DATA;
-  deleg->_check_id = "TF012CHK004";
-  _lst.load_table_details(LiveSchemaTree::Table, "one", "table1", LiveSchemaTree::COLUMN_DATA | LiveSchemaTree::INDEX_DATA | LiveSchemaTree::TRIGGER_DATA);
-  deleg->check_and_reset("TF012CHK004");  
-  
-  // Repeat the tests but now marking some information as already loaded
-  table = _lst.get_child_node(schema->get_child(LiveSchemaTree::TABLES_NODE_INDEX), "table2");
-  pdata = dynamic_cast<LiveSchemaTree::TableData*>(table->get_data());
-
-  pdata->set_loaded_data(LiveSchemaTree::COLUMN_DATA);
-
-  deleg->_expect_fetch_object_details_call = true;
-  deleg->_mock_flags = LiveSchemaTree::INDEX_DATA;
-  deleg->_mock_schema_name = "one";
-  deleg->_mock_object_name = "table2";
-  deleg->_mock_object_type = LiveSchemaTree::Table;
-  deleg->_check_id = "TF012CHK005";
-  
-  _lst.load_table_details(LiveSchemaTree::Table, "one", "table2", LiveSchemaTree::COLUMN_DATA | LiveSchemaTree::INDEX_DATA);
-
-  deleg->check_and_reset("TF012CHK005");  
-
-
-  deleg->_expect_fetch_object_details_call = true;
-  deleg->_mock_flags = LiveSchemaTree::TRIGGER_DATA | LiveSchemaTree::FK_DATA;
-  deleg->_mock_schema_name = "one";
-  deleg->_mock_object_name = "table2";
-  deleg->_mock_object_type = LiveSchemaTree::Table;
-  deleg->_check_id = "TF012CHK006";
-  
-  _lst.load_table_details(LiveSchemaTree::Table, "one", "table2", LiveSchemaTree::COLUMN_DATA | LiveSchemaTree::INDEX_DATA | LiveSchemaTree::TRIGGER_DATA | LiveSchemaTree::FK_DATA);
-
-  deleg->check_and_reset("TF012CHK006");  
-}
-=======
     //schema = _lst.get_child_node(node, "one");
     //pdata = dynamic_cast<LiveSchemaTree::SchemaData*>(schema->get_data());
->>>>>>> 2cf86b24
 
     //// Validates the previous state...
     //ensure("TF011CHK002: Unexpected pre fetching state", !pdata->fetching);
