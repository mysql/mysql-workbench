--- conflicted
+++ resolved
@@ -139,14 +139,9 @@
 
   // Since we work with code directly from the server parsing should always succeed.
   // But just in case there's an unexpected error assume quoting is needed.
-<<<<<<< HEAD
   parsers::MySQLParserServices *services = parsers::MySQLParserServices::get();
   if (!services->parseTypeDefinition(type, target_version, type_list, grt::ListRef<db_UserDatatype>(),
     default_type_list, simpleType, userType, precision, scale, length, datatypeExplicitParams))
-=======
-  if (!bec::parse_type_definition(type, target_version, type_list, grt::ListRef<db_UserDatatype>(), default_type_list,
-                                  simpleType, userType, precision, scale, length, datatypeExplicitParams))
->>>>>>> 14c8002f
     return true;
 
   return simpleType->needsQuotes() != 0;
