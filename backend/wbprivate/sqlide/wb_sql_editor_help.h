<<<<<<< HEAD
/* 
 * Copyright (c) 2012, 2016, Oracle and/or its affiliates. All rights reserved.
=======
/*
 * Copyright (c) 2012, 2017, Oracle and/or its affiliates. All rights reserved.
>>>>>>> 14c8002f
 *
 * This program is free software; you can redistribute it and/or
 * modify it under the terms of the GNU General Public License as
 * published by the Free Software Foundation; version 2 of the
 * License.
 *
 * This program is distributed in the hope that it will be useful,
 * but WITHOUT ANY WARRANTY; without even the implied warranty of
 * MERCHANTABILITY or FITNESS FOR A PARTICULAR PURPOSE. See the
 * GNU General Public License for more details.
 *
 * You should have received a copy of the GNU General Public License
 * along with this program; if not, write to the Free Software
 * Foundation, Inc., 51 Franklin St, Fifth Floor, Boston, MA
 * 02110-1301  USA
 */

#pragma once

// Helper class to find context sensitive help based on a statement and a position in it.

namespace help {

class MYSQLWBBACKEND_PUBLIC_FUNC HelpContext {
public:
  HelpContext(GrtCharacterSetsRef charsets, const std::string &sqlMode, long serverVersion);
  ~HelpContext();

private:
  friend class DbSqlEditorContextHelp;
  
  class Private;
  Private *_d;
};

class MYSQLWBBACKEND_PUBLIC_FUNC DbSqlEditorContextHelp // Made public for tests only.
{
public:
<<<<<<< HEAD
  static DbSqlEditorContextHelp* get();

  bool helpTextForTopic(const std::string &topic, std::string &title, std::string &text);
  std::string helpTopicFromPosition(HelpContext *context, const std::string &query, std::pair<size_t, size_t> caret);

protected:
  DbSqlEditorContextHelp() {};

  bool topicExists(const std::string &topic);
};
=======
  static bool get_help_text(const SqlEditorForm::Ref &form, const std::string &topic, std::string &title,
                            std::string &text);
  static std::string find_help_topic_from_position(const SqlEditorForm::Ref &form, const std::string &query,
                                                   std::pair<ssize_t, ssize_t> caret);

protected:
  static std::string lookup_topic_for_string(const SqlEditorForm::Ref &form, std::string topic);
  static std::string topic_from_position(const SqlEditorForm::Ref &form, const std::string &query,
                                         std::pair<ssize_t, ssize_t> caret);
>>>>>>> 14c8002f

} // namespace help<|MERGE_RESOLUTION|>--- conflicted
+++ resolved
@@ -1,10 +1,5 @@
-<<<<<<< HEAD
-/* 
- * Copyright (c) 2012, 2016, Oracle and/or its affiliates. All rights reserved.
-=======
 /*
  * Copyright (c) 2012, 2017, Oracle and/or its affiliates. All rights reserved.
->>>>>>> 14c8002f
  *
  * This program is free software; you can redistribute it and/or
  * modify it under the terms of the GNU General Public License as
@@ -43,7 +38,6 @@
 class MYSQLWBBACKEND_PUBLIC_FUNC DbSqlEditorContextHelp // Made public for tests only.
 {
 public:
-<<<<<<< HEAD
   static DbSqlEditorContextHelp* get();
 
   bool helpTextForTopic(const std::string &topic, std::string &title, std::string &text);
@@ -54,16 +48,5 @@
 
   bool topicExists(const std::string &topic);
 };
-=======
-  static bool get_help_text(const SqlEditorForm::Ref &form, const std::string &topic, std::string &title,
-                            std::string &text);
-  static std::string find_help_topic_from_position(const SqlEditorForm::Ref &form, const std::string &query,
-                                                   std::pair<ssize_t, ssize_t> caret);
-
-protected:
-  static std::string lookup_topic_for_string(const SqlEditorForm::Ref &form, std::string topic);
-  static std::string topic_from_position(const SqlEditorForm::Ref &form, const std::string &query,
-                                         std::pair<ssize_t, ssize_t> caret);
->>>>>>> 14c8002f
 
 } // namespace help