add_definitions(${USE_BUNDLED_MYSQLDUMP})

include_directories(.
    SYSTEM ${CAIRO_INCLUDE_DIRS}
    SYSTEM ${GTK3_INCLUDE_DIRS}
    SYSTEM ${SIGC++_INCLUDE_DIRS}
    SYSTEM ${LIBZIP_INCLUDE_DIRS}
    SYSTEM ${GRT_INCLUDE_DIRS}
<<<<<<< HEAD
    SYSTEM ${ANTLR4_INCLUDE_DIRS}
    SYSTEM ${MYSQLCPPCONN_INCLUDE_DIRS}
=======
    SYSTEM ${ANTLR3C_INCLUDE_DIRS}
    SYSTEM ${MySQLCppConn_INCLUDE_DIRS}
>>>>>>> 14c8002f
    SYSTEM ${PCRE_INCLUDE_DIRS}
    ${PROJECT_SOURCE_DIR}
    ${PROJECT_SOURCE_DIR}/library/grt/src 
    ${PROJECT_SOURCE_DIR}/library/base
    ${PROJECT_SOURCE_DIR}/library
    ${PROJECT_SOURCE_DIR}/library/forms
    ${PROJECT_SOURCE_DIR}/library/forms/mforms
    ${PROJECT_SOURCE_DIR}/library/parsers
    ${PROJECT_SOURCE_DIR}/library/parsers/mysql
    ${PROJECT_SOURCE_DIR}/library/mysql.canvas/src
    ${PROJECT_SOURCE_DIR}/modules
    ${PROJECT_SOURCE_DIR}/frontend/common
    ${PROJECT_SOURCE_DIR}/backend/wbpublic
    ${PROJECT_SOURCE_DIR}/generated
    ${PROJECT_SOURCE_DIR}/backend/wbprivate/workbench 
    ${PROJECT_SOURCE_DIR}/backend/wbpublic/grt 
    ${PROJECT_SOURCE_DIR}/library/cdbc/src
    ${PROJECT_SOURCE_DIR}/ext/scintilla/include
    SYSTEM ${VSQLITE_INCLUDE_DIRS}
    SYSTEM ${GDAL_INCLUDE_DIRS}
    SYSTEM ${Boost_INCLUDE_DIRS}
)

add_library(wbprivate
    model/canvas_floater.cpp
    model/mini_view.cpp
    model/relationship_canvas_floater.cpp
    model/wb_catalog_tree_view.cpp
    model/wb_component.cpp
    model/wb_component_basic.cpp
    model/wb_component_logical.cpp
    model/wb_component_physical.cpp
    model/wb_component_physical_relationship.cpp
    model/wb_context_model.cpp
    model/wb_diagram_options.cpp
    model/wb_layer_tree.cpp
    model/wb_model_diagram_form.cpp
    model/wb_overview_diagram.cpp
    model/wb_overview_physical.cpp
    model/wb_overview_physical_schema.cpp
    model/wb_overview_privileges.cpp
    model/wb_physical_model_diagram_features.cpp
    model/wb_user_datatypes.cpp
    model/wb_history_tree.cpp
    model/wb_template_list.cpp
    sqlide/db_sql_editor_history_be.cpp
    sqlide/db_sql_editor_log.cpp
    sqlide/wb_sql_editor_form.cpp
    sqlide/wb_sql_editor_buffer.cpp
    sqlide/wb_sql_editor_form_ui.cpp
    sqlide/wb_sql_editor_help.cpp
    sqlide/wb_sql_editor_tree_controller.cpp
  	sqlide/execute_routine_wizard.cpp
    sqlide/wb_sql_editor_panel.cpp
    sqlide/wb_sql_editor_result_panel.cpp
    sqlide/wb_context_sqlide.cpp
    sqlide/result_form_view.cpp
    sqlide/wb_live_schema_tree.cpp
    sqlide/wb_sql_editor_snippets.cpp
    sqlide/query_side_palette.cpp
    sqlide/spatial_data_view.cpp
    sqlide/spatial_draw_box.cpp
    workbench/metaclasses.cpp
    workbench/upgrade_helper.cpp
    workbench/wb_command_ui.cpp
    workbench/wb_context_ui.cpp
    workbench/wb_context_ui_home.cpp
    workbench/wb_context.cpp
    workbench/wb_model_file.cpp
    workbench/wb_model_file_upgrade.cpp
    workbench/wb_module.cpp
    workbench/wb_tunnel.cpp
    workbench/wb_overview.cpp
    workbench/wb_tunnel.cpp
    workbench/webbrowser_view.cpp
    workbench/wb_db_schema.cpp
    workbench/about_box.cpp
    ${PROJECT_SOURCE_DIR}/frontend/common/preferences_form.cpp
    ${PROJECT_SOURCE_DIR}/frontend/common/output_view.cpp
    ${PROJECT_SOURCE_DIR}/frontend/common/new_connection_wizard.cpp
    ${PROJECT_SOURCE_DIR}/frontend/common/document_properties_form.cpp
    ${PROJECT_SOURCE_DIR}/frontend/common/user_defined_type_editor.cpp
    ${PROJECT_SOURCE_DIR}/frontend/common/grt_shell_window.cpp
    ${PROJECT_SOURCE_DIR}/frontend/common/grt_code_editor.cpp
    ${PROJECT_SOURCE_DIR}/frontend/common/grt_python_debugger.cpp
    ${PROJECT_SOURCE_DIR}/frontend/common/plugin_manager_window.cpp
    ${PROJECT_SOURCE_DIR}/frontend/common/plugin_install_window.cpp
    ${PROJECT_SOURCE_DIR}/frontend/common/select_option_dialog.cpp
    ${PROJECT_SOURCE_DIR}/frontend/common/snippet_list.cpp
)

target_compile_options(wbprivate PUBLIC ${WB_CXXFLAGS})

target_link_libraries(wbprivate
    grt
    mdcanvas
    wbbase
    ${CAIRO_LIBRARIES}
    ${GTK3_LIBRARIES}
    ${SIGC++_LIBRARIES}
    ${LIBZIP_LIBRARIES}
    ${PCRE_LIBRARIES}
    ${GDAL_LIBRARIES}
)

add_dependencies(wbprivate generate_parser_mysql)


if(BUILD_FOR_TESTS)
  target_link_libraries(wbprivate gcov)
endif()

set_target_properties(wbprivate
                      PROPERTIES VERSION   ${WB_VERSION}
                      SOVERSION ${WB_VERSION})

if(COMMAND cotire)
  set_target_properties(wbprivate PROPERTIES
    COTIRE_PREFIX_HEADER_IGNORE_PATH "${PRECOMPILED_HEADERS_EXCLUDE_PATHS}")

  cotire(wbprivate)
endif()
install(TARGETS wbprivate DESTINATION ${WB_INSTALL_LIB_DIR})<|MERGE_RESOLUTION|>--- conflicted
+++ resolved
@@ -6,13 +6,8 @@
     SYSTEM ${SIGC++_INCLUDE_DIRS}
     SYSTEM ${LIBZIP_INCLUDE_DIRS}
     SYSTEM ${GRT_INCLUDE_DIRS}
-<<<<<<< HEAD
     SYSTEM ${ANTLR4_INCLUDE_DIRS}
-    SYSTEM ${MYSQLCPPCONN_INCLUDE_DIRS}
-=======
-    SYSTEM ${ANTLR3C_INCLUDE_DIRS}
     SYSTEM ${MySQLCppConn_INCLUDE_DIRS}
->>>>>>> 14c8002f
     SYSTEM ${PCRE_INCLUDE_DIRS}
     ${PROJECT_SOURCE_DIR}
     ${PROJECT_SOURCE_DIR}/library/grt/src 
