/* 
 * Copyright (c) 2007, 2015, Oracle and/or its affiliates. All rights reserved.
 *
 * This program is free software; you can redistribute it and/or
 * modify it under the terms of the GNU General Public License as
 * published by the Free Software Foundation; version 2 of the
 * License.
 * 
 * This program is distributed in the hope that it will be useful,
 * but WITHOUT ANY WARRANTY; without even the implied warranty of
 * MERCHANTABILITY or FITNESS FOR A PARTICULAR PURPOSE. See the
 * GNU General Public License for more details.
 * 
 * You should have received a copy of the GNU General Public License
 * along with this program; if not, write to the Free Software
 * Foundation, Inc., 51 Franklin St, Fifth Floor, Boston, MA
 * 02110-1301  USA
 */

#ifndef _GRTDBCONNECTPANEL_H_
#define _GRTDBCONNECTPANEL_H_

#include <mforms/box.h>
#include <mforms/table.h>
#include <mforms/label.h>
#include <mforms/textentry.h>
#include <mforms/selector.h>
#include <mforms/panel.h>
#include <mforms/tabview.h>

#include "db_conn_be.h"

namespace grtui
{

enum {
  DbConnectPanelShowConnectionCombo = (1 << 0),
  DbConnectPanelShowRDBMSCombo = (1<<1),
  DbConnectPanelShowManageConnections = (1<<2),
  DbConnectPanelHideConnectionName = (1<<3),
  DbConnectPanelDontSetDefaultConnection = (1<<4),
  DbConnectPanelDefaults = (DbConnectPanelShowConnectionCombo | DbConnectPanelShowManageConnections)
};
typedef int DbConnectPanelFlags;
  
class WBPUBLICBACKEND_PUBLIC_FUNC DbConnectPanel : public mforms::Box
{
public:
  DbConnectPanel(DbConnectPanelFlags = DbConnectPanelDefaults);
  virtual ~DbConnectPanel();

  void init(const db_mgmt_ManagementRef &mgmt, const grt::ListRef<db_mgmt_Rdbms> &allowed_rdbms, const db_mgmt_ConnectionRef &default_conn=db_mgmt_ConnectionRef());
  void init(const db_mgmt_ManagementRef &mgmt, const db_mgmt_ConnectionRef &default_conn=db_mgmt_ConnectionRef());
  
  void init(DbConnection *conn, const db_mgmt_ConnectionRef &default_conn=db_mgmt_ConnectionRef());

  static bool is_connectable_driver_type(db_mgmt_DriverRef driver);

  void set_default_host_name(const std::string &host, bool update=false);
  std::string default_host_name() { return _default_host_name; }
  
  void set_skip_schema_name(bool flag);

  void set_enabled(bool flag);
  
  mforms::TextEntry *get_name_entry() { return  &_name_entry; }

  DbConnection *get_be() const { return _connection; }

  void set_active_stored_conn(const std::string &name);
  void set_active_stored_conn(db_mgmt_ConnectionRef connection);

  db_mgmt_ConnectionRef get_default_connection() { return _anonymous_connection; }
  
  db_mgmt_ConnectionRef get_connection();
  void set_connection(const db_mgmt_ConnectionRef& conn);
  
  boost::signals2::signal<void (std::string,bool)>* signal_validation_state_changed() { return &_signal_validation_state_changed; }

  void save_connection_as(const std::string &name);
  
  void set_driver_changed_cb(const boost::function<void (db_mgmt_DriverRef)> &cb) {_driver_changed_cb = cb;};
  
  bool test_connection();

  void connection_user_input(std::string &text_entry, bool &create_group, bool new_entry = true);
  
  db_mgmt_RdbmsRef selected_rdbms();
  db_mgmt_DriverRef selected_driver();
protected:
  grt::ListRef<db_mgmt_Rdbms> _allowed_rdbms;
  DbConnection *_connection;
  db_mgmt_ConnectionRef _anonymous_connection;
  std::map<std::string, grt::DictRef> _parameters_per_driver;
  std::string _default_host_name;

  mforms::Table _table;
  mforms::Label _label1;
  mforms::Label _label2;
  mforms::Label _label3;
  
  mforms::TextEntry _name_entry;
  mforms::Selector _stored_connection_sel;
  mforms::Selector _rdbms_sel;
  mforms::Selector _driver_sel;
  mforms::Label _desc1;
  mforms::Label _desc2;
  mforms::Label _desc3;
  
  mforms::TabView _tab;

  mforms::Box _content;

  mforms::Panel _params_panel;
  mforms::Table *_params_table;
  std::vector<mforms::Box*> _param_rows;

  mforms::Panel _ssl_panel;
  mforms::Table *_ssl_table;
  std::vector<mforms::Box*> _ssl_rows;

  mforms::Panel _advanced_panel;
  mforms::Table *_advanced_table;
  std::vector<mforms::Box*> _advanced_rows;

  mforms::Panel _options_panel;
  mforms::Table *_options_table;
  std::vector<mforms::Box*> _options_rows;

  std::list<mforms::View*> _views;
  mforms::Label _warning;

private:
  void save_param(const std::string& name, const grt::StringRef& param);
  std::string get_saved_param(const std::string& name);
  
  boost::signals2::signal<void (std::string,bool)> _signal_validation_state_changed;
  
  bool _initialized;
  bool _create_group;
  bool _delete_connection_be;
  bool _show_connection_combo;
  bool _show_manage_connections;
  bool _allow_edit_connections;
  bool _updating;
  bool _skip_schema_name;
  bool _dont_set_default_connection;
  std::string _last_validation;

  int _last_active_tab;
  
  void suspend_view_layout(bool flag);
  void begin_layout();
  void end_layout();
  void create_control(DbDriverParam *driver_param, ControlType ctrl_type, const base::ControlBounds& bounds,
    const std::string &caption);

  void change_active_rdbms();
  void change_active_driver();

  void set_keychain_password(DbDriverParam *param, bool clear);

  void param_value_changed(mforms::View *sender, bool trim_whitespace);
  void enum_param_value_changed(mforms::Selector *sender, std::vector<std::string> options);

  void refresh_stored_connections();

  void change_active_stored_conn();
  void reset_stored_conn_list();
<<<<<<< HEAD
  void change_connection_name();
=======
>>>>>>> 9a5592ac

  void launch_ssl_wizard();
  void open_ssl_wizard_directory();

  grt::ListRef<db_mgmt_Connection> connection_list();

  db_mgmt_ConnectionRef open_editor();

  grt::StringListRef get_enum_values(db_mgmt_DriverParameterRef param);

  boost::function<void (const db_mgmt_DriverRef &)> _driver_changed_cb;
};

};


#endif /* _GRTDBCONNECTFORM_H_ */<|MERGE_RESOLUTION|>--- conflicted
+++ resolved
@@ -167,10 +167,7 @@
 
   void change_active_stored_conn();
   void reset_stored_conn_list();
-<<<<<<< HEAD
   void change_connection_name();
-=======
->>>>>>> 9a5592ac
 
   void launch_ssl_wizard();
   void open_ssl_wizard_directory();
