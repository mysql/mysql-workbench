--- conflicted
+++ resolved
@@ -1,5 +1,5 @@
 /* 
- * Copyright (c) 2007, 2015, Oracle and/or its affiliates. All rights reserved.
+ * Copyright (c) 2007, 2016, Oracle and/or its affiliates. All rights reserved.
  *
  * This program is free software; you can redistribute it and/or
  * modify it under the terms of the GNU General Public License as
@@ -1008,13 +1008,8 @@
   }
   for (grt::DictRef::const_iterator iter = paramValues.begin(); iter != paramValues.end(); ++iter)
   {
-<<<<<<< HEAD
-    storage_key = base::replaceString(storage_key, "%"+iter->first+"%", iter->second.repr());
-    username = base::replaceString(username, "%"+iter->first+"%", iter->second.repr());
-=======
-    storage_key = bec::replace_string(storage_key, "%" + iter->first + "%", iter->second.toString());
-    username = bec::replace_string(username, "%" + iter->first + "%", iter->second.toString());
->>>>>>> bebd5a8b
+    storage_key = base::replaceString(storage_key, "%"+iter->first+"%", iter->second.toString());
+    username = base::replaceString(username, "%"+iter->first+"%", iter->second.toString());
   }
 
   if (username.empty())
