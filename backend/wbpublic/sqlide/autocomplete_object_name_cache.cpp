--- conflicted
+++ resolved
@@ -462,11 +462,7 @@
         {
           schemas.push_back(rs->getString(1));
         }
-<<<<<<< HEAD
-        log_debug2("Found %zi schemas.\n", schemas.size()); 
-=======
         log_debug2("Found %li schemas.\n", (long)schemas.size()); 
->>>>>>> 2f554377
       }
       else
         log_debug2("No schema found.\n");
@@ -497,11 +493,7 @@
           // automatically trigger fetch of columns for this table
           add_pending_refresh(schema + "\n" + table);
         }
-<<<<<<< HEAD
-        log_debug2("updating %zi tables...\n", tables.size());
-=======
         log_debug2("updating %li tables...\n", (long)tables.size());
->>>>>>> 2f554377
       }
       else
         log_debug2("no tables for %s\n", schema.c_str());
