--- conflicted
+++ resolved
@@ -1754,16 +1754,6 @@
 
 //--------------------------------------------------------------------------------------------------
 
-<<<<<<< HEAD
-=======
-void MySQLEditor::cancel_auto_completion()
-{
-  _code_editor->auto_completion_cancel();
-}
-
-//--------------------------------------------------------------------------------------------------
-
->>>>>>> 36bc0716
 /**
  * The auto completion cache is connection dependent so it must be set by the owner of the editor
  * if there is a connection at all. Ownership of the cache remains with the owner of the editor.
