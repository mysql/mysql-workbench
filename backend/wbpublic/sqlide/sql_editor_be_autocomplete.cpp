/* 
 * Copyright (c) 2012, 2015, Oracle and/or its affiliates. All rights reserved.
 *
 * This program is free software; you can redistribute it and/or
 * modify it under the terms of the GNU General Public License as
 * published by the Free Software Foundation; version 2 of the
 * License.
 * 
 * This program is distributed in the hope that it will be useful,
 * but WITHOUT ANY WARRANTY; without even the implied warranty of
 * MERCHANTABILITY or FITNESS FOR A PARTICULAR PURPOSE. See the
 * GNU General Public License for more details.
 * 
 * You should have received a copy of the GNU General Public License
 * along with this program; if not, write to the Free Software
 * Foundation, Inc., 51 Franklin St, Fifth Floor, Boston, MA
 * 02110-1301  USA
 */

#include <boost/assign/std/vector.hpp> // for 'operator += ..'

#include <iostream>
#include <fstream>
#include <string>
#include <sstream>
#include <vector>
#include <map>
#include <deque>
#include <assert.h>

#include "sql_editor_be.h"
#include "grt/grt_manager.h"

#include "base/log.h"
#include "base/string_utilities.h"
#include "base/file_utilities.h"

#include "mforms/code_editor.h"

#include "autocomplete_object_name_cache.h"
#include "mysql-scanner.h"

#include "grammar-parser/ANTLRv3Lexer.h"
#include "grammar-parser/ANTLRv3Parser.h"
#include "MySQLLexer.h"

DEFAULT_LOG_DOMAIN("Code Completion");

using namespace boost::assign;

using namespace bec;
using namespace grt;
using namespace base;
using namespace parser;

//--------------------------------------------------------------------------------------------------

struct GrammarNode {
  bool is_terminal;
  bool is_required;     // false for * and ? operators, otherwise true.
  bool multiple;        // true for + and * operators, otherwise false.
  uint32_t token_ref;   // In case of a terminal the id of the token.
  std::string rule_ref; // In case of a non-terminal the name of the rule.

  GrammarNode()
  {
    is_terminal = true;
    is_required = true;
    multiple = false;
    token_ref = INVALID_TOKEN;
  }
};

// A sequence of grammar nodes (either terminal or non-terminal) in the order they appear in the grammar.
// Expressions in parentheses are extracted into an own rule with a private name.
// A sequence can have an optional predicate (min/max server version and/or sql modes active/not active).
struct GrammarSequence {
  // Version predicate. Values are inclusive (min <= x <= max).
  int min_version;
  int max_version;

  // Bit mask of modes as defined in the lexer/parser.
  int active_sql_modes;   // SQL modes that must be active to match the predicate.
  int inactive_sql_modes; // SQL modes that must not be active. -1 for both if we don't care.

  std::vector<GrammarNode> nodes;

  GrammarSequence()
  {
    min_version = MIN_SERVER_VERSION;
    max_version = MAX_SERVER_VERSION;
    active_sql_modes = -1;
    inactive_sql_modes = -1;
  };
  
};

typedef std::vector<GrammarSequence> RuleAlternatives; // A list of alternatives for a given rule.

//--------------------------------------------------------------------------------------------------

// A shared data structure for a given grammar file + some additional parsing info.
static struct
{
  std::map<std::string, RuleAlternatives> rules; // The full grammar.
  std::map<std::string, uint32_t> token_map;     // Map token names to token ids.

  // Rules that must not be examined further when collecting candidates.
  std::set<std::string> special_rules;  // Rules with a special meaning (e.g. "table_ref").
  std::set<std::string> ignored_rules;  // Rules we don't provide completion with (e.g. "literal").
  std::set<std::string> ignored_tokens; // Tokens we don't want to show up (e.g. operators).

  //------------------------------------------------------------------------------------------------

  // Parses the given grammar file (and its associated .tokens file which must be in the same folder)
  // and fills the rule and token_map structures.
  void parse_file(const std::string &name)
  {
    log_debug("Parsing grammar file: %s\n", name.c_str());

    special_rules.clear();
    special_rules.insert("schema_ref");

    special_rules.insert("table_ref");
    special_rules.insert("table_ref_with_wildcard");
    special_rules.insert("filter_table_ref");
    special_rules.insert("table_ref_no_db");

    special_rules.insert("column_ref");
    special_rules.insert("column_ref_with_wildcard");
    special_rules.insert("table_wild");

    special_rules.insert("function_ref"); // Pure stored function reference.
    special_rules.insert("stored_function_call"); // Stored function call definition.
    special_rules.insert("udf_call");
    special_rules.insert("runtime_function_call");
    special_rules.insert("trigger_ref");
    special_rules.insert("view_ref");
    special_rules.insert("procedure_ref");

    special_rules.insert("logfile_group_ref");
    special_rules.insert("tablespace_ref");
    special_rules.insert("engine_ref");

    special_rules.insert("user_variable");
    special_rules.insert("system_variable");

    ignored_rules.clear();
    ignored_rules.insert("literal");
    ignored_rules.insert("text_or_identifier");
    ignored_rules.insert("identifier");

    // We have to use strings for the ignored tokens, instead of their #defines because we would have
    // to include MySQLParser.h, which conflicts with ANTLRv3Parser.h.
    ignored_tokens.clear();
    ignored_tokens.insert("EQUAL_OPERATOR");
    ignored_tokens.insert("ASSIGN_OPERATOR");
    ignored_tokens.insert("NULL_SAFE_EQUAL_OPERATOR");
    ignored_tokens.insert("GREATER_OR_EQUAL_OPERATOR");
    ignored_tokens.insert("GREATER_THAN_OPERATOR");
    ignored_tokens.insert("LESS_OR_EQUAL_OPERATOR");
    ignored_tokens.insert("LESS_THAN_OPERATOR");
    ignored_tokens.insert("NOT_EQUAL_OPERATOR");
    ignored_tokens.insert("NOT_EQUAL2_OPERATOR");
    ignored_tokens.insert("PLUS_OPERATOR");
    ignored_tokens.insert("MINUS_OPERATOR");
    ignored_tokens.insert("MULT_OPERATOR");
    ignored_tokens.insert("DIV_OPERATOR");
    ignored_tokens.insert("MOD_OPERATOR");
    ignored_tokens.insert("LOGICAL_NOT_OPERATOR");
    ignored_tokens.insert("BITWISE_NOT_OPERATOR");
    ignored_tokens.insert("SHIFT_LEFT_OPERATOR");
    ignored_tokens.insert("SHIFT_RIGHT_OPERATOR");
    ignored_tokens.insert("LOGICAL_AND_OPERATOR");
    ignored_tokens.insert("BITWISE_AND_OPERATOR");
    ignored_tokens.insert("BITWISE_XOR_OPERATOR");
    ignored_tokens.insert("LOGICAL_OR_OPERATOR");
    ignored_tokens.insert("BITWISE_OR_OPERATOR");
    ignored_tokens.insert("DOT_SYMBOL");
    ignored_tokens.insert("COMMA_SYMBOL");
    ignored_tokens.insert("SEMICOLON_SYMBOL");
    ignored_tokens.insert("COLON_SYMBOL");
    ignored_tokens.insert("OPEN_PAR_SYMBOL");
    ignored_tokens.insert("CLOSE_PAR_SYMBOL");
    ignored_tokens.insert("OPEN_CURLY_SYMBOL");
    ignored_tokens.insert("CLOSE_CURLY_SYMBOL");
    ignored_tokens.insert("OPEN_BRACKET_SYMBOL");
    ignored_tokens.insert("CLOSE_BRACKET_SYMBOL");
    ignored_tokens.insert("UNDERLINE_SYMBOL");
    ignored_tokens.insert("AT_SIGN_SYMBOL");
    ignored_tokens.insert("AT_AT_SIGN_SYMBOL");
    ignored_tokens.insert("NULL2_SYMBOL");
    ignored_tokens.insert("PARAM_MARKER");
    ignored_tokens.insert("BACK_TICK");
    ignored_tokens.insert("SINGLE_QUOTE");
    ignored_tokens.insert("DOUBLE_QUOTE");
    ignored_tokens.insert("ESCAPE_OPERATOR");
    ignored_tokens.insert("CONCAT_PIPES_SYMBOL");
    ignored_tokens.insert("AT_TEXT_SUFFIX");
    ignored_tokens.insert("SINGLE_QUOTED_TEXT");
    ignored_tokens.insert("DOUBLE_QUOTED_TEXT");
    ignored_tokens.insert("NCHAR_TEXT");

    // Load token map first.
    std::string tokenFileName = base::strip_extension(name) + ".tokens";
    std::ifstream tokenFile(tokenFileName.c_str());
    if (tokenFile.is_open())
    {
      while (!tokenFile.eof())
      {
        std::string line;
        std::getline(tokenFile, line);
        std::string::size_type p = line.find('=');

        token_map[line.substr(0, p)] = atoi(line.substr(p + 1).c_str());
      }
    }
    else
      log_error("Token file not found (%s)\n", tokenFileName.c_str());

    token_map["EOF"] = ANTLR3_TOKEN_EOF;

    // Now parse the grammar.
    std::ifstream stream(name.c_str(), std::ifstream::binary);
    if (!stream.is_open())
    {
      log_error("Grammar file not found\n");
      return;
    }

    log_debug("Parsing grammar...");

    std::string text((std::istreambuf_iterator<char>(stream)), std::istreambuf_iterator<char>());

    pANTLR3_INPUT_STREAM input = antlr3StringStreamNew((pANTLR3_UINT8)text.c_str(), ANTLR3_ENC_UTF8,
                                                       (ANTLR3_UINT32)text.size(), (pANTLR3_UINT8)"");
    pANTLRv3Lexer lexer = ANTLRv3LexerNew(input);
    pANTLR3_COMMON_TOKEN_STREAM tokens = antlr3CommonTokenStreamSourceNew(ANTLR3_SIZE_HINT, TOKENSOURCE(lexer));
    pANTLRv3Parser parser = ANTLRv3ParserNew(tokens);

    pANTLR3_BASE_TREE tree = parser->grammarDef(parser).tree;

    if (parser->pParser->rec->state->errorCount > 0)
      log_error("Found grammar errors. No code completion data available.");
    else
    {
      //std::string dump = dumpTree(tree, parser->pParser->rec->state, "");
      //std::cout << dump;

      // Walk the AST and put all the rules into our data structures.
      // We can handle here only combined and pure parser grammars (the lexer rules are ignored in a combined grammar).
      switch (tree->getType(tree))
      {
      case COMBINED_GRAMMAR_V3TOK:
      case PARSER_GRAMMAR_V3TOK:
        // Advanced to the first rule. The first node is the grammar node. Everything else is in child nodes of this.
        for (ANTLR3_UINT32 index = 0; index < tree->getChildCount(tree); index++)
        {
          pANTLR3_BASE_TREE child = (pANTLR3_BASE_TREE)tree->getChild(tree, index);
          if (child->getType(child) == RULE_V3TOK)
            traverse_rule(child);
        }
        break;
      }
    }
    
    // Must manually clean up.
    parser->free(parser);
    tokens ->free(tokens);
    lexer->free(lexer);
    input->close(input);
  }
  
private:
  void handle_server_version(std::vector<std::string> parts, GrammarSequence &sequence)
  {
    bool includes_equality = parts[1].size() == 2;
    int version = atoi(parts[2].c_str());
    switch (parts[1][0])
    {
      case '<': // A max version.
        sequence.max_version = version;
        if (!includes_equality)
          --sequence.max_version;
        break;
      case '=': // An exact version.
        sequence.max_version = version;
        sequence.min_version = version;
        break;
      case '>': // A min version.
        sequence.min_version = version;
        if (!includes_equality)
          ++sequence.min_version;
        break;

      default:
        throw std::runtime_error("Unhandled comparison operator in version number predicate (" + parts[1] + ")");
        break;
    }
  }

  //------------------------------------------------------------------------------------------------

  void parse_predicate(std::string predicate, GrammarSequence &sequence)
  {
    // Parsable predicates have one of these forms:
    // - "SERVER_VERSION >= 50100"
    // - "(SERVER_VERSION >= 50105) && (SERVER_VERSION < 50500)"
    // - "SQL_MODE_ACTIVE(SQL_MODE_ANSI_QUOTES)"
    // - "!SQL_MODE_ACTIVE(SQL_MODE_ANSI_QUOTES)"
    //
    // We don't do full expression parsing here. Only what is given above.
    static std::map<std::string, int> mode_map;
    if (mode_map.empty())
    {
      mode_map["SQL_MODE_ANSI_QUOTES"] = 1;
      mode_map["SQL_MODE_HIGH_NOT_PRECEDENCE"] = 2;
      mode_map["SQL_MODE_PIPES_AS_CONCAT"] = 4;
      mode_map["SQL_MODE_IGNORE_SPACE"] = 8;
      mode_map["SQL_MODE_NO_BACKSLASH_ESCAPES"] = 16;
    }

    predicate = base::trim(predicate);
    std::vector<std::string> parts = base::split(predicate, "&&");
    if (parts.size() == 2)
    {
      // Min and max values for server versions.
      std::string expression = base::trim(parts[0]);
      if (base::starts_with(expression, "(") && base::ends_with(expression, ")"))
        expression = expression.substr(1, expression.size() - 2);
      std::vector<std::string> expression_parts = base::split(expression, " ");
      if ((expression_parts[0] == "SERVER_VERSION") && (expression_parts.size() == 3))
        handle_server_version(expression_parts, sequence);

      expression = base::trim(parts[1]);
      if (base::starts_with(expression, "(") && base::ends_with(expression, ")"))
        expression = expression.substr(1, expression.size() - 2);
      expression_parts = base::split(expression, " ");
      if ((expression_parts[0] == "SERVER_VERSION") && (expression_parts.size() == 3))
        handle_server_version(expression_parts, sequence);
    }
    else
    {
      // A single expression.
      parts = base::split(predicate, " ");
      if (parts.size() == 1)
      {
        if (base::starts_with(predicate, "SQL_MODE_ACTIVE("))
        {
          std::string mode = predicate.substr(16, predicate.size() - 17);
          if (mode_map.find(mode) != mode_map.end())
            sequence.active_sql_modes = mode_map[mode];
        }
        else if (base::starts_with(predicate, "!SQL_MODE_ACTIVE("))
        {
          std::string mode = predicate.substr(17, predicate.size() - 18);
          if (mode_map.find(mode) != mode_map.end())
            sequence.inactive_sql_modes = mode_map[mode];
        }
      }
      else
      {
        if ((parts[0] == "SERVER_VERSION") && (parts.size() == 3))
          handle_server_version(parts, sequence);
      }
    }
  }

  //------------------------------------------------------------------------------------------------

  /**
   * Creates a node sequence that comprises an entire alternative.
   */
  GrammarSequence traverse_alternative(pANTLR3_BASE_TREE alt, const std::string name)
  {
    GrammarSequence sequence;

    uint32_t index = 0;

    // Check for special nodes first.
    pANTLR3_BASE_TREE child = (pANTLR3_BASE_TREE)alt->getChild(alt, index);
    switch (child->getType(child))
    {
      case GATED_SEMPRED_V3TOK:
      {
        // See if we can extract version info or SQL mode condition from that.
        ++index;
        pANTLR3_STRING token_text = child->getText(child);
        std::string predicate((char*)token_text->chars);

        // A predicate has the form "{... text ... }?".
        predicate = predicate.substr(1, predicate.size() - 3);
        parse_predicate(predicate, sequence);
        break;
      }

      case SEMPRED_V3TOK:     // A normal semantic predicate.
      case SYN_SEMPRED_V3TOK: // A syntactic predicate converted to a semantic predicate.
                        // Not needed for our work, so we can ignore it.
        ++index;
        break;

      case EPSILON_V3TOK: // An empty alternative.
        return sequence;
    }

    // One less child node as the alt is always ended by an EOA node.
    for (; index < alt->getChildCount(alt) - 1; ++index)
    {
      child = (pANTLR3_BASE_TREE)alt->getChild(alt, index);
      GrammarNode node;

      uint32_t type = child->getType(child);

      // Ignore ROOT/BANG nodes (they are just tree construction markup).
      if (type == ROOT_V3TOK || type == BANG_V3TOK)
      {
        // Just one child.
        child = (pANTLR3_BASE_TREE)child->getChild(child, 0);
        type = child->getType(child);
      }

      switch (type)
      {
        case OPTIONAL_V3TOK:
        case CLOSURE_V3TOK:
        case POSITIVE_CLOSURE_V3TOK:
        {
          node.is_required = (type != OPTIONAL_V3TOK) && (type != CLOSURE_V3TOK);
          node.multiple = (type == CLOSURE_V3TOK) || (type == POSITIVE_CLOSURE_V3TOK);

          child = (pANTLR3_BASE_TREE)child->getChild(child, 0);

          // See if this block only contains a single alt with a single child node.
          // If so optimize and make this single child node directly the current node.
          bool optimized = false;
          if (child->getChildCount(child) == 2) // 2 because there's always that EOB child node.
          {
            pANTLR3_BASE_TREE child_alt = (pANTLR3_BASE_TREE)child->getChild(child, 0);
            if (child_alt->getChildCount(child_alt) == 2) // 2 because there's always that EOA child node.
            {
              optimized = true;
              child = (pANTLR3_BASE_TREE)child_alt->getChild(child_alt, 0);
              switch (child->getType(child))
              {
                case TOKEN_REF:
                {
                  node.is_terminal = true;
                  pANTLR3_STRING token_text = child->getText(child);
                  std::string name = (char*)token_text->chars;
                  node.token_ref = token_map[name];
                  break;
                }

                case RULE_REF:
                {
                  node.is_terminal = false;
                  pANTLR3_STRING token_text = child->getText(child);
                  std::string name = (char*)token_text->chars;
                  node.rule_ref = name;
                  break;
                }

                default:
                {
                  std::stringstream message;
                  message << "Unhandled type: " << type << " in alternative: " << name;
                  throw std::runtime_error(message.str());
                }
              }
            }
          }

          if (!optimized)
          {
            std::stringstream block_name;
            block_name << name << "_block" << index;
            traverse_block(child, block_name.str());

            node.is_terminal = false;
            node.rule_ref = block_name.str();
          }
          break;
        }

        case TOKEN_REF:
        {
          node.is_terminal = true;
          pANTLR3_STRING token_text = child->getText(child);
          std::string name = (char*)token_text->chars;
          node.token_ref = token_map[name];
          break;
        }

        case RULE_REF:
        {
          node.is_terminal = false;
          pANTLR3_STRING token_text = child->getText(child);
          std::string name = (char*)token_text->chars;
          node.rule_ref = name;
          break;
        }

        case BLOCK_V3TOK:
        {
          std::stringstream block_name;
          block_name << name << "_block" << index;
          traverse_block(child, block_name.str());

          node.is_terminal = false;
          node.rule_ref = block_name.str();
          break;
        }

        default:
        {
          std::stringstream message;
          message << "Unhandled type: " << type << " in alternative: " << name;
          throw std::runtime_error(message.str());
        }
      }
      
      sequence.nodes.push_back(node);
    }
    
    return sequence;
  }
  
  //------------------------------------------------------------------------------------------------
  
  void traverse_block(pANTLR3_BASE_TREE block, const std::string name)
  {
    // A block is either a rule body or a part enclosed by parentheses.
    // A block consists of a number of alternatives which are stored as the content of that block
    // under the given name.

    RuleAlternatives alternatives;

    // One less child in the loop as the list is always ended by a EOB node.
    for (ANTLR3_UINT32 index = 0; index < block->getChildCount(block) - 1; index++)
    {
      pANTLR3_BASE_TREE alt = (pANTLR3_BASE_TREE)block->getChild(block, index);
      if (alt->getType(alt) == ALT_V3TOK) // There can be REWRITE nodes (which we don't need).
      {
        std::stringstream alt_name;
        alt_name << name << "_alt" << index;
        GrammarSequence sequence = traverse_alternative(alt, alt_name.str());
        alternatives.push_back(sequence);
      }
    }
    rules[name] = alternatives;
  }

  //------------------------------------------------------------------------------------------------

  void traverse_rule(pANTLR3_BASE_TREE rule)
  {
    pANTLR3_BASE_TREE child = (pANTLR3_BASE_TREE)rule->getChild(rule, 0);
    pANTLR3_STRING token_text = child->getText(child);
    std::string name((char*)token_text->chars);

    // Parser rules start with a lower case letter.
    if (islower(name[0]))
    {
      child = (pANTLR3_BASE_TREE)rule->getChild(rule, 1);
      if (child->getType(child) == OPTIONS) // There might be an optional options block on the rule.
        child = (pANTLR3_BASE_TREE)rule->getChild(rule, 2);
      if (child->getType(child) == BLOCK_V3TOK)
        traverse_block(child, name);
    }
    
    // There's another child (the always present EORu node) which we ignore.
  }
  
  //------------------------------------------------------------------------------------------------

} rules_holder;

//--------------------------------------------------------------------------------------------------

struct TableReference
{
  std::string schema;
  std::string table;
  std::string alias;
};

// Context structure for code completion results and token info.
struct AutoCompletionContext
{
  std::string typed_part;

  long server_version;
  int sql_mode;

  char **token_names;
  std::deque<std::string> walk_stack; // The rules as they are being matched or collected from.
                                      // It's a deque instead of a stack as we need to iterate over it.

  enum RunState { RunStateMatching, RunStateCollectionPending, RunStateCollectionDone } run_state;

  std::shared_ptr<MySQLScanner> scanner;
  std::set<std::string> completion_candidates;

  size_t caret_line;
  size_t caret_offset;

  std::vector<TableReference> references; // As in FROM, UPDATE etc.

  //------------------------------------------------------------------------------------------------

  /**
   * Uses the given scanner (with set input) to collect a set of possible completion candidates
   * at the given line + offset.
   *
   * @returns true if the input could fully be matched (happens usually only if the given caret
   *          is after the text and can be used to test if the algorithm parses queries fully).
   *
   * Actual candidates are stored in the completion_candidates member set.
   *
   */
  bool collect_candiates(std::shared_ptr<MySQLScanner> aScanner)
  {
    scanner = aScanner; // Has all the data necessary for scanning already.
    server_version = scanner->get_server_version();
    sql_mode = scanner->get_sql_mode_flags();

    run_state = RunStateMatching;
    completion_candidates.clear();

    if (scanner->token_channel() != 0)
      scanner->next(true);

    bool matched = match_rule("query");

    // Post processing some entries.
    if (completion_candidates.find("NOT2_SYMBOL") != completion_candidates.end())
    {
      // NOT2 is a NOT with special meaning in the operator preceedence chain.
      // For code completion it's the same as NOT.
      completion_candidates.erase("NOT2_SYMBOL");
      completion_candidates.insert("NOT_SYMBOL");
    }

    if (completion_candidates.find("column_ref") != completion_candidates.end())
      collectTableReferences();

    return matched;
  }

  //------------------------------------------------------------------------------------------------
  
private:
  /**
   * Matches the entire sequence if the input allows that and returns true if that was the case,
   * otherwise false.
   * Collects table references as we come along them.
   */
  bool matchAltAndCollectTableRefs(const GrammarSequence &sequence)
  {
    // An empty sequence per se matches anything without consuming input.
    if (sequence.nodes.empty())
      return true;

    size_t i = 0;
    while (true)
    {
      // Set to true if the current node allows multiple occurrences and was matched at least once.
      bool matched_loop = false;

      // Skip any optional nodes if they don't match the current input.
      bool matched;
      GrammarNode node;
      do
      {
        node = sequence.nodes[i];
        if (node.is_terminal)
          matched = node.token_ref == scanner->token_type();
        else
          matched = matchRuleAndCollectTableRefs(node.rule_ref);

        if (matched && node.multiple)
          matched_loop = true;

        if (matched || node.is_required)
          break;

        // Did not match an optional part. That's ok, skip this then.
        ++i;
        if (i == sequence.nodes.size()) // Done with the sequence?
          return true;

      } while (true);

      if (matched)
      {
        // Load next token if the grammar node is a terminal node.
        // Otherwise the match-rule-call will have advanced the input position already.
        if (node.is_terminal)
          scanner->next(true);

        // If the current grammar node can be matched multiple times try as often as you can.
        // This is the greedy approach and default in ANTLR. At the moment we don't support non-greedy matches
        // as we don't use them in MySQL parser rules.
        if (scanner->token_type() != ANTLR3_TOKEN_EOF && node.multiple)
        {
          do
          {
            if (node.is_terminal)
            {
              matched = node.token_ref == scanner->token_type();
              scanner->next(true);
            }
            else
              matched = matchRuleAndCollectTableRefs(node.rule_ref);
          } while (matched);

          if (scanner->token_type() == ANTLR3_TOKEN_EOF)
            break;
        }
      }
      else
      {
        // No match, but could be end of a grammar node loop.
        if (!matched_loop)
          return false;
      }
      
      ++i;
      if (i == sequence.nodes.size())
        break;
    }

    return true;
  }

  //------------------------------------------------------------------------------------------------

  /**
   * Similar as the main rule matching function below, but simpler and specific for table references.
   * We try to match only one of the alts in the given rule (the first wins) and collect
   * table references on the way.
   */
  bool matchRuleAndCollectTableRefs(const std::string &rule)
  {
    walk_stack.push_back(rule);

    size_t marker = scanner->position();
    RuleAlternatives alts = rules_holder.rules[rule];
    for (std::vector<GrammarSequence>::const_iterator i = alts.begin(); i != alts.end(); ++i)
    {
      // First run predicate checks if this alt can be considered at all.
      if ((i->min_version > server_version) || (server_version > i->max_version))
        continue;

      if ((i->active_sql_modes > -1) && (i->active_sql_modes & sql_mode) != i->active_sql_modes)
        continue;

      if ((i->inactive_sql_modes > -1) && (i->inactive_sql_modes & sql_mode) != 0)
        continue;

      if (matchAltAndCollectTableRefs(*i))
      {
        walk_stack.pop_back();

        // If that was the table_alias rule then we can look back for which table (or subquery)
        // it was set and collect the values.
        if (rule == "table_alias")
        {
          // The current scanner position is after the alias, so we can seek back straight to the
          // needed values. Need to hard code grammar knowledge here, for this to work however.
          marker = scanner->position();

          TableReference reference;
          scanner->previous(true);
          reference.alias = scanner->token_text();
          scanner->previous(true);
          if (scanner->token_type() == AS_SYMBOL || scanner->token_type() == EQUAL_OPERATOR)
            scanner->previous(true); // Skip AS and = operators if they exist.

          if (scanner->token_type() == CLOSE_PAR_SYMBOL)
          {
            // There can be a partition list between table reference and alias, which we have
            // to skip too. Since there can only be an identifier list and we have valid syntax
            // to even arrive here, we can simply scan back to the open par and be done.
            do
            {
              scanner->previous(true);
            } while (scanner->token_type() != OPEN_PAR_SYMBOL);

            // Skip open par and PARTITION.
            scanner->previous(true);
            scanner->previous(true);
          }

          // Finally arrived at the table reference.
          reference.table = scanner->token_text();
          scanner->previous(true);
          if (scanner->token_type() == DOT_SYMBOL)
          {
            // Might have a schema part (or just a leading dot).
            scanner->previous(true);
            if (scanner->token_type() == IDENTIFIER)
              reference.schema = scanner->token_text();
          }


          references.push_back(reference);
          scanner->seek(marker);
        }
        return true;
      }

      scanner->seek(marker);
    }

    walk_stack.pop_back();
    return false;
  }

  //------------------------------------------------------------------------------------------------

  /**
   * Called if one of the candidates is a column_ref before a FROM keyword (i.e. a select item).
   * The function attempts to get table references together with aliases where possible.
   * Since it is not required that the sql code must be valid after the caret we scan only as far
   * as we can match the input to the grammar.
   */
  void collectTableReferences()
  {
    // First advance to the FROM keyword on the same level as we are (no subselects etc.).
    size_t level = 0;
    bool done = false;
    while (!done)
    {
      switch (scanner->token_type())
      {
        case FROM_SYMBOL:
          if (level > 0)
          {
            scanner->next(true);
            break;
          }
          // Fall through.

        case ANTLR3_TOKEN_EOF:
          done = true;
          break;

        case OPEN_PAR_SYMBOL:
          ++level;
          scanner->next(true);
          break;

        case CLOSE_PAR_SYMBOL:
          // We can act relaxed here, even if the number of opening and closing
          // parentheses doesn't match.
          // Additionally, it can happen we are called with any number of opening pars before
          // the caret position.
          if (level > 0)
            --level;
          scanner->next(true);
          break;

        default:
          scanner->next(true);
      }
    }

    if (scanner->token_type() != FROM_SYMBOL)
      return; // Something is wrong (but not critical), e.g. end of input .

    scanner->next(true);

    if (scanner->token_type() == DUAL_SYMBOL)
      return; // Nothing to do.

    walk_stack.clear();
    references.clear();
    matchRuleAndCollectTableRefs("join_table_list");
  }

  //------------------------------------------------------------------------------------------------
  
  bool is_token_end_after_caret()
  {
    // The first time we found that the caret is before the current token we store the
    // current position of the input stream to return to it after we collected all candidates.
    if (scanner->token_type() == ANTLR3_TOKEN_EOF)
      return true;

    assert(scanner->token_line() > 0);
    if (scanner->token_line() > caret_line)
      return true;

    if (scanner->token_line() < caret_line)
      return false;

    // This determination is a bit tricky as it depends on the type of the token.
    // For letters (like when typing a keyword) all positions directly attached to a letter must be
    // considered within the token (as we could extend it).
    // For example each vertical bar is a position within the token: |F|R|O|M|
    // Not so with tokens that can separate other tokens without the need of a whitespace (comma etc.).
    bool result;
    if (scanner->is_separator())
      result = scanner->token_end() > caret_offset;
    else
      result = scanner->token_end() >= caret_offset;

    return result;
  }

  //----------------------------------------------------------------------------------------------------------------------
  
  /**
   * Collects all tokens that can be reached in the sequence from the given start point. There can be more than one
   * if there are optional rules.
   * Returns true if the sequence between the starting point and the end consists only of optional tokens or there aren't
   * any at all.
   */
  void collect_from_alternative(const GrammarSequence &sequence, size_t start_index)
  {
    for (size_t i = start_index; i < sequence.nodes.size(); ++i)
    {
      GrammarNode node = sequence.nodes[i];
      if (node.is_terminal && node.token_ref == ANTLR3_TOKEN_EOF)
        break;

      if (node.is_terminal)
      {
        // Insert only tokens we are interested in.
        std::string token_ref = token_names[node.token_ref];
        bool ignored = rules_holder.ignored_tokens.find(token_ref) != rules_holder.ignored_tokens.end();
        bool exists = completion_candidates.find(token_ref) != completion_candidates.end();
        if (!ignored && !exists)
          completion_candidates.insert(token_ref);
        if (node.is_required)
        {
          // Also collect following tokens into this candidate, until we find the end of the sequence
          // or a token that is either not required or can appear multiple times.
          // Don't do this however, if we have an ignored token here.
          std::string token_refs = token_ref;
          if (!ignored && !node.multiple)
          {
            while (++i < sequence.nodes.size())
            {
              GrammarNode node = sequence.nodes[i];
              if (!node.is_terminal || !node.is_required || node.multiple)
                break;
              token_refs += std::string(" ") + token_names[node.token_ref];
            }
            if (token_refs.size() > token_ref.size())
            {
              if (!exists)
                completion_candidates.erase(token_ref);
              completion_candidates.insert(token_refs);
            }
          }
          run_state = RunStateCollectionDone;
          return;
        }
      }
      else
      {
        collect_from_rule(node.rule_ref);
        if (!node.is_required)
          run_state = RunStateCollectionPending;
        else
          if (run_state != RunStateCollectionPending)
            run_state = RunStateCollectionDone;
        if (node.is_required && run_state == RunStateCollectionDone)
          return;
      }
    }
    run_state = RunStateCollectionPending; // Parent needs to continue.
  }

  //----------------------------------------------------------------------------------------------------------------------

  /**
   * Collects possibly reachable tokens from all alternatives in the given rule.
   */
  void collect_from_rule(const std::string rule)
  {
    // Don't go deeper if we have one of the special or ignored rules.
    if (rules_holder.special_rules.find(rule) != rules_holder.special_rules.end())
    {
      completion_candidates.insert(rule);
      run_state = RunStateCollectionDone;
      return;
    }

    // If this is an ignored rule see if we are in a path that involves a special rule
    // and use this if found.
    if (rules_holder.ignored_rules.find(rule) != rules_holder.ignored_rules.end())
    {
      for (std::deque<std::string>::const_reverse_iterator i = walk_stack.rbegin(); i != walk_stack.rend(); ++i)
      {
        if (rules_holder.special_rules.find(*i) != rules_holder.special_rules.end())
        {
          completion_candidates.insert(*i);
          run_state = RunStateCollectionDone;
          break;
        }
      }
      return;
    }

    // Any other rule goes here.
    RunState combined_state = RunStateCollectionDone;
    RuleAlternatives alts = rules_holder.rules[rule];
    for (std::vector<GrammarSequence>::const_iterator i = alts.begin(); i != alts.end(); ++i)
    {
      // First run a predicate check if this alt can be considered at all.
      if ((i->min_version > server_version) || (server_version > i->max_version))
        continue;

      if ((i->active_sql_modes > -1) && (i->active_sql_modes & sql_mode) != i->active_sql_modes)
        continue;

      if ((i->inactive_sql_modes > -1) && (i->inactive_sql_modes & sql_mode) != 0)
        continue;

      collect_from_alternative(*i, 0);
      if (run_state == RunStateCollectionPending)
        combined_state = RunStateCollectionPending;
    }
    run_state = combined_state;
  }
  
  //------------------------------------------------------------------------------------------------
  
  /**
   * Returns true if the given input token matches the given grammar node.
   * This may involve recursive rule matching.
   */
  bool match(const GrammarNode &node, uint32_t token_type)
  {
    if (node.is_terminal)
      return node.token_ref == token_type;
    else
      return match_rule(node.rule_ref);
  }

  //----------------------------------------------------------------------------------------------------------------------

  bool match_alternative(const GrammarSequence &sequence)
  {
    // An empty sequence per se matches anything without consuming input.
    if (sequence.nodes.empty())
      return true;

    size_t i = 0;
    while (true)
    {
      // Set to true if the current node allows multiple occurrences and was matched at least once.
      bool matched_loop = false;

      // Skip any optional nodes if they don't match the current input.
      bool matched;
      GrammarNode node;
      do
      {
        node = sequence.nodes[i];
        matched = match(node, scanner->token_type());

        // If that match call caused the collection to start then don't continue with matching here.
        if (run_state != RunStateMatching)
        {
          if (run_state == RunStateCollectionPending)
          {
            collect_from_alternative(sequence, i + 1);

            /* This part looks suspicious as it inserts special rules even if they don't match.

            // If we just started collecting it might be we are in a special rule.
            // Check the end of the stack and if so push the rule name to the candidates.
            // Duplicates will be handled automatically.
            if (rules_holder.special_rules.find(walk_stack.back()) != rules_holder.special_rules.end())
              completion_candidates.insert(walk_stack.back());
             */
          }
          return false;
        }

        if (matched && node.multiple)
          matched_loop = true;

        if (matched || node.is_required)
          break;

        // Did not match an optional part. That's ok, skip this then.
        ++i;
        if (i == sequence.nodes.size()) // Done with the sequence?
          return true;

      } while (true);

      if (matched)
      {
        // Load next token if the grammar node is a terminal node.
        // Otherwise the match() call will have advanced the input position already.
        if (node.is_terminal)
        {
          scanner->next(true);
          if (is_token_end_after_caret())
          {
            collect_from_alternative(sequence, i + 1);
            return false;
          }
        }

        // If the current grammar node can be matched multiple times try as often as you can.
        // This is the greedy approach and default in ANTLR. At the moment we don't support non-greedy matches
        // as we don't use them in MySQL parser rules.
        if (scanner->token_type() != ANTLR3_TOKEN_EOF && node.multiple)
        {
          while (match(node, scanner->token_type()))
          {
            if (run_state != RunStateMatching)
            {
              if (run_state == RunStateCollectionPending)
                collect_from_alternative(sequence, i + 1);
              return false;
            }

            if (node.is_terminal)
            {
              scanner->next(true);
              if (is_token_end_after_caret())
              {
                collect_from_alternative(sequence, i + 1);
                return false;
              }
            }
            if (scanner->token_type() == ANTLR3_TOKEN_EOF)
              break;
          }
        }
      }
      else
      {
        // No match, but could be end of a grammar node loop.
        if (!matched_loop)
          return false;
      }

      ++i;
      if (i == sequence.nodes.size())
        break;
    }

    return true;
  }

  //----------------------------------------------------------------------------------------------------------------------

  bool match_rule(const std::string &rule)
  {
    if (run_state != RunStateMatching) // Sanity check - should never happen at this point.
      return false;

    if (is_token_end_after_caret())
    {
      collect_from_rule(rule);
      return false;
    }

    walk_stack.push_back(rule);

    // The first alternative that matches wins.
    RuleAlternatives alts = rules_holder.rules[rule];
    bool can_seek = false;

    size_t highest_token_index = 0;

    RunState result_state = run_state;
    for (size_t i = 0; i < alts.size(); ++i)
    {
      // First run a predicate check if this alt can be considered at all.
      GrammarSequence alt = alts[i];
      if ((alt.min_version > server_version) || (server_version > alt.max_version))
        continue;

      if ((alt.active_sql_modes > -1) && (alt.active_sql_modes & sql_mode) != alt.active_sql_modes)
        continue;

      if ((alt.inactive_sql_modes > -1) && (alt.inactive_sql_modes & sql_mode) != 0)
        continue;

      // When attempting to match one alt out of a list pick the one with the longest match.
      // Reset the run state each time to have the base matching done first (in case a previous alt did collect).
      size_t marker = scanner->position();
      run_state = RunStateMatching;
      if (match_alternative(alt) || run_state != RunStateMatching)
      {
        can_seek = true;
        if (scanner->position() > highest_token_index)
        {
          highest_token_index = scanner->position();
          result_state = run_state;
        }
      }

      scanner->seek(marker);
    }

    if (can_seek)
      scanner->seek(highest_token_index); // Move to the end of the longest match.

    run_state = result_state;

    walk_stack.pop_back();
    return can_seek && result_state == RunStateMatching;
  }

  //------------------------------------------------------------------------------------------------

};

//--------------------------------------------------------------------------------------------------

void MySQLEditor::setup_auto_completion()
{
  _code_editor->auto_completion_max_size(80, 15);

  static std::vector<std::pair<int, std::string> > ac_images;
  if (ac_images.empty())
    ac_images +=
      std::make_pair(AC_KEYWORD_IMAGE, "ac_keyword.png"),
      std::make_pair(AC_SCHEMA_IMAGE, "ac_schema.png"),
      std::make_pair(AC_TABLE_IMAGE, "ac_table.png"),
      std::make_pair(AC_ROUTINE_IMAGE, "ac_routine.png"),
      std::make_pair(AC_FUNCTION_IMAGE, "ac_function.png"),
      std::make_pair(AC_VIEW_IMAGE, "ac_view.png"),
      std::make_pair(AC_COLUMN_IMAGE, "ac_column.png"),
      std::make_pair(AC_OPERATOR_IMAGE, "ac_operator.png"),
      std::make_pair(AC_ENGINE_IMAGE, "ac_engine.png"),
      std::make_pair(AC_TRIGGER_IMAGE, "ac_trigger.png"),
      std::make_pair(AC_LOGFILE_GROUP_IMAGE, "ac_logfilegroup.png"),
      std::make_pair(AC_USER_VAR_IMAGE, "ac_uservar.png"),
      std::make_pair(AC_SYSTEM_VAR_IMAGE, "ac_sysvar.png"),
      std::make_pair(AC_TABLESPACE_IMAGE, "ac_tablespace.png"),
      std::make_pair(AC_EVENT_IMAGE, "ac_event.png"),
      std::make_pair(AC_INDEX_IMAGE, "ac_index.png"),
      std::make_pair(AC_USER_IMAGE, "ac_user.png"),
      std::make_pair(AC_CHARSET_IMAGE, "ac_charset.png"),
      std::make_pair(AC_COLLATION_IMAGE, "ac_collation.png");

  _code_editor->auto_completion_register_images(ac_images);
  _code_editor->auto_completion_stops("\t,.*;) "); // Will close ac even if we are in an identifier.
  _code_editor->auto_completion_fillups("");

  // Set up the shared grammar data if this is the first editor.
  if (rules_holder.rules.empty())
  {
    std::string grammar_path = base::makePath(grtm()->get_basedir(), "data/MySQL.g");
    rules_holder.parse_file(grammar_path);
  }
}

//--------------------------------------------------------------------------------------------------

/**
 * Updates the auto completion list by filtering the determined entries by the text the user
 * already typed. If auto completion is not yet active it becomes active here.
 * Returns the list sent to the editor for unit tests to validate them.
 */
std::vector<std::pair<int, std::string> > MySQLEditor::update_auto_completion(const std::string &typed_part)
{
  log_debug2("Updating auto completion popup in editor\n");

  // Remove all entries that don't start with the typed text before showing the list.
  if (!typed_part.empty())
  {
    gchar *prefix = g_utf8_casefold(typed_part.c_str(), -1);
    
    std::vector<std::pair<int, std::string> > filtered_entries;
    for (std::vector<std::pair<int, std::string> >::const_iterator iterator = _auto_completion_entries.begin();
      iterator != _auto_completion_entries.end(); ++iterator)
    {
      gchar *entry = g_utf8_casefold(iterator->second.c_str(), -1);
      if (g_str_has_prefix(entry, prefix))
        filtered_entries.push_back(*iterator);
      g_free(entry);
    }
    
    switch (filtered_entries.size())
    {
    case 0:
      log_debug2("Nothing to autocomplete - hiding popup if it was active\n");
      _code_editor->auto_completion_cancel();
      break;
    case 1:
      // See if that single entry matches the typed part. If so we don't need to show ac either.
      if (base::same_string(filtered_entries[0].second, prefix, false)) // Exact (but case insensitive) match, not just string parts.
      {
        log_debug2("The only match is the same as the written input - hiding popup if it was active\n");
        _code_editor->auto_completion_cancel();
        break;
      }
      // Fall through.
    default:
      log_debug2("Showing auto completion popup\n");
      _code_editor->auto_completion_show(typed_part.size(), filtered_entries);
      break;
    }

    g_free(prefix);

    return filtered_entries;
  }
  else
  {
    if (_auto_completion_entries.size() > 0)
    {
      log_debug2("Showing auto completion popup\n");
      _code_editor->auto_completion_show(0, _auto_completion_entries);
    }
    else
    {
      log_debug2("Nothing to autocomplete - hiding popup if it was active\n");
      _code_editor->auto_completion_cancel();
    }
  }

  return _auto_completion_entries;
}

//--------------------------------------------------------------------------------------------------

/**
 * Returns the text in the editor starting at the given position backwards until the line start.
 * If there's a back tick or double quote char then text until this quote char is returned. If there's
 * no quoting char but a space or dot char then everything up to (but not including) this is returned.
 */
std::string MySQLEditor::get_written_part(size_t position)
{
  ssize_t line = _code_editor->line_from_position(position);
  ssize_t start, stop;
  _code_editor->get_range_of_line(line, start, stop);
  std::string text = _code_editor->get_text_in_range(start, position);
  if (text.empty())
    return "";
  
  const char *head = text.c_str();
  const char *run = head;

  while (*run != '\0')
  {
    if (*run == '\'' || *run == '"' || *run == '`')
    {
      // Entering a quoted text.
      head = run + 1;
      char quote_char = *run;
      while (true)
      {
        run = g_utf8_next_char(run);
        if (*run == quote_char || *run == '\0')
          break;
        
        // If there's an escape char skip it and the next char too (if we didn't reach the end).
        if (*run == '\\')
        {
          run++;
          if (*run != '\0')
            run = g_utf8_next_char(run);
        }
      }
      if (*run == '\0') // Unfinished quoted text. Return everything.
        return head;
      head = run + 1; // Skip over this quoted text and start over.
    }
    run++;
  }
  
  // If we come here then we are outside any quoted text. Scan back for anything we consider
  // to be a word stopper (for now anything below '0', char code wise).
  while (head < run--)
  {
    if (*run < '0')
      return run + 1;
  }
  return head;
}

//--------------------------------------------------------------------------------------------------

enum ObjectFlags {
  // For 3 part identifiers.
  ShowSchemas = 1 << 0,
  ShowTables  = 1 << 1,
  ShowColumns = 1 << 2,

  // For 2 part identifiers.
  ShowFirst  = 1 << 3,
  ShowSecond = 1 << 4,
};

/**
 * Determines the qualifier used for a qualified identifier with up to 2 parts (id or id.id).
 * Returns the found qualifier (if any) and a flag indicating what should be shown.
 *
 * Note: it is essential to understand that we do the determination only up to the caret
 *       (or the token following it, solely for getting a terminator). Since we cannot know the user's
 *       intention, we never look forward.
 */
<<<<<<< HEAD
ObjectFlags determine_qualifier(std::shared_ptr<MySQLScanner> scanner, std::string &qualfier)
=======
ObjectFlags determine_qualifier(MySQLScanner *scanner, std::string &qualifier)
>>>>>>> f7c1d8a4
{
  // Five possible positions here:
  //   - In the first id (including directly before the first or directly after the last char).
  //   - In space between first id an a dot.
  //   - On a dot (visually directly before the dot).
  //   - In space after the dot, that includes the position directly after the dot.
  //   - In the second id.
  // All parts are optional (though not at the same time). The on-dot position is considered the same
  // as in first id as it visually belongs to the first id.

  size_t position = scanner->position();
  
  if (scanner->token_channel() != 0)
    scanner->next(true); // First skip to the next non-hidden token.

  if (scanner->token_type() != DOT_SYMBOL && !scanner->is_identifier())
  {
    // We are at the end of an incomplete identifier spec. Jump back, so that the other tests succeed.
    scanner->previous(true);
  }

  // Go left until we find something not related to an id or find at most 1 dot.
  if (position > 0)
  {
    if (scanner->is_identifier() && scanner->look_around(-1, true) == DOT_SYMBOL)
      scanner->previous(true);
    if (scanner->token_type() == DOT_SYMBOL && scanner->MySQLRecognitionBase::is_identifier(scanner->look_around(-1, true)))
      scanner->previous(true);
  }

  // The scanner is now on the leading identifier or dot (if there's no leading id).
  qualifier = "";
  std::string temp;
  if (scanner->is_identifier())
  {
    temp = scanner->token_text();
    scanner->next(true);
  }

  // Bail out if there is no more id parts or we are already behind the caret position.
  if (scanner->token_type() != DOT_SYMBOL || position <= scanner->position())
    return ObjectFlags(ShowFirst | ShowSecond);

  qualifier = temp;

  return ShowSecond;
}

//--------------------------------------------------------------------------------------------------

/**
 * Enhanced variant of the previous function that determines schema and table qualifiers for
 * column references (and table_wild in multi table delete, for that matter).
 * Returns a set of flags that indicate what to show for that identifier, as well as schema and table
 * if given.
 * The returned schema can be either for a schema.table situation (which requires to show tables)
 * or a schema.table.column situation. Which one is determined by whether showing columns alone or not.
 */
<<<<<<< HEAD
ObjectFlags determine_schema_table_qualifier(std::shared_ptr<MySQLScanner> scanner, std::string &schema,
  std::string &table, std::string &column_schema)
=======
ObjectFlags determine_schema_table_qualifier(MySQLScanner *scanner, std::string &schema, std::string &table)
>>>>>>> f7c1d8a4
{
  size_t position = scanner->position();
  if (scanner->token_channel() != 0)
    scanner->next(true);

  uint32_t token_type = scanner->token_type();
  if (token_type != DOT_SYMBOL && !scanner->is_identifier())
  {
    // Just like in the simpler function. If we have found no identifier or dot then we are at the
    // end of an incomplete definition. Simply seek back to the previous non-hidden token.
    scanner->previous(true);
  }

  // Go left until we find something not related to an id or at most 2 dots.
  if (position > 0)
  {
    if (scanner->is_identifier() && scanner->look_around(-1, true) == DOT_SYMBOL)
      scanner->previous(true);
    if (scanner->token_type() == DOT_SYMBOL && scanner->MySQLRecognitionBase::is_identifier(scanner->look_around(-1, true)))
    {
      scanner->previous(true);

      // And once more.
      if (scanner->look_around(-1, true) == DOT_SYMBOL)
      {
        scanner->previous(true);
        if (scanner->MySQLRecognitionBase::is_identifier(scanner->look_around(-1, true)))
          scanner->previous(true);
      }
    }
  }

  // The scanner is now on the leading identifier or dot (if there's no leading id).
  schema = "";
  table = "";

  std::string temp;
  if (scanner->is_identifier())
  {
    temp = scanner->token_text();
    scanner->next(true);
  }

  // Bail out if there is no more id parts or we are already behind the caret position.
  if (scanner->token_type() != DOT_SYMBOL || position <= scanner->position())
    return ObjectFlags(ShowSchemas | ShowTables | ShowColumns);

  scanner->next(true); // Skip dot.
  table = temp;
  schema = temp;
  if (scanner->is_identifier())
  {
    temp = scanner->token_text();
    scanner->next(true);

    if (scanner->token_type() != DOT_SYMBOL || position <= scanner->position())
      return ObjectFlags(ShowTables | ShowColumns); // Schema only valid for tables. Columns must use default schema.

    table = temp;
    return ShowColumns;
  }
  return ObjectFlags(ShowTables | ShowColumns); // Schema only valid for tables. Columns must use default schema.
}

//--------------------------------------------------------------------------------------------------

struct CompareAcEntries
{
  bool operator() (const std::pair<int, std::string> &lhs, const std::pair<int, std::string> &rhs) const
  {
    return base::string_compare(lhs.second, rhs.second, false) < 0;
  }
};

typedef std::set<std::pair<int, std::string>, CompareAcEntries> CompletionSet;

//--------------------------------------------------------------------------------------------------

void insert_schemas(AutoCompleteCache *cache, CompletionSet &set, const std::string &typed_part)
{
  std::vector<std::string> schemas = cache->get_matching_schema_names(typed_part);
  for (std::vector<std::string>::const_iterator schema = schemas.begin(); schema != schemas.end(); ++schema)
    set.insert(std::make_pair(AC_SCHEMA_IMAGE, *schema));
}

//--------------------------------------------------------------------------------------------------

void insert_tables(AutoCompleteCache *cache, CompletionSet &set, const std::string &schema,
  const std::string &typed_part)
{
  std::vector<std::string> tables = cache->get_matching_table_names(schema, typed_part);
  for (std::vector<std::string>::const_iterator table = tables.begin(); table != tables.end(); ++table)
    set.insert(std::make_pair(AC_TABLE_IMAGE, *table));
}

//--------------------------------------------------------------------------------------------------

void insert_views(AutoCompleteCache *cache, CompletionSet &set, const std::string &schema,
  const std::string &typed_part)
{
  std::vector<std::string> views = cache->get_matching_view_names(schema, typed_part);
  for (std::vector<std::string>::const_iterator view = views.begin(); view != views.end(); ++view)
    set.insert(std::make_pair(AC_VIEW_IMAGE, *view));
}

//--------------------------------------------------------------------------------------------------

void MySQLEditor::show_auto_completion(bool auto_choose_single, ParserContext::Ref parser_context)
{
  if (!code_completion_enabled())
    return;

  log_debug("Invoking code completion\n");

  _code_editor->auto_completion_options(true, auto_choose_single, false, true, false);

  AutoCompletionContext context;
  context.token_names = parser_context->get_token_name_list();

  // Get the statement and its absolute position.
  size_t caret_token_index = _code_editor->get_caret_pos();
  context.caret_line = _code_editor->line_from_position(caret_token_index);
  ssize_t line_start, line_end;
  _code_editor->get_range_of_line(context.caret_line, line_start, line_end);
  context.caret_line++; // ANTLR parser is one-based.
  size_t offset = caret_token_index - line_start; // This is a byte offset.

  size_t min;
  size_t max;
  std::string statement;
  bool fixed_caret_pos = false;
  if (get_current_statement_range(min, max, true))
  {
    // If the caret is in the whitespaces before the query we would get a wrong line number
    // (because the statement splitter doesn't include these whitespaces in the determined ranges).
    // We set the caret pos to the first position in the query, which has the same effect for
    // code completion (we don't generate error line numbers).
    uint32_t code_start_line = (uint32_t)_code_editor->line_from_position(min);
    if (code_start_line > context.caret_line)
    {
      context.caret_line = 1;
      context.caret_offset = 0;
      fixed_caret_pos = true;
    }
    else
      context.caret_line -= code_start_line;

    statement = _code_editor->get_text_in_range(min, max);
  }
  else
  {
    // No query, means we have nothing typed yet in the current query (at least nothing valuable).
    context.caret_line = 1;
    context.caret_offset = 0;
    fixed_caret_pos = true;
  }

  // Convert current caret position into a position of the single statement. ANTLR uses one-based line numbers.
  // The byte-based offset in the line must be converted to a character offset.
  if (!fixed_caret_pos)
  {
    std::string line_text = _code_editor->get_text_in_range(line_start, line_end);
    context.caret_offset = g_utf8_pointer_to_offset(line_text.c_str(), line_text.c_str() + offset);
  }

  // Determine the word letters written up to the current caret position. If the caret is in the white
  // space behind a token then nothing has been typed.
  context.typed_part = get_written_part(caret_token_index);

  // Remove the escape character from the typed part so we have the pure text.
  context.typed_part.erase(std::remove(context.typed_part.begin(), context.typed_part.end(), '\\'),
    context.typed_part.end());

  // A set for each object type. This will sort the groups alphabetically and avoids duplicates,
  // but allows to add them as groups to the final list.
  CompletionSet schema_entries;
  CompletionSet table_entries;
  CompletionSet column_entries;
  CompletionSet view_entries;
  CompletionSet function_entries;
  CompletionSet udf_entries;
  CompletionSet runtime_function_entries;
  CompletionSet procedure_entries;
  CompletionSet trigger_entries;
  CompletionSet engine_entries;
  CompletionSet logfile_group_entries;
  CompletionSet tablespace_entries;
  CompletionSet user_var_entries;
  CompletionSet system_var_entries;
  CompletionSet keyword_entries;

  // To be done yet.
  CompletionSet collation_entries;
  CompletionSet charset_entries;
  CompletionSet user_entries;
  CompletionSet index_entries;
  CompletionSet event_entries;
  CompletionSet plugin_entries;

  _auto_completion_entries.clear();

  bool uppercase_keywords = make_keywords_uppercase();
  std::shared_ptr<MySQLScanner> scanner = parser_context->createScanner(statement);
  context.server_version = scanner->get_server_version();
  context.collect_candiates(scanner);

  // No sorting on the entries takes place. We group by type.
  for (std::set<std::string>::const_iterator i = context.completion_candidates.begin(); i != context.completion_candidates.end(); ++i)
  {
    scanner->reset();
    scanner->seek(context.caret_line, context.caret_offset);

    // There can be more than a single token in a candidate (e.g. for GROUP BY).
    // But if there are more than one we always have a keyword list.
    std::vector<std::string> entries = base::split( *i, " ");
    if (entries.size() > 1 || ends_with(*i, "_SYMBOL"))
    {
      std::string entry;
      for (std::vector<std::string>::const_iterator j = entries.begin(); j != entries.end(); ++j)
      {
        if (ends_with(*j, "_SYMBOL"))
        {
          // A single keyword or something in a keyword sequence. Convert the entry to a readable form.
          std::string token = j->substr(0, j->size() - 7);
          if (token == "OPEN_PAR")
          {
            // Part of a runtime function call or special constructs like PROCEDURE ANALYSE ().
            // Make the entry a function call in the list if there's only one keyword involved.
            // Otherrwise ignore the parentheses.
            if (entries.size() < 3)
            {
              entry = base::tolower(entry);
              entry += "()";

              // Parentheses are always at the end.
              runtime_function_entries.insert(std::make_pair(AC_FUNCTION_IMAGE, entry));
              entry = "";
              break;
            }
          }
          else
          {
            if (!entry.empty())
              entry += " ";

            if (uppercase_keywords)
              entry += token;
            else
              entry += base::tolower(token);
          }
        }
        else if (ends_with(*j, "_OPERATOR"))
        {
          // Something that we accept in a keyword sequence, not standalone (very small set).
          if (*j == "EQUAL_OPERATOR")
            entry += " =";
        }
      }
      if (!entry.empty())
        keyword_entries.insert(std::make_pair(AC_KEYWORD_IMAGE, entry));
    }
    else if (rules_holder.special_rules.find(*i) != rules_holder.special_rules.end())
    {
      // Any of the special rules.
      if (_editor_config != NULL && _auto_completion_cache != NULL)
      {
        std::map<std::string, std::string> keyword_map = _editor_config->get_keywords();
        if (*i == "udf_call")
        {
          log_debug3("Adding runtime function names to code completion list\n");

          std::vector<std::string> functions = base::split_by_set(keyword_map["Functions"], " \t\n");
          for (std::vector<std::string>::const_iterator function = functions.begin(); function != functions.end(); ++function)
            runtime_function_entries.insert(std::make_pair(AC_FUNCTION_IMAGE, *function + "()"));
        }
        else if (*i == "engine_ref")
        {
          log_debug3("Adding engine names\n");

          std::vector<std::string> engines = _auto_completion_cache->get_matching_engines(context.typed_part);
          for (std::vector<std::string>::const_iterator engine = engines.begin(); engine != engines.end(); ++engine)
            engine_entries.insert(std::make_pair(AC_ENGINE_IMAGE, *engine));
        }
        else if (*i == "schema_ref")
        {
          log_debug3("Adding schema names from cache\n");
          insert_schemas(_auto_completion_cache, schema_entries, context.typed_part);
        }
        else if (*i == "procedure_ref")
        {
          log_debug3("Adding procedure names from cache\n");

          std::string qualifier;
          ObjectFlags flags = determine_qualifier(scanner, qualifier);

          if ((flags & ShowFirst) != 0)
            insert_schemas(_auto_completion_cache, schema_entries, context.typed_part);

          if ((flags & ShowSecond) != 0)
          {
            if (qualifier.empty())
              qualifier = _current_schema;

            std::vector<std::string> procedures = _auto_completion_cache->get_matching_procedure_names(qualifier, context.typed_part);
            for (std::vector<std::string>::const_iterator procedure = procedures.begin(); procedure != procedures.end(); ++procedure)
              procedure_entries.insert(std::make_pair(AC_ROUTINE_IMAGE, *procedure));
          }
        }
        else if (*i == "function_ref" || *i == "stored_function_call")
        {
          log_debug3("Adding function names from cache\n");

          std::string qualifier;
          ObjectFlags flags = determine_qualifier(scanner, qualifier);

          if ((flags & ShowFirst) != 0)
            insert_schemas(_auto_completion_cache, schema_entries, context.typed_part);

          if ((flags & ShowSecond) != 0)
          {
            if (qualifier.empty())
              qualifier = _current_schema;

            std::vector<std::string> functions = _auto_completion_cache->get_matching_function_names(qualifier, context.typed_part);
            for (std::vector<std::string>::const_iterator function = functions.begin(); function != functions.end(); ++function)
              function_entries.insert(std::make_pair(AC_ROUTINE_IMAGE, *function));
          }
        }
        else if (*i == "table_ref_with_wildcard")
        {
          // A special form of table references (id.id.*) used only in multi-table delete.
          // Handling is similar as for column references (just that we have table/view objects instead of column refs).
          log_debug3("Adding table + view names from cache\n");

          std::string schema, table;
          ObjectFlags flags = determine_schema_table_qualifier(scanner, schema, table);
          if ((flags & ShowSchemas) != 0)
            insert_schemas(_auto_completion_cache, schema_entries, context.typed_part);

          if (schema.empty())
            schema = _current_schema;
          if ((flags & ShowTables) != 0)
          {
            insert_tables(_auto_completion_cache, table_entries, schema, context.typed_part);
            insert_views(_auto_completion_cache, view_entries, schema, context.typed_part);
          }
        }
        else if (*i == "table_ref" || *i == "filter_table_ref" || *i == "table_ref_no_db")
        {
          log_debug3("Adding table + view names from cache\n");

          // Tables refs also allow view refs.
          std::string qualifier;
          ObjectFlags flags = determine_qualifier(scanner, qualifier);

          if ((flags & ShowFirst) != 0)
            insert_schemas(_auto_completion_cache, schema_entries, context.typed_part);

          if ((flags & ShowSecond) != 0)
          {
            if (qualifier.empty())
              qualifier = _current_schema;

            insert_tables(_auto_completion_cache, table_entries, qualifier, context.typed_part);
            insert_views(_auto_completion_cache, view_entries, qualifier, context.typed_part);
          }
        }
        else if (*i == "column_ref" || *i == "column_ref_with_wildcard" || *i == "table_wild")
        {
          log_debug3("Adding column names from cache\n");

          std::string schema, table;
          ObjectFlags flags = determine_schema_table_qualifier(scanner, schema, table);
          if ((flags & ShowSchemas) != 0)
            insert_schemas(_auto_completion_cache, schema_entries, context.typed_part);

          if (schema.empty())
            schema = _current_schema;
          if ((flags & ShowTables) != 0)
          {
            insert_tables(_auto_completion_cache, table_entries, schema, context.typed_part);
            if (*i == "column_ref")
            {
              // Insert also views.
              insert_views(_auto_completion_cache, view_entries, schema, context.typed_part);

              // Insert also tables from our references list (which is a collection of table names
              // with aliases).
              for (size_t i = 0; i < context.references.size(); ++i)
              {
                TableReference reference = context.references[i];
                std::string used_schema = schema;
                if (reference.schema.empty())
                  used_schema = _current_schema;
                if (reference.schema == used_schema)
                  table_entries.insert(std::make_pair(AC_TABLE_IMAGE, reference.alias));
              }
            }
          }

          if ((flags & ShowColumns) != 0)
          {
            // If we only show columns then we can use the given schema.
            // Otherwise we don't have an explict schema and use the default one.
            if (flags != ShowColumns)
              schema = _current_schema;
            std::vector<std::string> columns = _auto_completion_cache->get_matching_column_names(schema, table, context.typed_part);
            for (std::vector<std::string>::const_iterator column = columns.begin(); column != columns.end(); ++column)
              column_entries.insert(std::make_pair(AC_COLUMN_IMAGE, *column));

            if (*i == "column_ref")
            {
              // Insert also columns from matching tables from our references list.
              for (size_t i = 0; i < context.references.size(); ++i)
              {
                TableReference reference = context.references[i];
                if ((reference.schema.empty() || reference.schema == schema)
                    && (reference.alias == table))
                {
                  columns = _auto_completion_cache->get_matching_column_names(schema, reference.table, context.typed_part);
                  for (std::vector<std::string>::const_iterator column = columns.begin(); column != columns.end(); ++column)
                    column_entries.insert(std::make_pair(AC_COLUMN_IMAGE, *column));
                }
              }
            }
          }
        }
        else if (*i == "trigger_ref")
        {
          // Trigger references only consist of a table name and the trigger name.
          // However we have to make sure to show only triggers from the current schema.
          log_debug3("Adding trigger names from cache\n");

          std::string qualifier;
          ObjectFlags flags = determine_qualifier(scanner, qualifier);

          if ((flags & ShowFirst) != 0)
            insert_tables(_auto_completion_cache, schema_entries, _current_schema, context.typed_part);

          if ((flags & ShowSecond) != 0)
          {
            std::vector<std::string> triggers = _auto_completion_cache->get_matching_trigger_names(_current_schema, qualifier, context.typed_part);
            for (std::vector<std::string>::const_iterator trigger = triggers.begin(); trigger != triggers.end(); ++trigger)
              trigger_entries.insert(std::make_pair(AC_TRIGGER_IMAGE, *trigger));
          }
        }
        else if (*i == "view_ref")
        {
          log_debug3("Adding view names from cache\n");

          // View refs only (no table refers), e.g. like in DROP VIEW ...
          std::string qualifier;
          ObjectFlags flags = determine_qualifier(scanner, qualifier);

          if ((flags & ShowFirst) != 0)
            insert_schemas(_auto_completion_cache, schema_entries, context.typed_part);

          if ((flags & ShowSecond) != 0)
          {
            if (qualifier.empty())
              qualifier = _current_schema;

            std::vector<std::string> views = _auto_completion_cache->get_matching_view_names(qualifier, context.typed_part);
            for (std::vector<std::string>::const_iterator view = views.begin(); view != views.end(); ++view)
              view_entries.insert(std::make_pair(AC_VIEW_IMAGE, *view));
          }
        }
        else if (*i == "logfile_group_ref")
        {
          log_debug3("Adding logfile group names from cache\n");

          std::vector<std::string> logfile_groups = _auto_completion_cache->get_matching_logfile_groups(context.typed_part);
          for (std::vector<std::string>::const_iterator logfile_group = logfile_groups.begin(); logfile_group != logfile_groups.end(); ++logfile_group)
            logfile_group_entries.insert(std::make_pair(AC_LOGFILE_GROUP_IMAGE, *logfile_group));
        }
        else if (*i == "tablespace_ref")
        {
          log_debug3("Adding tablespace names from cache\n");

          std::vector<std::string> tablespaces = _auto_completion_cache->get_matching_tablespaces(context.typed_part);
          for (std::vector<std::string>::const_iterator tablespace = tablespaces.begin(); tablespace != tablespaces.end(); ++tablespace)
            tablespace_entries.insert(std::make_pair(AC_TABLESPACE_IMAGE, *tablespace));
        }
        else if (*i == "user_variable")
        {
          log_debug3("Adding user variables\n");
          user_var_entries.insert(std::make_pair(AC_USER_VAR_IMAGE, "<user variable>"));
        }
        else if (*i == "system_variable")
        {
          log_debug3("Adding system variables\n");

          std::vector<std::string> variables = _auto_completion_cache->get_matching_variables(context.typed_part);
          for (std::vector<std::string>::const_iterator variable = variables.begin(); variable != variables.end(); ++variable)
            system_var_entries.insert(std::make_pair(AC_SYSTEM_VAR_IMAGE, *variable));
        }
      }
    }
    else
    {
      // Simply take over anything else. There should never been anything but keywords and special rules.
      // By adding the raw token/rule entry we can better find the bug, which must be the cause
      // for this addition.
      keyword_entries.insert(std::make_pair(0, *i));
    }
  }

  std::copy(keyword_entries.begin(), keyword_entries.end(), std::back_inserter(_auto_completion_entries));
  std::copy(schema_entries.begin(), schema_entries.end(), std::back_inserter(_auto_completion_entries));
  std::copy(table_entries.begin(), table_entries.end(), std::back_inserter(_auto_completion_entries));
  std::copy(view_entries.begin(), view_entries.end(), std::back_inserter(_auto_completion_entries));
  std::copy(function_entries.begin(), function_entries.end(), std::back_inserter(_auto_completion_entries));
  std::copy(procedure_entries.begin(), procedure_entries.end(), std::back_inserter(_auto_completion_entries));
  std::copy(trigger_entries.begin(), trigger_entries.end(), std::back_inserter(_auto_completion_entries));
  std::copy(column_entries.begin(), column_entries.end(), std::back_inserter(_auto_completion_entries));
  std::copy(index_entries.begin(), index_entries.end(), std::back_inserter(_auto_completion_entries));
  std::copy(event_entries.begin(), event_entries.end(), std::back_inserter(_auto_completion_entries));
  std::copy(user_entries.begin(), user_entries.end(), std::back_inserter(_auto_completion_entries));
  std::copy(engine_entries.begin(), engine_entries.end(), std::back_inserter(_auto_completion_entries));
  std::copy(plugin_entries.begin(), plugin_entries.end(), std::back_inserter(_auto_completion_entries));
  std::copy(logfile_group_entries.begin(), logfile_group_entries.end(), std::back_inserter(_auto_completion_entries));
  std::copy(tablespace_entries.begin(), tablespace_entries.end(), std::back_inserter(_auto_completion_entries));
  std::copy(charset_entries.begin(), charset_entries.end(), std::back_inserter(_auto_completion_entries));
  std::copy(collation_entries.begin(), collation_entries.end(), std::back_inserter(_auto_completion_entries));
  std::copy(user_var_entries.begin(), user_var_entries.end(), std::back_inserter(_auto_completion_entries));
  std::copy(runtime_function_entries.begin(), runtime_function_entries.end(), std::back_inserter(_auto_completion_entries));
  std::copy(system_var_entries.begin(), system_var_entries.end(), std::back_inserter(_auto_completion_entries));

  update_auto_completion(context.typed_part);
}

//--------------------------------------------------------------------------------------------------

/**
 * The auto completion cache is connection dependent so it must be set by the owner of the editor
 * if there is a connection at all. Ownership of the cache remains with the owner of the editor.
 */
void MySQLEditor::set_auto_completion_cache(AutoCompleteCache *cache)
{
  log_debug2("Auto completion cache set to: %p\n", cache);

  _auto_completion_cache = cache;
}

//--------------------------------------------------------------------------------------------------<|MERGE_RESOLUTION|>--- conflicted
+++ resolved
@@ -1405,11 +1405,7 @@
  *       (or the token following it, solely for getting a terminator). Since we cannot know the user's
  *       intention, we never look forward.
  */
-<<<<<<< HEAD
-ObjectFlags determine_qualifier(std::shared_ptr<MySQLScanner> scanner, std::string &qualfier)
-=======
-ObjectFlags determine_qualifier(MySQLScanner *scanner, std::string &qualifier)
->>>>>>> f7c1d8a4
+static ObjectFlags determine_qualifier(std::shared_ptr<MySQLScanner> scanner, std::string &qualifier)
 {
   // Five possible positions here:
   //   - In the first id (including directly before the first or directly after the last char).
@@ -1468,12 +1464,7 @@
  * The returned schema can be either for a schema.table situation (which requires to show tables)
  * or a schema.table.column situation. Which one is determined by whether showing columns alone or not.
  */
-<<<<<<< HEAD
-ObjectFlags determine_schema_table_qualifier(std::shared_ptr<MySQLScanner> scanner, std::string &schema,
-  std::string &table, std::string &column_schema)
-=======
-ObjectFlags determine_schema_table_qualifier(MySQLScanner *scanner, std::string &schema, std::string &table)
->>>>>>> f7c1d8a4
+static ObjectFlags determine_schema_table_qualifier(std::shared_ptr<MySQLScanner> scanner, std::string &schema, std::string &table)
 {
   size_t position = scanner->position();
   if (scanner->token_channel() != 0)
