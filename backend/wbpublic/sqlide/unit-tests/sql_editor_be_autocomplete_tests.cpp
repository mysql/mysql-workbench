/* 
 * Copyright (c) 2012, 2015, Oracle and/or its affiliates. All rights reserved.
 *
 * This program is free software; you can redistribute it and/or
 * modify it under the terms of the GNU General Public License as
 * published by the Free Software Foundation; version 2 of the
 * License.
 * 
 * This program is distributed in the hope that it will be useful,
 * but WITHOUT ANY WARRANTY; without even the implied warranty of
 * MERCHANTABILITY or FITNESS FOR A PARTICULAR PURPOSE. See the
 * GNU General Public License for more details.
 * 
 * You should have received a copy of the GNU General Public License
 * along with this program; if not, write to the Free Software
 * Foundation, Inc., 51 Franklin St, Fifth Floor, Boston, MA
 * 02110-1301  USA
 */

#include "connection_helpers.h"
#include "base/file_utilities.h"

#include "grtdb/db_helpers.h"
#include "grtdb/db_object_helpers.h"
#include "sqlide/wb_sql_editor_form.h"
#include "sqlide/autocomplete_object_name_cache.h"
#include "sqlide/sql_editor_be.h"

#include "grtsqlparser/mysql_parser_services.h"

#include "tut_mysql_versions.h"

using namespace bec;
using namespace wb;

struct ac_test_entry
{
  int version_first;  //  First supported version for this entry
  int version_last;   //  Last supported version for this entry
  
  std::string query;
  std::string typed_part;
  int line;
  int offset;

  bool check_entries;
  std::string entries;
  int parts;
};

class AutoCompleteCacheTest : public AutoCompleteCache
{
public:
  AutoCompleteCacheTest(const std::string &connection_id,
                      boost::function<base::RecMutexLock (sql::Dbc_connection_handler::Ref &)> get_connection,
                      const std::string &cache_dir,
                      boost::function<void (bool)> feedback) : AutoCompleteCache(connection_id, get_connection, cache_dir, feedback) {};
  bool check_pending_refresh()
  {
    {
      base::RecMutexLock lock(_pending_mutex);
      if (!_pending_tasks.empty())
        return true;
    }

     //we need to wait for previous thread to finish before we create new thread
     if (_refresh_thread != NULL)
     {
       g_thread_join(_refresh_thread);
       _refresh_thread = NULL;
     }

     return false;
  }
};

BEGIN_TEST_DATA_CLASS(sql_editor_be_autocomplete_tests)
protected:
  WBTester _tester;
  MySQLEditor::Ref _sql_editor;
  GrtVersionRef _version;

  base::RecMutex _connection_mutex;
  sql::Dbc_connection_handler::Ref _conn;
  AutoCompleteCacheTest *_cache;
  parser::ParserContext::Ref _autocomplete_context;
  int version;

public:
TEST_DATA_CONSTRUCTOR(sql_editor_be_autocomplete_tests)
  : _conn(new sql::Dbc_connection_handler()), _cache(NULL)
{
  populate_grt(_tester.grt, _tester);

  // Auto completion needs a cache for object name look up, so we have to set up one
  // with all bells and whistles.
}

TEST_DATA_DESTRUCTOR(sql_editor_be_autocomplete_tests)
{
  _cache->shutdown();
  delete _cache;
}

base::RecMutexLock get_connection(sql::Dbc_connection_handler::Ref &conn)
{
  base::RecMutexLock lock(_connection_mutex);
  conn = _conn;
  return lock;
}

END_TEST_DATA_CLASS;


TEST_MODULE(sql_editor_be_autocomplete_tests, "SQL code completion tests");

/**
 * Setup for the cache.
 */
TEST_FUNCTION(5)
{
  db_mgmt_ConnectionRef connectionProperties(_tester.grt);
  setup_env(_tester.grt, connectionProperties);

  sql::DriverManager *dm = sql::DriverManager::getDriverManager();
  _conn->ref = dm->getConnection(connectionProperties);

  std::auto_ptr<sql::Statement> stmt(_conn->ref->createStatement());

  sql::ResultSet *res = stmt->executeQuery("SHOW DATABASES LIKE 'sakila'");
  if (!(res != NULL && res->next()))
    ensure("Sakila schema is missing, setup_db not called?", false);

  if (res != NULL)
    delete res;

  base::remove("testconn.cache");
  _cache = new AutoCompleteCacheTest("testconn", boost::bind(&Test_object_base<sql_editor_be_autocomplete_tests>::get_connection, this, _1),
    ".", NULL);

  //we need to wait for cache to finish:
  int i = 1;
  while (_cache->check_pending_refresh())
  {
    g_usleep(1000000);
    fprintf(stdout, "Cache still not full, waiting...[%d]\n", i);
    i++;
    if (i > 100)
      ensure("Cache still not full, wait timeout", false);
  }

<<<<<<< HEAD
  res = stmt->executeQuery("SELECT VERSION() as VERSION");
=======
  g_usleep(1000);
  sql::ResultSet *res = stmt->executeQuery("SELECT VERSION() as VERSION");
>>>>>>> 75a87b8f
  if (res && res->next())
  {
    std::string version_string = res->getString("VERSION");
    _version = parse_version(_tester.grt, version_string);
  }
  delete res;


  ensure("Server version is invalid", _version.is_valid());

  _tester.get_rdbms()->version(_version);
  version = (int)(_version->majorNumber() * 10000 + _version->minorNumber() * 100 + _version->releaseNumber());
  
  // Copy a current version of the code editor configuration file to the test data folder.
  gchar *contents;
  gsize length;
  GError *error = NULL;
  if (g_file_get_contents("../../res/wbdata/code_editor.xml", &contents, &length, &error))
  {
    ensure("Could not write editor configuration to target file",
      g_file_set_contents("data/code_editor.xml", contents, length, &error) == TRUE);
    g_free(contents);
  }
  else
    fail("Could not copy code editor configuration");

  parser::MySQLParserServices::Ref services = parser::MySQLParserServices::get(_tester.grt);
  parser::ParserContext::Ref context = services->createParserContext(_tester.get_rdbms()->characterSets(),
    _version, false);

  _autocomplete_context = services->createParserContext(_tester.get_rdbms()->characterSets(),
    _version, false);

  _sql_editor = MySQLEditor::create(_tester.grt, context, _autocomplete_context);
  _sql_editor->set_current_schema("sakila");
  _sql_editor->set_auto_completion_cache(_cache);



  // We don't set up the sakila schema. This is needed in so many places, it should simply exist.
  // After creation a first data retrieval starts automatically in the background.
  // Wait a moment to have that finished.
  g_usleep(2000000);

  // Retrieve db objects in the sakila schema. So they are available when we ask for them
  // in the following tests.
  _cache->refresh_schema_cache_if_needed("sakila");
  g_usleep(2000000);

  std::vector<std::string> list = _cache->get_matching_schema_names("sakila");

  ensure("Could not get the schema list from the cache", !list.empty());

  bool found = false;
  for (std::vector<std::string>::const_iterator i = list.begin(); i != list.end(); ++i)
  {
    if (*i == "sakila")
    {
      found = true;
      break;
    }
  }
  ensure("Sakila could not be found", found); 
}

END_TESTS
<|MERGE_RESOLUTION|>--- conflicted
+++ resolved
@@ -48,32 +48,6 @@
   int parts;
 };
 
-class AutoCompleteCacheTest : public AutoCompleteCache
-{
-public:
-  AutoCompleteCacheTest(const std::string &connection_id,
-                      boost::function<base::RecMutexLock (sql::Dbc_connection_handler::Ref &)> get_connection,
-                      const std::string &cache_dir,
-                      boost::function<void (bool)> feedback) : AutoCompleteCache(connection_id, get_connection, cache_dir, feedback) {};
-  bool check_pending_refresh()
-  {
-    {
-      base::RecMutexLock lock(_pending_mutex);
-      if (!_pending_tasks.empty())
-        return true;
-    }
-
-     //we need to wait for previous thread to finish before we create new thread
-     if (_refresh_thread != NULL)
-     {
-       g_thread_join(_refresh_thread);
-       _refresh_thread = NULL;
-     }
-
-     return false;
-  }
-};
-
 BEGIN_TEST_DATA_CLASS(sql_editor_be_autocomplete_tests)
 protected:
   WBTester _tester;
@@ -82,7 +56,7 @@
 
   base::RecMutex _connection_mutex;
   sql::Dbc_connection_handler::Ref _conn;
-  AutoCompleteCacheTest *_cache;
+  AutoCompleteCache *_cache;
   parser::ParserContext::Ref _autocomplete_context;
   int version;
 
@@ -125,43 +99,20 @@
   sql::DriverManager *dm = sql::DriverManager::getDriverManager();
   _conn->ref = dm->getConnection(connectionProperties);
 
+  base::remove("testconn.cache");
+  _cache = new AutoCompleteCache("testconn", boost::bind(&Test_object_base<sql_editor_be_autocomplete_tests>::get_connection, this, _1),
+    ".", NULL);
+
   std::auto_ptr<sql::Statement> stmt(_conn->ref->createStatement());
 
-  sql::ResultSet *res = stmt->executeQuery("SHOW DATABASES LIKE 'sakila'");
-  if (!(res != NULL && res->next()))
-    ensure("Sakila schema is missing, setup_db not called?", false);
-
-  if (res != NULL)
-    delete res;
-
-  base::remove("testconn.cache");
-  _cache = new AutoCompleteCacheTest("testconn", boost::bind(&Test_object_base<sql_editor_be_autocomplete_tests>::get_connection, this, _1),
-    ".", NULL);
-
-  //we need to wait for cache to finish:
-  int i = 1;
-  while (_cache->check_pending_refresh())
-  {
-    g_usleep(1000000);
-    fprintf(stdout, "Cache still not full, waiting...[%d]\n", i);
-    i++;
-    if (i > 100)
-      ensure("Cache still not full, wait timeout", false);
-  }
-
-<<<<<<< HEAD
-  res = stmt->executeQuery("SELECT VERSION() as VERSION");
-=======
   g_usleep(1000);
   sql::ResultSet *res = stmt->executeQuery("SELECT VERSION() as VERSION");
->>>>>>> 75a87b8f
   if (res && res->next())
   {
     std::string version_string = res->getString("VERSION");
     _version = parse_version(_tester.grt, version_string);
   }
   delete res;
-
 
   ensure("Server version is invalid", _version.is_valid());
 
@@ -192,20 +143,14 @@
   _sql_editor->set_current_schema("sakila");
   _sql_editor->set_auto_completion_cache(_cache);
 
-
-
   // We don't set up the sakila schema. This is needed in so many places, it should simply exist.
-  // After creation a first data retrieval starts automatically in the background.
-  // Wait a moment to have that finished.
-  g_usleep(2000000);
-
-  // Retrieve db objects in the sakila schema. So they are available when we ask for them
-  // in the following tests.
-  _cache->refresh_schema_cache_if_needed("sakila");
-  g_usleep(2000000);
-
   std::vector<std::string> list = _cache->get_matching_schema_names("sakila");
-
+  if (list.empty())
+  {
+    // Sakila not yet fetched. Give it a moment and try again.
+    g_usleep(1000000);
+    list = _cache->get_matching_schema_names("sakila");
+  }
   ensure("Could not get the schema list from the cache", !list.empty());
 
   bool found = false;
@@ -220,4 +165,51 @@
   ensure("Sakila could not be found", found); 
 }
 
+/**
+ * Another prerequisites test. See that the cache contains needed objects.
+ */
+TEST_FUNCTION(10)
+{
+  std::vector<std::string> list = _cache->get_matching_schema_names("sakila");
+  int found = 0;
+  for (std::vector<std::string>::const_iterator i = list.begin(); i != list.end(); ++i)
+  {
+    if (*i == "sakila" || *i == "mysql")
+      found++;
+  }
+  ensure_equals("Sakila schema missing. Is the DB set up properly?", found, 1);
+}
+
+//--------------------------------------------------------------------------------------------------
+
+/**
+ * Collecting AC info for each position in a simple but typical statement.
+ */
+TEST_FUNCTION(15)
+{
+}
+
+//--------------------------------------------------------------------------------------------------
+
+/**
+ * Testing 1-2 examples for each possible query type (i.e. major keywords with a typical case).
+ * Possibilities are endless so we can only peek for possible problems.
+ * Note: for now no language parts are included that are introduced in 5.6 or later.
+ * Add more test cases for specific bugs.
+ */
+TEST_FUNCTION(20)
+{
+}
+
+//--------------------------------------------------------------------------------------------------
+
+/**
+ * Collecting AC info for the same statement as in TC 15, but this time as if we were writing
+ * each letter. This usually causes various parse errors to appear, but we want essentially the same
+ * output as for the valid statement (except for not-yet-written references).
+ */
+TEST_FUNCTION(90)
+{
+}
+
 END_TESTS
