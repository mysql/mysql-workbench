--- conflicted
+++ resolved
@@ -218,10 +218,8 @@
   _cache = new AutoCompleteCache("testconn", boost::bind(&Test_object_base<autocompletion_cache_test>::get_connection, this, _1),
     ".", NULL);
 
-<<<<<<< HEAD
   g_usleep(2000000);
-=======
->>>>>>> ad723a8a
+
   _cache->refresh_schema_cache_if_needed("sakila");
   g_usleep(2000000);
 }
