--- conflicted
+++ resolved
@@ -50,7 +50,6 @@
 
   GrtVersionRef version = bec::parse_version("5.6.10");
   version->name("MySQL Community Server (GPL)");
-<<<<<<< HEAD
   parsers::MySQLParserServices::Ref services = parsers::MySQLParserServices::get();
   parsers::MySQLParserContext::Ref parser = services->createParserContext(rdbms->characterSets(), version, "", 1);
 	ensure("failed to retrieve RDBMS list", rdbms_list.is_valid());
@@ -60,16 +59,6 @@
 		MySQLEditor::Ref sql_editor = MySQLEditor::create(parser, parser);
 		ensure(("failed to get sql editor for " + rdbms->name().toString() + " RDBMS").c_str(), (NULL != sql_editor.get()));
 	}
-=======
-  parser::MySQLParserServices::Ref services = parser::MySQLParserServices::get();
-  parser::MySQLParserContext::Ref parser = services->createParserContext(rdbms->characterSets(), version, 1);
-  ensure("failed to retrieve RDBMS list", rdbms_list.is_valid());
-  for (int n = 0, count = rdbms_list.count(); n < count; ++n) {
-    db_mgmt_RdbmsRef rdbms = rdbms_list[n];
-    MySQLEditor::Ref sql_editor = MySQLEditor::create(parser, parser);
-    ensure(("failed to get sql editor for " + rdbms->name().toString() + " RDBMS").c_str(), (NULL != sql_editor.get()));
-  }
->>>>>>> 14c8002f
 }
 
 // Due to the tut nature, this must be executed as a last test always,
