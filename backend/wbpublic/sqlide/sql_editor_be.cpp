--- conflicted
+++ resolved
@@ -1135,12 +1135,7 @@
 
 /**
  * Returns the text in the editor starting at the given position backwards until
-<<<<<<< HEAD
- * the line start
- * or the first non alphanumeric char is found.
-=======
  * the line start or the first non alphanumeric char is found.
->>>>>>> 3c93b46f
  */
 std::string MySQLEditor::getWrittenPart(size_t position) {
   ssize_t line = d->codeEditor->line_from_position(position);
@@ -1181,26 +1176,14 @@
     run++;
   }
 
-<<<<<<< HEAD
-  // If we come here then we are outside any quoted text. Scan back for anything
-  // we consider
-  // to be a word stopper.
-  // There is a special case however: if we are directly after a quoted part,
-  // this part is used as typed text
-=======
   // If we come here then we are outside any quoted text. Scan back for anything we consider to be a word stopper.
   // There is a special case however: if we are directly after a quoted part, this part is used as typed text
->>>>>>> 3c93b46f
   // (treating it so as if it wasn't quoted).
   if (head == run && (*(head - 1) == '\'' || *(head - 1) == '\'' || *(head - 1) == '\''))
     return lastQuotedText;
 
   while (head < run--) {
-<<<<<<< HEAD
-    if (!std::isalnum(*run) && *run != '_' && *run != '$') // Allowed parts in an unquoted identifier.
-=======
     if (!std::isalnum(*run) && *run != '_' && *run != '$' && *run != '@') // Allowed parts in an unquoted identifier.
->>>>>>> 3c93b46f
       return run + 1;
   }
   return head;
@@ -1258,11 +1241,7 @@
   }
 
   d->codeCompletionCandidates = d->services->getCodeCompletionCandidates(
-<<<<<<< HEAD
-    d->autocompletionContext, {caretOffset, caretLine}, statement, d->currentSchema, make_keywords_uppercase(),
-=======
     d->autocompletionContext, { caretOffset, caretLine }, statement, d->currentSchema, make_keywords_uppercase(),
->>>>>>> 3c93b46f
     d->symbolTable);
 
   update_auto_completion(getWrittenPart(caretPosition));
