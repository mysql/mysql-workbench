--- conflicted
+++ resolved
@@ -218,13 +218,8 @@
     RecordsetRef rs= editor.get_inserts_model();
 
     // starts with 1 row, which is the placeholder
-<<<<<<< HEAD
-    ensure_equals("rows", rs->count(), (size_t)1);
-    ensure_equals("columns", rs->get_column_count(), (size_t)4);
-=======
     ensure_equals("rows", rs->count(), 1U);
     ensure_equals("columns", rs->get_column_count(), 4U);
->>>>>>> 1601496b
 
     std::string s;
     rs->set_field(0, 0, std::string("1"));
@@ -241,13 +236,8 @@
 
     RecordsetRef rs= editor.get_inserts_model();
 
-<<<<<<< HEAD
-    ensure_equals("rows", rs->count(), 2);
-    ensure_equals("columns", rs->get_column_count(), (size_t)4);
-=======
     ensure_equals("rows", rs->count(), 2U);
     ensure_equals("columns", rs->get_column_count(), 4U);
->>>>>>> 1601496b
 
     std::string s;
     rs->get_field(0, 0, s);
@@ -258,11 +248,7 @@
     ensure_equals("get 2", s, std::string("2012-01-01"));
 
     rs->set_field(1, 0, std::string("42"));
-<<<<<<< HEAD
-    ensure_equals("added temporary", rs->count(), (size_t)3);
-=======
     ensure_equals("added temporary", rs->count(), 3U);
->>>>>>> 1601496b
     rs->get_field(1, 0, s);
     ensure_equals("get 0 tmp", s, std::string("42"));
     std::string msg;
