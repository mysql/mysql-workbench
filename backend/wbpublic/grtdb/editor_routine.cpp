--- conflicted
+++ resolved
@@ -43,14 +43,8 @@
 
 std::string RoutineEditorBE::get_sql() {
   std::string sql = DBObjectEditorBE::get_sql();
-<<<<<<< HEAD
-  if (sql.empty())
-  {
+  if (sql.empty()) {
     std::string routineType = get_routine()->routineType();
-=======
-  if (sql.empty()) {
-    std::string routine_type = get_routine()->routineType();
->>>>>>> 14c8002f
 
     if (routineType == "function")
       return "CREATE FUNCTION `" + get_name() + "` ()\nRETURNS INTEGER\nBEGIN\n\nRETURN 1;\nEND\n";
