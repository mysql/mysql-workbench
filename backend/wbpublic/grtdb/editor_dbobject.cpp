<<<<<<< HEAD
/* 
=======
/*
>>>>>>> 14c8002f
 * Copyright (c) 2007, 2017, Oracle and/or its affiliates. All rights reserved.
 *
 * This program is free software; you can redistribute it and/or
 * modify it under the terms of the GNU General Public License as
 * published by the Free Software Foundation; version 2 of the
 * License.
 *
 * This program is distributed in the hope that it will be useful,
 * but WITHOUT ANY WARRANTY; without even the implied warranty of
 * MERCHANTABILITY or FITNESS FOR A PARTICULAR PURPOSE. See the
 * GNU General Public License for more details.
 *
 * You should have received a copy of the GNU General Public License
 * along with this program; if not, write to the Free Software
 * Foundation, Inc., 51 Franklin St, Fifth Floor, Boston, MA
 * 02110-1301  USA
 */

#include "editor_dbobject.h"

#include "base/util_functions.h"

#include "grt/validation_manager.h"
#include "grtpp_notifications.h"

#include "base/string_utilities.h"
#include "base/notifications.h"

#include "mforms/utilities.h"
#include "mforms/code_editor.h"

#include "sqlide/sql_editor_be.h"
#include "db_helpers.h"

#define DEFAULT_COLLATION_CAPTION "default collation"

using namespace bec;
using namespace parsers;

//--------------------------------------------------------------------------------------------------

DBObjectEditorBE::DBObjectEditorBE(const db_DatabaseObjectRef &object) : BaseEditor(object) {
  _ignored_object_fields_for_ui_refresh.insert("lastChangeDate");

  // Get the owning catalog.
  GrtObjectRef run = object;
  while (run.is_valid() && !run.is_instance(db_Catalog::static_class_name()))
    run = run->owner();

  _catalog = db_CatalogRef::cast_from(run);

  _parser_services = MySQLParserServices::get();
  bool case_sensitive = true;
  if (object->customData().get_int("CaseSensitive", 1) == 0)
    case_sensitive = false;

  // Assume a default version if the given catalog is incomplete.
  GrtVersionRef version = get_catalog()->version();
  if (!version.is_valid())
    version = bec::parse_version("5.5.1");
  std::string sqlMode;
  if (object->customData().has_key("sqlMode"))
    sqlMode = object->customData().get_string("sqlMode");
  _parser_context = _parser_services->createParserContext(get_catalog()->characterSets(), version, sqlMode, case_sensitive);

  // Because syntax checks and auto completion are done in different threads we need 2 different parser contexts.
  // With the refactoring of the auto completion code this second parser will go.
<<<<<<< HEAD
  _autocompletion_context = _parser_services->createParserContext(get_catalog()->characterSets(), version, sqlMode, case_sensitive);
=======
  _autocompletion_context =
    _parser_services->createParserContext(get_catalog()->characterSets(), version, case_sensitive);
  if (object->customData().has_key("sqlMode"))
    _autocompletion_context->use_sql_mode(object->customData().get_string("sqlMode"));
>>>>>>> 14c8002f

  _val_notify_conn = ValidationManager::signal_notify()->connect(
    std::bind(&DBObjectEditorBE::notify_from_validation, this, std::placeholders::_1, std::placeholders::_2,
              std::placeholders::_3, std::placeholders::_4));

  // Get notified about version number changes.
  grt::GRTNotificationCenter::get()->add_grt_observer(this, "GRNPreferencesDidClose");

  grt::DictRef info(true);
  info.gset("form", form_id());
  info.set("object", object);

  // Must be delayed, because observer will probably need the form to be finished constructing
  grt::GRTNotificationCenter::get()->send_grt("GRNDBObjectEditorCreated", grt::ObjectRef(), info);
}

//--------------------------------------------------------------------------------------------------

DBObjectEditorBE::~DBObjectEditorBE() {
  grt::GRTNotificationCenter::get()->remove_grt_observer(this);
}

//--------------------------------------------------------------------------------------------------

void DBObjectEditorBE::handle_grt_notification(const std::string &name, grt::ObjectRef sender, grt::DictRef info) {
  if (info.get_int("saved") == 1) {
    if (name == "GRNPreferencesDidClose") {
      // We want to see changes for the server version.
      GrtVersionRef version = get_catalog()->version();
      _parser_context->updateServerVersion(version);
      get_sql_editor()->setServerVersion(version);
    }
  }
}

//--------------------------------------------------------------------------------------------------

bool DBObjectEditorBE::is_editing_live_object() {
  return get_dbobject()->customData().get("liveRdbms").is_valid();
}

//--------------------------------------------------------------------------------------------------

void DBObjectEditorBE::apply_changes_to_live_object() {
  BaseEditor::apply_changes_to_live_object();

  if (on_apply_changes_to_live_object(this, false))
    refresh_live_object();
}

//--------------------------------------------------------------------------------------------------

void DBObjectEditorBE::refresh_live_object() {
  BaseEditor::refresh_live_object();

  on_refresh_live_object(this);
}

//--------------------------------------------------------------------------------------------------

bool DBObjectEditorBE::can_close() {
  // Editing in a model always allows to close the editor. Save checks are done when the model
  // is closed.
  if (!is_editing_live_object())
    return true;

  bool res = BaseEditor::can_close();

  // Note: the result of the BaseEditor::can_close() is only used if there's no apply callback set.
  //       Otherwise we always use the callback for checks (because there can be other changes than
  //       just the code editor which is checked in the BaseEditor).
  if (on_apply_changes_to_live_object) {
    bool is_object_modified = on_apply_changes_to_live_object(this, true);
    if (is_object_modified) {
      int user_choice =
        mforms::Utilities::show_warning(base::strfmt(_("Object %s was changed"), get_name().c_str()),
                                        base::strfmt(_("Do you want to save changes made to %s?"), get_name().c_str()),
                                        _("Save"), _("Cancel"), _("Don't Save"));

      if (mforms::ResultOk == user_choice)
        res = on_apply_changes_to_live_object(this, false);
      else if (mforms::ResultCancel == user_choice)
        res = false;
      else
        res = true;
    } else
      res = true;
  }
  return res;
}

//--------------------------------------------------------------------------------------------------

bool DBObjectEditorBE::should_close_on_delete_of(const std::string &oid) {
  if (get_object().id() == oid)
    return true;

  db_SchemaRef schema(get_schema());
  if (schema.is_valid() && schema.id() == oid)
    return true;

  return false;
}

//--------------------------------------------------------------------------------------------------

void DBObjectEditorBE::update_change_date() {
  get_object().set_member("lastChangeDate", grt::StringRef(base::fmttime(0, DATETIME_FMT)));
}

//--------------------------------------------------------------------------------------------------

std::string DBObjectEditorBE::get_name() {
  return get_object()->name();
}

//--------------------------------------------------------------------------------------------------

void DBObjectEditorBE::set_name(const std::string &name) {
  if (get_object()->name() != name) {
    RefreshUI::Blocker refresh_block(*this);

    AutoUndoEdit undo(this, get_dbobject(), "name");

    std::string name_ = base::trim(name);
    get_dbobject()->name(name_);

    update_change_date();
    undo.end(base::strfmt(_("Rename to '%s'"), name_.c_str()));
  }
}

//--------------------------------------------------------------------------------------------------

std::string DBObjectEditorBE::get_comment() {
  return get_dbobject()->comment();
}

//--------------------------------------------------------------------------------------------------

void DBObjectEditorBE::set_comment(const std::string &descr) {
  if (get_dbobject()->comment() != descr) {
    RefreshUI::Blocker blocker(*this);
    AutoUndoEdit undo(this, get_dbobject(), "comment");

    get_dbobject()->comment(descr);

    update_change_date();
    undo.end(_("Edit Comment"));
  }
}

//--------------------------------------------------------------------------------------------------

std::string DBObjectEditorBE::get_sql() {
  if (db_DatabaseDdlObjectRef::can_wrap(get_object())) {
    db_DatabaseDdlObjectRef object = db_DatabaseDdlObjectRef::cast_from(get_object());
    return object->sqlDefinition();
  }

  return "";
}

//--------------------------------------------------------------------------------------------------

/**
 * Called from outside to set new sql text in our editor.
 */
void DBObjectEditorBE::set_sql(const std::string &sql) {
  get_sql_editor()->sql(sql.c_str());
  commit_changes();
  send_refresh();
}

//--------------------------------------------------------------------------------------------------

bool DBObjectEditorBE::is_sql_commented() {
  return (*get_dbobject()->commentedOut() != 0);
}

//--------------------------------------------------------------------------------------------------

void DBObjectEditorBE::set_sql_commented(bool flag) {
  RefreshUI::Blocker blocker(*this);

  AutoUndoEdit undo(this, get_dbobject(), "commentedOut");

  get_dbobject()->commentedOut(flag ? 1 : 0);

  update_change_date();
  undo.end(_("Comment Out SQL"));
}

//--------------------------------------------------------------------------------------------------

db_CatalogRef DBObjectEditorBE::get_catalog() {
  return _catalog;
}

//--------------------------------------------------------------------------------------------------

db_SchemaRef DBObjectEditorBE::get_schema() {
  GrtObjectRef object = get_dbobject();

  while (object.is_valid() && !object.is_instance(db_Schema::static_class_name()))
    object = object->owner();

  return db_SchemaRef::cast_from(object);
}

//--------------------------------------------------------------------------------------------------

std::string DBObjectEditorBE::get_schema_name() {
  return get_schema()->name();
}

//--------------------------------------------------------------------------------------------------

db_SchemaRef DBObjectEditorBE::get_schema_with_name(const std::string &schema_name) {
  return grt::find_named_object_in_list(_catalog->schemata(), schema_name);
}

//--------------------------------------------------------------------------------------------------

std::vector<std::string> DBObjectEditorBE::get_all_schema_names() {
  std::vector<std::string> names;
  if (is_editing_live_object()) {
    names.push_back(get_schema()->name());
    return names;
  }
  grt::ListRef<db_Schema> schema_list = _catalog->schemata();

  for (size_t sc = schema_list.count(), s = 0; s < sc; s++)
    names.push_back(schema_list[s]->name());

  return names;
}

//--------------------------------------------------------------------------------------------------

/**
 * Collects the FQN for all tables not in our own schema.
 */
std::vector<std::string> DBObjectEditorBE::get_all_table_names() {
  if (is_editing_live_object())
    on_create_live_table_stubs(this);

  grt::ListRef<db_Schema> schema_list = _catalog->schemata();
  db_SchemaRef myschema = get_schema();
  std::vector<std::string> table_list;

  // Construct FQN for all tables. This will sort all tables within the same schema together.
  table_list = get_schema_table_names();

  for (size_t i = 0; i < schema_list.count(); ++i) {
    if (schema_list[i] == myschema)
      continue;

    db_SchemaRef schema = schema_list[i];
    std::string schema_name = schema_list[i]->name();

    for (size_t j = 0; j < schema->tables().count(); ++j)
      table_list.push_back("`" + schema_name + "`.`" + *schema->tables()[j]->name() + "`");
  }

  std::sort(table_list.begin(), table_list.end());
  table_list.push_back("Specify Manually...");

  return table_list;
}

//--------------------------------------------------------------------------------------------------

/**
 * Collects the FQN for all tables in our schema.
 */
std::vector<std::string> DBObjectEditorBE::get_schema_table_names() {
  db_SchemaRef schema = get_schema();
  std::vector<std::string> table_list;
  std::string schema_name = schema->name();

  if (schema.is_valid()) {
    for (size_t i = 0; i < schema->tables().count(); ++i)
      table_list.push_back("`" + schema_name + "`.`" + *schema->tables()[i]->name() + "`");
  }

  std::sort(table_list.begin(), table_list.end());

  return table_list;
}

//--------------------------------------------------------------------------------------------------

std::vector<std::string> DBObjectEditorBE::get_table_column_names(const std::string &fq_table_name) {
  db_SchemaRef schema;
  std::vector<std::string> columns;

  if (fq_table_name.empty())
    return columns;

  std::vector<std::string> parts = base::split_qualified_identifier(fq_table_name);
  std::string table_name;

  if (parts.size() == 1) {
    table_name = parts[0];
    schema = get_schema();
  } else if (!parts.empty()) {
    schema = get_schema_with_name(parts[0]);
    table_name = parts[1];
  }

  if (schema.is_valid()) {
    db_TableRef table(grt::find_named_object_in_list(schema->tables(), table_name));

    if (table.is_valid()) {
      for (size_t c = table->columns().count(), i = 0; i < c; i++)
        columns.push_back(*table->columns()[i]->name());
    }
  }

  return columns;
}

//--------------------------------------------------------------------------------------------------

std::vector<std::string> DBObjectEditorBE::get_table_column_names(const db_TableRef &table) {
  std::vector<std::string> columns;

  if (table.is_valid())
    for (size_t c = table->columns().count(), i = 0; i < c; i++)
      columns.push_back(*table->columns()[i]->name());

  return columns;
}

//--------------------------------------------------------------------------------------------------

std::vector<std::string> DBObjectEditorBE::get_charset_collation_list() {
  std::vector<std::string> collation_list;
  grt::ListRef<db_CharacterSet> charsets = _catalog->characterSets();

  for (size_t j = 0; j < charsets.count(); ++j) {
    db_CharacterSetRef cs = charsets.get(j);
    grt::StringListRef collations(cs->collations());
    std::string cs_name(cs->name().c_str());

    collation_list.push_back(format_charset_collation(cs_name, ""));

    for (size_t k = 0; k < collations.count(); ++k)
      collation_list.push_back(format_charset_collation(cs_name, collations.get(k)));
  }

  return collation_list;
}

//--------------------------------------------------------------------------------------------------

std::string DBObjectEditorBE::format_charset_collation(const std::string &charset, const std::string &collation) {
  if (collation.empty()) {
    if (charset.empty())
      return " - ";
    else
      return charset + " - " + DEFAULT_COLLATION_CAPTION;
  } else
    return charset + " - " + collation;
}

//--------------------------------------------------------------------------------------------------

bool DBObjectEditorBE::parse_charset_collation(const std::string &str, std::string &charset, std::string &collation) {
  std::string::size_type pos;
  if ((pos = str.find(" - ")) != std::string::npos) {
    charset = str.substr(0, pos);
    collation = str.substr(pos + 3);
    if (collation == DEFAULT_COLLATION_CAPTION)
      collation = "";

    return true;
  }

  charset = "";
  collation = "";

  return false;
}

//--------------------------------------------------------------------------------------------------

bool DBObjectEditorBE::has_editor() {
  if (_sql_editor)
    return true;
  return false;
}

//--------------------------------------------------------------------------------------------------

<<<<<<< HEAD
MySQLEditor::Ref DBObjectEditorBE::get_sql_editor()
{
  if (!_sql_editor)
  {
    _sql_editor = MySQLEditor::create(_parser_context, _autocompletion_context, {});
=======
MySQLEditor::Ref DBObjectEditorBE::get_sql_editor() {
  if (!_sql_editor) {
    _sql_editor = MySQLEditor::create(_parser_context, _autocompletion_context);
>>>>>>> 14c8002f
    grt::DictRef obj_options = get_dbobject()->customData();
    if (obj_options.has_key("sqlMode"))
      _sql_editor->set_sql_mode(obj_options.get_string("sqlMode"));
  }
  return _sql_editor;
}

//--------------------------------------------------------------------------------------------------

void bec::DBObjectEditorBE::reset_editor_undo_stack() {
  // Don't create an editor control if we don't need one (e.g. for the schema editor).
  if (_sql_editor)
    _sql_editor->get_editor_control()->reset_dirty();
}

//--------------------------------------------------------------------------------------------------

void DBObjectEditorBE::notify_from_validation(const grt::Validator::Tag &tag, const grt::ObjectRef &obj,
                                              const std::string &msg, const int level) {
  bool notify_is_for_us = false;

  if (obj.is_valid()) {
    // Get edited object
    const GrtObjectRef our_obj = get_object();
    const GrtObjectRef val_obj = GrtObjectRef::cast_from(obj);

    // Check if passed object is ours
    if (our_obj == val_obj)
      notify_is_for_us = true;
    else {
      GrtObjectRef parent = val_obj->owner();
      while (parent.is_valid()) {
        if (parent == our_obj) {
          notify_is_for_us = true;
          break;
        }
        parent = parent->owner();
      }
      // Scan owners upwards
    }
  } else {
    if (tag == "*")
      notify_is_for_us = true;
  }

  if (notify_is_for_us) {
    _last_validation_check_status = (grt::MessageType)level;
    _last_validation_message = msg;
  }
}

//--------------------------------------------------------------------------------------------------

void DBObjectEditorBE::send_refresh() {
  db_DatabaseObjectRef db_object = get_dbobject();
  (*db_object->signal_changed())("", grt::ValueRef());
}

//--------------------------------------------------------------------------------------------------

void DBObjectEditorBE::set_sql_mode(const std::string &value) {
  MySQLEditor::Ref sql_editor = get_sql_editor();
  if (sql_editor)
    sql_editor->set_sql_mode(value);
}

//--------------------------------------------------------------------------------------------------<|MERGE_RESOLUTION|>--- conflicted
+++ resolved
@@ -1,8 +1,4 @@
-<<<<<<< HEAD
-/* 
-=======
 /*
->>>>>>> 14c8002f
  * Copyright (c) 2007, 2017, Oracle and/or its affiliates. All rights reserved.
  *
  * This program is free software; you can redistribute it and/or
@@ -70,14 +66,7 @@
 
   // Because syntax checks and auto completion are done in different threads we need 2 different parser contexts.
   // With the refactoring of the auto completion code this second parser will go.
-<<<<<<< HEAD
   _autocompletion_context = _parser_services->createParserContext(get_catalog()->characterSets(), version, sqlMode, case_sensitive);
-=======
-  _autocompletion_context =
-    _parser_services->createParserContext(get_catalog()->characterSets(), version, case_sensitive);
-  if (object->customData().has_key("sqlMode"))
-    _autocompletion_context->use_sql_mode(object->customData().get_string("sqlMode"));
->>>>>>> 14c8002f
 
   _val_notify_conn = ValidationManager::signal_notify()->connect(
     std::bind(&DBObjectEditorBE::notify_from_validation, this, std::placeholders::_1, std::placeholders::_2,
@@ -474,17 +463,11 @@
 
 //--------------------------------------------------------------------------------------------------
 
-<<<<<<< HEAD
 MySQLEditor::Ref DBObjectEditorBE::get_sql_editor()
 {
   if (!_sql_editor)
   {
     _sql_editor = MySQLEditor::create(_parser_context, _autocompletion_context, {});
-=======
-MySQLEditor::Ref DBObjectEditorBE::get_sql_editor() {
-  if (!_sql_editor) {
-    _sql_editor = MySQLEditor::create(_parser_context, _autocompletion_context);
->>>>>>> 14c8002f
     grt::DictRef obj_options = get_dbobject()->customData();
     if (obj_options.has_key("sqlMode"))
       _sql_editor->set_sql_mode(obj_options.get_string("sqlMode"));
