--- conflicted
+++ resolved
@@ -597,16 +597,10 @@
   GrtVersionRef version1;
   if (catalog1.is_valid())
     version1 = catalog1->version();
-<<<<<<< HEAD
   parsers::MySQLParserServices *services = parsers::MySQLParserServices::get();
   if (!services->parseTypeDefinition(type1, version1, types1, user_types1, default_type_list1,
       simpleType1, userType1, precision1, scale1, length1, datatypeExplicitParams1))
       return false;
-=======
-  if (!bec::parse_type_definition(type1, version1, types1, user_types1, default_type_list1, simpleType1, userType1,
-                                  precision1, scale1, length1, datatypeExplicitParams1))
-    return false;
->>>>>>> 14c8002f
 
   grt::ListRef<db_UserDatatype> user_types2;
   grt::ListRef<db_SimpleDatatype> default_type_list2;
@@ -633,15 +627,9 @@
   GrtVersionRef version2;
   if (catalog2.is_valid())
     version2 = catalog1->version();
-<<<<<<< HEAD
   if (!services->parseTypeDefinition(type2, version2, types2, user_types2, default_type_list2,
       simpleType2, userType2, precision2, scale2, length2, datatypeExplicitParams2))
       return false;
-=======
-  if (!bec::parse_type_definition(type2, version2, types2, user_types2, default_type_list2, simpleType2, userType2,
-                                  precision2, scale2, length2, datatypeExplicitParams2))
-    return false;
->>>>>>> 14c8002f
 
   return (simpleType1 == simpleType2) && (userType1 == userType2) && (precision1 == precision2) && (scale1 == scale2) &&
          (length1 = length2) && (datatypeExplicitParams1 == datatypeExplicitParams2);
