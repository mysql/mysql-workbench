--- conflicted
+++ resolved
@@ -56,14 +56,6 @@
   struct WBPUBLICBACKEND_PUBLIC_FUNC CatalogHelper {
     static void apply_defaults(db_mysql_CatalogRef catalog, std::string default_engine);
 
-<<<<<<< HEAD
-=======
-    // XXX: factor out a common routine for these 2 and the findType function in mysql_parser_module.cpp.
-    static db_SimpleDatatypeRef get_datatype(grt::ListRef<db_SimpleDatatype> types, const std::string &name);
-    static db_SimpleDatatypeRef findType(const grt::ListRef<db_SimpleDatatype> &types,
-                                         const GrtVersionRef &target_version, const std::string &name);
-
->>>>>>> 14c8002f
     static bool is_type_valid_for_version(const db_SimpleDatatypeRef &type, const GrtVersionRef &target_version);
 
     static std::string dbobject_list_to_dragdata(const std::list<db_DatabaseObjectRef> &object);
@@ -200,21 +192,9 @@
     Schema_action sa(cat, rdbms);
     ct::for_each<ct::Schemata>(cat, sa);
   }
-<<<<<<< HEAD
 
   inline bool is_int_datatype(const std::string &type)
   {
-=======
-  bool WBPUBLICBACKEND_PUBLIC_FUNC parse_type_definition(const std::string &type, const GrtVersionRef &target_version,
-                                                         const grt::ListRef<db_SimpleDatatype> &typeList,
-                                                         const grt::ListRef<db_UserDatatype> &user_types,
-                                                         const grt::ListRef<db_SimpleDatatype> &default_type_list,
-                                                         db_SimpleDatatypeRef &simpleType, db_UserDatatypeRef &userType,
-                                                         int &precision, int &scale, int &length,
-                                                         std::string &datatypeExplicitParams);
-
-  inline bool is_int_datatype(const std::string &type) {
->>>>>>> 14c8002f
     return type == "BIGINT" || type == "MEDIUMINT" || type == "SMALLINT" || type == "TINYINT" || type == "INT";
   }
 
