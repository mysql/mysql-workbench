--- conflicted
+++ resolved
@@ -135,11 +135,10 @@
 //--------------------------------------------------------------------------------------------------
 
 /**
-<<<<<<< HEAD
  * Converts a grt version struct into a plain long usable by parsers.
  * Returns a default version number if the given version is invalid or has no major version.
  */
-long bec::version_to_long(const GrtVersionRef &version)
+int bec::version_to_int(const GrtVersionRef &version)
 {
   if (!version.is_valid() || version->majorNumber() == -1)
     return 50100;
@@ -150,13 +149,18 @@
   if (version->releaseNumber() > -1)
     result += version->releaseNumber();
 
-  return (long)result;
-=======
-* Parses the given version string into its components and returns a GRT version class.
-* Unspecified components are set to -1 to allow for fuzzy comparisons.
-*/
+  return (int)result;
+}
+
+//--------------------------------------------------------------------------------------------------
+
+/**
+ * Converts the int form of a server version to a grt version ref.
+ * The build member in the returned version is always -1.
+ */
 GrtVersionRef bec::int_to_version(grt::GRT *grt, int version)
 {
+
   int major = version / 10000, minor = (version / 100) % 100, release = version % 100, build = -1;
 
   GrtVersionRef version_(grt);
@@ -167,7 +171,6 @@
   version_->buildNumber(build);
 
   return version_;
->>>>>>> 3eb7d2e8
 }
 
 //--------------------------------------------------------------------------------------------------
