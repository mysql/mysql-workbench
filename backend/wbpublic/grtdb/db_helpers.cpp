/* 
 * Copyright (c) 2010, 2015, Oracle and/or its affiliates. All rights reserved.
 *
 * This program is free software; you can redistribute it and/or
 * modify it under the terms of the GNU General Public License as
 * published by the Free Software Foundation; version 2 of the
 * License.
 * 
 * This program is distributed in the hope that it will be useful,
 * but WITHOUT ANY WARRANTY; without even the implied warranty of
 * MERCHANTABILITY or FITNESS FOR A PARTICULAR PURPOSE. See the
 * GNU General Public License for more details.
 * 
 * You should have received a copy of the GNU General Public License
 * along with this program; if not, write to the Free Software
 * Foundation, Inc., 51 Franklin St, Fifth Floor, Boston, MA
 * 02110-1301  USA
 */

#include "db_helpers.h"
#include "base/string_utilities.h"
#include "grtpp_util.h"
#include "base/log.h"

std::string bec::get_host_identifier_for_connection(const db_mgmt_ConnectionRef &connection)
{
  grt::DictRef params(connection->parameterValues());
  std::string host_id;
  
  if (connection->driver().is_valid())
  {
    std::string host_identifier = *connection->driver()->hostIdentifierTemplate();
    for (grt::DictRef::const_iterator par = params.begin(); par != params.end(); ++par)
    {
<<<<<<< HEAD
      base::replaceStringInplace(host_identifier, "%"+par->first+"%", par->second.repr());
=======
      base::replace(host_identifier, "%" + par->first + "%", par->second.toString());
>>>>>>> 0e0e9f7e
    }
    return host_identifier;
  }
  else
    return connection->name();
}


std::string bec::get_description_for_connection(const db_mgmt_ConnectionRef &connection)
{
  std::string conn_type;
  std::string driver, server;
  grt::DictRef params(connection->parameterValues());
  
  if (connection->driver().is_valid())
  {
    driver = connection->driver()->name();
    server = db_mgmt_RdbmsRef::cast_from(connection->driver()->owner())->caption();
  }
  else
    return "Invalid Connection Description";

  std::string user = params.get_string("userName");
  
  if (g_str_has_suffix(driver.c_str(), "Socket"))
  {
    std::string path = base::trim(params.get_string("socket"));
    conn_type = base::strfmt("%s using local socket/pipe at \"%s\" with user %s", 
                             server.c_str(),
                             path.empty()?"default path":path.c_str(),
                             user.c_str());
  }
  else if (g_str_has_suffix(driver.c_str(), "SSH"))
  {    
    conn_type = base::strfmt("%s at %s:%i through SSH tunnel at %s@%s with user %s",
                             server.c_str(),
                             params.get_string("hostName").c_str(),
                             (int) params.get_int("port"),
                             params.get_string("sshUserName").c_str(),
                             params.get_string("sshHost").c_str(),
                             user.c_str());
  }
  else if (g_str_has_suffix(driver.c_str(), "Fabric"))
  {
    conn_type = base::strfmt("%s at %s:%i fabric node with user %s",
                             server.c_str(),
                             params.get_string("hostName").c_str(),
                             (int) params.get_int("port"),
                             user.c_str());
  }
  else // TCP
  {
    conn_type = base::strfmt("%s at %s:%i with user %s",
                             server.c_str(),
                             params.get_string("hostName").c_str(),
                             (int) params.get_int("port"),
                             user.c_str());
  }

  return conn_type;  
}

//--------------------------------------------------------------------------------------------------

std::string bec::sanitize_server_version_number(const std::string &version)
{
  int major, minor, release, patch;
  if (sscanf(version.c_str(), "%i.%i.%i-%i", &major, &minor, &release, &patch) == 4)
  {
    return base::strfmt("%i.%i.%i-%i", major, minor, release, patch);
  }
  else if (sscanf(version.c_str(), "%i.%i.%i", &major, &minor, &release) == 3)
  {
    return base::strfmt("%i.%i.%i", major, minor, release);
  }
  return version;
}

//--------------------------------------------------------------------------------------------------

/**
 * Parses the given version string into its components and returns a GRT version class.
 * Unspecified components are set to -1 to allow for fuzzy comparisons.
 */
GrtVersionRef bec::parse_version(grt::GRT *grt, const std::string &target_version)
{
  int major = 0, minor = -1, release = -1, build = -1;
  
  sscanf(target_version.c_str(), "%i.%i.%i.%i", &major, &minor, &release, &build);
  
  GrtVersionRef version(grt);
  version->name("Version");
  version->majorNumber(major);
  version->minorNumber(minor);
  version->releaseNumber(release);
  version->buildNumber(build);
  
  return version;
}

//--------------------------------------------------------------------------------------------------

/**
 * Converts a grt version struct into a plain long usable by parsers.
 * Returns a default version number if the given version is invalid or has no major version.
 */
int bec::version_to_int(const GrtVersionRef &version)
{
  if (!version.is_valid() || version->majorNumber() == -1)
    return 50100;

  size_t result = version->majorNumber() * 10000;
  if (version->minorNumber() > -1)
    result += version->minorNumber() * 100;
  if (version->releaseNumber() > -1)
    result += version->releaseNumber();

  return (int)result;
}

//--------------------------------------------------------------------------------------------------

/**
 * Converts the int form of a server version to a grt version ref.
 * The build member in the returned version is always -1.
 */
GrtVersionRef bec::int_to_version(grt::GRT *grt, int version)
{

  int major = version / 10000, minor = (version / 100) % 100, release = version % 100, build = -1;

  GrtVersionRef version_(grt);
  version_->name("Version");
  version_->majorNumber(major);
  version_->minorNumber(minor);
  version_->releaseNumber(release);
  version_->buildNumber(build);

  return version_;
}

//--------------------------------------------------------------------------------------------------

/**
 * Compares the given version numbers to see if a is equal to b.
 * In order to support wildcards, missing values are interpreted as matching, e.g. 5 is equal to 5.1
 * and 5.1 is equal to 5.1.1.
 *
 * Do not use for comparing supported MySQL server versions.
 */
bool bec::version_equal(GrtVersionRef a, GrtVersionRef b)
{
  // Major version number is always there.
  if (a->majorNumber() != b->majorNumber())
    return false;
  
  if (a->minorNumber() == -1 || b->minorNumber() == -1)
    return true;
  
  if (a->minorNumber() != b->minorNumber())
    return false;

  if (a->releaseNumber() == -1 || b->releaseNumber() == -1)
    return true;
  
  if (a->releaseNumber() != b->releaseNumber())
    return false;

  if (a->buildNumber() == -1 || b->buildNumber() == -1)
    return true;

  if (a->buildNumber() != b->buildNumber())
    return false;

  return true;
}

/**
 * This test is similar to the one above (except that it tests for greater-than relations).
 * For this however we have to treat unset values differently to handle cases like
 * 5 > 5.1 (false) or 5.1 > 5 (true) correctly.
 *
 * Do not use for comparing supported MySQL server versions.
 */
bool bec::version_greater(GrtVersionRef a, GrtVersionRef b)
{
  if (a->majorNumber() > b->majorNumber()) // Major number should always be set.
    return true;

  if (a->majorNumber() == b->majorNumber())
  {
    if (a->minorNumber() == -1) // An unset value can never be larger than anything else.
      return false;
    
    if (b->minorNumber() == -1) // An unset value is always smaller than any other set value.
        return true;
    
    if (a->minorNumber() > b->minorNumber())
      return true;
    
    // Same approach for release + build numbers.
    if (a->minorNumber() == b->minorNumber())
    {
      if (a->releaseNumber() == -1)
        return false;

      if (b->releaseNumber() == -1)
        return true;

      if (a->releaseNumber() > b->releaseNumber())
        return true;

      if (a->releaseNumber() == b->releaseNumber())
      {
        if (a->buildNumber() == -1)
          return false;

        if (b->buildNumber() == -1)
          return true;

        if (a->buildNumber() > b->buildNumber())
          return true;
      }
      return false;
    }
    return false;
  }

  return false;
}


/** Checks if the given server version numbers is in the set of supported MySQL servers
 */
bool bec::is_supported_mysql_version(int mysql_major, int mysql_minor, int mysql_release)
{
  return (mysql_major == 5 &&
          (mysql_minor == 1 || mysql_minor == 5 || mysql_minor == 6 || mysql_minor == 7));
}


bool bec::is_supported_mysql_version(const std::string &mysql_version)
{
  int my_major = 0, my_minor = -1, my_release = -1, my_build = -1;
  
  sscanf(mysql_version.c_str(), "%i.%i.%i.%i", &my_major, &my_minor, &my_release, &my_build);

  return is_supported_mysql_version(my_major, my_minor, my_release);
}


/** Checks whether the version number supplied is in the known set of versions larger than it.
 Use for server version checks for features.
 */
bool bec::is_supported_mysql_version_at_least(int mysql_major, int mysql_minor, int mysql_release,
                                              int major, int minor, int release)
{
  // if the version required is older (<) than 5.6, then any server that matches is fine
  // if the version required is newer (>=) than 5.6, then we can only guarantee that known servers versions have the feature

  assert(mysql_major < 100 && mysql_minor < 100 && mysql_release < 1000);
  assert(major < 100 && minor < 100 && release < 1000);

  // assemble MMNNRRR
  unsigned int required = major * 100000 + minor * 1000 + (release < 0 ? 0 : release);
  // if the available release number is negative, that's meant to signify "any release number", so we make it the max value possible
  unsigned int available = mysql_major * 100000 + mysql_minor * 1000 + (mysql_release < 0 ? 999 : mysql_release);

  if (major < 5 || (major == 5 && minor < 6))
  {
    return (required <= available);
  }
  else if (is_supported_mysql_version(mysql_major, mysql_minor, mysql_release))
  {
    return (required <= available);
  }
  return false;
}


bool bec::is_supported_mysql_version_at_least(const std::string &mysql_version,
                                              int major, int minor, int release)
{
  int my_major = 0, my_minor = -1, my_release = -1, my_build = -1;
  
  sscanf(mysql_version.c_str(), "%i.%i.%i.%i", &my_major, &my_minor, &my_release, &my_build);

  return is_supported_mysql_version_at_least(my_major, my_minor, my_release, major, minor, release);
}


bool bec::is_supported_mysql_version_at_least(const GrtVersionRef &mysql_version, int major, int minor, int release)
{
  if (mysql_version.is_valid())
    return is_supported_mysql_version_at_least((int)mysql_version->majorNumber(),
      (int)mysql_version->minorNumber(), (int)mysql_version->releaseNumber(), major, minor, release);
  return false;
}<|MERGE_RESOLUTION|>--- conflicted
+++ resolved
@@ -1,5 +1,5 @@
 /* 
- * Copyright (c) 2010, 2015, Oracle and/or its affiliates. All rights reserved.
+ * Copyright (c) 2010, 2016, Oracle and/or its affiliates. All rights reserved.
  *
  * This program is free software; you can redistribute it and/or
  * modify it under the terms of the GNU General Public License as
@@ -32,11 +32,7 @@
     std::string host_identifier = *connection->driver()->hostIdentifierTemplate();
     for (grt::DictRef::const_iterator par = params.begin(); par != params.end(); ++par)
     {
-<<<<<<< HEAD
-      base::replaceStringInplace(host_identifier, "%"+par->first+"%", par->second.repr());
-=======
-      base::replace(host_identifier, "%" + par->first + "%", par->second.toString());
->>>>>>> 0e0e9f7e
+      base::replaceStringInplace(host_identifier, "%"+par->first+"%", par->second.toString());
     }
     return host_identifier;
   }
