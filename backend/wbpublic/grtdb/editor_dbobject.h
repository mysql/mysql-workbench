/*
 * Copyright (c) 2007, 2018, Oracle and/or its affiliates. All rights reserved.
 *
 * This program is free software; you can redistribute it and/or modify
 * it under the terms of the GNU General Public License, version 2.0,
 * as published by the Free Software Foundation.
 *
 * This program is also distributed with certain software (including
 * but not limited to OpenSSL) that is licensed under separate terms, as
 * designated in a particular file or component or in included license
<<<<<<< HEAD
 * documentation. The authors of MySQL hereby grant you an additional
 * permission to link the program and your derivative works with the
 * separately licensed software that they have included with MySQL.
 * This program is distributed in the hope that it will be useful, but
 * WITHOUT ANY WARRANTY; without even the implied warranty of
 * MERCHANTABILITY or FITNESS FOR A PARTICULAR PURPOSE. See
=======
 * documentation.  The authors of MySQL hereby grant you an additional
 * permission to link the program and your derivative works with the
 * separately licensed software that they have included with MySQL.
 * This program is distributed in the hope that it will be useful,  but
 * WITHOUT ANY WARRANTY; without even the implied warranty of
 * MERCHANTABILITY or FITNESS FOR A PARTICULAR PURPOSE.  See
>>>>>>> cdf083df
 * the GNU General Public License, version 2.0, for more details.
 *
 * You should have received a copy of the GNU General Public License
 * along with this program; if not, write to the Free Software Foundation, Inc.,
<<<<<<< HEAD
 * 51 Franklin St, Fifth Floor, Boston, MA 02110-1301 USA
=======
 * 51 Franklin St, Fifth Floor, Boston, MA 02110-1301 USA 
>>>>>>> cdf083df
 */

#pragma once

#include "grtpp_notifications.h"

#include "wbpublic_public_interface.h"
#include "grt/editor_base.h"

#include "grtsqlparser/mysql_parser_services.h"

namespace bec {

  class WBPUBLICBACKEND_PUBLIC_FUNC DBObjectEditorBE : public BaseEditor, public grt::GRTObserver {
  public:
    virtual ~DBObjectEditorBE();

    virtual bool should_close_on_delete_of(const std::string &oid);

    virtual db_DatabaseObjectRef get_dbobject() {
      return db_DatabaseObjectRef::cast_from(get_object());
    };

    virtual std::string get_name();
    virtual void set_name(const std::string &name);

    virtual std::string get_comment();
    virtual void set_comment(const std::string &descr);

    virtual std::string get_sql();
    virtual void set_sql(const std::string &sql);

    virtual bool is_sql_commented();
    virtual void set_sql_commented(bool flag);

    virtual bool has_editor();
    virtual MySQLEditor::Ref get_sql_editor();
    virtual void reset_editor_undo_stack();

    db_SchemaRef get_schema();
    virtual std::string get_schema_name();

    db_CatalogRef get_catalog();
    db_SchemaRef get_schema_with_name(const std::string &schema_name);

    virtual std::vector<std::string> get_all_table_names();
    virtual std::vector<std::string> get_all_schema_names();
    virtual std::vector<std::string> get_schema_table_names();
    virtual std::vector<std::string> get_table_column_names(const std::string &table_name);
    virtual std::vector<std::string> get_table_column_names(const db_TableRef &table);

    // charsets and collations
    virtual std::vector<std::string> get_charset_list();
    virtual std::vector<std::string> get_charset_collation_list(const std::string &charset);
    virtual std::vector<std::string> get_charset_collation_list();
    bool parse_charset_collation(const std::string &str, std::string &charset, std::string &collation);
    std::string format_charset_collation(const std::string &charset, const std::string &collation);

    void update_change_date();
    void send_refresh();
    void set_sql_mode(const std::string &value);

    virtual bool is_editing_live_object();
    virtual void apply_changes_to_live_object();
    virtual void refresh_live_object();
    virtual bool can_close();

    std::function<bool(DBObjectEditorBE *, bool)> on_apply_changes_to_live_object;
    std::function<void(DBObjectEditorBE *)> on_refresh_live_object;
    std::function<void(DBObjectEditorBE *)> on_create_live_table_stubs;
    std::function<bool(DBObjectEditorBE *, std::string &, std::string &)> on_expand_live_table_stub;

  protected:
    parsers::MySQLParserContext::Ref _parserContext;
    parsers::MySQLParserContext::Ref _autocompletionContext;
    parsers::MySQLParserServices::Ref _parserServices;
    parsers::SymbolTable *_globalSymbols;

    DBObjectEditorBE(const db_DatabaseObjectRef &object);

  private:
    MySQLEditor::Ref _sql_editor;
    db_CatalogRef _catalog;

    boost::signals2::scoped_connection _val_notify_conn;
    void notify_from_validation(const grt::Validator::Tag &tag, const grt::ObjectRef &, const std::string &,
                                const int level); // level is grt::MessageType
    // Real-time validation part
    grt::MessageType _last_validation_check_status;
    std::string _last_validation_message;

    virtual void handle_grt_notification(const std::string &name, grt::ObjectRef sender, grt::DictRef info);
  };
};<|MERGE_RESOLUTION|>--- conflicted
+++ resolved
@@ -8,30 +8,17 @@
  * This program is also distributed with certain software (including
  * but not limited to OpenSSL) that is licensed under separate terms, as
  * designated in a particular file or component or in included license
-<<<<<<< HEAD
- * documentation. The authors of MySQL hereby grant you an additional
- * permission to link the program and your derivative works with the
- * separately licensed software that they have included with MySQL.
- * This program is distributed in the hope that it will be useful, but
- * WITHOUT ANY WARRANTY; without even the implied warranty of
- * MERCHANTABILITY or FITNESS FOR A PARTICULAR PURPOSE. See
-=======
  * documentation.  The authors of MySQL hereby grant you an additional
  * permission to link the program and your derivative works with the
  * separately licensed software that they have included with MySQL.
  * This program is distributed in the hope that it will be useful,  but
  * WITHOUT ANY WARRANTY; without even the implied warranty of
  * MERCHANTABILITY or FITNESS FOR A PARTICULAR PURPOSE.  See
->>>>>>> cdf083df
  * the GNU General Public License, version 2.0, for more details.
  *
  * You should have received a copy of the GNU General Public License
  * along with this program; if not, write to the Free Software Foundation, Inc.,
-<<<<<<< HEAD
- * 51 Franklin St, Fifth Floor, Boston, MA 02110-1301 USA
-=======
  * 51 Franklin St, Fifth Floor, Boston, MA 02110-1301 USA 
->>>>>>> cdf083df
  */
 
 #pragma once
