include_directories(.
<<<<<<< HEAD
    ${CAIRO_INCLUDE_DIRS}
    ${GTK3_INCLUDE_DIRS}
    ${SIGC++_INCLUDE_DIRS}
    ${GRT_INCLUDE_DIRS}
    ${PCRE_INCLUDE_DIRS}
    ${MySQL_INCLUDE_DIRS}
    ${SQLITE3_INCLUDE_DIRS}
    ${OPENGL_INCLUDE_DIRS}
=======
    SYSTEM ${CAIRO_INCLUDE_DIRS}
    SYSTEM ${GTK3_INCLUDE_DIRS}
    SYSTEM ${SIGC++_INCLUDE_DIRS}
    SYSTEM ${GRT_INCLUDE_DIRS}
    SYSTEM ${PCRE_INCLUDE_DIRS}
    SYSTEM ${MySQL_INCLUDE_DIRS}
    SYSTEM ${SQLITE3_INCLUDE_DIRS}
    SYSTEM ${CTemplate_INCLUDE_DIRS}
    SYSTEM ${OPENGL_INCLUDE_DIRS}
>>>>>>> a4338b19
    ${PROJECT_SOURCE_DIR}
    SYSTEM ${VSQLITE_INCLUDE_DIR}
    SYSTEM ${MYSQLCPPCONN_INCLUDE_DIR}
    SYSTEM ${ANTLR3C_INCLUDE_DIRS}
    SYSTEM ${GDAL_INCLUDE_DIRS}
    ${PROJECT_SOURCE_DIR}/library
    ${PROJECT_SOURCE_DIR}/library/grt/src 
    ${PROJECT_SOURCE_DIR}/library/base
    ${PROJECT_SOURCE_DIR}/library/base/base
    ${PROJECT_SOURCE_DIR}/library/forms
    ${PROJECT_SOURCE_DIR}/library/forms/mforms
    ${PROJECT_SOURCE_DIR}/library/cdbc/src
    ${PROJECT_SOURCE_DIR}/library/parsers
    ${PROJECT_SOURCE_DIR}/library/mysql.canvas/src
    ${PROJECT_SOURCE_DIR}/modules
    ${PROJECT_SOURCE_DIR}/backend/wbpublic
    ${PROJECT_SOURCE_DIR}/generated
    ${PROJECT_SOURCE_DIR}/ext/scintilla/include
    SYSTEM ${Boost_INCLUDE_DIRS}
)

add_library(wbpublic
    grt/refresh_ui.cpp
    grt/editor_base.cpp
    grt/parse_utils.cpp
    grt/common.cpp
    grt/spatial_handler.cpp
    grt/grt_dispatcher.cpp
    grt/grt_manager.cpp
    grt/grt_reporter.cpp
    grt/grt_message_list.cpp
    grt/grt_shell.cpp
    grt/grt_string_list_model.cpp
    grt/grt_value_inspector.cpp
    grt/icon_manager.cpp
    grt/plugin_manager.cpp
    grt/tree_model.cpp
    grt/validation_manager.cpp
    grt/grt_threaded_task.cpp
    grt/action_list.cpp
    grtdb/charset_list.cpp
    grtdb/charset_utils.cpp
    grtdb/db_helpers.cpp
    grtdb/db_object_filter.cpp
    grtdb/db_object_helpers.cpp
    grtdb/db_object_master_filter.cpp
    grtdb/dbobject_roles.cpp
    grtdb/diff_dbobjectmatch.cpp
    grtdb/editor_dbobject.cpp
    grtdb/editor_routine.cpp
    grtdb/editor_routinegroup.cpp
    grtdb/editor_schema.cpp
    grtdb/editor_table.cpp
    grtdb/editor_user.cpp
    grtdb/editor_user_role.cpp
    grtdb/editor_view.cpp
    grtdb/role_tree_model.cpp
    grtdb/sync_profile.cpp
    objimpl/GrtStoredNote.cpp
    objimpl/db/db_DatabaseObject.cpp
    objimpl/db/db_Schema.cpp
    objimpl/db/db_Table.cpp
    objimpl/db/db_ForeignKey.cpp
    objimpl/db/db_Column.cpp
    objimpl/db/db_Index.cpp
    objimpl/db/db_Trigger.cpp
    objimpl/db/db_RoutineGroup.cpp
    grtsqlparser/module_utils.cpp
    grtsqlparser/sql_facade.cpp
    grtsqlparser/sql_parser_base.cpp
    grtsqlparser/sql_inserts_loader.cpp
    grtsqlparser/sql_semantic_check.cpp
    grtsqlparser/sql_normalizer.cpp
    grtsqlparser/sql_statement_decomposer.cpp
    grtsqlparser/sql_specifics.cpp
    grtsqlparser/mysql_parser_services.cpp
    sqlide/sqlide_generics.cpp
    sqlide/sql_editor_be.cpp
    sqlide/var_grid_model_be.cpp
    sqlide/recordset_be.cpp
    sqlide/recordset_data_storage.cpp
    sqlide/recordset_cdbc_storage.cpp
    sqlide/recordset_sql_storage.cpp
    sqlide/recordset_sqlite_storage.cpp
    sqlide/recordset_table_inserts_storage.cpp
    sqlide/recordset_text_storage.cpp
    sqlide/table_inserts_loader_be.cpp
    sqlide/sql_script_run_wizard.cpp
    sqlide/column_width_cache.cpp
    wbcanvas/figure_common.cpp
    wbcanvas/badge_figure.cpp
    wbcanvas/connection_figure.cpp
    wbcanvas/table_figure.cpp
    wbcanvas/table_figure_wb.cpp
    wbcanvas/table_figure_idef1x.cpp
    wbcanvas/table_figure_simple.cpp
    wbcanvas/view_figure.cpp
    wbcanvas/layer_figure.cpp
    wbcanvas/image_figure.cpp
    wbcanvas/note_figure.cpp
    wbcanvas/routine_group_figure.cpp
    wbcanvas/base_bridge.cpp
    wbcanvas/model_model_impl.cpp
    wbcanvas/model_diagram_impl.cpp
    wbcanvas/model_figure_impl.cpp
    wbcanvas/model_layer_impl.cpp
    wbcanvas/model_object_impl.cpp
    wbcanvas/model_connection_impl.cpp
    wbcanvas/workbench_physical_viewfigure_impl.cpp
    wbcanvas/workbench_physical_connection_impl.cpp
    wbcanvas/workbench_physical_model_impl.cpp
    wbcanvas/workbench_physical_diagram_impl.cpp
    wbcanvas/workbench_physical_routinegroupfigure_impl.cpp
    wbcanvas/workbench_physical_tablefigure_impl.cpp
    wbcanvas/workbench_model_notefigure_impl.cpp
    wbcanvas/workbench_model_imagefigure_impl.cpp
    objimpl/model/model_Connection.cpp
    objimpl/model/model_Figure.cpp
    objimpl/model/model_Layer.cpp
    objimpl/model/model_Model.cpp
    objimpl/model/model_Object.cpp
    objimpl/model/model_Diagram.cpp
    objimpl/workbench.model/workbench_model_NoteFigure.cpp
    objimpl/workbench.model/workbench_model_ImageFigure.cpp
    objimpl/workbench.physical/workbench_physical_Connection.cpp
    objimpl/workbench.physical/workbench_physical_RoutineGroupFigure.cpp
    objimpl/workbench.physical/workbench_physical_TableFigure.cpp
    objimpl/workbench.physical/workbench_physical_Diagram.cpp
    objimpl/workbench.physical/workbench_physical_Model.cpp
    objimpl/workbench.physical/workbench_physical_ViewFigure.cpp
    objimpl/workbench.logical/workbench_logical_Model.cpp
    objimpl/workbench.logical/workbench_logical_Diagram.cpp
    objimpl/db.query/db_query_Resultset.cpp
    objimpl/db.query/db_query_QueryBuffer.cpp
    objimpl/db.query/db_query_Editor.cpp
    objimpl/db.query/db_query_EditableResultset.cpp
    objimpl/db.migration/db_migration_Migration.cpp
    objimpl/ui/ui_db_ConnectPanel.cpp
    objimpl/ui/ui_ObjectEditor.cpp
    objimpl/ui/ui_ObjectEditor_impl.cpp
    objimpl/wrapper/grt_PyObject.cpp
    objimpl/wrapper/mforms_ObjectReference.cpp
    objimpl/wrapper/parser_ContextReference.cpp
    grtui/grtdb_connect_panel.cpp
    grtui/grtdb_connect_dialog.cpp
    grtui/confirm_save_dialog.cpp
    grtui/binary_data_editor.cpp
    grtui/geom_draw_box.cpp
    grtui/grtdb_connection_editor.cpp
    grtui/grtdb_object_filter.cpp
    grtui/string_list_editor.cpp
    grtui/grt_wizard_form.cpp
    grtui/grt_wizard_plugin.cpp
    grtui/wizard_progress_page.cpp
    grtui/wizard_finished_page.cpp
    grtui/wizard_schema_filter_page.cpp
    grtui/wizard_object_filter_page.cpp
    grtui/wizard_view_text_page.cpp
    grtui/db_conn_be.cpp
    grtui/gui_plugin_base.cpp
    grtui/text_input_dialog.cpp
    grtui/checkbox_list_control.cpp
    grtui/file_charset_dialog.cpp
    grtui/inserts_export_form.cpp
)

#if (CMAKE_COMPILER_IS_GNUCXX)
#	set_target_properties(wbpublic PROPERTIES
#		COMPILE_FLAGS "-fpermissive"  # For things like the extra qualification in sqlide/sql_editor_be.cpp:116
#	)
#endif()

<<<<<<< HEAD
target_link_libraries(wbpublic wbbase mdcanvas mforms cdbc grt ${VSQLITE_LIBRARIES} wbscintilla parsers ${CAIRO_LIBRARIES} ${GNOME_KEYRING_LIBRARIES} ${OPENGL_LIBRARIES} ${PCRE_LIBRARIES} ${GDAL_LIBRARIES})
=======
target_compile_options(wbpublic PUBLIC ${WB_CXXFLAGS})

target_link_libraries(wbpublic wbbase mdcanvas mforms cdbc grt ${VSQLITE_LIBRARIES} wbscintilla parsers ${CAIRO_LIBRARIES} ${GNOME_KEYRING_LIBRARIES} ${CTemplate_LIBRARIES} ${OPENGL_LIBRARIES} ${PCRE_LIBRARIES} ${GDAL_LIBRARIES})
>>>>>>> a4338b19
if ("${CMAKE_CXX_COMPILER_ID}" STREQUAL "Clang")
  set_source_files_properties(sqlide/grammar-parser/ANTLRv3Lexer.c
          PROPERTIES COMPILE_FLAGS "-Wno-tautological-compare")
endif()



set_target_properties(wbpublic
                      PROPERTIES VERSION   ${WB_VERSION}
                                 SOVERSION ${WB_VERSION})
if(COMMAND cotire)
    set_target_properties(wbpublic PROPERTIES
        COTIRE_PREFIX_HEADER_IGNORE_PATH "${PRECOMPILED_HEADERS_EXCLUDE_PATHS}")

  cotire(wbpublic)
endif()

install(TARGETS wbpublic DESTINATION ${WB_INSTALL_LIB_DIR})<|MERGE_RESOLUTION|>--- conflicted
+++ resolved
@@ -1,14 +1,4 @@
 include_directories(.
-<<<<<<< HEAD
-    ${CAIRO_INCLUDE_DIRS}
-    ${GTK3_INCLUDE_DIRS}
-    ${SIGC++_INCLUDE_DIRS}
-    ${GRT_INCLUDE_DIRS}
-    ${PCRE_INCLUDE_DIRS}
-    ${MySQL_INCLUDE_DIRS}
-    ${SQLITE3_INCLUDE_DIRS}
-    ${OPENGL_INCLUDE_DIRS}
-=======
     SYSTEM ${CAIRO_INCLUDE_DIRS}
     SYSTEM ${GTK3_INCLUDE_DIRS}
     SYSTEM ${SIGC++_INCLUDE_DIRS}
@@ -18,7 +8,6 @@
     SYSTEM ${SQLITE3_INCLUDE_DIRS}
     SYSTEM ${CTemplate_INCLUDE_DIRS}
     SYSTEM ${OPENGL_INCLUDE_DIRS}
->>>>>>> a4338b19
     ${PROJECT_SOURCE_DIR}
     SYSTEM ${VSQLITE_INCLUDE_DIR}
     SYSTEM ${MYSQLCPPCONN_INCLUDE_DIR}
@@ -191,13 +180,9 @@
 #	)
 #endif()
 
-<<<<<<< HEAD
-target_link_libraries(wbpublic wbbase mdcanvas mforms cdbc grt ${VSQLITE_LIBRARIES} wbscintilla parsers ${CAIRO_LIBRARIES} ${GNOME_KEYRING_LIBRARIES} ${OPENGL_LIBRARIES} ${PCRE_LIBRARIES} ${GDAL_LIBRARIES})
-=======
 target_compile_options(wbpublic PUBLIC ${WB_CXXFLAGS})
 
 target_link_libraries(wbpublic wbbase mdcanvas mforms cdbc grt ${VSQLITE_LIBRARIES} wbscintilla parsers ${CAIRO_LIBRARIES} ${GNOME_KEYRING_LIBRARIES} ${CTemplate_LIBRARIES} ${OPENGL_LIBRARIES} ${PCRE_LIBRARIES} ${GDAL_LIBRARIES})
->>>>>>> a4338b19
 if ("${CMAKE_CXX_COMPILER_ID}" STREQUAL "Clang")
   set_source_files_properties(sqlide/grammar-parser/ANTLRv3Lexer.c
           PROPERTIES COMPILE_FLAGS "-Wno-tautological-compare")
