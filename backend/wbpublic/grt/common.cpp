--- conflicted
+++ resolved
@@ -192,31 +192,19 @@
               if (!child.is_valid())
               {
                 failed = true;
-<<<<<<< HEAD
-                log_error("Child item %zi of list %s::%s is NULL", i, GrtNamedObjectRef::cast_from(object)->name().c_str(), member->name.c_str());
-=======
                 log_error("Child item %li of list %s::%s is NULL\n", (long int)i, GrtNamedObjectRef::cast_from(object)->name().c_str(), member->name.c_str());
->>>>>>> 8d9deb6d
               }
               else
               {
                 if (!child->owner().is_valid())
                 {
-<<<<<<< HEAD
-                  log_error("owner of %s::%s[%zi] %s is NULL (expected %s <%s>)\n", GrtNamedObjectRef::cast_from(object)->name().c_str(), member->name.c_str(), i, child->id().c_str(),
-=======
                   log_error("owner of %s::%s[%li] %s is NULL (expected %s <%s>)\n", GrtNamedObjectRef::cast_from(object)->name().c_str(), member->name.c_str(), (long int)i, child->id().c_str(),
->>>>>>> 8d9deb6d
                             object->id().c_str(), object->class_name().c_str());
                   failed = true;
                 }
                 else if (child->owner() != object)
                 {
-<<<<<<< HEAD
-                  log_error("owner of %s::%s[%zi] %s is wrong (expected %s <%s>, is %s <%s>)\n", GrtNamedObjectRef::cast_from(object)->name().c_str(), member->name.c_str(), i, child->id().c_str(),
-=======
                   log_error("owner of %s::%s[%li] %s is wrong (expected %s <%s>, is %s <%s>)\n", GrtNamedObjectRef::cast_from(object)->name().c_str(), member->name.c_str(), (long int)i, child->id().c_str(),
->>>>>>> 8d9deb6d
                             object->id().c_str(), object->class_name().c_str(), child->owner()->id().c_str(), child->owner()->class_name().c_str());
                   failed = true;
                 }
@@ -238,32 +226,20 @@
               GrtObjectRef child(GrtObjectRef::cast_from(list.get(i)));
               if (!child.is_valid())
               {
-<<<<<<< HEAD
-                log_error("Child item %zi of list %s::%s is NULL", i, GrtNamedObjectRef::cast_from(object)->name().c_str(), member->name.c_str());
-=======
                 log_error("Child item %li of list %s::%s is NULL\n", (long int)i, GrtNamedObjectRef::cast_from(object)->name().c_str(), member->name.c_str());
->>>>>>> 8d9deb6d
                 failed = true;
               }
               else
               {
                 if (!child->owner().is_valid())
                 {
-<<<<<<< HEAD
-                  log_error("owner of %s::%s[%zi] %s is NULL (expected %s <%s>)\n", GrtNamedObjectRef::cast_from(object)->name().c_str(), member->name.c_str(), i, child->id().c_str(),
-=======
                   log_error("owner of %s::%s[%li] %s is NULL (expected %s <%s>)\n", GrtNamedObjectRef::cast_from(object)->name().c_str(), member->name.c_str(), (long int)i, child->id().c_str(),
->>>>>>> 8d9deb6d
                             object->id().c_str(), object->class_name().c_str());
                   failed = true;
                 }
                 else if (child->owner() == object)
                 {
-<<<<<<< HEAD
-                  log_error("owner of %s::%s[%zi] is wrong (not supposed to be %s)\n", GrtNamedObjectRef::cast_from(object)->name().c_str(), member->name.c_str(), i,
-=======
                   log_error("owner of %s::%s[%li] is wrong (not supposed to be %s)\n", GrtNamedObjectRef::cast_from(object)->name().c_str(), member->name.c_str(), (long int)i,
->>>>>>> 8d9deb6d
                             child->owner()->id().c_str());
                   failed = true;
                 }
