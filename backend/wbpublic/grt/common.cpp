--- conflicted
+++ resolved
@@ -352,87 +352,6 @@
 
   // Template instantiation to avoid having all this code in the header file.
   template WBPUBLICBACKEND_PUBLIC_FUNC void move_list_ref_item<db_mgmt_Connection>(grt::ListRef<db_mgmt_Connection> items,
-<<<<<<< HEAD
-                                                       const grt::ValueRef &object, size_t to);
-=======
                                                        const grt::ValueRef &object, ssize_t to);
-  
-  //------------------------------------------------------------------------------------------------
-
-  TimerActionThread::TimerActionThread(const Action &action, gulong milliseconds) : _action(action), _microseconds(milliseconds * 1000)
-  {
-    _thread= base::create_thread(start, this);
-  }
-
-  TimerActionThread * TimerActionThread::create(const Action &action, gulong milliseconds)
-  {
-    return new TimerActionThread(action, milliseconds);
-  }
-
-  gpointer TimerActionThread::start(gpointer data)
-  {
-    mforms::Utilities::set_thread_name("timer");
-    TimerActionThread *thread= static_cast<TimerActionThread*>(data);
-    thread->main_loop();
-    return NULL;
-  }
-
-  void TimerActionThread::stop(bool clear_exit_signal)
-  {
-    MutexLock action_mutex(_action_mutex);
-    _action= Action();
-    if (clear_exit_signal)
-      on_exit.disconnect_all_slots();
-  }
-
-  void TimerActionThread::main_loop()
-  {
-    const int poll_interval= 1000000; // check every 1 sec if thread was stopped
-    for (;;)
-    {
-      std::div_t d= std::div(_microseconds, poll_interval);
-      for (int n= 0; n < d.quot; ++n)
-      {
-        g_usleep(poll_interval);
-        {
-          MutexLock action_mutex(_action_mutex);
-          if (_action.empty())
-            goto exit;
-        }
-      }
-      g_usleep(d.rem);
-      {
-        MutexLock action_mutex(_action_mutex);
-        if (_action.empty())
-          goto exit;
-        if (_microseconds != 0)
-          _action();
-        else
-          g_usleep(poll_interval);
-      }
-    }
-
-exit:
-    on_exit();
-    delete this;
-  }
-  ScopeExitTrigger::ScopeExitTrigger()
-  { }
-
-  ScopeExitTrigger::ScopeExitTrigger(const Slot &cb) : slot(cb)
-  { }
-
-  ScopeExitTrigger::~ScopeExitTrigger()
-  {
-    if (slot)
-      slot();
-  }
-
-  ScopeExitTrigger& ScopeExitTrigger::operator=(const Slot &cb)
-  {
-    slot= cb; return *this;
-  }
-
->>>>>>> 537e5dd2
 
 };