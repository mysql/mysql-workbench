--- conflicted
+++ resolved
@@ -422,11 +422,7 @@
       else 
       {
         // This adjustment is needed because of the way reorder works
-<<<<<<< HEAD
-        if (ui_item_index < (size_t)to)
-=======
         if ((int)ui_item_index < to)
->>>>>>> 1601496b
           to--;
       }
 
@@ -441,11 +437,7 @@
       if (to == MoveBottom)
         to = names_list.size() - 1;
       // This adjustment is needed because of the way reorder works
-<<<<<<< HEAD
-      else if (ui_item_index < (size_t)to)
-=======
       else if ((int)ui_item_index < to)
->>>>>>> 1601496b
         to--;
 
       target_index = initial_positions[names_list[to]];
