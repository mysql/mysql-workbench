--- conflicted
+++ resolved
@@ -87,11 +87,7 @@
   if (column >= 0 && (size_t)column < recordset->get_column_count() &&
     recordset->get_field(cursor, column, value))
     return grt::DoubleRef(value);
-<<<<<<< HEAD
-  throw std::invalid_argument(base::strfmt("invalid column %zi for resultset", column).c_str());
-=======
   throw std::invalid_argument(base::strfmt("invalid column %li for resultset", (long)column).c_str());
->>>>>>> 8d9deb6d
   return grt::DoubleRef(0.0);
 }
 
@@ -144,11 +140,7 @@
   if (column >= 0 && (size_t)column < recordset->get_column_count() &&
     recordset->get_field(bec::NodeId(cursor), column, value))
     return grt::IntegerRef(value);
-<<<<<<< HEAD
-  throw std::invalid_argument(base::strfmt("invalid column %zi for resultset", column).c_str());
-=======
   throw std::invalid_argument(base::strfmt("invalid column %li for resultset", (long)column).c_str());
->>>>>>> 8d9deb6d
   return grt::IntegerRef(0);
 }
 
@@ -200,11 +192,7 @@
   if (column >= 0 && (size_t)column < recordset->get_column_count() &&
     recordset->get_field_repr_no_truncate(bec::NodeId(cursor), column, value))
     return grt::StringRef(value);
-<<<<<<< HEAD
-  throw std::invalid_argument(base::strfmt("invalid column %zi for resultset", column).c_str());
-=======
   throw std::invalid_argument(base::strfmt("invalid column %li for resultset", (long)column).c_str());
->>>>>>> 8d9deb6d
   return grt::StringRef(); // NULL
 }
 
@@ -337,11 +325,7 @@
   {
     if (column >= 0 && column < (ssize_t)column_by_name.size())
       return grt::DoubleRef(recordset->getDouble((uint32_t)column + 1)); // Hard coded to 32bit, <sigh>.
-<<<<<<< HEAD
-    throw std::invalid_argument(base::strfmt("invalid column %zi for resultset", column).c_str());
-=======
     throw std::invalid_argument(base::strfmt("invalid column %li for resultset", (long)column).c_str());
->>>>>>> 8d9deb6d
     return grt::DoubleRef(0.0);
   }
 
@@ -379,11 +363,7 @@
   {
     if (column >= 0 && column < (long)column_by_name.size())
       return grt::IntegerRef(recordset->getInt((uint32_t)column + 1));
-<<<<<<< HEAD
-    throw std::invalid_argument(base::strfmt("invalid column %zi for resultset", column).c_str());
-=======
     throw std::invalid_argument(base::strfmt("invalid column %li for resultset", (long)column).c_str());
->>>>>>> 8d9deb6d
     return grt::IntegerRef(0);
   }
 
@@ -420,11 +400,7 @@
   {
     if (column >= 0 && column < (long)column_by_name.size())
       return grt::StringRef(recordset->getString((uint32_t)column + 1));
-<<<<<<< HEAD
-    throw std::invalid_argument(base::strfmt("invalid column %zi for resultset", column).c_str());
-=======
     throw std::invalid_argument(base::strfmt("invalid column %li for resultset", (long)column).c_str());
->>>>>>> 8d9deb6d
     return grt::StringRef(); // NULL
   }
 
