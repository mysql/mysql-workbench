--- conflicted
+++ resolved
@@ -55,11 +55,6 @@
 
   virtual db_query_ResultsetRef executeManagementQuery(const std::string &sql, bool log)= 0;
   virtual void executeManagementCommand(const std::string &sql, bool log)= 0;
-<<<<<<< HEAD
-=======
-public:
-  virtual void refresh_editor(boost::shared_ptr<MySQLEditor> editor)= 0;
->>>>>>> 36bc0716
 };
 
 
