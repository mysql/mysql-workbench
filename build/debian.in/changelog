--- conflicted
+++ resolved
@@ -1,16 +1,13 @@
-<<<<<<< HEAD
 mysql-workbench-@edition@ (8.0.26-1@distrov@) @distro@; urgency=low
 
   * New release
 
  -- Mike Lischke <mike.lischke@oracle.com>  Tue, 27 Apr 2021 17:19:21 +0200
-=======
 mysql-workbench-@edition@ (8.0.25-1@distrov@) @distro@; urgency=low
 
   * New release
 
  -- Mike Lischke <mike.lischke@oracle.com>  Tue, 27 Apr 2021 17:15:22 +0200
->>>>>>> 219f1dff
 
 mysql-workbench-@edition@ (8.0.24-1@distrov@) @distro@; urgency=low
 
