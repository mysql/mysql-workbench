mysql-workbench-@edition@ (8.0.30-1@distrov@) @distro@; urgency=low

  * New release

<<<<<<< HEAD
 -- Milosz Bodzek <milosz.bodzek@oracle.com>  Tue, 28 Jun 2022 11:00:37 +0200
=======
 -- Mike Lischke <mike.lischke@oracle.com>  Mon, 27 Jun 2022 11:59:19 +0200
>>>>>>> 16fc58c1

mysql-workbench-@edition@ (8.0.29-1@distrov@) @distro@; urgency=low

  * New release

 -- Mike Lischke <mike.lischke@oracle.com>  Tue, 15 Mar 2022 14:35:53 +0100

mysql-workbench-@edition@ (8.0.28-1@distrov@) @distro@; urgency=low

  * New release

 -- Mike Lischke <mike.lischke@oracle.com>  Wed, 20 Oct 2021 16:37:12 +0200

mysql-workbench-@edition@ (8.0.27-1@distrov@) @distro@; urgency=low

  * New release

 -- Mike Lischke <mike.lischke@oracle.com>  Fri, 23 Jul 2021 09:29:20 +0200

mysql-workbench-@edition@ (8.0.26-1@distrov@) @distro@; urgency=low

  * New release

 -- Mike Lischke <mike.lischke@oracle.com>  Tue, 27 Apr 2021 17:19:21 +0200
mysql-workbench-@edition@ (8.0.25-1@distrov@) @distro@; urgency=low

  * New release

 -- Mike Lischke <mike.lischke@oracle.com>  Tue, 27 Apr 2021 17:15:22 +0200

mysql-workbench-@edition@ (8.0.24-1@distrov@) @distro@; urgency=low

  * New release

 -- Milosz Bodzek <milosz.bodzek@oracle.com>  Fri, 30 Oct 2020 07:47:36 +0100

mysql-workbench-@edition@ (8.0.23-1@distrov@) @distro@; urgency=low

  * New release

 -- Mike Lischke <mike.lischke@oracle.com>  Thu, 08 Oct 2020 10:39:06 +0200

mysql-workbench-@edition@ (8.0.22-1@distrov@) @distro@; urgency=low

  * New release

 -- Mike Lischke <mike.lischke@oracle.com>  Tue, 21 Apr 2020 09:20:44 +0200

mysql-workbench-@edition@ (8.0.21-1@distrov@) @distro@; urgency=low

  * New release

 -- Mike Lischke <mike.lischke@oracle.com>  Mon, 20 Jan 2020 09:06:20 +0100

mysql-workbench-@edition@ (8.0.20-1@distrov@) @distro@; urgency=low

  * New release

 -- Mike Lischke <mike.lischke@oracle.com>  Mon, 06 Jan 2020 11:04:15 +0100

mysql-workbench-@edition@ (8.0.19-1@distrov@) @distro@; urgency=low

  * New release

 -- Mike Lischke <mike.lischke@oracle.com>  Fri, 20 Sep 2019 11:21:42 +0200

mysql-workbench-@edition@ (8.0.18-1@distrov@) @distro@; urgency=low

  * New release

 -- Mike Lischke <mike.lischke@oracle.com>  Wed, 12 Jun 2019 09:18:00 +0200

mysql-workbench-@edition@ (8.0.17-1@distrov@) @distro@; urgency=low

  * New release

 -- Mike Lischke <mike.lischke@oracle.com>  Thu, 14 Mar 2019 14:55:44 +0100

mysql-workbench-@edition@ (8.0.16-1@distrov@) @distro@; urgency=low

  * New release

 -- Mike Lischke <mike.lischke@oracle.com>  Thu, 31 Jan 2019 10:44:42 +0100

mysql-workbench-@edition@ (8.0.15-1@distrov@) @distro@; urgency=low

  * New release

 -- Mike Lischke <mike.lischke@oracle.com>  Mon, 21 Jan 2019 09:20:14 +0100

mysql-workbench-@edition@ (8.0.14-1@distrov@) @distro@; urgency=low

  * New release

 -- Mike Lischke <mike.lischke@oracle.com>  Wed, 17 Oct 2018 09:32:22 +0200

mysql-workbench-@edition@ (8.0.13-1@distrov@) @distro@; urgency=low

  * New release

 -- Mike Lischke <mike.lischke@oracle.com>  Fri, 14 Sep 2018 14:15:39 +0200

mysql-workbench-@edition@ (8.0.12-1@distrov@) @distro@; urgency=low

  * New release

 -- Mike Lischke <mike.lischke@oracle.com>  Mon, 23 Apr 2018 09:48:33 +0200

mysql-workbench-@edition@ (8.0.11-1@distrov@) @distro@; urgency=low

  * New release

 -- Mike Lischke <mike.lischke@oracle.com>  Fri, 09 Mar 2018 16:14:21 +0100

mysql-workbench-@edition@ (6.3.10-1@distrov@) @distro@; urgency=low

  * The release notes for MySQL Workbench can be found at
    https://dev.mysql.com/doc/relnotes/workbench/en/

 -- MySQL Release Engineering <mysql-build@oss.oracle.com>  Wed, 09 Mar 2017 15:00:00 +0100

mysql-workbench-@edition@ (6.3.9-1@distrov@) @distro@; urgency=low

  * New release

 -- Mike Lischke <mike.lischke@oracle.com>  Wed, 08 Feb 2017 12:00:00 +0100

mysql-workbench-@edition@ (6.3.8-1@distrov@) @distro@; urgency=low

  * New release

 -- Mike Lischke <mike.lischke@oracle.com>  Tue, 14 Jun 2016 11:14:47 +0200

mysql-workbench-@edition@ (6.3.7-1@distrov@) @distro@; urgency=low

  * New release

 -- Milosz Bodzek <milosz.bodzek@oracle.com>  Mon, 09 May 2016 14:54:36 +0200

mysql-workbench-@edition@ (6.3.6-1@distrov@) @distro@; urgency=low

  * New release

 -- Marcin Szalowicz <marcin.szalowicz@oracle.com>  Fri, 20 Mar 2015 12:00:00 +0100


mysql-workbench-@edition@ (6.3.3-1@distrov@) @distro@; urgency=low

  * New release

 -- Mike Lischke <mike.lischke@oracle.com>  Fri, 20 Mar 2015 12:00:00 +0100

mysql-workbench-@edition@ (6.2.5-1@distrov@) @distro@; urgency=low

  * New release

 -- Mike Lischke <mike.lischke@oracle.com>  Thu, 5 Feb 2015 12:00:00 +0100

mysql-workbench-@edition@ (6.2.4-1@distrov@) @distro@; urgency=low

  * New release

 -- Mike Lischke <mike.lischke@oracle.com>  Mon, 15 Dec 2014 11:10:44 -0700

mysql-workbench-@edition@ (6.2.2-1@distrov@) @distro@; urgency=low

  * New release

 -- Alfredo Kojima <alfredo.kengi.kojima@oracle.com>  Fri, 15 Aug 2014 14:00:49 -0700

mysql-workbench (6.2.1-1@distrov@) @distro@; urgency=low

  * New release

 -- Alfredo Kojima <alfredo.kengi.kojima@oracle.com>  Wed, 13 Aug 2014 14:57:22 -0700

mysql-workbench (6.2.0-1@distrov@) @distro@; urgency=low

  * New release

 -- Alfredo Kojima <alfredo.kengi.kojima@oracle.com>  Tue, 11 Mar 2014 18:12:43 +0100

mysql-workbench (6.1.3-1) unstable; urgency=low

  * New release

 -- Alfredo Kojima <alfredo.kengi.kojima@oracle.com>  Tue, 04 Feb 2014 15:29:28 -0300

mysql-workbench (6.1.2-1) unstable; urgency=low

  * New release

 -- Alfredo Kojima <alfredo.kengi.kojima@oracle.com>  Mon, 13 Jan 2014 21:18:18 -0300

mysql-workbench (6.1.1-1) unstable; urgency=low

  * New release

 -- Alfredo Kojima <alfredo.kengi.kojima@oracle.com>  Fri, 20 Dec 2013 19:08:56 -0300

mysql-workbench (6.1.0-1) unstable; urgency=low

  * New release

 -- Alfredo Kojima <alfredo.kengi.kojima@oracle.com>  Sat, 26 Oct 2013 11:33:53 -0300

mysql-workbench (6.0.8-1) unstable; urgency=low

  * New release

 -- Alfredo Kojima <alfredo.kengi.kojima@oracle.com>  Wed, 14 Aug 2013 10:26:18 -0300

mysql-workbench (6.0.7-1) unstable; urgency=low

  * New release

 -- Alfredo Kojima <alfredo.kengi.kojima@oracle.com>  Wed, 17 Jul 2013 19:37:18 -0300

mysql-workbench (6.0.4-1) unstable; urgency=low

  * New release

 -- Alfredo Kojima <alfredo.kengi.kojima@oracle.com>  Wed, 26 Jun 2013 17:52:02 -0300

mysql-workbench (6.0.3-1) unstable; urgency=low

  * New release

 -- Alfredo Kojima <alfredo.kengi.kojima@oracle.com>  Thu, 13 Jun 2013 23:59:27 -0300

mysql-workbench (6.0.2-1) unstable; urgency=low

  * New release

 -- Alfredo Kojima <alfredo.kengi.kojima@oracle.com>  Mon, 27 May 2013 11:10:16 -0300

mysql-workbench (6.0.1-1) unstable; urgency=low

  * New release

 -- Alfredo Kojima <alfredo.kengi.kojima@oracle.com>  Wed, 13 Mar 2013 10:15:34 -0300

mysql-workbench (6.0.0-1) unstable; urgency=low

  * New release

 -- Alfredo Kojima <alfredo.kengi.kojima@oracle.com>  Mon, 21 Jan 2013 11:01:38 -0300

mysql-workbench (5.2.47-1) unstable; urgency=low

  * New release

 -- Alfredo Kojima <alfredo.kengi.kojima@oracle.com>  Mon, 21 Jan 2013 10:42:30 -0300

mysql-workbench (5.2.46-1) unstable; urgency=low

  * New release

 -- Alfredo Kojima <alfredo.kengi.kojima@oracle.com>  Fri, 28 Dec 2012 16:25:09 -0300

mysql-workbench (5.2.45-1) unstable; urgency=low

  * New release

 -- Alfredo Kojima <alfredo.kengi.kojima@oracle.com>  Thu, 09 Aug 2012 23:17:59 -0300

mysql-workbench (5.2.41-1) unstable; urgency=low

  * New release

 -- Alfredo Kojima <alfredo.kengi.kojima@oracle.com>  Tue, 24 Apr 2012 23:09:58 -0300

mysql-workbench (5.2.40-1) unstable; urgency=low

  * New release

 -- Alfredo Kojima <alfredo.kengi.kojima@oracle.com>  Thu, 12 Jan 2012 14:46:09 -0300

mysql-workbench (5.2.38-1) unstable; urgency=low

  * New release

 -- Alfredo Kojima <alfredo.kengi.kojima@oracle.com>  Wed, 02 Nov 2011 20:29:31 -0300

mysql-workbench (5.2.36-1) unstable; urgency=low

  * New release

 -- Alfredo Kojima <alfredo.kengi.kojima@oracle.com>  Fri, 27 May 2011 12:42:39 -0700

mysql-workbench (5.2.35-1) unstable; urgency=low

  * New release

 -- Alfredo Kojima <alfredo.kengi.kojima@oracle.com>  Mon, 09 May 2011 17:08:46 -0300

mysql-workbench (5.2.34-1) unstable; urgency=low

  * New release

 -- Alfredo Kojima <alfredo.kengi.kojima@oracle.com>  Tue, 08 Mar 2011 19:55:27 -0300

mysql-workbench (5.2.33-1) unstable; urgency=low

  * New release

 -- Alfredo Kojima <alfredo.kengi.kojima@oracle.com>  Thu, 17 Feb 2011 13:45:02 -0300

mysql-workbench (5.2.32-1) unstable; urgency=low

  * New release

 -- Alfredo Kojima <alfredo.kengi.kojima@oracle.com>  Fri, 03 Dec 2010 11:40:34 -0300

mysql-workbench (5.2.31-1) unstable; urgency=low

  * New release

 -- Alfredo Kojima <alfredo.kengi.kojima@oracle.com>  Tue, 23 Nov 2010 12:27:21 -0300

mysql-workbench (5.2.30-1) unstable; urgency=low

  * New release

 -- Alfredo Kojima <alfredo.kengi.kojima@oracle.com>  Wed, 29 Sep 2010 19:08:45 -0300

mysql-workbench (5.2.29-1) unstable; urgency=low

  * New release

 -- Alfredo Kojima <alfredo.kengi.kojima@oracle.com>  Thu, 16 Sep 2010 21:11:21 -0300

mysql-workbench (5.2.28-1) unstable; urgency=low

  * New release

 -- Alfredo Kojima <alfredo.kengi.kojima@oracle.com>  Tue, 24 Aug 2010 10:06:33 -0300

mysql-workbench (5.2.26-1) unstable; urgency=low

  * New release

 -- Alfredo Kojima <akojima@gmail.com>  Thu, 22 Jul 2010 12:58:44 -0300

mysql-workbench (5.2.25-1) unstable; urgency=low

  * New release

 -- Alfredo Kojima <alfredo.kojima@sun.com>  Thu, 24 Jun 2010 23:44:27 -0300

mysql-workbench (5.2.24-1) unstable; urgency=low

  * New release

 -- Alfredo Kojima <alfredo.kojima@sun.com>  Thu, 17 Jun 2010 00:05:25 -0300

mysql-workbench (5.2.23-1) unstable; urgency=low

  * New release

 -- Alfredo Kojima <alfredo.kojima@sun.com>  Thu, 10 Jun 2010 12:57:48 -0300

mysql-workbench (5.2.22-1) unstable; urgency=low

  * New release

 -- Alfredo Kojima <alfredo.kojima@sun.com>  Thu, 27 May 2010 23:05:25 -0300

mysql-workbench (5.2.21-1) unstable; urgency=low

  * New release

 -- Alfredo Kojima <alfredo.kojima@sun.com>  Sat, 01 May 2010 19:27:07 -0300

mysql-workbench (5.2.20-1) unstable; urgency=low

  * New release

 -- Alfredo Kojima <alfredo.kojima@sun.com>  Sat, 24 Apr 2010 14:19:45 -0300

mysql-workbench (5.2.19-1) unstable; urgency=low

  * New release

 -- Alfredo Kojima <alfredo.kojima@sun.com>  Thu, 15 Apr 2010 09:45:19 -0300

mysql-workbench (5.2.18-1) unstable; urgency=low

  * New release

 -- Alfredo Kojima <alfredo.kojima@sun.com>  Sun, 11 Apr 2010 00:55:22 -0300

mysql-workbench (5.2.17-1) unstable; urgency=low

  * New release

 -- Johannes Taxacher <tax@sun.com>  Mon, 22 Feb 2010 10:46:37 +0100

mysql-workbench (5.2.16-1) unstable; urgency=low

  * New release

 -- Alfredo Kojima <kojima@sun.com>  Wed, 10 Feb 2010 17:46:06 -0300

mysql-workbench (5.2.15-1) unstable; urgency=low

  * New release

 -- Alfredo Kojima <kojima@sun.com>  Mon, 25 Jan 2010 10:49:16 -0300

mysql-workbench (5.2.14-1) unstable; urgency=low

  * New release

 -- Johannes Taxacher <tax@sun.com>  Wed, 20 Jan 2010 15:34:01 +0100

mysql-workbench (5.2.13-1) unstable; urgency=low

  * New release

 -- Alfredo Kojima <kojima@sun.com>  Tue, 19 Jan 2010 00:50:59 -0300

mysql-workbench (5.2.12-1) unstable; urgency=low

  * New release

 -- Johannes Taxacher <tax@sun.com>  Fri, 15 Jan 2010 09:32:44 +0100

mysql-workbench (5.2.11-1) unstable; urgency=low

  * New release

 -- Johannes Taxacher <tax@sun.com>  Fri, 11 Dec 2009 14:55:19 +0100

mysql-workbench (5.2.10-1) unstable; urgency=low

  * New release

 -- Johannes Taxacher <tax@sun.com>  Mon, 30 Nov 2009 12:47:31 +0100

mysql-workbench (5.2.9-1) unstable; urgency=low

  * New release

 -- Johannes Taxacher <tax@sun.com>  Thu, 26 Nov 2009 00:37:14 +0100

mysql-workbench (5.2.8-1) unstable; urgency=low

  * New release

 -- Alfredo Kojima <kojima@sun.com>  Mon, 16 Nov 2009 12:24:42 -0300

mysql-workbench (5.2.7-1) unstable; urgency=low

  * New release

 -- Johannes Taxacher <tax@sun.com>  Wed, 21 Oct 2009 14:50:08 +0200

mysql-workbench (5.2.6-1) unstable; urgency=low

  * New release

 -- Johannes Taxacher <tax@sun.com>  Tue, 20 Oct 2009 22:32:21 +0200

mysql-workbench (5.2.5-1) unstable; urgency=low

  * New release

 -- Johannes Taxacher <tax@sun.com>  Wed, 14 Oct 2009 13:58:09 +0200

mysql-workbench (5.2.4-1) unstable; urgency=low

  * New release

 -- Alfredo Kojima <kojima@sun.com>  Tue, 29 Sep 2009 21:28:09 -0300

mysql-workbench (5.2.3-1) unstable; urgency=low

  * New release

 -- Alfredo Kojima <kojima@sun.com>  Thu, 10 Sep 2009 11:14:08 -0300

mysql-workbench (5.2.2-1) unstable; urgency=low

  * New release

 -- Alfredo Kojima <kojima@sun.com>  Mon, 20 Jul 2009 14:33:42 -0300

mysql-workbench (5.2.1-1) unstable; urgency=low

  * New release

 -- Johannes Taxacher <tax@sun.com>  Thu, 21 May 2009 13:55:51 +0200

mysql-workbench (5.1.12-1) unstable; urgency=low

  * New release

 -- Alfredo Kojima <kojima@sun.com>  Wed, 22 Apr 2009 09:16:31 -0700

mysql-workbench (5.1.11-1) unstable; urgency=low

  * New release

 -- Johannes Taxacher <tax@sun.com>  Fri, 17 Apr 2009 22:39:51 +0200

mysql-workbench (5.1.10-1) unstable; urgency=low

  * New release

 -- Johannes Taxacher <tax@sun.com>  Tue, 07 Apr 2009 19:00:15 +0200

mysql-workbench (5.1.9-1) unstable; urgency=low

  * New release

 -- Johannes Taxacher <tax@sun.com>  Fri, 20 Mar 2009 00:56:34 +0100

mysql-workbench (5.1.8-1) unstable; urgency=low

  * New release

 -- Alfredo Kojima <kojima@sun.com>  Wed, 11 Mar 2009 20:37:07 -0200

mysql-workbench (5.1.7-2) unstable; urgency=low

  * Added build-depends (thanks to Pantelis Koukousoulas)
  * Updated for Python dependency

 -- Alfredo Kojima <kojima@sun.com>  Mon, 02 Feb 2009 20:49:11 -0200

mysql-workbench (5.1.7-1) unstable; urgency=low

  * New release

 -- Alfredo Kojima <kojima@sun.com>  Fri, 30 Jan 2009 15:21:11 -0200

mysql-workbench (5.1.6-1) unstable; urgency=low

  * New release

 -- Alfredo Kojima <kojima@sun.com>  Tue, 23 Dec 2008 22:51:51 -0200

mysql-workbench (5.1.5-1) unstable; urgency=low

  * New release

 -- Alfredo Kojima <kojima@sun.com>  Fri, 05 Dec 2008 18:00:37 +0100

mysql-workbench (5.1.4-1) unstable; urgency=low

  * New release

 -- Alfredo Kojima <kojima@sun.com>  Thu, 06 Nov 2008 23:21:05 +0100

mysql-workbench (5.1.3-1) unstable; urgency=low

  * Disable optimization during build
  * Minor fixes

 -- Alfredo Kojima <kojima@sun.com>  Wed, 07 Oct 2008 11:56:30 +0300

mysql-workbench (5.1.1-1) unstable; urgency=low

  * Initial release

 -- Alfredo Kojima <kojima@sun.com>  Mon, 06 Oct 2008 13:58:14 +0300<|MERGE_RESOLUTION|>--- conflicted
+++ resolved
@@ -2,11 +2,7 @@
 
   * New release
 
-<<<<<<< HEAD
- -- Milosz Bodzek <milosz.bodzek@oracle.com>  Tue, 28 Jun 2022 11:00:37 +0200
-=======
  -- Mike Lischke <mike.lischke@oracle.com>  Mon, 27 Jun 2022 11:59:19 +0200
->>>>>>> 16fc58c1
 
 mysql-workbench-@edition@ (8.0.29-1@distrov@) @distro@; urgency=low
 
