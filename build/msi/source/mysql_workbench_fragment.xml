<?xml version="1.0" ?><Wix xmlns="http://schemas.microsoft.com/wix/2006/wi" xmlns:netfx="http://schemas.microsoft.com/wix/NetFxExtension">
  <?if $(var.SETUP_TYPE) = "commercial" ?>
  <?define PRODUCT_NAME  = "MySQL Workbench $(var.VERSION_MAIN)"?>
  <?elseif $(var.SETUP_TYPE) = "community" ?>
  <?define PRODUCT_NAME  = "MySQL Workbench $(var.VERSION_MAIN) CE"?>
  <?else ?>
  <?define PRODUCT_NAME  = "MySQL Workbench $(var.VERSION_MAIN) Debug"?>
  <?endif ?>

  <?if $(sys.BUILDARCH)="x86"?>
      <?define Program_Files="ProgramFilesFolder"?>
  <?elseif $(sys.BUILDARCH)="x64"?>
      <?define Program_Files="ProgramFiles64Folder"?>
  <?else?>
      <?error Unsupported value of sys.BUILDARCH=$(sys.BUILDARCH)?>
  <?endif?>
  
  <Fragment>

    <!-- *****************************************************************************************
      Icons
    -->

    <Icon Id="WBIcon.exe" SourceFile="resources/MySQLWorkbench.ico"/>

    <!-- *****************************************************************************************
      Directories / Files
      
      Current manual added files max id: file111
    -->

    <Directory Id="TARGETDIR" Name="SourceDir">
      <Directory FileSource="." Id="$(var.Program_Files)" Name=".">
        <Directory Id="MYSQL" Name="MySQL">
          <Directory FileSource=".\" Id="Mysql_WB_Dir" Name="$(var.PRODUCT_NAME)">
            <Directory Id="INSTALLDIR" Name=".">
              <Directory Id="DesktopFolder" Name="."/>
              <Directory Id="ProgramMenuFolder" Name=".">
                <Directory Id="MysqlProgramMenuFolder" Name="MySQL"/>
              </Directory>

              <Component DiskId="1" Guid="4E9CC25E-CB45-47e5-931E-DB57AC74991D" Id="Various" Location="either">
                <File Id="README" Name="README"/>
                <?if $(var.LICENSE_TYPE) = "community"?>
                  <File Id="COPYING" Name="COPYING"/>
                <?elseif $(var.LICENSE_TYPE) = "commercial"?>
                  <File Id="LICENSE.mysql" Name="LICENSE.mysql"/>
                <?endif ?>
                <RemoveFolder Directory="Mysql_WB_Dir" Id="RemoveWbDirFolder" On="uninstall"/>
                <RemoveFolder Directory="MysqlProgramMenuFolder" Id="RemoveProgramMenuFolder" On="uninstall"/>
              </Component>

              <Component DiskId="1" Guid="F7B89C4E-BAA9-44e6-9FB1-F6DB8148790F" Id="Third_Party_Libraries" Location="either">
                <File Id="file1023" Name="libiconv.dll"/>
                <File Id="file1085" Name="libintl-8.dll"/>
                <File Id="file1027" Name="libcairo.dll"/>
                <File Id="file1034" Name="libmysql.dll"/>
                <File Id="file1035" Name="libpng.dll"/>
                <File Id="file1036" Name="libxml2.dll"/>
                <File Id="file1030" Name="libglib-2.0-0.dll"/>
                <File Id="file1031" Name="libgmodule-2.0-0.dll"/>
                <File Id="file1032" Name="libgobject-2.0-0.dll"/>
                <File Id="file1033" Name="libgthread-2.0-0.dll"/>
                <File Id="file1050" Name="Aga.Controls.dll"/>
                <File Id="file1064" Name="libctemplate.dll"/>
                <File Id="file1065" Name="libzip.dll"/>
                <File Id="file1083" Name="zlib.dll"/>
                <File Id="file1087" Name="wb.py"/>
                <?if $(var.LICENSE_TYPE) = "debug"?>
                <File Id="file1099d" Name="python27_d.dll"/>
                <?else ?>
                <File Id="file1099" Name="python27.dll"/>
                <?endif ?>
                <File Id="file1101" Name="mysqldump.exe"/>
                <File Id="file1102" Name="mysql.exe"/>
                <File Id="file1103" Name="mysql_system_status.vbs"/>
                <File Id="file1104" Name="mysql_system_status_rmt.vbs"/>
                <File Id="file1106" Name="Scintilla.dll"/>
                <File Id="pcre.dll" Name="pcre.dll"/>
                <File Id="file68725" Name="sqlite3.dll"/>
                <File Id="gdal.dll" Name="gdal.dll"/>
                <File Id="ogrinfo.exe" Name="ogrinfo.exe"/>
                <File Id="ogr2ogr.exe" Name="ogr2ogr.exe"/>
              </Component>

              <Component DiskId="1" Guid="87543D9F-DCBF-41bd-89ED-42161A8DA2AA" Id="Libraries" Location="either">
                <File Id="file101" Name="db.grt.dll"/>
                <File Id="file102" Name="db.mysql.editors.wbp.be.dll"/>
                <File Id="file103" Name="db.mysql.editors.wbp.fe.dll"/>
                <File Id="file104" Name="db.mysql.editors.wbp.wr.dll"/>
                <File Id="file105" Name="db.mysql.grt.dll"/>
                <File Id="file106" Name="db.search.wbp.dll"/>
                <File Id="file111" Name="db.mysql.diff.reporting.wbp.dll"/>
                <File Id="file112" Name="db.mysql.sqlparser.grt.dll"/>
                <File Id="file113" Name="db.mysql.wbp.dll"/>
                <File Id="file115" Name="grt.db.fe.dll"/>
                <File Id="file116" Name="mysql.forms.dll"/>
                <File Id="file117" Name="mysqlcppconn.dll"/>
                <File Id="file118" Name="sqlide.fe.dll"/>
                <File Id="file121" Name="wb.utils.native.grt.dll"/>
                <File Id="file122" Name="WbPlugins.dll"/>
                <File Id="file123" Name="wbprivate.be.dll"/>
                <File Id="file124" Name="wbprivate.wr.dll"/>
                <File Id="file125" Name="wbpublic.be.dll"/>
                <File Id="file126" Name="wbpublic.wr.dll"/>
                <File Id="file1020" Name="grt.dll"/>
                <File Id="file1029" Name="cdbc.dll"/>
                <File Id="file1072" Name="base.dll"/>
                <File Id="file1073" Name="base.wr.dll"/>
                <File Id="file1052" Name="MySQLCsUtilities.dll"/>
                <File Id="file1053" Name="WBControls.dll"/>
                <File Id="file1067" Name="wb.model.editors.wbp.be.dll"/>
                <File Id="file1068" Name="wb.model.editors.wbp.fe.dll"/>
                <File Id="file1069" Name="wb.model.editors.wbp.wr.dll"/>
                <File Id="file1070" Name="wb.model.grt.dll"/>
                <File Id="file1074" Name="wb.mysql.import.grt.dll"/>
                <?if $(var.SETUP_TYPE) != "community" ?>
                <File Id="file1071" Name="wb.model.reporting.wbp.dll"/>
                <File Id="file1075" Name="wb.mysql.validation.grt.dll"/>
                <File Id="file1079" Name="wb.validation.grt.dll"/>
                <?endif ?>
                <File Id="file1076" Name="wb.printing.wbp.be.dll"/>
                <File Id="file1077" Name="wb.printing.wbp.fe.dll"/>
                <File Id="file1078" Name="wb.printing.wbp.wr.dll"/>
                <File Id="file1089" Name="mforms.py"/>
                <File Id="file1090" Name="cairo.py"/>
                <?if $(var.SETUP_TYPE) = "debug" ?>
                <File Id="file1098d" Name="_mforms_d.pyd"/>
                <File Id="file1096d" Name="_cairo_d.pyd"/>
                <?else ?>
                <File Id="file1098" Name="_mforms.pyd"/>
                <File Id="file1096" Name="_cairo.pyd"/>
                <?endif ?>
                <File Id="file1097" Name="sshtunnel.py"/>
                <File Id="file1095" Name="db.mysql.query.grt.dll"/>
                <File Id="file1105" Name="shell_snippets.py.txt"/>
                <File Id="file1107" Name="base.windows.dll"/>
                <File Id="file1108" Name="db_utils.py"/>
                <File Id="file1109" Name="grt_python_debugger.py"/>
                <File Id="file1110" Name="wbadminhelper.py"/>
                <File Id="file1112" Name="mforms.wr.dll"/>
                <File Id="file1113" Name="wb.model.snippets.wbp.dll"/>
                <File Id="file1114" Name="HTMLRenderer.dll"/>
                <File Id="file1115" Name="mysql.parser.dll"/>
                <File Id="wbcopytables.exe" Name="wbcopytables.exe"/>
                <?if $(var.SETUP_TYPE) = "commercial" ?>
                <File Id="file1117" Name="wb.model.advfind.wbp.dll"/>
                <?endif ?>
                <File Id="file1116" Name="wbadminhelper.exe"/>
              </Component>

              <Component DiskId="1" Guid="47641656-8430-4722-B558-DAE76CA7C0CA" Id="MySQLWorkbench.exe" Location="either">
                <File Id="file1056" KeyPath="yes" Name="MySQLWorkbench.exe"/>

                <File Id="MySQLWorkbenchDoc.ico" Name="MySQLWorkbenchDoc.ico"/>
                <File Id="MySQLWBPlugin.ico" Name="MySQLWBPlugin.ico"/>

                <RegistryValue Action="write" Id="Reg.Extn.MWB" Key=".mwb" Root="HKCR" Type="string" Value="MWBfile"/>

                <RegistryKey Action="createAndRemoveOnUninstall" Id="Reg.Class.MWB" Key="MWBfile" Root="HKCR">
                  <RegistryValue Id="Reg.Class.MWB.Value" Type="string" Value="MySQL Workbench File"/>
                  <RegistryValue Id="Reg.Class.MWB.Icon" Key="DefaultIcon" Type="string" Value="[#MySQLWorkbenchDoc.ico],0"/>
                  <RegistryValue Action="write" Id="Reg.Class.MWB.Command" Key="Shell\Open\Command" Type="string" Value="&quot;[#file1056]&quot; &quot;%1&quot;"/>
                </RegistryKey>

              </Component>

              <Component DiskId="1" Guid="5EDFE6C6-57CB-44BB-97B9-CA7CAA96E0A0" Id="MySQLWorkbenchProgramLink" Location="either">
                <RegistryKey Action="createAndRemoveOnUninstall" Key="SOFTWARE\MySQL AB\[ProductName] \Install" Root="HKCU">
                  <RegistryValue KeyPath="yes" Name="ProgramSC" Type="integer" Value="1"/>
                </RegistryKey>
                <Shortcut Advertise="no" Description="MySQL Workbench Visual Database Designer" Directory="MysqlProgramMenuFolder" Icon="WBIcon.exe" IconIndex="0" Id="WBProgramShortcut" Name="$(var.PRODUCT_NAME)" Show="normal" Target="[INSTALLDIR]MySQLWorkbench.exe" WorkingDirectory="INSTALLDIR"/>
              </Component>
              <Component DiskId="1" Guid="DA7365B3-7FCC-4724-B583-6577FA55C841" Id="mysql_canvas" Location="either">
                <File Id="file12004" Name="mysql.canvas.dll"/>
              </Component>

              <Directory Id="data_dir" Name="data">
                <Component DiskId="1" Guid="E50DE540-4BCD-4d5b-BC3F-77AE41880A98" Id="data" KeyPath="yes" Location="either">
                  <File Id="file2001" Name="db_datatype_groups.xml"/>
                  <File Id="file2002" Name="main_menu.xml"/>
                  <File Id="file2003" Name="model_toolbar.xml"/>
                  <File Id="file2004" Name="model_option_toolbar_layer.xml"/>
                  <File Id="file2005" Name="model_option_toolbar_note.xml"/>
                  <File Id="file2006" Name="model_option_toolbar_physical_relationship.xml"/>
                  <File Id="file2007" Name="model_option_toolbar_physical_routinegroup.xml"/>
                  <File Id="file2008" Name="model_option_toolbar_physical_table.xml"/>
                  <File Id="file2009" Name="model_option_toolbar_physical_view.xml"/>
                  <File Id="file2010" Name="model_option_toolbar_selection.xml"/>
                  <File Id="file2011" Name="paper_types.xml"/>
                  <File Id="file2012" Name="shortcuts.xml"/>
                  <File Id="file2013" Name="shortcuts_basic.xml"/>
                  <File Id="file2014" Name="shortcuts_physical.xml"/>
                  <File Id="file2015" Name="tools_toolbar.xml"/>
                  <File Id="file2016" Name="tools_toolbar_basic.xml"/>
                  <File Id="file2017" Name="tools_toolbar_physical.xml"/>
                  <File Id="file2018" Name="data.db"/>
                  <File Id="file2019" Name="default_toolbar.xml"/>
                  <File Id="file2020" Name="dbquery_toolbar.xml"/>
                  <File Id="file2021" Name="predefined_starters.xml"/>
                  <File Id="file2022" Name="model_diagram_toolbar.xml"/>
                  <File Id="file2023" Name="code_editor.xml"/>
                  <File Id="file2024" Name="table_templates.xml"/>
                </Component>
              </Directory>


              <Directory Id="images" Name="images">
                <Directory Id="cursors" Name="cursors">
                  <Component DiskId="1" Guid="73BA1D6A-CF3F-4429-A010-46FBD1BD55A8" Id="images_curors" Location="either">
                    <File Id="file3001" Name="hand.cur"/>
                    <File Id="file3002" Name="image.cur"/>
                    <File Id="file3003" Name="layer.cur"/>
                    <File Id="file3004" Name="magnify_region.cur"/>
                    <File Id="file3005" Name="note.cur"/>
                    <File Id="file3006" Name="rel11.cur"/>
                    <File Id="file3007" Name="rel1n.cur"/>
                    <File Id="file3008" Name="relnm.cur"/>
                    <File Id="file3009" Name="routine.cur"/>
                    <File Id="file3010" Name="rubber.cur"/>
                    <File Id="file3011" Name="table.cur"/>
                    <File Id="file3012" Name="view.cur"/>
                    <File Id="file3013" Name="zoom_in.cur"/>
                    <File Id="file3014" Name="zoom_out.cur"/>
                  </Component>
                </Directory>

                <Directory Id="grt" Name="grt">
                  <Component DiskId="1" Guid="DC53C7B9-FFD8-4290-9423-7C5EFAE8EA16" Id="images_grt" Location="either">
                    <File Id="file4001" Name="grt_list.png"/>
                    <File Id="file4002" Name="grt_dict.png"/>
                    <File Id="file4003" Name="grt_object.png"/>
                    <File Id="file4004" Name="grt_simple_type.png"/>
                    <File Id="file4005" Name="grt_struct.png"/>
                    <File Id="file4006" Name="grt_module.png"/>
                    <File Id="file4007" Name="grt_function.png"/>
                  </Component>

                  <Directory Id="structs" Name="structs">
                    <Component DiskId="1" Guid="137E4CA4-BDDF-4fe5-875E-8B1D14898D66" Id="images_grt_structs" Location="either">
                      <File Id="file5001" Name="db.Column.11x11.png"/>
                      <File Id="file5002" Name="db.Column.16x16.png"/>
                      <File Id="file5003" Name="db.Column.fk.11x11.png"/>
                      <File Id="file5004" Name="db.Column.fk.16x16.png"/>
                      <File Id="file5094" Name="db.Column.fknn.11x11.png"/>
                      <File Id="file5095" Name="db.Column.fknn.16x16.png"/>
                      <File Id="file5096" Name="db.Column.nn.11x11.png"/>
                      <File Id="file5097" Name="db.Column.nn.16x16.png"/>
                      <File Id="file5005" Name="db.Column.pk.11x11.png"/>
                      <File Id="file5006" Name="db.Column.pk.16x16.png"/>
                      <File Id="file5007" Name="db.Role.16x16.png"/>
                      <File Id="file5008" Name="db.Role.48x48.png"/>
                      <File Id="file5009" Name="db.Role.add.16x16.png"/>
                      <File Id="file5010" Name="db.Role.add.48x48.png"/>
                      <File Id="file5011" Name="db.Role.editor.48x48.png"/>
                      <File Id="file5012" Name="db.Routine.16x16.png"/>
                      <File Id="file5013" Name="db.Routine.24x24.png"/>
                      <File Id="file5014" Name="db.Routine.64x64.png"/>
                      <File Id="file5015" Name="db.Routine.add.16x16.png"/>
                      <File Id="file5016" Name="db.Routine.editor.48x48.png"/>
                      <File Id="file5017" Name="db.Routine.many.32x32.png"/>
                      <File Id="file5018" Name="db.RoutineGroup.16x16.png"/>
                      <File Id="file5019" Name="db.RoutineGroup.add.16x16.png"/>
                      <File Id="file5020" Name="db.Schema.16x16.png"/>
                      <File Id="file5021" Name="db.Schema.24x24.png"/>
                      <File Id="file5022" Name="db.Schema.32x32.png"/>
                      <File Id="file5023" Name="db.Schema.add.32x32.png"/>
                      <File Id="file5024" Name="db.Schema.editor.48x48.png"/>
                      <File Id="file5025" Name="db.Schema.many.16x16.png"/>
                      <File Id="file5026" Name="db.Schema.many.32x32.png"/>
                      <File Id="file5027" Name="db.Script.48x48.png"/>
                      <File Id="file5028" Name="db.Script.add.48x48.png"/>
                      <File Id="file5029" Name="db.Table.16x16.png"/>
                      <File Id="file5030" Name="db.Table.24x24.png"/>
                      <File Id="file5031" Name="db.Table.add.16x16.png"/>
                      <File Id="file5032" Name="db.Table.editor.48x48.png"/>
                      <File Id="file5033" Name="db.Table.many.32x32.png"/>
                      <File Id="file5034" Name="db.User.16x16.png"/>
                      <File Id="file5035" Name="db.User.48x48.png"/>
                      <File Id="file5036" Name="db.User.add.16x16.png"/>
                      <File Id="file5037" Name="db.User.add.48x48.png"/>
                      <File Id="file5038" Name="db.User.editor.48x48.png"/>
                      <File Id="file5039" Name="db.View.16x16.png"/>
                      <File Id="file5040" Name="db.View.24x24.png"/>
                      <File Id="file5041" Name="db.View.64x64.png"/>
                      <File Id="file5042" Name="db.View.add.16x16.png"/>
                      <File Id="file5043" Name="db.View.editor.48x48.png"/>
                      <File Id="file5044" Name="db.View.many.32x32.png"/>
                      <File Id="file5049" Name="GrtObject.16x16.png"/>
                      <File Id="file5050" Name="GrtObject.24x24.png"/>
                      <File Id="file5051" Name="GrtObject.32x32.png"/>
                      <File Id="file5052" Name="GrtObject.48x48.png"/>
                      <File Id="file5053" Name="GrtObject.add.16x16.png"/>
                      <File Id="file5054" Name="GrtObject.add.24x24.png"/>
                      <File Id="file5055" Name="GrtObject.add.32x32.png"/>
                      <File Id="file5056" Name="GrtObject.add.48x48.png"/>
                      <File Id="file5057" Name="GrtObject.many_32x32.png"/>
                      <File Id="file5058" Name="GrtStoredNote.48x48.png"/>
                      <File Id="file5059" Name="GrtStoredNote.add.48x48.png"/>
                      <File Id="file5060" Name="workbench.logical.Model.16x16.png"/>
                      <File Id="file5061" Name="workbench.logical.Model.48x48.png"/>
                      <File Id="file5062" Name="workbench.logical.Diagram.16x16.png"/>
                      <File Id="file5063" Name="workbench.logical.Diagram.48x48.png"/>
                      <File Id="file5064" Name="workbench.logical.Diagram.add.48x48.png"/>
                      <File Id="file5065" Name="workbench.model.ImageFigure.16x16.png"/>
                      <File Id="file5066" Name="workbench.physical.Layer.16x16.png"/>
                      <File Id="file5067" Name="workbench.physical.Layer.24x24.png"/>
                      <File Id="file5068" Name="workbench.physical.Layer.many.16x16.png"/>
                      <File Id="file5069" Name="workbench.model.NoteFigure.16x16.png"/>
                      <File Id="file5070" Name="workbench.physical.db2.Model.48x48.png"/>
                      <File Id="file5071" Name="workbench.physical.Model.16x16.png"/>
                      <File Id="file5072" Name="workbench.physical.Model.48x48.png"/>
                      <File Id="file5073" Name="workbench.physical.mssql.Model.48x48.png"/>
                      <File Id="file5074" Name="workbench.physical.mysql.Model.16x16.png"/>
                      <File Id="file5075" Name="workbench.physical.mysql.Model.48x48.png"/>
                      <File Id="file5076" Name="workbench.physical.oracle.Model.48x48.png"/>
                      <File Id="file5077" Name="workbench.physical.RoutineGroupFigure.16x16.png"/>
                      <File Id="file5078" Name="workbench.physical.sqlite.Model.48x48.png"/>
                      <File Id="file5079" Name="workbench.physical.sybase.Model.48x48.png"/>
                      <File Id="file5080" Name="workbench.physical.TableFigure.16x16.png"/>
                      <File Id="file5081" Name="workbench.physical.Diagram.16x16.png"/>
                      <File Id="file5082" Name="workbench.physical.Diagram.48x48.png"/>
                      <File Id="file5083" Name="workbench.physical.Diagram.add.48x48.png"/>
                      <File Id="file5084" Name="workbench.physical.ViewFigure.16x16.png"/>
                      <File Id="file5085" Name="db.View.48x48.png"/>
                      <File Id="file5086" Name="db.View.add.48x48.png"/>
                      <File Id="file5087" Name="db.Routine.48x48.png"/>
                      <File Id="file5088" Name="db.Routine.add.48x48.png"/>
                      <File Id="file5089" Name="db.RoutineGroup.48x48.png"/>
                      <File Id="file5090" Name="db.RoutineGroup.add.48x48.png"/>
                      <File Id="file5167" Name="db.Table.32x32.png"/>
                      <File Id="file5091" Name="db.Table.48x48.png"/>
                      <File Id="file5092" Name="db.Table.add.48x48.png"/>
                      <File Id="file5093" Name="workbench.physical.Diagram.add.16x16.png"/>
                      <File Id="file5104" Name="db.DatatypeGroup.blob.16x16.png"/>
                      <File Id="file5098" Name="db.DatatypeGroup.datetime.16x16.png"/>
                      <File Id="file5099" Name="db.DatatypeGroup.geo.16x16.png"/>
                      <File Id="file5101" Name="db.DatatypeGroup.numeric.16x16.png"/>
                      <File Id="file5102" Name="db.DatatypeGroup.text.16x16.png"/>
                      <File Id="file5103" Name="db.DatatypeGroup.userdefined.16x16.png"/>
                      <File Id="file5105" Name="db.mgmt.Connection.add.48x48.png"/>
                      <File Id="file5106" Name="db.mgmt.Connection.16x16.png"/>
                      <File Id="file5107" Name="db.mgmt.Connection.32x32.png"/>
                      <File Id="file5108" Name="workbench.Document.16x16.png"/>
                      <File Id="file5109" Name="db.mgmt.Connection.add.16x16.png"/>
                      <File Id="file5110" Name="db.mgmt.Connection.48x48.png"/>
                      <File Id="file5111" Name="workbench.Document.48x48.png"/>
                      <File Id="file5112" Name="workbench.Document.32x32.png"/>
                      <File Id="file5113" Name="db.View.many.16x16.png"/>
                      <File Id="file5114" Name="db.Table.many.16x16.png"/>
                      <File Id="file5115" Name="db.Routine.many.16x16.png"/>
                      <File Id="file5116" Name="db.mgmt.Connection.manage.48x48.png"/>
                      <File Id="file5117" Name="db.Column.pkai.11x11.png"/>
                      <File Id="file5118" Name="db.Column.pkai.16x16.png"/>
                      <File Id="file5119" Name="db.mgmt.ServerInstance.48x48.png"/>
                      <File Id="file5120" Name="db.mgmt.ServerInstance.manage.48x48.png"/>
                      <File Id="file5121" Name="db.Schema.selected.32x32.png"/>
                      <File Id="file5129" Name="db.Column.fk.side.16x16.png"/>
                      <File Id="file5130" Name="db.Column.pk.side.16x16.png"/>
                      <File Id="file5131" Name="db.Column.side.16x16.png"/>
                      <File Id="file5132" Name="db.Routine.many.side.16x16.png"/>
                      <File Id="file5133" Name="db.Routine.side.16x16.png"/>
                      <File Id="file5134" Name="db.Schema.side.16x16.png"/>
                      <File Id="file5135" Name="db.Table.many.side.16x16.png"/>
                      <File Id="file5136" Name="db.Table.side.16x16.png"/>
                      <File Id="file5137" Name="db.View.many.side.16x16.png"/>
                      <File Id="file5138" Name="db.View.side.16x16.png"/>
                      <File Id="file5142" Name="db.Column.many.side.16x16.png"/>
                      <File Id="file5144" Name="db.ForeignKey.many.side.16x16.png"/>
                      <File Id="file5146" Name="db.ForeignKey.side.16x16.png"/>
                      <File Id="file5148" Name="db.Index.many.side.16x16.png"/>
                      <File Id="file5150" Name="db.Index.side.16x16.png"/>
                      <File Id="file5152" Name="db.Trigger.many.side.16x16.png"/>
                      <File Id="file5154" Name="db.Trigger.side.16x16.png"/>
                      <File Id="file5157" Name="db.Table.editor.24x24.png"/>
                      <File Id="file5158" Name="db.View.broken.side.16x16.png"/>
                      <File Id="file5162" Name="db.Index.16x16.png"/>
                      <File Id="file5163" Name="db.ForeignKey.16x16.png"/>
                      <File Id="file5164" Name="db.Trigger.16x16.png"/>
                      <File Id="file5165" Name="db.schema.loading.side.16x16.png"/>
                      <File Id="file5266" Name="db.schema.unloaded.side.16x16.png"/>
                      <File Id="file5267" Name="db.Column.pkfk.11x11.png"/>
                      <File Id="file5268" Name="db.Column.pkfk.16x16.png"/>
                    </Component>
                  </Directory>
                </Directory>

                <Directory Id="icons" Name="icons">
                  <Component DiskId="1" Guid="1914052F-D4D6-4f7f-AB7D-9AF28DBC1F78" Id="images_icons" Location="either">
                    <File Id="file6006" Name="tiny_align_h_left.png"/>
                    <File Id="file6007" Name="tiny_align_h_left2.png"/>
                    <File Id="file6008" Name="tiny_align_h_middle.png"/>
                    <File Id="file6009" Name="tiny_align_h_middle2.png"/>
                    <File Id="file6010" Name="tiny_align_h_right.png"/>
                    <File Id="file6011" Name="tiny_align_h_right2.png"/>
                    <File Id="file6012" Name="tiny_align_v_bottom.png"/>
                    <File Id="file6013" Name="tiny_align_v_bottom2.png"/>
                    <File Id="file6014" Name="tiny_align_v_middle.png"/>
                    <File Id="file6015" Name="tiny_align_v_middle2.png"/>
                    <File Id="file6016" Name="tiny_align_v_top.png"/>
                    <File Id="file6018" Name="tiny_align_v_top2.png"/>
                    <File Id="file6017" Name="tiny_gridview.png"/>
                    <File Id="file6019" Name="tiny_grid.png"/>
                    <File Id="file6020" Name="tiny_lock.png"/>
                    <File Id="file6021" Name="tiny_open.png"/>
                    <File Id="file6022" Name="tiny_redo.png"/>
                    <File Id="file6023" Name="tiny_ruler.png"/>
                    <File Id="file6024" Name="tiny_save.png"/>
                    <File Id="file6053" Name="tiny_saveas.png"/>
                    <File Id="file6050" Name="tiny_hidesidebar.png"/>
                    <File Id="file6051" Name="tiny_grtshell.png"/>
                    <File Id="file6025" Name="tiny_undo.png"/>
                    <File Id="file6025a" Name="tiny_loadsql.png"/>
                    <File Id="file6025b" Name="tiny_savesql.png"/>
                    <File Id="file6025k" Name="clear_output.png"/>
                    <File Id="file6026" Name="wb_arrow.png"/>
                    <File Id="file6027" Name="wb_db_routinegroup.png"/>
                    <File Id="file6028" Name="wb_db_table.png"/>
                    <File Id="file6029" Name="wb_db_view.png"/>
                    <File Id="file6030" Name="wb_draw_ellipse.png"/>
                    <File Id="file6031" Name="wb_draw_freehand.png"/>
                    <File Id="file6032" Name="wb_draw_line.png"/>
                    <File Id="file6033" Name="wb_draw_polygon.png"/>
                    <File Id="file6034" Name="wb_draw_rect.png"/>
                    <File Id="file6035" Name="wb_hand.png"/>
                    <File Id="file6036" Name="wb_image.png"/>
                    <File Id="file6037" Name="wb_layer.png"/>
                    <File Id="file6038" Name="wb_magnifier.png"/>
                    <File Id="file6039" Name="wb_note.png"/>
                    <File Id="file6040" Name="wb_rel_11.png"/>
                    <File Id="file6041" Name="wb_rel_11_nonid.png"/>
                    <File Id="file6042" Name="wb_rel_1n.png"/>
                    <File Id="file6043" Name="wb_rel_1n_nonid.png"/>
                    <File Id="file6044" Name="wb_rel_1n_pick.png"/>
                    <File Id="file6045" Name="wb_rel_nm.png"/>
                    <File Id="file6046" Name="wb_rubber.png"/>
                    <File Id="file6047" Name="mini_error.png"/>
                    <File Id="file6048" Name="mini_warning.png"/>
                    <File Id="file6049" Name="mini_notice.png"/>
                    <File Id="file6052" Name="mini_notice_blue.png"/>
                    <File Id="file6054" Name="comment.png"/>
                    <File Id="file6055" Name="grt.png"/>
                    <File Id="file6056" Name="history.png"/>
                    <File Id="file6057" Name="layers.png"/>
                    <File Id="file6058" Name="MySQLWorkbench-128.png"/>
                    <File Id="file6059" Name="MySQLWorkbench-16.png"/>
                    <File Id="file6061" Name="MySQLWorkbench-32.png"/>
                    <File Id="file6063" Name="MySQLWorkbench-48.png"/>
                    <File Id="file6064" Name="MySQLWorkbenchDoc-128.png"/>
                    <File Id="file6065" Name="MySQLWorkbenchDoc-16.png"/>
                    <File Id="file6066" Name="MySQLWorkbenchDoc-24.png"/>
                    <File Id="file6067" Name="MySQLWorkbenchDoc-32.png"/>
                    <File Id="file6068" Name="MySQLWorkbenchDoc-48.png"/>
                    <File Id="file6069" Name="MySQLWorkbenchDoc-64.png"/>
                    <File Id="file6070" Name="MySQLWorkbenchDocIcon128x128.png"/>
                    <File Id="file6071" Name="MySQLWorkbenchDocIcon16x16.png"/>
                    <File Id="file6072" Name="MySQLWorkbenchDocIcon32x32.png"/>
                    <File Id="file6073" Name="MySQLWorkbenchDocIcon48x48.png"/>
                    <File Id="file6074" Name="properties.png"/>
                    <File Id="file6075" Name="schemata.png"/>
                    <File Id="file6076" Name="user_datatypes.png"/>
                    <File Id="file60007" Name="admin_info_stopped.png"/>
                    <File Id="file60008" Name="admin_info_running.png"/>
                    <File Id="file60015" Name="admin_meb_backup.png"/>
                    <File Id="file60016" Name="admin_meb_restore.png"/>
                    <File Id="file60018" Name="admin_info_unknown.png"/>
                    <File Id="file60019" Name="MySQLWorkbench.ico"/>
                    <File Id="file60020" Name="MySQLWorkbench-256.png"/>
                    <File Id="file60021" Name="MySQLWorkbench-512.png"/>
                    <File Id="file60029" Name="tiny_new.png"/>
                    <File Id="file60031" Name="tiny_new_diagram.png"/>
                    <File Id="file60032" Name="tiny_new_doc.png"/>
                    <File Id="file60034" Name="tiny_new_routine.png"/>
                    <File Id="file60035" Name="tiny_new_schema.png"/>
                    <File Id="file60036" Name="tiny_new_script.png"/>
                    <File Id="file60037" Name="tiny_new_table.png"/>
                    <File Id="file60038" Name="tiny_new_view.png"/>
                    <File Id="file60041" Name="tiny_refresh.png"/>
                    <File Id="file60042" Name="tiny_refresh_plugins.png"/>
                    <File Id="file60043" Name="tiny_search.png"/>
                    <File Id="file60044" Name="record_add.png"/>
                    <File Id="file60045" Name="record_back.png"/>
                    <File Id="file60046" Name="record_del.png"/>
                    <File Id="file60047" Name="record_discard.png"/>
                    <File Id="file60048" Name="record_edit.png"/>
                    <File Id="file60049" Name="record_export.png"/>
                    <File Id="file60049i" Name="record_import.png"/>
                    <File Id="file60050" Name="record_fetch_all.png"/>
                    <File Id="file60051" Name="record_first.png"/>
                    <File Id="file60052" Name="record_last.png"/>
                    <File Id="file60053" Name="record_next.png"/>
                    <File Id="file60054" Name="record_save.png"/>
                    <File Id="file60055" Name="record_sort_asc.png"/>
                    <File Id="file60056" Name="record_sort_desc.png"/>
                    <File Id="file60056a" Name="record_sort_reset.png"/>
                    <File Id="file60057" Name="record_wrap_vertical.png"/>
                    <File Id="file60058" Name="snippet_add.png"/>
                    <File Id="file60059" Name="snippet_del.png"/>
                    <File Id="file60060" Name="snippet_insert.png"/>
                    <File Id="file60061" Name="snippet_use.png"/>
                    <File Id="file60063" Name="record_fetch_prev.png"/>
                    <File Id="file60064" Name="record_fetch_next.png"/>
                    <File Id="file60065" Name="tiny_load.png"/>
                    <File Id="file60066" Name="snippet_clipboard.png"/>
                    <File Id="file60067" Name="debug_continue.png"/>
                    <File Id="file60068" Name="debug_pause.png"/>
                    <File Id="file60069" Name="debug_step.png"/>
                    <File Id="file60070" Name="debug_step_into.png"/>
                    <File Id="file60071" Name="debug_step_out.png"/>
                    <File Id="file60072" Name="debug_stop.png"/>
                    <File Id="file60073" Name="warning_icon.png"/>
                    <File Id="file60074" Name="admin_add_user.png"/>
                    <File Id="file60076" Name="admin_config_wizard.png"/>
                    <File Id="file60078" Name="admin_export.png"/>
                    <File Id="file60080" Name="admin_manage_exported.png"/>
                    <File Id="file60082" Name="admin_manage_privs.png"/>
                    <File Id="file60084" Name="admin_connections.png"/>
                    <File Id="file60086" Name="admin_option_file.png"/>
                    <File Id="file60088" Name="admin_restore_data.png"/>
                    <File Id="file60090" Name="admin_schema_management.png"/>
                    <File Id="file60092" Name="admin_scripts.png"/>
                    <File Id="file60094" Name="admin_server_logs.png"/>
                    <File Id="file60096" Name="admin_server_status.png"/>
                    <File Id="file60098" Name="admin_start_stop.png"/>
                    <File Id="file60100" Name="admin_status_vars.png"/>
                    <File Id="file60102" Name="admin_system_startup.png"/>
                    <File Id="file60111" Name="MySQLPlugin-16.png"/>
                    <File Id="file60112" Name="MySQLPlugin-24.png"/>
                    <File Id="file60113" Name="MySQLPlugin-32.png"/>
                    <File Id="file60114" Name="MySQLPlugin-48.png"/>
                    <File Id="file60115" Name="MySQLPlugin-64.png"/>
                    <File Id="file60116" Name="MySQLPlugin-128.png"/>
                    <File Id="file60117" Name="MySQLPlugin-256.png"/>
                    <File Id="file60118" Name="mini_edit.png"/>
                    <File Id="file60119" Name="mini_ok.png"/>
                    <File Id="file60120" Name="record_autosize.png"/>
                    <File Id="file60121" Name="migration_check_open.png"/>
                    <File Id="file60122" Name="migration.png"/>
                    <File Id="file60123" Name="migration_title.png"/>
                    <File Id="file60124" Name="migration_check_current.png"/>
                    <File Id="file60126" Name="migration_check_done.png"/>
                    <File Id="file60127" Name="migration_logo.png"/>
                    <File Id="file60128" Name="migration_check_point.png"/>
                    <File Id="file60129" Name="migration_icon_32x32.png"/>
                    <File Id="file60130" Name="migration_background.png"/>
                    <File Id="file60131" Name="tiny_more_space.png"/>
                    <File Id="file60132" Name="tiny_less_space.png"/>
                    <File Id="file60678" Name="wb-toolbar_automatic-help-off.png"/>
                    <File Id="file60679" Name="wb-toolbar_automatic-help-on.png"/>
                    <File Id="file60680" Name="wb-toolbar_manual-help.png"/>
                    <File Id="file60133" Name="wb-toolbar_nav-back.png"/>
                    <File Id="file60135" Name="wb-toolbar_nav-forward.png"/>
                    <File Id="file60664" Name="wb_toolbar_pages_18x18.png"/>
                    <File Id="file60665" Name="admin_audit_inspector.png"/>
                    <File Id="file62000" Name="mysql-logo-00.png"/>
                    <File Id="file62001" Name="mysql-logo-50.png"/>
                    <File Id="file62002" Name="mysql-logo-51.png"/>
                    <File Id="file62003" Name="mysql-logo-55.png"/>
                    <File Id="file62004" Name="mysql-logo-56.png"/>
                    <File Id="file62005" Name="mysql-logo-57.png"/>
                    <File Id="file62006" Name="mysql-logo-58.png"/>
                    <File Id="file62007" Name="mysql-status-off.png"/>
                    <File Id="file62008" Name="mysql-status-on.png"/>
                    <File Id="file62009" Name="mysql-status-separator.png"/>
                    <File Id="file62010" Name="wb-backup-logo-small.png"/>
                    <File Id="file62011" Name="wb-backup-logo.png"/>
                    <File Id="file62012" Name="edit_table_templates.png"/>
                    <File Id="file62013" Name="wb_perform_config.png"/>
                    <File Id="file62014" Name="title_connections.png"/>
                    <File Id="file62015" Name="title_export.png"/>
                    <File Id="file62016" Name="title_import.png"/>
                    <File Id="file62017" Name="title_logs.png"/>
                    <File Id="file62018" Name="title_options.png"/>
                    <File Id="file62019" Name="title_startup.png"/>
                    <File Id="file62020" Name="title_users.png"/>
                    <File Id="file62021" Name="title_variables.png"/>
                    <File Id="file62022" Name="page_restore.png"/>
                    <File Id="file62023" Name="title_backup.png"/>
                    <File Id="file62024" Name="title_restore.png"/>
                    <File Id="file62025" Name="record_refresh.png"/>
                    <File Id="file62026" Name="dashboard_arrow_in_static.png"/>
                    <File Id="file62027" Name="dashboard_arrow_out_static.png"/>
                    <File Id="file62028" Name="dashboard_header_innodb.png"/>
                    <File Id="file62029" Name="dashboard_header_mysql.png"/>
                    <File Id="file62030" Name="dashboard_header_network.png"/>
                    <File Id="file62031" Name="admin_dashboard.png"/>
                    <File Id="file62033" Name="admin_instrumentation_setup.png"/>
                    <File Id="file62035" Name="admin_performance_reports.png"/>
                    <File Id="file62037" Name="title_dashboard.png"/>
                    <File Id="file62039" Name="title_instrumentation_setup.png"/>
                    <File Id="file62041" Name="title_performance_reports.png"/>
                    <File Id="file62040" Name="dashboard_separator.png"/>
                    <File Id="file62042" Name="ps_easysetup_logo.png"/>
                    <File Id="file62043" Name="ps_easysetup_logo_enabled.png"/>
                    <File Id="file62044" Name="ps_switcher_custom_hoover.png"/>
                    <File Id="file62045" Name="ps_switcher_custom_off.png"/>
                    <File Id="file62046" Name="ps_switcher_custom_on.png"/>
                    <File Id="file62047" Name="ps_switcher_default_hoover.png"/>
                    <File Id="file62048" Name="ps_switcher_default_off.png"/>
                    <File Id="file62049" Name="ps_switcher_default_on.png"/>
                    <File Id="file62050" Name="ps_switcher_disabled_hoover.png"/>
                    <File Id="file62051" Name="ps_switcher_disabled_off.png"/>
                    <File Id="file62052" Name="ps_switcher_disabled_on.png"/>
                    <File Id="file62053" Name="ps_switcher_fully_hoover.png"/>
                    <File Id="file62054" Name="ps_switcher_fully_off.png"/>
                    <File Id="file62055" Name="ps_switcher_fully_on.png"/>
                    <File Id="file62056" Name="ps_switcher_legende.png"/>
                    <File Id="file62057" Name="ps_switcher_text.png"/>
                  </Component>
                </Directory>

                <Directory Id="ui" Name="ui">
                  <Component DiskId="1" Guid="6193D177-EED4-4fb1-BF54-17DB23FDA622" Id="images_ui" Location="either">
                    <File Id="file6090" Name="wb-wizard-vista-bg.png"/>
                    <File Id="file6091" Name="message_confirm.png"/>
                    <File Id="file6092" Name="message_warning.png"/>
                    <File Id="file6093" Name="message_error.png"/>
                    <File Id="file60500" Name="Apply.png"/>
                    <File Id="file60501" Name="Apply_16x16.png"/>
                    <File Id="file60503" Name="background.png"/>
                    <File Id="file60504" Name="background_top_shadow.png"/>
                    <File Id="file60505" Name="Close_18x18.png"/>
                    <File Id="file60506" Name="collapsing_panel_bg.png"/>
                    <File Id="file60507" Name="collapsing_panel_grid_bg.png"/>
                    <File Id="file60508" Name="collapsing_panel_grid_details.png"/>
                    <File Id="file60509" Name="collapsing_panel_grid_details2.png"/>
                    <File Id="file60510" Name="collapsing_panel_grid_large_icons.png"/>
                    <File Id="file60511" Name="collapsing_panel_grid_large_icons2.png"/>
                    <File Id="file60512" Name="collapsing_panel_grid_small_icons.png"/>
                    <File Id="file60513" Name="collapsing_panel_grid_small_icons2.png"/>
                    <File Id="file60514" Name="collapsing_panel_header_bg.png"/>
                    <File Id="file60515" Name="collapsing_panel_header_bg_flat.png"/>
                    <File Id="file60516" Name="collapsing_panel_header_shadow.png"/>
                    <File Id="file60517" Name="collapsing_panel_header_tab_add.png"/>
                    <File Id="file60518" Name="collapsing_panel_header_tab_add2.png"/>
                    <File Id="file60519" Name="collapsing_panel_header_tab_del.png"/>
                    <File Id="file60520" Name="collapsing_panel_header_tab_del2.png"/>
                    <File Id="file60521" Name="collapsing_panel_header_tab_left.png"/>
                    <File Id="file60522" Name="collapsing_panel_header_tab_left_flat.png"/>
                    <File Id="file60523" Name="collapsing_panel_header_tab_middle.png"/>
                    <File Id="file60524" Name="collapsing_panel_header_tab_middle_flat.png"/>
                    <File Id="file60525" Name="collapsing_panel_header_tab_right.png"/>
                    <File Id="file60526" Name="collapsing_panel_header_tab_right_flat.png"/>
                    <File Id="file60527" Name="collapsing_panel_header_tab_separator.png"/>
                    <File Id="file60528" Name="collapsing_panel_header_tab_separator_flat.png"/>
                    <File Id="file60529" Name="collapsing_panel_minus.png"/>
                    <File Id="file60530" Name="collapsing_panel_minus_flat.png"/>
                    <File Id="file60531" Name="collapsing_panel_plus.png"/>
                    <File Id="file60532" Name="collapsing_panel_plus_flat.png"/>
                    <File Id="file60533" Name="collapsing_panel_tab_left.png"/>
                    <File Id="file60534" Name="collapsing_panel_tab_middle.png"/>
                    <File Id="file60535" Name="collapsing_panel_tab_right.png"/>
                    <File Id="file60536" Name="dialog_input.png"/>
                    <File Id="file60537" Name="Discard.png"/>
                    <File Id="file60538" Name="Discard_16x16.png"/>
                    <File Id="file60540" Name="DotBlue.png"/>
                    <File Id="file60541" Name="DotDisabled.png"/>
                    <File Id="file60542" Name="DotGrey.png"/>
                    <File Id="file60543" Name="DotRed.png"/>
                    <File Id="file60546" Name="field_overlay_blob.png"/>
                    <File Id="file60547" Name="field_overlay_null.png"/>
                    <File Id="file60548" Name="First_16x16.png"/>
                    <File Id="file60549" Name="header_bar_blue.png"/>
                    <File Id="file60550" Name="header_bar_gray.png"/>
                    <File Id="file60551" Name="header_bar_orange.png"/>
                    <File Id="file60552" Name="Last_16x16.png"/>
                    <File Id="file60556" Name="MacWizardBackground.png"/>
                    <File Id="file60558" Name="message_edit.png"/>
                    <File Id="file60559" Name="navigator_zoom_in.png"/>
                    <File Id="file60560" Name="navigator_zoom_out.png"/>
                    <File Id="file60562" Name="note.128x128.png"/>
                    <File Id="file60565" Name="Refresh_16x16.png"/>
                    <File Id="file60566" Name="Refresh_18x18.png"/>
                    <File Id="file60567" Name="Refresh_disabled_18x18.png"/>
                    <File Id="file60568" Name="sakila.png"/>
                    <File Id="file60573" Name="search_clear.png"/>
                    <File Id="file60574" Name="search_doc_action.png"/>
                    <File Id="file60575" Name="search_icon.png"/>
                    <File Id="file60576" Name="section_expanded.png"/>
                    <File Id="file60577" Name="section_unexpandable.png"/>
                    <File Id="file60578" Name="section_unexpanded.png"/>
                    <File Id="file60579" Name="separator-dots.png"/>
                    <File Id="file60580" Name="show_eof.png"/>
                    <File Id="file60581" Name="show_whitespace.png"/>
                    <File Id="file60582" Name="small_toolbar_bg.png"/>
                    <File Id="file60583" Name="statusbar_output.png"/>
                    <File Id="file60584" Name="statusbar_separator.png"/>
                    <File Id="file60585" Name="statusbar_shell.png"/>
                    <File Id="file60586" Name="tab.diagram.16x16.png"/>
                    <File Id="file60587" Name="tab.overview.home.16x16.png"/>
                    <File Id="file60588" Name="tab.overview.physical.16x16.png"/>
                    <File Id="file60589" Name="tab.sqlquery.16x16.png"/>
                    <File Id="file60590" Name="task_checked.png"/>
                    <File Id="file60592" Name="task_disabled.png"/>
                    <File Id="file60594" Name="task_error.png"/>
                    <File Id="file60596" Name="task_executing.png"/>
                    <File Id="file60597" Name="task_unchecked.png"/>
                    <File Id="file60599" Name="task_warning.png"/>
                    <File Id="file60607" Name="MySQL-WB-about-screen.png"/>
                    <File Id="file60610" Name="check.png"/>
                    <File Id="file60611" Name="uncheck.png"/>
                    <File Id="file60612" Name="unknown.png"/>
                    <File Id="file60616" Name="zoom_in.png"/>
                    <File Id="file60617" Name="zoom_out.png"/>
                    <File Id="file60618" Name="zoom_reset.png"/>
                    <File Id="file60619" Name="options-horizontal-separator.png"/>
                    <File Id="file60624" Name="editor_breakpoint.xpm"/>
                    <File Id="file60625" Name="editor_breakpoint_hit.xpm"/>
                    <File Id="file60626" Name="editor_current_pos.xpm"/>
                    <File Id="file60627" Name="editor_error.xpm"/>
                    <File Id="file60628" Name="editor_statement.xpm"/>
                    <File Id="file60629" Name="message_wb_bug.png"/>
                    <File Id="file60630" Name="message_wb_lock.png"/>
                    <File Id="file60631" Name="change_alert_thin.png"/>
                    <File Id="file60632" Name="change_backward.png"/>
                    <File Id="file60633" Name="change_forward.png"/>
                    <File Id="file60634" Name="change_ignore.png"/>
                    <File Id="file60635" Name="change_nothing.png"/>
                    <File Id="file60636" Name="edit.png"/>
                    <File Id="file60637" Name="message_wb_wait.png"/>
                    <File Id="file60639" Name="tree_collapsed.png"/>
                    <File Id="file60640" Name="tree_expanded.png"/>
                    <File Id="file60643" Name="wait_panel_cancel_button.png"/>
                    <File Id="file60644" Name="refresh_sidebar.png"/>
                    <File Id="file60645" Name="big_switcher_yes.png"/>
                    <File Id="file60646" Name="big_switcher_no.png"/>
                    <File Id="file60647" Name="separator_vertical.png"/>

                    <File Id="file60685" Name="switcher_bottom_on_win8.png"/>
                    <File Id="file60659" Name="switcher_left_on_win8.png"/>
                    <File Id="file60660" Name="switcher_right_on_win8.png"/>
                    <File Id="file60661" Name="switcher_bottom_off_win8.png"/>
                    <File Id="file60662" Name="switcher_left_off_win8.png"/>
                    <File Id="file60663" Name="switcher_right_off_win8.png"/>

                    <File Id="file60651" Name="search_sidebar.png"/>
                    <File Id="file60652" Name="EditorCollapsed.png"/>
                    <File Id="file60653" Name="EditorExpanded.png"/>
                    <File Id="file60655" Name="background_stripes_light.png"/>
                    <File Id="file60656" Name="change_alert_drop.png"/>
                    <File Id="file60657" Name="busy_sidebar.png"/>
                    <File Id="file60658" Name="audit_log.png"/>
                    <File Id="file60666" Name="wb_lock.png"/>
                    <File Id="file60667" Name="change_alert_create.png"/>
                    <File Id="file606601" Name="qe_sql-editor-tb-icon_zoom-area@2x.png"/>
                    <File Id="file606602" Name="qe_sql-editor-tb-icon_zoom-area.png" />
                    <File Id="file606603" Name="qe_sql-editor-tb-icon_zoom-in@2x.png" />
                    <File Id="file606604" Name="qe_sql-editor-tb-icon_zoom-in.png" />
                    <File Id="file606605" Name="qe_sql-editor-tb-icon_zoom-out@2x.png" />
                    <File Id="file606606" Name="qe_sql-editor-tb-icon_zoom-out.png" />
                    <File Id="file606607" Name="qe_sql-editor-tb-icon_zoom-reset@2x.png" />
                    <File Id="file606608" Name="qe_sql-editor-tb-icon_zoom-reset.png" />
                    <File Id="file606609" Name="qe_sql-editor-tb-icon_zoom-jump.png" />
                    <File Id="file606610" Name="qe_sql-editor-tb-icon_zoom-jump@2x.png" />
                    <File Id="file606611" Name="qe_sql-editor-tb-icon_zoom-auto.png" />
                    <File Id="file606612" Name="qe_sql-editor-tb-icon_zoom-auto@2x.png" />
                    <File Id="file606613" Name="qe_sql-editor-tb-icon_zoom-center.png" />
                    <File Id="file606614" Name="qe_sql-editor-tb-icon_zoom-center@2x.png" />
                    <File Id="item_overlay_add.png" Name="item_overlay_add.png"/>
                    <File Id="item_overlay_delete.png" Name="item_overlay_delete.png"/>

                    </Component>
                </Directory>

                <Directory Id="home" Name="home">
                  <Component DiskId="1" Guid="609A7F7D-0615-4C3E-83F8-B04ADCD36E1A" Id="images_home" Location="either">
                    <File Id="home11" Name="WB_Home.png"/>
                    <File Id="home12" Name="wb_starter_mysql_migration_52.png"/>
                    <File Id="home13" Name="wb_tile_folder.png"/>
                    <File Id="home13m" Name="wb_tile_folder_mini.png"/>
                    <File Id="home14" Name="wb_tile_mouseover.png"/>
                    <File Id="home15" Name="wb_tile_mouseover_2.png"/>
                    <File Id="home16" Name="wb_tile_network.png"/>
                    <File Id="home17" Name="wb_tile_page-down.png"/>
                    <File Id="home18" Name="wb_tile_page-up.png"/>
                    <File Id="home19" Name="wb_tile_plus.png"/>
                    <File Id="home20" Name="wb_tile_sakila.png"/>
                    <File Id="home21" Name="wb_tile_schema.png"/>
                    <File Id="home22" Name="wb_tile_time.png"/>
                    <File Id="home23" Name="wb_tile_user.png"/>
                    <File Id="home24" Name="wb_doc_model.png"/>
                    <File Id="home25" Name="wb_doc_sql.png"/>
                    <File Id="home26" Name="wb_tile_number.png"/>
                    <File Id="home27" Name="wb_close.png"/>
                    <File Id="home28" Name="wb_tile_manage.png"/>
                    <File Id="home29" Name="wb_tile_more.png"/>
                    <File Id="home30" Name="wb_tile_open.png"/>
                    <File Id="home40" Name="wb_starter_mysql_bug_reporter_52.png"/>
                    <File Id="home41" Name="wb_starter_mysql_doc_lib_52.png"/>
                    <File Id="home42" Name="wb_starter_mysql_news_52.png"/>
                    <File Id="home43" Name="wb_starter_mysql_wb_blog_52.png"/>
                    <File Id="home44" Name="wb_starter_mysql_wb_twitters_52.png"/>
                    <File Id="home45" Name="wb_starter_planet_mysql_52.png"/>
                    <File Id="home46" Name="wb_starter_generic_52.png"/>
                    <File Id="home47" Name="wb_starter_mysql_forums_52.png"/>
                    <File Id="home48" Name="wb_starter_grt_shell_52.png"/>
                    <File Id="home49" Name="wb_starter_mysql_utilities_52.png"/>
                    <File Id="home50" Name="wb_starter_edelivery_52.png"/>
                    <File Id="home51" Name="wb_starter_edelivery_52@2x.png"/>
                    <File Id="home52" Name="wb_starter_grt_shell_52@2x.png"/>
                    <File Id="home53" Name="wb_starter_mysql_bug_reporter_52@2x.png"/>
                    <File Id="home54" Name="wb_starter_mysql_doc_lib_52@2x.png"/>
                    <File Id="home55" Name="wb_starter_mysql_forums_52@2x.png"/>
                    <File Id="home56" Name="wb_starter_mysql_migration_52@2x.png"/>
                    <File Id="home57" Name="wb_starter_mysql_utilities_52@2x.png"/>
                    <File Id="home58" Name="wb_starter_planet_mysql_52@2x.png"/>
                    <File Id="home59" Name="wb_starter_support_52.png"/>
                    <File Id="home60" Name="wb_starter_support_52@2x.png"/>
                    <File Id="home61" Name="wb_tile_fabric.png"/>
                  </Component>
                </Directory>

                <Directory Id="sql" Name="sql">
                  <Component DiskId="1" Guid="851684D9-EB81-4D8F-9968-EB5818ABCA52" Id="images_sql" Location="either">
                    <File Id="file61700" Name="qe_main-tb-icon_add-routine.png"/>
                    <File Id="file61701" Name="qe_main-tb-icon_add-schema.png"/>
                    <File Id="file61702" Name="qe_main-tb-icon_add-sql-editor.png"/>
                    <File Id="file61703" Name="qe_main-tb-icon_add-table.png"/>
                    <File Id="file61704" Name="qe_main-tb-icon_add-view.png"/>
                    <File Id="file61705" Name="qe_main-tb-icon_execute-sql-file.png"/>
                    <File Id="file61706" Name="qe_main-tb-icon_open-sql-file.png"/>
                    <File Id="file61707" Name="qe_main-tb-icon_refresh-conn.png"/>
                    <File Id="file61757" Name="qe_main-tb-icon_add-function.png"/>
                    <File Id="file61708" Name="qe_main-tb-sep.png"/>
                    <File Id="file61715" Name="qe_sql-editor-tb-icon_autocommit-off.png"/>
                    <File Id="file61716" Name="qe_sql-editor-tb-icon_autocommit-on.png"/>
                    <File Id="file61717" Name="qe_sql-editor-tb-icon_beautifier.png"/>
                    <File Id="file61718" Name="qe_sql-editor-tb-icon_beautifier_current.png"/>
                    <File Id="file61719" Name="qe_sql-editor-tb-icon_commit.png"/>
                    <File Id="file61720" Name="qe_sql-editor-tb-icon_execute-current.png"/>
                    <File Id="file61721" Name="qe_sql-editor-tb-icon_execute.png"/>
                    <File Id="file61722" Name="qe_sql-editor-tb-icon_explain.png"/>
                    <File Id="file61723" Name="qe_sql-editor-tb-icon_find.png"/>
                    <File Id="file61724" Name="qe_sql-editor-tb-icon_open.png"/>
                    <File Id="file61725" Name="qe_sql-editor-tb-icon_rollback.png"/>
                    <File Id="file61726" Name="qe_sql-editor-tb-icon_save.png"/>
                    <File Id="file61727" Name="qe_sql-editor-tb-icon_special-chars-off.png"/>
                    <File Id="file61728" Name="qe_sql-editor-tb-icon_special-chars-on.png"/>
                    <File Id="file61729" Name="qe_sql-editor-tb-icon_stop-on-error-off.png"/>
                    <File Id="file61730" Name="qe_sql-editor-tb-icon_stop-on-error-on.png"/>
                    <File Id="file61731" Name="qe_sql-editor-tb-icon_stop.png"/>
                    <File Id="file61732" Name="snippet_sql.png"/>
                    <File Id="file61733" Name="snippet_htm.png"/>
                    <File Id="file61735" Name="snippet_mwb.png"/>
                    <File Id="file61736" Name="snippet_php.png"/>
                    <File Id="file61737" Name="snippet_py.png"/>
                    <File Id="file61738" Name="snippet_css.png"/>
                    <File Id="file61739" Name="auto-completion-column.png"/>
                    <File Id="file61740" Name="auto-completion-function.png"/>
                    <File Id="file61741" Name="auto-completion-keyword.png"/>
                    <File Id="file61742" Name="auto-completion-routine.png"/>
                    <File Id="file61743" Name="auto-completion-schema.png"/>
                    <File Id="file61744" Name="auto-completion-table.png"/>
                    <File Id="file61745" Name="auto-completion-view.png"/>
                    <File Id="file61745a" Name="auto-completion-engine.png"/>
                    <File Id="file61746" Name="auto-completion-operator.png"/>
                    <File Id="file61751" Name="qe_sql-editor-tb-icon_word-wrap-off.png"/>
                    <File Id="file61752" Name="qe_sql-editor-tb-icon_word-wrap-on.png"/>
                    <File Id="file61753" Name="wb-sidebar-collapse.png"/>
                    <File Id="file61754" Name="wb-sidebar-expand.png"/>
                    <File Id="file61755" Name="qe_main-tb-icon_search_db.png"/>
                    <File Id="file61756" Name="wb-sidebar-refresh.png"/>
                    <File Id="file61758" Name="qe_main-tb-icon_preferences.png"/>
                    <File Id="file61760" Name="qe_sql-editor-tb-icon_row-limit-1k-on.png"/>
                    <File Id="file61761" Name="qe_sql-editor-tb-icon_row-limit-off.png"/>
                    <File Id="file61762" Name="qe_sql-editor-tb-icon_row-limit-on.png"/>
                    <File Id="file61770" Name="switcher_bottom_off.png"/>
                    <File Id="file61771" Name="switcher_bottom_on.png"/>
                    <File Id="file61772" Name="switcher_left_off.png"/>
                    <File Id="file61773" Name="switcher_left_on.png"/>
                    <File Id="file61774" Name="switcher_right_off.png"/>
                    <File Id="file61775" Name="switcher_right_on.png"/>
                    <File Id="file61776" Name="object_inspector.png"/>
                    <File Id="file61777" Name="title_schema_inspector.png"/>
                    <File Id="file61778" Name="title_table_inspector.png"/>
                    <File Id="file61779" Name="output_type-executionplan.png"/>
                    <File Id="file61780" Name="output_type-explaindata.png"/>
                    <File Id="file61781" Name="output_type-fieldtypes.png"/>
                    <File Id="file61782" Name="output_type-item_selected.png"/>
                    <File Id="file61783" Name="output_type-querystats.png"/>
                    <File Id="file61784" Name="output_type-resultset.png"/>
                    <File Id="file61785" Name="output_type-spacialview.png"/>
                    <File Id="file61786" Name="output_type-toggle-off.png"/>
                    <File Id="file61787" Name="output_type-toggle-on.png"/>
					
                    <File Id="wb_item_overlay_editor" Name="wb_item_overlay_editor.png"/>
                    <File Id="wb_item_overlay_execute" Name="wb_item_overlay_execute.png"/>
                    <File Id="wb_item_overlay_inspector" Name="wb_item_overlay_inspector.png"/>
                    <File Id="wb_item_overlay_result" Name="wb_item_overlay_result.png"/>
                  </Component>
                  
                </Directory>

              </Directory>

              <!---   BEGIN PYTHON STUFF -->
              <Directory Id="python" Name="python">
                <Directory Id="python_dlls" Name="DLLs">
                  <Component DiskId="1" Guid="e9a008a8-605a-11e0-a9ed-34159e1d64e6" Id="python_dlls" Location="either">
                    <?if $(var.SETUP_TYPE) = "debug" ?>
                      <File Id="file68002d" Name="_ctypes_d.pyd"/>
                    <?else ?>
                      <File Id="file68002" Name="_ctypes.pyd"/>
                    <?endif ?>

                    <?if $(var.SETUP_TYPE) = "debug" ?>
                      <File Id="file68004d" Name="_elementtree_d.pyd"/>
                    <?else ?>
                      <File Id="file68004" Name="_elementtree.pyd"/>
                    <?endif ?>

                    <?if $(var.SETUP_TYPE) = "debug" ?>
                      <File Id="file68007d" Name="_multiprocessing_d.pyd"/>
                    <?else ?>
                      <File Id="file68007" Name="_multiprocessing.pyd"/>
                    <?endif ?>

                    <?if $(var.SETUP_TYPE) = "debug" ?>
                      <File Id="file68008d" Name="_socket_d.pyd"/>
                    <?else ?>
                      <File Id="file68008" Name="_socket.pyd"/>
                    <?endif ?>

                    <?if $(var.SETUP_TYPE) = "debug" ?>
                      <File Id="file68009d" Name="_sqlite3_d.pyd"/>
                    <?else ?>
                      <File Id="file68009" Name="_sqlite3.pyd"/>
                    <?endif ?>
<!--                    <File Id="file68010" Name="_ssl.pyd"/> -->

                    <?if $(var.SETUP_TYPE) = "debug" ?>
                      <File Id="file68013d" Name="pyexpat_d.pyd"/>
                    <?else ?>
                      <File Id="file68013" Name="pyexpat.pyd"/>
                    <?endif ?>

                    <?if $(var.SETUP_TYPE) = "debug" ?>
                      <File Id="file68014d" Name="select_d.pyd"/>
                    <?else ?>
                      <File Id="file68014" Name="select.pyd"/>
                    <?endif ?>

<!--                    <File Id="file68015" Name="unicodedata.pyd"/> -->
                  </Component>
                </Directory>
                <Directory Id="python_lib" Name="lib">
                  <Component DiskId="1" Guid="e9a135a2-605a-11e0-a9ed-34159e1d64e6" Id="python_lib" Location="either">
                    <File Id="file68017" Name="__future__.py"/>
                    <File Id="file68019" Name="__phello__.foo.py"/>
                    <File Id="file68020" Name="_abcoll.py"/>
                    <File Id="file68022" Name="_LWPCookieJar.py"/>
                    <File Id="file68023" Name="_MozillaCookieJar.py"/>
                    <File Id="file68024" Name="_pyio.py"/>
                    <File Id="file68025" Name="_strptime.py"/>
                    <File Id="file68026" Name="_threading_local.py"/>
                    <File Id="file68027" Name="_weakrefset.py"/>
                    <File Id="file68029" Name="abc.py"/>
                    <File Id="file68031" Name="aifc.py"/>
                    <File Id="file68032" Name="antigravity.py"/>
                    <File Id="file68033" Name="anydbm.py"/>
                    <File Id="file68034" Name="argparse.py"/>
                    <File Id="file68035" Name="ast.py"/>
                    <File Id="file68036" Name="asynchat.py"/>
                    <File Id="file68037" Name="asyncore.py"/>
                    <File Id="file68038" Name="atexit.py"/>
                    <File Id="file68040" Name="audiodev.py"/>
                    <File Id="file68041" Name="base64.py"/>
                    <File Id="file68043" Name="BaseHTTPServer.py"/>
                    <File Id="file68044" Name="Bastion.py"/>
                    <File Id="file68045" Name="bdb.py"/>
                    <File Id="file68047" Name="binhex.py"/>
                    <File Id="file68048" Name="bisect.py"/>
                    <File Id="file68050" Name="calendar.py"/>
                    <File Id="file68051" Name="cgi.py"/>
                    <File Id="file68052" Name="CGIHTTPServer.py"/>
                    <File Id="file68053" Name="cgitb.py"/>
                    <File Id="file68054" Name="chunk.py"/>
                    <File Id="file68055" Name="cmd.py"/>
                    <File Id="file68056" Name="code.py"/>
                    <File Id="file68057" Name="codecs.py"/>
                    <File Id="file68059" Name="codeop.py"/>
                    <File Id="file68060" Name="collections.py"/>
                    <File Id="file68062" Name="colorsys.py"/>
                    <File Id="file68063" Name="commands.py"/>
                    <File Id="file68064" Name="compileall.py"/>
                    <File Id="file68065" Name="ConfigParser.py"/>
                    <File Id="file68066" Name="contextlib.py"/>
                    <File Id="file68067" Name="Cookie.py"/>
                    <File Id="file68068" Name="cookielib.py"/>
                    <File Id="file68069" Name="copy.py"/>
                    <File Id="file68071" Name="copy_reg.py"/>
                    <File Id="file68073" Name="cProfile.py"/>
                    <File Id="file68074" Name="csv.py"/>
                    <File Id="file68075" Name="dbhash.py"/>
                    <File Id="file68076" Name="decimal.py"/>
                    <File Id="file68077" Name="difflib.py"/>
                    <File Id="file68079" Name="dircache.py"/>
                    <File Id="file68080" Name="dis.py"/>
                    <File Id="file68081" Name="doctest.py"/>
                    <File Id="file68082" Name="DocXMLRPCServer.py"/>
                    <File Id="file68083" Name="dumbdbm.py"/>
                    <File Id="file68084" Name="dummy_thread.py"/>
                    <File Id="file68085" Name="dummy_threading.py"/>
                    <File Id="file68086" Name="filecmp.py"/>
                    <File Id="file68087" Name="fileinput.py"/>
                    <File Id="file68088" Name="fnmatch.py"/>
                    <File Id="file68090" Name="formatter.py"/>
                    <File Id="file68091" Name="fpformat.py"/>
                    <File Id="file68092" Name="fractions.py"/>
                    <File Id="file68093" Name="ftplib.py"/>
                    <File Id="file68094" Name="functools.py"/>
                    <File Id="file68096" Name="genericpath.py"/>
                    <File Id="file68098" Name="getopt.py"/>
                    <File Id="file68099" Name="getpass.py"/>
                    <File Id="file68101" Name="gettext.py"/>
                    <File Id="file68102" Name="glob.py"/>
                    <File Id="file68103" Name="gzip.py"/>
                    <File Id="file68104" Name="hashlib.py"/>
                    <File Id="file68106" Name="heapq.py"/>
                    <File Id="file68108" Name="hmac.py"/>
                    <File Id="file68109" Name="htmlentitydefs.py"/>
                    <File Id="file68110" Name="htmllib.py"/>
                    <File Id="file68111" Name="HTMLParser.py"/>
                    <File Id="file68112" Name="httplib.py"/>
                    <File Id="file68114" Name="ihooks.py"/>
                    <File Id="file68115" Name="imaplib.py"/>
                    <File Id="file68116" Name="imghdr.py"/>
                    <File Id="file68117" Name="imputil.py"/>
                    <File Id="file68118" Name="inspect.py"/>
                    <File Id="file68119" Name="io.py"/>
                    <File Id="file68120" Name="keyword.py"/>
                    <File Id="file68122" Name="linecache.py"/>
                    <File Id="file68124" Name="locale.py"/>
                    <File Id="file68126" Name="macpath.py"/>
                    <File Id="file68127" Name="macurl2path.py"/>
                    <File Id="file68128" Name="mailbox.py"/>
                    <File Id="file68129" Name="mailcap.py"/>
                    <File Id="file68130" Name="markupbase.py"/>
                    <File Id="file68131" Name="md5.py"/>
                    <File Id="file68132" Name="mhlib.py"/>
                    <File Id="file68133" Name="mimetools.py"/>
                    <File Id="file68135" Name="mimetypes.py"/>
                    <File Id="file68136" Name="MimeWriter.py"/>
                    <File Id="file68137" Name="mimify.py"/>
                    <File Id="file68138" Name="modulefinder.py"/>
                    <File Id="file68139" Name="multifile.py"/>
                    <File Id="file68140" Name="mutex.py"/>
                    <File Id="file68141" Name="netrc.py"/>
                    <File Id="file68142" Name="new.py"/>
                    <File Id="file68144" Name="nntplib.py"/>
                    <File Id="file68145" Name="ntpath.py"/>
                    <File Id="file68147" Name="nturl2path.py"/>
                    <File Id="file68149" Name="numbers.py"/>
                    <File Id="file68150" Name="opcode.py"/>
                    <File Id="file68151" Name="optparse.py"/>
                    <File Id="file68152" Name="os.py"/>
                    <File Id="file68154" Name="os2emxpath.py"/>
                    <File Id="file68155" Name="pdb.py"/>
                    <File Id="file68156" Name="pickle.py"/>
                    <File Id="file68157" Name="pickletools.py"/>
                    <File Id="file68158" Name="pipes.py"/>
                    <File Id="file68159" Name="pkgutil.py"/>
                    <File Id="file68160" Name="platform.py"/>
                    <File Id="file68162" Name="plistlib.py"/>
                    <File Id="file68163" Name="popen2.py"/>
                    <File Id="file68164" Name="poplib.py"/>
                    <File Id="file68165" Name="posixfile.py"/>
                    <File Id="file68166" Name="posixpath.py"/>
                    <File Id="file68168" Name="pprint.py"/>
                    <File Id="file68170" Name="profile.py"/>
                    <File Id="file68171" Name="pstats.py"/>
                    <File Id="file68172" Name="pty.py"/>
                    <File Id="file68173" Name="py_compile.py"/>
                    <File Id="file68175" Name="pydoc.py"/>
                    <File Id="file68176" Name="Queue.py"/>
                    <File Id="file68178" Name="quopri.py"/>
                    <File Id="file68179" Name="random.py"/>
                    <File Id="file68181" Name="re.py"/>
                    <File Id="file68183" Name="repr.py"/>
                    <File Id="file68184" Name="rexec.py"/>
                    <File Id="file68185" Name="rfc822.py"/>
                    <File Id="file68187" Name="rlcompleter.py"/>
                    <File Id="file68188" Name="robotparser.py"/>
                    <File Id="file68189" Name="runpy.py"/>
                    <File Id="file68190" Name="sched.py"/>
                    <File Id="file68191" Name="sets.py"/>
                    <File Id="file68192" Name="sgmllib.py"/>
                    <File Id="file68193" Name="sha.py"/>
                    <File Id="file68194" Name="shelve.py"/>
                    <File Id="file68195" Name="shlex.py"/>
                    <File Id="file68196" Name="shutil.py"/>
                    <File Id="file68198" Name="SimpleHTTPServer.py"/>
                    <File Id="file68199" Name="SimpleXMLRPCServer.py"/>
                    <File Id="file68200" Name="site.py"/>
                    <File Id="file68202" Name="smtpd.py"/>
                    <File Id="file68203" Name="smtplib.py"/>
                    <File Id="file68204" Name="sndhdr.py"/>
                    <File Id="file68205" Name="socket.py"/>
                    <File Id="file68207" Name="SocketServer.py"/>
                    <File Id="file68208" Name="sre.py"/>
                    <File Id="file68209" Name="sre_compile.py"/>
                    <File Id="file68211" Name="sre_constants.py"/>
                    <File Id="file68213" Name="sre_parse.py"/>
                    <File Id="file68215" Name="ssl.py"/>
                    <File Id="file68217" Name="stat.py"/>
                    <File Id="file68219" Name="statvfs.py"/>
                    <File Id="file68220" Name="string.py"/>
                    <File Id="file68222" Name="StringIO.py"/>
                    <File Id="file68223" Name="stringold.py"/>
                    <File Id="file68224" Name="stringprep.py"/>
                    <File Id="file68225" Name="struct.py"/>
                    <File Id="file68227" Name="subprocess.py"/>
                    <File Id="file68229" Name="sunau.py"/>
                    <File Id="file68230" Name="sunaudio.py"/>
                    <File Id="file68231" Name="symbol.py"/>
                    <File Id="file68232" Name="symtable.py"/>
                    <File Id="file68233" Name="sysconfig.py"/>
                    <File Id="file68235" Name="tabnanny.py"/>
                    <File Id="file68236" Name="tarfile.py"/>
                    <File Id="file68237" Name="telnetlib.py"/>
                    <File Id="file68238" Name="tempfile.py"/>
                    <File Id="file68240" Name="textwrap.py"/>
                    <File Id="file68242" Name="this.py"/>
                    <File Id="file68243" Name="threading.py"/>
                    <File Id="file68245" Name="timeit.py"/>
                    <File Id="file68246" Name="toaiff.py"/>
                    <File Id="file68247" Name="token.py"/>
                    <File Id="file68248" Name="tokenize.py"/>
                    <File Id="file68249" Name="trace.py"/>
                    <File Id="file68250" Name="traceback.py"/>
                    <File Id="file68252" Name="tty.py"/>
                    <File Id="file68253" Name="types.py"/>
                    <File Id="file68255" Name="urllib.py"/>
                    <File Id="file68257" Name="urllib2.py"/>
                    <File Id="file68259" Name="urlparse.py"/>
                    <File Id="file68261" Name="user.py"/>
                    <File Id="file68262" Name="UserDict.py"/>
                    <File Id="file68264" Name="UserList.py"/>
                    <File Id="file68265" Name="UserString.py"/>
                    <File Id="file68266" Name="uu.py"/>
                    <File Id="file68267" Name="uuid.py"/>
                    <File Id="file68268" Name="warnings.py"/>
                    <File Id="file68270" Name="wave.py"/>
                    <File Id="file68271" Name="weakref.py"/>
                    <File Id="file68273" Name="webbrowser.py"/>
                    <File Id="file68274" Name="whichdb.py"/>
                    <File Id="file68275" Name="xdrlib.py"/>
                    <File Id="file68276" Name="xmllib.py"/>
                    <File Id="file68277" Name="xmlrpclib.py"/>
                    <File Id="file68278" Name="zipfile.py"/>
                    <File Id="file68287" Name="pyclbr.py"/>
                  </Component>

                  <Directory Id="python_lib_ctypes" Name="ctypes">
                    <Component DiskId="1" Guid="e9a1f7a8-605a-11e0-a9ed-34159e1d64e6" Id="python_lib_ctypes" Location="either">
                      <File Id="file68279" Name="__init__.py"/>
                      <File Id="file68280" Name="_endian.py"/>
                      <File Id="file68281" Name="util.py"/>
                      <File Id="file68282" Name="wintypes.py"/>
                    </Component>
                    <Directory Id="python_lib_ctypes_macholib" Name="macholib">
                      <Component DiskId="1" Guid="e9a20c0c-605a-11e0-a9ed-34159e1d64e6" Id="python_lib_ctypes_macholib" Location="either">
                        <File Id="file68283" Name="__init__.py"/>
                        <File Id="file68284" Name="dyld.py"/>
                        <File Id="file68285" Name="dylib.py"/>
                        <File Id="file68286" Name="framework.py"/>
                      </Component>
                    </Directory>
                  </Directory>
                  <Directory Id="python_lib_encodings" Name="encodings">
                    <Component DiskId="1" Guid="e9a247c6-605a-11e0-a9ed-34159e1d64e6" Id="python_lib_encodings" Location="either">
                      <File Id="file68340" Name="__init__.py"/>
                      <File Id="file68342" Name="aliases.py"/>
                      <File Id="file68344" Name="ascii.py"/>
                      <File Id="file68346" Name="base64_codec.py"/>
                      <File Id="file68347" Name="big5.py"/>
                      <File Id="file68348" Name="big5hkscs.py"/>
                      <File Id="file68349" Name="bz2_codec.py"/>
                      <File Id="file68350" Name="charmap.py"/>
                      <File Id="file68351" Name="cp037.py"/>
                      <File Id="file68352" Name="cp1006.py"/>
                      <File Id="file68353" Name="cp1026.py"/>
                      <File Id="file68354" Name="cp1140.py"/>
                      <File Id="file68355" Name="cp1250.py"/>
                      <File Id="file68356" Name="cp1251.py"/>
                      <File Id="file68357" Name="cp1252.py"/>
                      <File Id="file68359" Name="cp1253.py"/>
                      <File Id="file68360" Name="cp1254.py"/>
                      <File Id="file68361" Name="cp1255.py"/>
                      <File Id="file68362" Name="cp1256.py"/>
                      <File Id="file68363" Name="cp1257.py"/>
                      <File Id="file68364" Name="cp1258.py"/>
                      <File Id="file68365" Name="cp424.py"/>
                      <File Id="file68366" Name="cp437.py"/>
                      <File Id="file68367" Name="cp500.py"/>
                      <File Id="file68368" Name="cp720.py"/>
                      <File Id="file68369" Name="cp737.py"/>
                      <File Id="file68370" Name="cp775.py"/>
                      <File Id="file68371" Name="cp850.py"/>
                      <File Id="file68372" Name="cp852.py"/>
                      <File Id="file68373" Name="cp855.py"/>
                      <File Id="file68374" Name="cp856.py"/>
                      <File Id="file68375" Name="cp857.py"/>
                      <File Id="file68376" Name="cp858.py"/>
                      <File Id="file68377" Name="cp860.py"/>
                      <File Id="file68378" Name="cp861.py"/>
                      <File Id="file68379" Name="cp862.py"/>
                      <File Id="file68380" Name="cp863.py"/>
                      <File Id="file68381" Name="cp864.py"/>
                      <File Id="file68382" Name="cp865.py"/>
                      <File Id="file68383" Name="cp866.py"/>
                      <File Id="file68384" Name="cp869.py"/>
                      <File Id="file68385" Name="cp874.py"/>
                      <File Id="file68386" Name="cp875.py"/>
                      <File Id="file68387" Name="cp932.py"/>
                      <File Id="file68388" Name="cp949.py"/>
                      <File Id="file68389" Name="cp950.py"/>
                      <File Id="file68390" Name="euc_jis_2004.py"/>
                      <File Id="file68391" Name="euc_jisx0213.py"/>
                      <File Id="file68392" Name="euc_jp.py"/>
                      <File Id="file68393" Name="euc_kr.py"/>
                      <File Id="file68394" Name="gb18030.py"/>
                      <File Id="file68395" Name="gb2312.py"/>
                      <File Id="file68396" Name="gbk.py"/>
                      <File Id="file68397" Name="hex_codec.py"/>
                      <File Id="file68398" Name="hp_roman8.py"/>
                      <File Id="file68399" Name="hz.py"/>
                      <File Id="file68400" Name="idna.py"/>
                      <File Id="file68401" Name="iso2022_jp.py"/>
                      <File Id="file68402" Name="iso2022_jp_1.py"/>
                      <File Id="file68403" Name="iso2022_jp_2.py"/>
                      <File Id="file68404" Name="iso2022_jp_2004.py"/>
                      <File Id="file68405" Name="iso2022_jp_3.py"/>
                      <File Id="file68406" Name="iso2022_jp_ext.py"/>
                      <File Id="file68407" Name="iso2022_kr.py"/>
                      <File Id="file68408" Name="iso8859_1.py"/>
                      <File Id="file68409" Name="iso8859_10.py"/>
                      <File Id="file68410" Name="iso8859_11.py"/>
                      <File Id="file68411" Name="iso8859_13.py"/>
                      <File Id="file68412" Name="iso8859_14.py"/>
                      <File Id="file68413" Name="iso8859_15.py"/>
                      <File Id="file68414" Name="iso8859_16.py"/>
                      <File Id="file68415" Name="iso8859_2.py"/>
                      <File Id="file68416" Name="iso8859_3.py"/>
                      <File Id="file68417" Name="iso8859_4.py"/>
                      <File Id="file68418" Name="iso8859_5.py"/>
                      <File Id="file68419" Name="iso8859_6.py"/>
                      <File Id="file68420" Name="iso8859_7.py"/>
                      <File Id="file68421" Name="iso8859_8.py"/>
                      <File Id="file68422" Name="iso8859_9.py"/>
                      <File Id="file68423" Name="johab.py"/>
                      <File Id="file68424" Name="koi8_r.py"/>
                      <File Id="file68425" Name="koi8_u.py"/>
                      <File Id="file68426" Name="latin_1.py"/>
                      <File Id="file68427" Name="mac_arabic.py"/>
                      <File Id="file68428" Name="mac_centeuro.py"/>
                      <File Id="file68429" Name="mac_croatian.py"/>
                      <File Id="file68430" Name="mac_cyrillic.py"/>
                      <File Id="file68431" Name="mac_farsi.py"/>
                      <File Id="file68432" Name="mac_greek.py"/>
                      <File Id="file68433" Name="mac_iceland.py"/>
                      <File Id="file68434" Name="mac_latin2.py"/>
                      <File Id="file68435" Name="mac_roman.py"/>
                      <File Id="file68436" Name="mac_romanian.py"/>
                      <File Id="file68437" Name="mac_turkish.py"/>
                      <File Id="file68438" Name="mbcs.py"/>
                      <File Id="file68439" Name="palmos.py"/>
                      <File Id="file68440" Name="ptcp154.py"/>
                      <File Id="file68441" Name="punycode.py"/>
                      <File Id="file68442" Name="quopri_codec.py"/>
                      <File Id="file68443" Name="raw_unicode_escape.py"/>
                      <File Id="file68444" Name="rot_13.py"/>
                      <File Id="file68445" Name="shift_jis.py"/>
                      <File Id="file68446" Name="shift_jis_2004.py"/>
                      <File Id="file68447" Name="shift_jisx0213.py"/>
                      <File Id="file68448" Name="string_escape.py"/>
                      <File Id="file68449" Name="tis_620.py"/>
                      <File Id="file68450" Name="undefined.py"/>
                      <File Id="file68451" Name="unicode_escape.py"/>
                      <File Id="file68452" Name="unicode_internal.py"/>
                      <File Id="file68453" Name="utf_16.py"/>
                      <File Id="file68454" Name="utf_16_be.py"/>
                      <File Id="file68455" Name="utf_16_le.py"/>
                      <File Id="file68456" Name="utf_32.py"/>
                      <File Id="file68457" Name="utf_32_be.py"/>
                      <File Id="file68458" Name="utf_32_le.py"/>
                      <File Id="file68459" Name="utf_7.py"/>
                      <File Id="file68460" Name="utf_8.py"/>
                      <File Id="file68462" Name="utf_8_sig.py"/>
                      <File Id="file68463" Name="uu_codec.py"/>
                      <File Id="file68464" Name="zlib_codec.py"/>
                    </Component>
                  </Directory>
                  <Directory Id="python_lib_logging" Name="logging">
                    <Component DiskId="1" Guid="e9a2ad7e-605a-11e0-a9ed-34159e1d64e6" Id="python_lib_logging" Location="either">
                      <File Id="file68465" Name="__init__.py"/>
                      <File Id="file68467" Name="config.py"/>
                      <File Id="file68468" Name="handlers.py"/>
                    </Component>
                  </Directory>
                  <Directory Id="python_lib_json" Name="json">
                    <Component DiskId="1" Guid="e9a2ad7e-605a-11e0-a9ed-34159e1d64e7" Id="python_lib_json" Location="either">
                      <File Id="file78480" Name="__init__.py"/>
                      <File Id="file78481" Name="tool.py"/>
                      <File Id="file78482" Name="encoder.py"/>
                      <File Id="file78483" Name="decoder.py"/>
                      <File Id="file78484" Name="scanner.py"/>
                    </Component>
                  </Directory>

                  <Directory Id="python_lib_multiprocessing" Name="multiprocessing">
                    <Component DiskId="1" Guid="e9a2bdc8-605a-11e0-a9ed-34159e1d64e6" Id="python_lib_multiprocessing" Location="either">
                      <File Id="file68469" Name="__init__.py"/>
                      <File Id="file68470" Name="connection.py"/>
                      <File Id="file68471" Name="forking.py"/>
                      <File Id="file68472" Name="heap.py"/>
                      <File Id="file68473" Name="managers.py"/>
                      <File Id="file68474" Name="pool.py"/>
                      <File Id="file68475" Name="process.py"/>
                      <File Id="file68476" Name="queues.py"/>
                      <File Id="file68477" Name="reduction.py"/>
                      <File Id="file68478" Name="sharedctypes.py"/>
                      <File Id="file68479" Name="synchronize.py"/>
                      <File Id="file68480" Name="util.py"/>
                    </Component>
                    <Directory Id="python_lib_multiprocessing_dummy" Name="dummy">
                      <Component DiskId="1" Guid="e9a2d556-605a-11e0-a9ed-34159e1d64e6" Id="python_lib_multiprocessing_dummy" Location="either">
                        <File Id="file68481" Name="__init__.py"/>
                        <File Id="file68482" Name="connection.py"/>
                      </Component>
                    </Directory>
                  </Directory>
                  <Directory Id="python_lib_sqlite3" Name="sqlite3">
                    <Component DiskId="1" Guid="AA06535D-7FA0-4ACF-B628-AD35A294BBCB" Id="python_lib_sqlite3" Location="either">
                      <File Id="file68726" Name="__init__.py"/>
                      <File Id="file68727" Name="dbapi2.py"/>
                      <File Id="file68728" Name="dump.py"/>
                    </Component>
                  </Directory>
                  
                  <Directory Id="python_lib_xml" Name="xml">
                    <Component DiskId="1" Guid="e0a72eda-2b4c-11e1-a3c3-34159e1d64e6" Id="python_lib_xml" Location="either">
                      <File Id="file70000" Name="__init__.py"/>
                    </Component>
                    <Directory Id="python_lib_xml_dom" Name="dom">
                      <Component DiskId="1" Guid="e0a73574-2b4c-11e1-a3c3-34159e1d64e6" Id="python_lib_xml_dom" Location="either">
                        <File Id="file70001" Name="__init__.py"/>
                        <File Id="file70002" Name="domreg.py"/>
                        <File Id="file70003" Name="expatbuilder.py"/>
                        <File Id="file70004" Name="minicompat.py"/>
                        <File Id="file70005" Name="minidom.py"/>
                        <File Id="file70006" Name="NodeFilter.py"/>
                        <File Id="file70007" Name="pulldom.py"/>
                        <File Id="file70008" Name="xmlbuilder.py"/>
                      </Component>
                    </Directory>
                    <Directory Id="python_lib_xml_etree" Name="etree">
                      <Component DiskId="1" Guid="e0a73e0c-2b4c-11e1-a3c3-34159e1d64e6" Id="python_lib_xml_etree" Location="either">
                        <File Id="file70009" Name="__init__.py"/>
                        <File Id="file70010" Name="cElementTree.py"/>
                        <File Id="file70011" Name="ElementInclude.py"/>
                        <File Id="file70012" Name="ElementPath.py"/>
                        <File Id="file70013" Name="ElementTree.py"/>
                      </Component>
                    </Directory>
                    <Directory Id="python_lib_xml_parsers" Name="parsers">
                      <Component DiskId="1" Guid="e0a74474-2b4c-11e1-a3c3-34159e1d64e6" Id="python_lib_xml_parsers" Location="either">
                        <File Id="file70014" Name="__init__.py"/>
                        <File Id="file70015" Name="expat.py"/>
                      </Component>
                    </Directory>
                    <Directory Id="python_lib_xml_sax" Name="sax">
                      <Component DiskId="1" Guid="e0a748e8-2b4c-11e1-a3c3-34159e1d64e6" Id="python_lib_xml_sax" Location="either">
                        <File Id="file70016" Name="__init__.py"/>
                        <File Id="file70017" Name="_exceptions.py"/>
                        <File Id="file70018" Name="expatreader.py"/>
                        <File Id="file70019" Name="handler.py"/>
                        <File Id="file70020" Name="saxutils.py"/>
                        <File Id="file70021" Name="xmlreader.py"/>
                      </Component>
                    </Directory>
                  </Directory>
                </Directory>

                <Directory Id="python_site_packages" Name="site-packages">
                  <Component DiskId="1" Guid="cc59f4da-0c26-4471-a957-bc9180d45fc4" Id="python_site_packages_pyodbc" Location="either">
                    <?if $(var.SETUP_TYPE) = "debug" ?>
                      <File Id="file68021d" Name="pyodbc_d.pyd"/>
                    <?else ?>
                      <File Id="file68021" Name="pyodbc.pyd"/>
                    <?endif ?>
                  </Component>
                  <Directory Id="python_site_packages_crypto" Name="Crypto">
                    <Component DiskId="1" Guid="e9a2f630-605a-11e0-a9ed-34159e1d64e6" Id="python_site_packages_crypto" Location="either">
                      <File Id="file68503" Name="__init__.py"/>
                      <File Id="file68505" Name="pct_warnings.py"/>
                    </Component>
                    <Directory Id="python_site_packages_crypto_cipher" Name="Cipher">
                      <Component DiskId="1" Guid="e9a2fd4c-605a-11e0-a9ed-34159e1d64e6" Id="python_site_packages_crypto_cipher" Location="either">
                        <File Id="file68507" Name="__init__.py"/>
                        <File Id="file68508" Name="blockalgo.py"/>
                        <File Id="file685091" Name="AES.py"/>
                        <File Id="file685111" Name="ARC2.py"/>
                        <File Id="file685131" Name="ARC4.py"/>
                        <File Id="file685151" Name="Blowfish.py"/>
                        <File Id="file685171" Name="CAST.py"/>
                        <File Id="file685191" Name="DES.py"/>
                        <File Id="file685201" Name="DES3.py"/>
                        <File Id="file685231" Name="XOR.py"/>
                        <File Id="file685251" Name="pkcs1_oaep.py"/>
                        <File Id="file685271" Name="pkcs1_v1_5.py"/>
                        <?if $(var.LICENSE_TYPE) = "debug"?>
                          <File Id="file68510" Name="_AES_d.pyd"/>
                          <File Id="file68512" Name="_ARC2_d.pyd"/>
                          <File Id="file68514" Name="_ARC4_d.pyd"/>
                          <File Id="file68516" Name="_Blowfish_d.pyd"/>
                          <File Id="file68518" Name="_CAST_d.pyd"/>
                          <File Id="file68521" Name="_DES3_d.pyd"/>
                          <File Id="file68522" Name="_DES_d.pyd"/>
                          <File Id="file68524" Name="_XOR_d.pyd"/>
                        <?else ?>
                          <File Id="file68509" Name="_AES.pyd"/>
                          <File Id="file68511" Name="_ARC2.pyd"/>
                          <File Id="file68513" Name="_ARC4.pyd"/>
                          <File Id="file68515" Name="_Blowfish.pyd"/>
                          <File Id="file68517" Name="_CAST.pyd"/>
                          <File Id="file68519" Name="_DES.pyd"/>
                          <File Id="file68520" Name="_DES3.pyd"/>
                          <File Id="file68523" Name="_XOR.pyd"/>
                        <?endif ?>
                      </Component>
                    </Directory>
                    <Directory Id="python_site_packages_crypto_hash" Name="Hash">
                      <Component DiskId="1" Guid="e9a31854-605a-11e0-a9ed-34159e1d64e6" Id="python_site_packages_crypto_hash" Location="either">
                        <File Id="file68525" Name="__init__.py"/>
                        <File Id="file68526" Name="hashalgo.py"/>
                        <File Id="file68527" Name="HMAC.py"/>
                        <File Id="file685291" Name="MD2.py"/>
                        <File Id="file685311" Name="MD4.py"/>
                        <File Id="file68533" Name="MD5.py"/>
                        <File Id="file68535" Name="RIPEMD.py"/>
                        <File Id="file68538" Name="SHA.py"/>
                        <File Id="file68539" Name="SHA256.py"/>
                        <File Id="file685381" Name="SHA224.py"/>
                        <File Id="file685382" Name="SHA384.py"/>
                        <File Id="file685383" Name="SHA512.py"/>
                        <?if $(var.LICENSE_TYPE) = "debug"?>
                          <File Id="file68530" Name="_MD2_d.pyd"/>
                          <File Id="file68532" Name="_MD4_d.pyd"/>
                          <File Id="file68537" Name="_RIPEMD160_d.pyd"/>
                          <File Id="file68541" Name="_SHA256_d.pyd"/>
                          <File Id="file685411" Name="_SHA224_d.pyd"/>
                          <File Id="file685412" Name="_SHA384_d.pyd"/>
                          <File Id="file685413" Name="_SHA512_d.pyd"/>
                        <?else ?>
                          <File Id="file68529" Name="_MD2.pyd"/>
                          <File Id="file68531" Name="_MD4.pyd"/>
                          <File Id="file68536" Name="_RIPEMD160.pyd"/>
                          <File Id="file68540" Name="_SHA256.pyd"/>
                          <File Id="file685401" Name="_SHA224.pyd"/>
                          <File Id="file685402" Name="_SHA384.pyd"/>
                          <File Id="file685403" Name="_SHA512.pyd"/>
                        <?endif ?>
                      </Component>
                    </Directory>
                    <Directory Id="python_site_packages_crypto_protocol" Name="Protocol">
                      <Component DiskId="1" Guid="e9a32254-605a-11e0-a9ed-34159e1d64e6" Id="python_site_packages_crypto_protocol" Location="either">
                        <File Id="file68542" Name="__init__.py"/>
                        <File Id="file685421" Name="KDF.py"/>
                        <File Id="file68543" Name="AllOrNothing.py"/>
                        <File Id="file68544" Name="Chaffing.py"/>
                      </Component>
                    </Directory>
                    <Directory Id="python_site_packages_crypto_publickey" Name="PublicKey">
                      <Component DiskId="1" Guid="e9a3277c-605a-11e0-a9ed-34159e1d64e6" Id="python_site_packages_crypto_publickey" Location="either">
                        <File Id="file68545" Name="__init__.py"/>
                        <File Id="file68547" Name="_DSA.py"/>
                        <File Id="file68549" Name="_RSA.py"/>
                        <File Id="file68551" Name="_slowmath.py"/>
                        <File Id="file68553" Name="DSA.py"/>
                        <File Id="file68555" Name="ElGamal.py"/>
                        <File Id="file68556" Name="pubkey.py"/>
                        <File Id="file68559" Name="RSA.py"/>
                      </Component>
                    </Directory>
                    <Directory Id="python_site_packages_crypto_random" Name="Random">
                      <Component DiskId="1" Guid="e9a33dd4-605a-11e0-a9ed-34159e1d64e6" Id="python_site_packages_crypto_random" Location="either">
                        <File Id="file68561" Name="__init__.py"/>
                        <File Id="file68563" Name="_UserFriendlyRNG.py"/>
                        <File Id="file68565" Name="random.py"/>
                      </Component>
                      <Directory Id="python_site_packages_crypto_random_fortuna" Name="Fortuna">
                        <Component DiskId="1" Guid="e9a343c4-605a-11e0-a9ed-34159e1d64e6" Id="python_site_packages_crypto_random_fortuna" Location="either">
                          <File Id="file68566" Name="__init__.py"/>
                          <File Id="file68568" Name="FortunaAccumulator.py"/>
                          <File Id="file68570" Name="FortunaGenerator.py"/>
                          <File Id="file68572" Name="SHAd256.py"/>
                        </Component>
                      </Directory>
                      <Directory Id="python_site_packages_crypto_random_osrng" Name="OSRNG">
                        <Component DiskId="1" Guid="e9a35652-605a-11e0-a9ed-34159e1d64e6" Id="python_site_packages_crypto_random_osrng" Location="either">
                          <File Id="file68574" Name="__init__.py"/>
                          <File Id="file68576" Name="fallback.py"/>
                          <File Id="file68577" Name="nt.py"/>
                          <File Id="file68579" Name="posix.py"/>
                          <File Id="file68580" Name="rng_base.py"/>
                        <?if $(var.SETUP_TYPE) = "debug" ?>
                          <File Id="file68584" Name="winrandom_d.pyd"/>
                        <?else ?>
                          <File Id="file68582" Name="winrandom.pyd"/>
                        <?endif ?>
                        </Component>
                      </Directory>
                    </Directory>
                    <Directory Id="python_site_packages_crypto_signature" Name="Signature">
                      <Component DiskId="1" Guid="ad0dc412-57cc-4794-a313-8134d9ea33bb" Id="python_site_packages_crypto_signature" Location="either">
                        <File Id="file68573" Name="__init__.py"/>
                        <File Id="file685831" Name="PKCS1_PSS.py"/>
                        <File Id="file685832" Name="PKCS1_v1_5.py"/>
                      </Component>
                    </Directory>
                    <Directory Id="python_site_packages_crypto_util" Name="Util">
                      <Component DiskId="1" Guid="e9a69ef2-605a-11e0-a9ed-34159e1d64e6" Id="python_site_packages_crypto_util" Location="either">
                        <File Id="file68631" Name="__init__.py"/>
                        <?if $(var.SETUP_TYPE) = "debug" ?>
                          <File Id="file68634" Name="_counter_d.pyd"/>
                        <?else ?>
                           <File Id="file68633" Name="_counter.pyd"/>
                        <?endif ?>
                        <File Id="file68635" Name="_number_new.py"/>
                        <File Id="file68637" Name="asn1.py"/>
                        <File Id="file68639" Name="Counter.py"/>
                        <File Id="file68641" Name="number.py"/>
                        <File Id="file68642" Name="py21compat.py"/>
                        <File Id="file68643" Name="py3compat.py"/>
                        <File Id="file68645" Name="randpool.py"/>
                        <File Id="file68647" Name="RFC1751.py"/>
                        <?if $(var.SETUP_TYPE) = "debug" ?>
                          <File Id="file68649" Name="strxor_d.pyd"/>
                        <?else ?>
                          <File Id="file68648" Name="strxor.pyd"/>
                        <?endif ?>

                        <File Id="file68650" Name="winrandom.py"/>
                      </Component>
                    </Directory>
                  </Directory>
                  <Directory Id="python_site_packages_paramiko" Name="paramiko">
                    <Component DiskId="1" Guid="e9a7924e-605a-11e0-a9ed-34159e1d64e6" Id="python_site_packages_paramiko" Location="either">
                      <File Id="file68652" Name="__init__.py"/>
                      <File Id="file68654" Name="agent.py"/>
                      <File Id="file68656" Name="auth_handler.py"/>
                      <File Id="file68658" Name="ber.py"/>
                      <File Id="file68660" Name="buffered_pipe.py"/>
                      <File Id="file68662" Name="channel.py"/>
                      <File Id="file68664" Name="client.py"/>
                      <File Id="file68666" Name="common.py"/>
                      <File Id="file68668" Name="compress.py"/>
                      <File Id="file68670" Name="config.py"/>
                      <File Id="file68672" Name="dsskey.py"/>
                      <File Id="file68674" Name="file.py"/>
                      <File Id="file68676" Name="hostkeys.py"/>
                      <File Id="file68678" Name="kex_gex.py"/>
                      <File Id="file68680" Name="kex_group1.py"/>
                      <File Id="file68682" Name="logging22.py"/>
                      <File Id="file68683" Name="message.py"/>
                      <File Id="file68685" Name="packet.py"/>
                      <File Id="file68687" Name="pipe.py"/>
                      <File Id="file68689" Name="pkey.py"/>
                      <File Id="file68691" Name="primes.py"/>
                      <File Id="file68693" Name="resource.py"/>
                      <File Id="file68700" Name="rsakey.py"/>
                      <File Id="file68702" Name="server.py"/>
                      <File Id="file68704" Name="sftp.py"/>
                      <File Id="file68706" Name="sftp_attr.py"/>
                      <File Id="file68708" Name="sftp_client.py"/>
                      <File Id="file68710" Name="sftp_file.py"/>
                      <File Id="file68712" Name="sftp_handle.py"/>
                      <File Id="file68714" Name="sftp_server.py"/>
                      <File Id="file68716" Name="sftp_si.py"/>
                      <File Id="file68718" Name="ssh_exception.py"/>
                      <File Id="file68720" Name="transport.py"/>
                      <File Id="file68722" Name="util.py"/>
                      <File Id="file68724" Name="win_pageant.py"/>
                    </Component>
                  </Directory>
                  <?if $(var.SETUP_TYPE) = "commercial" ?>
                  <Directory Id="python_site_packages_pysqlite2" Name="pysqlite2">
                    <Component DiskId="1" Guid="1144fb0c-9b34-4d3d-bf0d-7c7811c09677" Id="python_site_packages_pysqlite2" Location="either">
                      <File Id="file68800" Name="__init__.py"/>
                      <File Id="file68801" Name="dbapi2.py"/>
                      <File Id="file68802" Name="dump.py"/>
                        <?if $(var.LICENSE_TYPE) = "debug"?>
                            <File Id="file68803" Name="_sqlite_d.pyd"/>
                        <?else ?>
                            <File Id="file68804" Name="_sqlite.pyd"/>
                        <?endif ?>
                    </Component>
                  </Directory>
                  <?endif ?>
                </Directory>
              </Directory>
              <!---   END PYTHON STUFF -->

              <Directory Id="library_workbench" Name="workbench">
                <Component DiskId="1" Guid="4b29e751-d608-47c2-b3ab-d156dcbd94c6" Id="library_workbench" Location="either">
                  <File Id="file200000" Name="__init__.py"/>
                  <File Id="file200001" Name="db_driver.py"/>
                  <File Id="file200002" Name="ui.py"/>
                  <File Id="file200003" Name="database_object_selector_widget.py"/>
                  <File Id="file200004" Name="wizard_page_widget.py"/>
                  <File Id="file200005" Name="wizard_progress_page_widget.py"/>
                  <File Id="file200006" Name="exceptions.py"/>
                  <File Id="file200007" Name="database_schema_selector_widget.py"/>
                  <File Id="file200008" Name="utils.py"/>
                  <File Id="file200009" Name="db_utils.py"/>
                  <File Id="file200010" Name="template.py"/>
                  <File Id="file200011" Name="notifications.py"/>
                  <File Id="file200012" Name="tcp_utils.py"/>
                  <File Id="file200013" Name="plugins.py"/>
                  <File Id="file200014" Name="os_utils.py"/>
                  <File Id="file200015" Name="change_tracker.py"/>
                  <File Id="file200016" Name="client_utils.py"/>
                  <File Id="file200017" Name="log.py"/>
                  <File Id="file200018" Name="wizard_form.py"/>
                </Component>
                <Directory Id="library_workbench_graphics" Name="graphics">
                  <Component DiskId="1" Guid="4b29e751-d608-47c2-b3ab-d156dcbd94c7" Id="library_workbench_graphics" Location="either">
                    <File Id="file200020" Name="__init__.py"/>
                    <File Id="file200021" Name="canvas.py"/>
                    <File Id="file200022" Name="cairo_utils.py"/>
                    <File Id="file200023" Name="charting.py"/>
                  </Component>
                </Directory>
              </Directory>

              <Directory Id="modules" Name="modules">
                <Component DiskId="1" Guid="B3BF58B7-6217-48fb-B1D7-B2265E780CBB" Id="modules_files" Location="either">
                  <File Id="file_man00001" Name="wb_catalog_utils.py"/>
                  <File Id="file_man00002" Name="table_utils_grt.py"/>
                  <File Id="file_man00004" Name="wb_utils_grt.py"/>
                  <File Id="file_man00005" Name="wb_admin_grt.py"/>
                  <File Id="file_man00006" Name="wb_model_utils.py"/>
                  <File Id="file61001" Name="opts.py"/>
                  <File Id="file61003" Name="wb_admin_config_file_be.py"/>
                  <File Id="file61004" Name="wb_admin_config_file_ui.py"/>
                  <File Id="file61006" Name="wb_admin_configuration_startup.py"/>
                  <File Id="file61007" Name="wb_admin_connections.py"/>
                  <File Id="file61008" Name="wb_admin_control.py"/>
                  <File Id="file61009" Name="wb_admin_main.py"/>
                  <File Id="file61009s" Name="wb_admin_server_status.py"/>
                  <File Id="file61010" Name="wb_admin_monitor.py"/>
                  <File Id="file61011" Name="wb_admin_utils.py"/>
                  <File Id="file61012" Name="wb_admin_variable_list.py"/>
                  <File Id="file61013" Name="wb_admin_variables.py"/>
                  <File Id="file61401" Name="wb_admin_ssh.py"/>
                  <File Id="file61402" Name="wb_admin_security.py"/>
                  <File Id="file61403" Name="wb_admin_security_be.py"/>
                  <File Id="file61404" Name="wb_admin_logs.py"/>
                  <File Id="file61405" Name="wb_admin_user_privileges.py"/>
                  <File Id="file61422" Name="wb_admin_export.py"/>
                  <File Id="file614023" Name="wb_admin_export_options.py"/>
                  <File Id="file614023a" Name="wb_execute_window.py"/>
                  <File Id="file614024" Name="wb_common.py"/>
                  <File Id="file614025" Name="wb_server_management.py"/>
                  <File Id="file614026" Name="wb_server_control.py"/>
                  <File Id="file614028" Name="sqlide_grt.py"/>
                  <File Id="file614029" Name="text_grt.py"/>
                  <File Id="file614030" Name="wba_monitor_be.py"/>
                  <File Id="file614031" Name="wba_ssh_ui.py"/>
                  <File Id="file614033" Name="sql_reformatter.py"/>
                  <File Id="file614034" Name="wb_admin_ui_profile.py"/>
                  <File Id="file614035" Name="wb_dev_utils_grt.py"/>
                  <File Id="file614037" Name="code_utils_grt.py"/>
                  <File Id="file614038" Name="wb_log_reader.py"/>
                  <File Id="file614043" Name="text_output.py"/>
                  <File Id="file614044" Name="sqlide_resultset_ext.py"/>
                  <File Id="file614045" Name="sqlide_schematree_ext.py"/>
                  <File Id="file614046" Name="table_templates.py"/>
                  <File Id="file614047" Name="sqlide_catalogman_ext.py"/>
                  <File Id="file614048" Name="sqlide_tableman_ext.py"/>
<<<<<<< HEAD
                  <File Id="file614049" Name="run_script.py"/>
=======
                  <File Id="file614049" Name="sqlide_import_spatial.py" />
>>>>>>> 5ea7d47a

                  <File Id="file650000" Name="migration_grt.py"/>
                  <File Id="file650001" Name="migration_main.py"/>
                  <File Id="file650002" Name="migration_overview.py"/>
                  <File Id="file650003" Name="migration_project_management.py"/>
                  <File Id="file650004" Name="migration_toolbars.py"/>
                  <File Id="file650005" Name="migration_ui_style.py"/>
                  <File Id="file650006" Name="migration.py"/>
                  <File Id="file650007" Name="migration_source_selection.py"/>
                  <File Id="file650009" Name="migration_object_migration.py"/>
                  <File Id="file650010" Name="migration_data_transfer.py"/>
                  <File Id="file650011" Name="migration_object_editing.py"/>
                  <File Id="file650012" Name="migration_object_selection.py"/>
                  <File Id="file650013" Name="migration_schema_creation.py"/>
                  <File Id="file650014" Name="migration_summary.py"/>
                  <File Id="file650015" Name="migration_schema_selection.py"/>
                  <File Id="file650016" Name="datatype_mapping_editor.py"/>
                  <File Id="file650017" Name="migration_schema_mappings.py"/>

                  <File Id="file66000" Name="db_mssql_grt.py"/>
                  <File Id="file66001" Name="db_mssql_migration_grt.py"/>

                  <File Id="file66100" Name="db_mysql_fe_grt.py"/>
                  <File Id="file66101" Name="db_mysql_migration_grt.py"/>
                  <File Id="file66102" Name="db_mysql_re_grt.py"/>

                  <File Id="file66200" Name="db_generic_re_grt.py"/>
                  <File Id="file66201" Name="db_generic_migration_grt.py"/>
                  <File Id="file66202" Name="SQLEXT.py"/>

                  <File Id="file66400" Name="db_sybase_re_grt.py"/>
                  <File Id="file66401" Name="db_sybase_migration_grt.py"/>

                  <File Id="file66501" Name="db_sql92_re_grt.py"/>
                  <File Id="file66502" Name="db_sql92_migration_grt.py"/>

                  <File Id="file66601" Name="db_postgresql_re_grt.py"/>
                  <File Id="file66602" Name="db_postgresql_migration_grt.py"/>

                  <File Id="file66801" Name="db_sqlanywhere_re_grt.py"/>
                  <File Id="file66802" Name="db_sqlanywhere_migration_grt.py"/>

                  <File Id="file66901" Name="db_sqlite_re_grt.py"/>
                  <File Id="file66902" Name="db_sqlite_migration_grt.py"/>

                  <File Id="file66911" Name="db_msaccess_re_grt.py"/>
                  <File Id="file66912" Name="db_msaccess_migration_grt.py"/>
                  
                  <File Id="file66204" Name="DataMigrator.py"/>

                  <File Id="file66221" Name="explain_renderer.py"/>
                  <File Id="file66222" Name="optimizer_trace_renderer.py"/>
                  <File Id="file66223" Name="performance_charting.py"/>
                  <File Id="file66224" Name="wb_query_analysis_grt.py"/>

                  <File Id="file66701" Name="db_copy_grt.py"/>
                  <File Id="file66702" Name="db_copy_main.py"/>
                  <File Id="file66703" Name="db_copy_overview.py"/>
                  <File Id="file66704" Name="db_copy_source_target.py"/>
                  <File Id="file66705" Name="db_copy_schema_selection.py"/>
                  <File Id="file66706" Name="db_copy_progress.py"/>
                  <File Id="file66707" Name="db_copy_report.py"/>

                  <File Id="file66708" Name="wb_admin_perfschema.py"/>
                  <File Id="file66709" Name="wb_admin_performance_dashboard.py"/>
                  <File Id="file66710" Name="wb_admin_perfschema_instrumentation.py"/>
                  <File Id="file66711" Name="wb_admin_perfschema_instrumentation_be.py"/>
                  <File Id="file66712" Name="wb_admin_perfschema_reports.py"/>
                  <File Id="file66713" Name="wbfabric_grt.py"/>

                  <File Id="file66714" Name="wb_docs_grt.py"/>
                </Component>

                <?if $(var.LICENSE_TYPE) = "commercial"?>
                <Directory Id="modules_wba_audit" Name="wba_audit">
                  <Component DiskId="1" Guid="58D36A5F-774A-443C-9F70-935497D7249C" Id="modules_wba_audit" Location="either">
                    <File Id="wba_audit01" Name="__init__.py"/>
                    <File Id="wba_audit02" Name="wb_admin_audit_inspector.py"/>
                    <File Id="wba_audit03" Name="wb_admin_audit_log_parser.py"/>
                    <File Id="wba_audit04" Name="wb_admin_audit_browser.py"/>
                  </Component>
                </Directory>

                <Directory Id="modules_wba_meb" Name="wba_meb">
                  <Component DiskId="1" Guid="B3BF58B7-6217-48fb-B1D7-B2265E780CBA" Id="modules_wba_meb" Location="either">
                    <File Id="wba_meb01" Name="__init__.py"/>
                    <File Id="wba_meb02" Name="wb_admin_meb_common.py"/>
                    <File Id="wba_meb03" Name="wb_admin_meb_config.py"/>
                    <File Id="wba_meb04" Name="wb_admin_meb_editor.py"/>
                    <File Id="wba_meb05" Name="wb_admin_meb_management.py"/>
                    <File Id="wba_meb06" Name="wb_admin_meb_overview.py"/>
                    <File Id="wba_meb07" Name="wb_admin_meb_restore.py"/>
                    <File Id="wba_meb08" Name="wb_admin_meb_syshelpers.py"/>
                    <File Id="wba_meb09" Name="wb_admin_meb.py"/>
                  </Component>
                </Directory>
                <?endif ?>
 
                 <Directory Id="data" Name="data">
                  <Component DiskId="1" Guid="2bfa656d-c6a9-4c05-b7d8-155ccb03fc21" Id="modules_data" Location="either">
                    <File Id="file7001" Name="mysql_reserved.xml"/>
                    <File Id="file7002" Name="mysql_rdbms_info.xml"/>
                    <File Id="file7003" Name="mysql_engines.xml"/>
                    <File Id="file7004" Name="mssql_rdbms_info.xml"/>
                    <File Id="file7005" Name="generic_rdbms_info.xml"/>
                    <File Id="file7007" Name="migration_generic_typemap.xml"/>
                    <File Id="file7008" Name="sybase_rdbms_info.xml"/>
                    <File Id="file7009" Name="sql92_rdbms_info.xml"/>
                    <File Id="file7010" Name="postgresql_rdbms_info.xml"/>
                    <File Id="file7011" Name="sqlanywhere_rdbms_info.xml"/>
                    <File Id="file7012" Name="sqlite_rdbms_info.xml"/>
                    <File Id="file7013" Name="msaccess_rdbms_info.xml"/>
                  </Component>

                  <Directory Id="sqlide" Name="sqlide">
                    <Component DiskId="1" Guid="FB4A154E-6D79-4a81-9C6F-88BD9E3FB402" Id="modules_data_sqlite" Location="either">
                      <File Id="file8001" Name="XML.tpl"/>
                      <File Id="file8002" Name="CSV.tpl"/>
                      <File Id="file8003" Name="HTML.tpl"/>
                      <File Id="file8004" Name="CSV_semicolon.tpl"/>
                      <File Id="file8006" Name="tab.tpl"/>
                      <File Id="file8007" Name="SQL_inserts.tpl"/>
                      <File Id="file8008" Name="CSV.pre.tpl"/>
                      <File Id="file8009" Name="CSV_semicolon.pre.tpl"/>
                      <File Id="file8010" Name="HTML.post.tpl"/>
                      <File Id="file8011" Name="HTML.pre.tpl"/>
                      <File Id="file8012" Name="SQL_inserts.pre.tpl"/>
                      <File Id="file8013" Name="tab.pre.tpl"/>
                      <File Id="file8014" Name="XML.post.tpl"/>
                      <File Id="file8015" Name="XML.pre.tpl"/>
                      <File Id="file8016" Name="XLS.post.tpl"/>
                      <File Id="file8017" Name="XLS.pre.tpl"/>
                      <File Id="file8018" Name="XLS.tpl"/>
                      <File Id="file8019" Name="CSV.tpli"/>
                      <File Id="file8020" Name="CSV_semicolon.tpli"/>
                      <File Id="file8021" Name="HTML.tpli"/>
                      <File Id="file8022" Name="SQL_inserts.tpli"/>
                      <File Id="file8023" Name="XLS.tpli"/>
                      <File Id="file8024" Name="XML.tpli"/>
                      <File Id="file8025" Name="tab.tpli"/>
                      <File Id="file8026" Name="XML_mysql.post.tpl"/>
                      <File Id="file8027" Name="XML_mysql.pre.tpl"/>
                      <File Id="file8028" Name="XML_mysql.tpl"/>
                      <File Id="file8029" Name="XML_mysql.tpli"/>
                      <File Id="file8030" Name="JSON.post.tpl"/>
                      <File Id="file8031" Name="JSON.pre.tpl"/>
                      <File Id="file8032" Name="JSON.tpl"/>
                      <File Id="file8033" Name="JSON.tpli"/>
                    </Component>
                  </Directory>

                  <Directory Id="db_mysql_catalog_reporting" Name="db_mysql_catalog_reporting">
                    <Directory Id="Basic_Text.tpl" Name="Basic_Text.tpl">
                      <Component DiskId="1" Guid="B0805841-341F-4771-B42C-39083D482DB0" Id="catalog_reporting_TEXT_Basic" Location="either">
                        <File Id="file9008" Name="basic_text_report.txt.tpl"/>
                      </Component>
                    </Directory>
                  </Directory>

                  <?if $(var.SETUP_TYPE) = "commercial" ?>

                  <Directory Id="wb_model_reporting" Name="wb_model_reporting">
                    <Directory Id="HTML_Basic_Frames.tpl" Name="HTML_Basic_Frames.tpl">
                      <Component DiskId="1" Guid="33A5782A-F387-4986-9655-0E58B093A111" Id="reporting_HTML_Basic_Frames" Location="either">
                        <File Id="file9001" Name="basic.css.tpl"/>
                        <File Id="file9002" Name="index.html.tpl"/>
                        <File Id="file9003" Name="info.xml"/>
                        <File Id="file9004" Name="overview.html.tpl"/>
                        <File Id="file9005" Name="preview_basic.png"/>
                        <File Id="file9006" Name="restrained.css.tpl"/>
                        <File Id="file9007" Name="table_details.html.tpl"/>
                        <File Id="file9009" Name="preview_restrained.png"/>
                      </Component>
                    </Directory>

                    <Directory Id="HTML_Basic_Single_Page.tpl" Name="HTML_Basic_Single_Page.tpl">
                      <Component DiskId="1" Guid="5DAE3081-0B3E-48d5-9358-4308ADCE2E7D" Id="reporting_HTML_Basic_Single_Page" Location="either">
                        <File Id="file10001" Name="index.html.tpl"/>
                        <File Id="file10002" Name="info.xml"/>
                        <File Id="file10003" Name="basic.css.tpl"/>
                      </Component>
                    </Directory>


                    <Directory Id="HTML_Detailed_Frames.tpl" Name="HTML_Detailed_Frames.tpl">
                      <Component DiskId="1" Guid="{95F9FB7C-C071-4e37-8BFF-BDF94670EC8B}" Id="reporting_HTML_Detailed_Frames" Location="either">
                        <File Id="file16002" Name="overview_list.html.tpl"/>
                        <File Id="file16003" Name="top.html.tpl"/>
                        <File Id="file16007" Name="basic.css.tpl"/>
                        <File Id="file16008" Name="overview.html.tpl"/>
                        <File Id="file16009" Name="index.html.tpl"/>
                        <File Id="file16011" Name="info.xml"/>
                        <File Id="file16012" Name="table_details.html.tpl"/>
                        <File Id="file16014" Name="coated.css.tpl"/>
                        <File Id="file16020" Name="routine_details.html.tpl"/>
                        <File Id="file16021" Name="view_details.html.tpl"/>
                        <File Id="file16022" Name="table_details_list.html.tpl"/>
                        <File Id="file16023" Name="table_element_details.html.tpl"/>
                      </Component>

                      <Directory Id="HTML_Detailed_Frames.tpl_images" Name="images">
                        <Component DiskId="1" Guid="{98DBFAD3-A42E-49ce-8D8F-3A18D3517D82}" Id="reporting_HTML_Detailed_Frames_images" Location="either">
                          <File Id="file16005" Name="logo.png"/>
                          <File Id="file16015" Name="next.png"/>
                          <File Id="file16016" Name="title-background.png"/>
                          <File Id="file16017" Name="back.png"/>
                          <File Id="file16018" Name="preview_coated.png"/>
                          <File Id="file16019" Name="preview_main.png"/>
                        </Component>
                      </Directory>
                    </Directory>


                    <Directory Id="Text_Basic.tpl" Name="Text_Basic.tpl">
                      <Component DiskId="1" Guid="657FBB7A-8E9E-4f20-B93F-E8F8E9D23560" Id="reporting_Text_Basic" Location="either">
                        <File Id="file11001" Name="preview_basic.png"/>
                        <File Id="file11002" Name="report.txt.tpl"/>
                        <File Id="file11003" Name="info.xml"/>
                      </Component>
                    </Directory>
                  </Directory>
                  <?endif ?>

                </Directory>
              </Directory>

              <Directory Id="mysql.profiles_dir" Name="mysql.profiles">
                <Component DiskId="1" Guid="{6818AA27-3CA1-4e52-9BE6-94004D7A81D8}" Id="mysql.profiles" Location="either">
                  <File Id="file12100" Name="Fedora_Linux_(MySQL_Package).xml"/>
                  <File Id="file12101" Name="Fedora_Linux_(Vendor_Package).xml"/>
                  <File Id="file121012" Name="Fedora_Linux_15_(Vendor_Package).xml"/>
                  <File Id="file121012a" Name="Fedora_Linux_16_(Vendor_Package).xml"/>
                  <File Id="file12102" Name="FreeBSD_(MySQL_Package).xml"/>
                  <File Id="file12103" Name="Generic_Linux_(MySQL_tar_package).xml"/>
                  <File Id="file12104" Name="MacOS_X_(MySQL_Package).xml"/>
                  <File Id="file12105" Name="OpenSolaris_(MySQL_Package).xml"/>
                  <File Id="file12106" Name="RHEL_(MySQL_Package).xml"/>
                  <File Id="file12107" Name="SLES_(MySQL_Package).xml"/>
                  <File Id="file12108" Name="Ubuntu_Linux_(MySQL_Package).xml"/>
                  <File Id="file12109" Name="Ubuntu_Linux_(Vendor_Package).xml"/>
                  <File Id="file12108u" Name="Ubuntu_Linux_(sysvinit,_MySQL_Package).xml"/>
                  <File Id="file12109u" Name="Ubuntu_Linux_(sysvinit,_Vendor_Package).xml"/>
                  <File Id="file12113" Name="Linux_(Custom).xml"/>
                  <File Id="file12114" Name="Windows_(MySQL_5.0_x86_Installer_Package).xml"/>
                  <File Id="file12115" Name="Windows_(MySQL_5.0_x64_Installer_Package).xml"/>
                  <File Id="file12116" Name="Windows_(MySQL_5.1_x86_Installer_Package).xml"/>
                  <File Id="file12117" Name="Windows_(MySQL_5.1_x64_Installer_Package).xml"/>
                  <File Id="file12118" Name="Windows_(MySQL_x86_zip_Package).xml"/>
                  <File Id="file12119" Name="Windows_(MySQL_x64_zip_Package).xml"/>
                  <File Id="file12120" Name="Windows_x64_(MySQL_5.0_x86_Installer_Package).xml"/>
                  <File Id="file12121" Name="Windows_x64_(MySQL_5.1_x86_Installer_Package).xml"/>
                  <File Id="file12122" Name="Windows_x64_(MySQL_x86_zip_Package).xml"/>
                  <File Id="file12123" Name="Windows_(MySQL_5.5_Installer_Package).xml"/>
                  <File Id="file12126" Name="Windows_(MySQL_5.6_Installer_Package).xml"/>
                  <File Id="file12129" Name="Oracle_Linux_6_(MySQL_Package).xml"/>
                </Component>
              </Directory>

              <Directory Id="structs_dir" Name="structs">
                <Component DiskId="1" Guid="554BE083-2ACC-4ce1-8D58-90774B4E8400" Id="structs" Location="either">
                  <File Id="file14001" Name="structs.app.xml"/>
                  <File Id="file14003" Name="structs.db.mgmt.xml"/>
                  <File Id="file14004" Name="structs.db.migration.xml"/>
                  <File Id="file14005" Name="structs.db.mssql.xml"/>
                  <File Id="file14006" Name="structs.db.mysql.xml"/>
                  <File Id="file14007" Name="structs.db.oracle.xml"/>
                  <File Id="file14008" Name="structs.db.query.xml"/>
                  <File Id="file14009" Name="structs.db.sybase.xml"/>
                  <File Id="file14010" Name="structs.db.xml"/>
                  <File Id="file14011" Name="structs.eer.xml"/>
                  <File Id="file14012" Name="structs.model.xml"/>
                  <File Id="file14013" Name="structs.workbench.logical.xml"/>
                  <File Id="file14014" Name="structs.workbench.model.reporting.xml"/>
                  <File Id="file14015" Name="structs.workbench.model.xml"/>
                  <File Id="file14016" Name="structs.workbench.physical.xml"/>
                  <File Id="file14017" Name="structs.workbench.xml"/>
                  <File Id="file14018" Name="structs.xml"/>
                  <File Id="file14019" Name="structs.meta.xml"/>
                  <File Id="file14020" Name="structs.ui.xml"/>
                  <File Id="file14021" Name="structs.wrapper.xml"/>
                </Component>
              </Directory>

              <Directory Id="snippets_dir" Name="snippets">
                <Component DiskId="1" Guid="324DDF84-3B33-4b9c-AA49-8A102DD0AA88" Id="snippets" Location="either">
                  <File Id="file17001" Name="SQL DDL Statements.txt"/>
                  <File Id="file17002" Name="SQL DML Statements.txt"/>
                  <File Id="file17003" Name="DB Management.txt"/>
                </Component>
              </Directory>

              <Directory Id="script_templates_dir" Name="script_templates">
                <Component DiskId="1" Guid="909E0BD1-0A57-4816-B379-9AAB118E8A1E" Id="script_templates" Location="either">
                  <File Id="file17501" Name="eer_model_object_grt.py.txt"/>
                  <File Id="file17502" Name="eer_model_utility_grt.py.txt"/>
                  <File Id="file17503" Name="generic_grt.py.txt"/>
                  <File Id="file17504" Name="sql_editor_catalog_grt.py.txt"/>
                  <File Id="file17505" Name="sql_editor_filter_grt.py.txt"/>
                  <File Id="file17506" Name="sql_editor_resultset_grt.py.txt"/>
                  <File Id="file17507" Name="sql_editor_utility_grt.py.txt"/>
                </Component>
              </Directory>

              <Directory Id="sys_dir" Name="sys">
                <Component DiskId="1" Guid="750471E1-68CA-4323-90D0-29D265DDD613" Id="sys" Location="either">
                  <File Id="wbsys001" Name="after_setup.sql"/>
                  <File Id="wbsys002" Name="before_setup.sql"/>
                  <File Id="wbsys028" Name="sys_56.sql"/>
                  <File Id="wbsys029" Name="sys_57.sql"/>
                  <File Id="wbsys030" Name="sys_reports.js"/>
                </Component>
                <Directory Id="sys_functions_dir" Name="functions">
                  <Component DiskId="1" Guid="33B5C8F0-A62C-11E3-86B1-F01FAF106FB3" Id="sys_functions" Location="either">
                    <File Id="wbsys003" Name="extract_schema_from_file_name.sql"/>
                    <File Id="wbsys004" Name="extract_table_from_file_name.sql"/>
                    <File Id="wbsys005" Name="format_bytes.sql"/>
                    <File Id="wbsys006" Name="format_path.sql"/>
                    <File Id="wbsys007" Name="format_statement.sql"/>
                    <File Id="wbsys008" Name="format_time.sql"/>
                    <File Id="wbsys009" Name="ps_is_account_enabled.sql"/>
                    <File Id="wbsys010" Name="ps_thread_stack.sql"/>
                  </Component>
                </Directory>
                <Directory Id="sys_procedures_dir" Name="procedures">
                  <Component DiskId="1" Guid="33B6389E-A62C-11E3-86B1-F01FAF106FB3" Id="sys_procedures" Location="either">
                    <File Id="wbsys011" Name="create_synonym_db.sql"/>
                    <File Id="wbsys012" Name="ps_setup_disable_background_threads.sql"/>
                    <File Id="wbsys013" Name="ps_setup_disable_instrument.sql"/>
                    <File Id="wbsys014" Name="ps_setup_disable_thread.sql"/>
                    <File Id="wbsys015" Name="ps_setup_enable_background_threads.sql"/>
                    <File Id="wbsys016" Name="ps_setup_enable_instrument.sql"/>
                    <File Id="wbsys017" Name="ps_setup_enable_thread.sql"/>
                    <File Id="wbsys018" Name="ps_setup_reload_saved.sql"/>
                    <File Id="wbsys019" Name="ps_setup_reset_to_default.sql"/>
                    <File Id="wbsys020" Name="ps_setup_reset_to_default_57.sql"/>
                    <File Id="wbsys021" Name="ps_setup_save.sql"/>
                    <File Id="wbsys022" Name="ps_setup_show_disabled.sql"/>
                    <File Id="wbsys023" Name="ps_setup_show_enabled.sql"/>
                    <File Id="wbsys024" Name="ps_statement_avg_latency_histogram.sql"/>
                    <File Id="wbsys025" Name="ps_trace_statement_digest.sql"/>
                    <File Id="wbsys026" Name="ps_trace_thread.sql"/>
                    <File Id="wbsys027" Name="ps_truncate_all_tables.sql"/>
                  </Component>
                </Directory>
                <Directory Id="sys_views_dir" Name="views">
                  <Directory Id="sys_views_i_s_dir" Name="i_s">
                    <Component DiskId="1" Guid="33B7202E-A62C-11E3-86B1-F01FAF106FB3" Id="sys_views_i_s" Location="either">
                      <File Id="wbsys031" Name="innodb_buffer_stats_by_schema.sql"/>
                      <File Id="wbsys032" Name="innodb_buffer_stats_by_table.sql"/>
                      <File Id="wbsys033" Name="schema_object_overview.sql"/>
                    </Component>
                  </Directory>
                  <Directory Id="sys_views_p_s_dir" Name="p_s">
                    <Component DiskId="1" Guid="33B76200-A62C-11E3-86B1-F01FAF106FB3" Id="sys_views_p_s" Location="either">
                      <File Id="wbsys034" Name="io_by_thread_by_latency.sql"/>
                      <File Id="wbsys035" Name="io_global_by_file_by_bytes.sql"/>
                      <File Id="wbsys036" Name="io_global_by_file_by_latency.sql"/>
                      <File Id="wbsys037" Name="io_global_by_wait_by_bytes.sql"/>
                      <File Id="wbsys038" Name="io_global_by_wait_by_latency.sql"/>
                      <File Id="wbsys039" Name="latest_file_io.sql"/>
                      <File Id="wbsys040" Name="memory_by_user.sql"/>
                      <File Id="wbsys041" Name="memory_global_by_current_allocated.sql"/>
                      <File Id="wbsys042" Name="memory_global_total.sql"/>
                      <File Id="wbsys043" Name="processlist.sql"/>
                      <File Id="wbsys044" Name="processlist_57.sql"/>
                      <File Id="wbsys045" Name="ps_check_lost_instrumentation.sql"/>
                      <File Id="wbsys046" Name="schema_index_statistics.sql"/>
                      <File Id="wbsys047" Name="schema_table_statistics.sql"/>
                      <File Id="wbsys048" Name="schema_table_statistics_with_buffer.sql"/>
                      <File Id="wbsys049" Name="schema_tables_with_full_table_scans.sql"/>
                      <File Id="wbsys050" Name="schema_unused_indexes.sql"/>
                      <File Id="wbsys051" Name="statement_analysis.sql"/>
                      <File Id="wbsys052" Name="statements_with_errors_or_warnings.sql"/>
                      <File Id="wbsys053" Name="statements_with_full_table_scans.sql"/>
                      <File Id="wbsys054" Name="statements_with_runtimes_in_95th_percentile.sql"/>
                      <File Id="wbsys055" Name="statements_with_sorting.sql"/>
                      <File Id="wbsys056" Name="statements_with_temp_tables.sql"/>
                      <File Id="wbsys057" Name="user_summary.sql"/>
                      <File Id="wbsys058" Name="user_summary_57.sql"/>
                      <File Id="wbsys059" Name="user_summary_by_file_io.sql"/>
                      <File Id="wbsys060" Name="user_summary_by_file_io_type.sql"/>
                      <File Id="wbsys061" Name="user_summary_by_stages.sql"/>
                      <File Id="wbsys062" Name="user_summary_by_statement_latency.sql"/>
                      <File Id="wbsys063" Name="user_summary_by_statement_type.sql"/>
                      <File Id="wbsys064" Name="wait_classes_global_by_avg_latency.sql"/>
                      <File Id="wbsys065" Name="wait_classes_global_by_latency.sql"/>
                      <File Id="wbsys066" Name="waits_by_user_by_latency.sql"/>
                      <File Id="wbsys067" Name="waits_global_by_latency.sql"/>
                    </Component>
                  </Directory>
                </Directory>
              </Directory>   
              
              <Directory Id="sample_models_dir" Name="extras">
                <Component DiskId="1" Guid="16209AE8-6388-4DD8-ADFB-6548FC014BCA" Id="extras" Location="either">
                  <File Id="sample001" Name="sakila_full.mwb"/>
                </Component>
              </Directory>
              
            </Directory>
          </Directory>
        </Directory>
      </Directory>
    </Directory>

  </Fragment>
</Wix>
<|MERGE_RESOLUTION|>--- conflicted
+++ resolved
@@ -1,2093 +1,2089 @@
-<?xml version="1.0" ?><Wix xmlns="http://schemas.microsoft.com/wix/2006/wi" xmlns:netfx="http://schemas.microsoft.com/wix/NetFxExtension">
-  <?if $(var.SETUP_TYPE) = "commercial" ?>
-  <?define PRODUCT_NAME  = "MySQL Workbench $(var.VERSION_MAIN)"?>
-  <?elseif $(var.SETUP_TYPE) = "community" ?>
-  <?define PRODUCT_NAME  = "MySQL Workbench $(var.VERSION_MAIN) CE"?>
-  <?else ?>
-  <?define PRODUCT_NAME  = "MySQL Workbench $(var.VERSION_MAIN) Debug"?>
-  <?endif ?>
-
-  <?if $(sys.BUILDARCH)="x86"?>
-      <?define Program_Files="ProgramFilesFolder"?>
-  <?elseif $(sys.BUILDARCH)="x64"?>
-      <?define Program_Files="ProgramFiles64Folder"?>
-  <?else?>
-      <?error Unsupported value of sys.BUILDARCH=$(sys.BUILDARCH)?>
-  <?endif?>
-  
-  <Fragment>
-
-    <!-- *****************************************************************************************
-      Icons
-    -->
-
-    <Icon Id="WBIcon.exe" SourceFile="resources/MySQLWorkbench.ico"/>
-
-    <!-- *****************************************************************************************
-      Directories / Files
-      
-      Current manual added files max id: file111
-    -->
-
-    <Directory Id="TARGETDIR" Name="SourceDir">
-      <Directory FileSource="." Id="$(var.Program_Files)" Name=".">
-        <Directory Id="MYSQL" Name="MySQL">
-          <Directory FileSource=".\" Id="Mysql_WB_Dir" Name="$(var.PRODUCT_NAME)">
-            <Directory Id="INSTALLDIR" Name=".">
-              <Directory Id="DesktopFolder" Name="."/>
-              <Directory Id="ProgramMenuFolder" Name=".">
-                <Directory Id="MysqlProgramMenuFolder" Name="MySQL"/>
-              </Directory>
-
-              <Component DiskId="1" Guid="4E9CC25E-CB45-47e5-931E-DB57AC74991D" Id="Various" Location="either">
-                <File Id="README" Name="README"/>
-                <?if $(var.LICENSE_TYPE) = "community"?>
-                  <File Id="COPYING" Name="COPYING"/>
-                <?elseif $(var.LICENSE_TYPE) = "commercial"?>
-                  <File Id="LICENSE.mysql" Name="LICENSE.mysql"/>
-                <?endif ?>
-                <RemoveFolder Directory="Mysql_WB_Dir" Id="RemoveWbDirFolder" On="uninstall"/>
-                <RemoveFolder Directory="MysqlProgramMenuFolder" Id="RemoveProgramMenuFolder" On="uninstall"/>
-              </Component>
-
-              <Component DiskId="1" Guid="F7B89C4E-BAA9-44e6-9FB1-F6DB8148790F" Id="Third_Party_Libraries" Location="either">
-                <File Id="file1023" Name="libiconv.dll"/>
-                <File Id="file1085" Name="libintl-8.dll"/>
-                <File Id="file1027" Name="libcairo.dll"/>
-                <File Id="file1034" Name="libmysql.dll"/>
-                <File Id="file1035" Name="libpng.dll"/>
-                <File Id="file1036" Name="libxml2.dll"/>
-                <File Id="file1030" Name="libglib-2.0-0.dll"/>
-                <File Id="file1031" Name="libgmodule-2.0-0.dll"/>
-                <File Id="file1032" Name="libgobject-2.0-0.dll"/>
-                <File Id="file1033" Name="libgthread-2.0-0.dll"/>
-                <File Id="file1050" Name="Aga.Controls.dll"/>
-                <File Id="file1064" Name="libctemplate.dll"/>
-                <File Id="file1065" Name="libzip.dll"/>
-                <File Id="file1083" Name="zlib.dll"/>
-                <File Id="file1087" Name="wb.py"/>
-                <?if $(var.LICENSE_TYPE) = "debug"?>
-                <File Id="file1099d" Name="python27_d.dll"/>
-                <?else ?>
-                <File Id="file1099" Name="python27.dll"/>
-                <?endif ?>
-                <File Id="file1101" Name="mysqldump.exe"/>
-                <File Id="file1102" Name="mysql.exe"/>
-                <File Id="file1103" Name="mysql_system_status.vbs"/>
-                <File Id="file1104" Name="mysql_system_status_rmt.vbs"/>
-                <File Id="file1106" Name="Scintilla.dll"/>
-                <File Id="pcre.dll" Name="pcre.dll"/>
-                <File Id="file68725" Name="sqlite3.dll"/>
-                <File Id="gdal.dll" Name="gdal.dll"/>
-                <File Id="ogrinfo.exe" Name="ogrinfo.exe"/>
-                <File Id="ogr2ogr.exe" Name="ogr2ogr.exe"/>
-              </Component>
-
-              <Component DiskId="1" Guid="87543D9F-DCBF-41bd-89ED-42161A8DA2AA" Id="Libraries" Location="either">
-                <File Id="file101" Name="db.grt.dll"/>
-                <File Id="file102" Name="db.mysql.editors.wbp.be.dll"/>
-                <File Id="file103" Name="db.mysql.editors.wbp.fe.dll"/>
-                <File Id="file104" Name="db.mysql.editors.wbp.wr.dll"/>
-                <File Id="file105" Name="db.mysql.grt.dll"/>
-                <File Id="file106" Name="db.search.wbp.dll"/>
-                <File Id="file111" Name="db.mysql.diff.reporting.wbp.dll"/>
-                <File Id="file112" Name="db.mysql.sqlparser.grt.dll"/>
-                <File Id="file113" Name="db.mysql.wbp.dll"/>
-                <File Id="file115" Name="grt.db.fe.dll"/>
-                <File Id="file116" Name="mysql.forms.dll"/>
-                <File Id="file117" Name="mysqlcppconn.dll"/>
-                <File Id="file118" Name="sqlide.fe.dll"/>
-                <File Id="file121" Name="wb.utils.native.grt.dll"/>
-                <File Id="file122" Name="WbPlugins.dll"/>
-                <File Id="file123" Name="wbprivate.be.dll"/>
-                <File Id="file124" Name="wbprivate.wr.dll"/>
-                <File Id="file125" Name="wbpublic.be.dll"/>
-                <File Id="file126" Name="wbpublic.wr.dll"/>
-                <File Id="file1020" Name="grt.dll"/>
-                <File Id="file1029" Name="cdbc.dll"/>
-                <File Id="file1072" Name="base.dll"/>
-                <File Id="file1073" Name="base.wr.dll"/>
-                <File Id="file1052" Name="MySQLCsUtilities.dll"/>
-                <File Id="file1053" Name="WBControls.dll"/>
-                <File Id="file1067" Name="wb.model.editors.wbp.be.dll"/>
-                <File Id="file1068" Name="wb.model.editors.wbp.fe.dll"/>
-                <File Id="file1069" Name="wb.model.editors.wbp.wr.dll"/>
-                <File Id="file1070" Name="wb.model.grt.dll"/>
-                <File Id="file1074" Name="wb.mysql.import.grt.dll"/>
-                <?if $(var.SETUP_TYPE) != "community" ?>
-                <File Id="file1071" Name="wb.model.reporting.wbp.dll"/>
-                <File Id="file1075" Name="wb.mysql.validation.grt.dll"/>
-                <File Id="file1079" Name="wb.validation.grt.dll"/>
-                <?endif ?>
-                <File Id="file1076" Name="wb.printing.wbp.be.dll"/>
-                <File Id="file1077" Name="wb.printing.wbp.fe.dll"/>
-                <File Id="file1078" Name="wb.printing.wbp.wr.dll"/>
-                <File Id="file1089" Name="mforms.py"/>
-                <File Id="file1090" Name="cairo.py"/>
-                <?if $(var.SETUP_TYPE) = "debug" ?>
-                <File Id="file1098d" Name="_mforms_d.pyd"/>
-                <File Id="file1096d" Name="_cairo_d.pyd"/>
-                <?else ?>
-                <File Id="file1098" Name="_mforms.pyd"/>
-                <File Id="file1096" Name="_cairo.pyd"/>
-                <?endif ?>
-                <File Id="file1097" Name="sshtunnel.py"/>
-                <File Id="file1095" Name="db.mysql.query.grt.dll"/>
-                <File Id="file1105" Name="shell_snippets.py.txt"/>
-                <File Id="file1107" Name="base.windows.dll"/>
-                <File Id="file1108" Name="db_utils.py"/>
-                <File Id="file1109" Name="grt_python_debugger.py"/>
-                <File Id="file1110" Name="wbadminhelper.py"/>
-                <File Id="file1112" Name="mforms.wr.dll"/>
-                <File Id="file1113" Name="wb.model.snippets.wbp.dll"/>
-                <File Id="file1114" Name="HTMLRenderer.dll"/>
-                <File Id="file1115" Name="mysql.parser.dll"/>
-                <File Id="wbcopytables.exe" Name="wbcopytables.exe"/>
-                <?if $(var.SETUP_TYPE) = "commercial" ?>
-                <File Id="file1117" Name="wb.model.advfind.wbp.dll"/>
-                <?endif ?>
-                <File Id="file1116" Name="wbadminhelper.exe"/>
-              </Component>
-
-              <Component DiskId="1" Guid="47641656-8430-4722-B558-DAE76CA7C0CA" Id="MySQLWorkbench.exe" Location="either">
-                <File Id="file1056" KeyPath="yes" Name="MySQLWorkbench.exe"/>
-
-                <File Id="MySQLWorkbenchDoc.ico" Name="MySQLWorkbenchDoc.ico"/>
-                <File Id="MySQLWBPlugin.ico" Name="MySQLWBPlugin.ico"/>
-
-                <RegistryValue Action="write" Id="Reg.Extn.MWB" Key=".mwb" Root="HKCR" Type="string" Value="MWBfile"/>
-
-                <RegistryKey Action="createAndRemoveOnUninstall" Id="Reg.Class.MWB" Key="MWBfile" Root="HKCR">
-                  <RegistryValue Id="Reg.Class.MWB.Value" Type="string" Value="MySQL Workbench File"/>
-                  <RegistryValue Id="Reg.Class.MWB.Icon" Key="DefaultIcon" Type="string" Value="[#MySQLWorkbenchDoc.ico],0"/>
-                  <RegistryValue Action="write" Id="Reg.Class.MWB.Command" Key="Shell\Open\Command" Type="string" Value="&quot;[#file1056]&quot; &quot;%1&quot;"/>
-                </RegistryKey>
-
-              </Component>
-
-              <Component DiskId="1" Guid="5EDFE6C6-57CB-44BB-97B9-CA7CAA96E0A0" Id="MySQLWorkbenchProgramLink" Location="either">
-                <RegistryKey Action="createAndRemoveOnUninstall" Key="SOFTWARE\MySQL AB\[ProductName] \Install" Root="HKCU">
-                  <RegistryValue KeyPath="yes" Name="ProgramSC" Type="integer" Value="1"/>
-                </RegistryKey>
-                <Shortcut Advertise="no" Description="MySQL Workbench Visual Database Designer" Directory="MysqlProgramMenuFolder" Icon="WBIcon.exe" IconIndex="0" Id="WBProgramShortcut" Name="$(var.PRODUCT_NAME)" Show="normal" Target="[INSTALLDIR]MySQLWorkbench.exe" WorkingDirectory="INSTALLDIR"/>
-              </Component>
-              <Component DiskId="1" Guid="DA7365B3-7FCC-4724-B583-6577FA55C841" Id="mysql_canvas" Location="either">
-                <File Id="file12004" Name="mysql.canvas.dll"/>
-              </Component>
-
-              <Directory Id="data_dir" Name="data">
-                <Component DiskId="1" Guid="E50DE540-4BCD-4d5b-BC3F-77AE41880A98" Id="data" KeyPath="yes" Location="either">
-                  <File Id="file2001" Name="db_datatype_groups.xml"/>
-                  <File Id="file2002" Name="main_menu.xml"/>
-                  <File Id="file2003" Name="model_toolbar.xml"/>
-                  <File Id="file2004" Name="model_option_toolbar_layer.xml"/>
-                  <File Id="file2005" Name="model_option_toolbar_note.xml"/>
-                  <File Id="file2006" Name="model_option_toolbar_physical_relationship.xml"/>
-                  <File Id="file2007" Name="model_option_toolbar_physical_routinegroup.xml"/>
-                  <File Id="file2008" Name="model_option_toolbar_physical_table.xml"/>
-                  <File Id="file2009" Name="model_option_toolbar_physical_view.xml"/>
-                  <File Id="file2010" Name="model_option_toolbar_selection.xml"/>
-                  <File Id="file2011" Name="paper_types.xml"/>
-                  <File Id="file2012" Name="shortcuts.xml"/>
-                  <File Id="file2013" Name="shortcuts_basic.xml"/>
-                  <File Id="file2014" Name="shortcuts_physical.xml"/>
-                  <File Id="file2015" Name="tools_toolbar.xml"/>
-                  <File Id="file2016" Name="tools_toolbar_basic.xml"/>
-                  <File Id="file2017" Name="tools_toolbar_physical.xml"/>
-                  <File Id="file2018" Name="data.db"/>
-                  <File Id="file2019" Name="default_toolbar.xml"/>
-                  <File Id="file2020" Name="dbquery_toolbar.xml"/>
-                  <File Id="file2021" Name="predefined_starters.xml"/>
-                  <File Id="file2022" Name="model_diagram_toolbar.xml"/>
-                  <File Id="file2023" Name="code_editor.xml"/>
-                  <File Id="file2024" Name="table_templates.xml"/>
-                </Component>
-              </Directory>
-
-
-              <Directory Id="images" Name="images">
-                <Directory Id="cursors" Name="cursors">
-                  <Component DiskId="1" Guid="73BA1D6A-CF3F-4429-A010-46FBD1BD55A8" Id="images_curors" Location="either">
-                    <File Id="file3001" Name="hand.cur"/>
-                    <File Id="file3002" Name="image.cur"/>
-                    <File Id="file3003" Name="layer.cur"/>
-                    <File Id="file3004" Name="magnify_region.cur"/>
-                    <File Id="file3005" Name="note.cur"/>
-                    <File Id="file3006" Name="rel11.cur"/>
-                    <File Id="file3007" Name="rel1n.cur"/>
-                    <File Id="file3008" Name="relnm.cur"/>
-                    <File Id="file3009" Name="routine.cur"/>
-                    <File Id="file3010" Name="rubber.cur"/>
-                    <File Id="file3011" Name="table.cur"/>
-                    <File Id="file3012" Name="view.cur"/>
-                    <File Id="file3013" Name="zoom_in.cur"/>
-                    <File Id="file3014" Name="zoom_out.cur"/>
-                  </Component>
-                </Directory>
-
-                <Directory Id="grt" Name="grt">
-                  <Component DiskId="1" Guid="DC53C7B9-FFD8-4290-9423-7C5EFAE8EA16" Id="images_grt" Location="either">
-                    <File Id="file4001" Name="grt_list.png"/>
-                    <File Id="file4002" Name="grt_dict.png"/>
-                    <File Id="file4003" Name="grt_object.png"/>
-                    <File Id="file4004" Name="grt_simple_type.png"/>
-                    <File Id="file4005" Name="grt_struct.png"/>
-                    <File Id="file4006" Name="grt_module.png"/>
-                    <File Id="file4007" Name="grt_function.png"/>
-                  </Component>
-
-                  <Directory Id="structs" Name="structs">
-                    <Component DiskId="1" Guid="137E4CA4-BDDF-4fe5-875E-8B1D14898D66" Id="images_grt_structs" Location="either">
-                      <File Id="file5001" Name="db.Column.11x11.png"/>
-                      <File Id="file5002" Name="db.Column.16x16.png"/>
-                      <File Id="file5003" Name="db.Column.fk.11x11.png"/>
-                      <File Id="file5004" Name="db.Column.fk.16x16.png"/>
-                      <File Id="file5094" Name="db.Column.fknn.11x11.png"/>
-                      <File Id="file5095" Name="db.Column.fknn.16x16.png"/>
-                      <File Id="file5096" Name="db.Column.nn.11x11.png"/>
-                      <File Id="file5097" Name="db.Column.nn.16x16.png"/>
-                      <File Id="file5005" Name="db.Column.pk.11x11.png"/>
-                      <File Id="file5006" Name="db.Column.pk.16x16.png"/>
-                      <File Id="file5007" Name="db.Role.16x16.png"/>
-                      <File Id="file5008" Name="db.Role.48x48.png"/>
-                      <File Id="file5009" Name="db.Role.add.16x16.png"/>
-                      <File Id="file5010" Name="db.Role.add.48x48.png"/>
-                      <File Id="file5011" Name="db.Role.editor.48x48.png"/>
-                      <File Id="file5012" Name="db.Routine.16x16.png"/>
-                      <File Id="file5013" Name="db.Routine.24x24.png"/>
-                      <File Id="file5014" Name="db.Routine.64x64.png"/>
-                      <File Id="file5015" Name="db.Routine.add.16x16.png"/>
-                      <File Id="file5016" Name="db.Routine.editor.48x48.png"/>
-                      <File Id="file5017" Name="db.Routine.many.32x32.png"/>
-                      <File Id="file5018" Name="db.RoutineGroup.16x16.png"/>
-                      <File Id="file5019" Name="db.RoutineGroup.add.16x16.png"/>
-                      <File Id="file5020" Name="db.Schema.16x16.png"/>
-                      <File Id="file5021" Name="db.Schema.24x24.png"/>
-                      <File Id="file5022" Name="db.Schema.32x32.png"/>
-                      <File Id="file5023" Name="db.Schema.add.32x32.png"/>
-                      <File Id="file5024" Name="db.Schema.editor.48x48.png"/>
-                      <File Id="file5025" Name="db.Schema.many.16x16.png"/>
-                      <File Id="file5026" Name="db.Schema.many.32x32.png"/>
-                      <File Id="file5027" Name="db.Script.48x48.png"/>
-                      <File Id="file5028" Name="db.Script.add.48x48.png"/>
-                      <File Id="file5029" Name="db.Table.16x16.png"/>
-                      <File Id="file5030" Name="db.Table.24x24.png"/>
-                      <File Id="file5031" Name="db.Table.add.16x16.png"/>
-                      <File Id="file5032" Name="db.Table.editor.48x48.png"/>
-                      <File Id="file5033" Name="db.Table.many.32x32.png"/>
-                      <File Id="file5034" Name="db.User.16x16.png"/>
-                      <File Id="file5035" Name="db.User.48x48.png"/>
-                      <File Id="file5036" Name="db.User.add.16x16.png"/>
-                      <File Id="file5037" Name="db.User.add.48x48.png"/>
-                      <File Id="file5038" Name="db.User.editor.48x48.png"/>
-                      <File Id="file5039" Name="db.View.16x16.png"/>
-                      <File Id="file5040" Name="db.View.24x24.png"/>
-                      <File Id="file5041" Name="db.View.64x64.png"/>
-                      <File Id="file5042" Name="db.View.add.16x16.png"/>
-                      <File Id="file5043" Name="db.View.editor.48x48.png"/>
-                      <File Id="file5044" Name="db.View.many.32x32.png"/>
-                      <File Id="file5049" Name="GrtObject.16x16.png"/>
-                      <File Id="file5050" Name="GrtObject.24x24.png"/>
-                      <File Id="file5051" Name="GrtObject.32x32.png"/>
-                      <File Id="file5052" Name="GrtObject.48x48.png"/>
-                      <File Id="file5053" Name="GrtObject.add.16x16.png"/>
-                      <File Id="file5054" Name="GrtObject.add.24x24.png"/>
-                      <File Id="file5055" Name="GrtObject.add.32x32.png"/>
-                      <File Id="file5056" Name="GrtObject.add.48x48.png"/>
-                      <File Id="file5057" Name="GrtObject.many_32x32.png"/>
-                      <File Id="file5058" Name="GrtStoredNote.48x48.png"/>
-                      <File Id="file5059" Name="GrtStoredNote.add.48x48.png"/>
-                      <File Id="file5060" Name="workbench.logical.Model.16x16.png"/>
-                      <File Id="file5061" Name="workbench.logical.Model.48x48.png"/>
-                      <File Id="file5062" Name="workbench.logical.Diagram.16x16.png"/>
-                      <File Id="file5063" Name="workbench.logical.Diagram.48x48.png"/>
-                      <File Id="file5064" Name="workbench.logical.Diagram.add.48x48.png"/>
-                      <File Id="file5065" Name="workbench.model.ImageFigure.16x16.png"/>
-                      <File Id="file5066" Name="workbench.physical.Layer.16x16.png"/>
-                      <File Id="file5067" Name="workbench.physical.Layer.24x24.png"/>
-                      <File Id="file5068" Name="workbench.physical.Layer.many.16x16.png"/>
-                      <File Id="file5069" Name="workbench.model.NoteFigure.16x16.png"/>
-                      <File Id="file5070" Name="workbench.physical.db2.Model.48x48.png"/>
-                      <File Id="file5071" Name="workbench.physical.Model.16x16.png"/>
-                      <File Id="file5072" Name="workbench.physical.Model.48x48.png"/>
-                      <File Id="file5073" Name="workbench.physical.mssql.Model.48x48.png"/>
-                      <File Id="file5074" Name="workbench.physical.mysql.Model.16x16.png"/>
-                      <File Id="file5075" Name="workbench.physical.mysql.Model.48x48.png"/>
-                      <File Id="file5076" Name="workbench.physical.oracle.Model.48x48.png"/>
-                      <File Id="file5077" Name="workbench.physical.RoutineGroupFigure.16x16.png"/>
-                      <File Id="file5078" Name="workbench.physical.sqlite.Model.48x48.png"/>
-                      <File Id="file5079" Name="workbench.physical.sybase.Model.48x48.png"/>
-                      <File Id="file5080" Name="workbench.physical.TableFigure.16x16.png"/>
-                      <File Id="file5081" Name="workbench.physical.Diagram.16x16.png"/>
-                      <File Id="file5082" Name="workbench.physical.Diagram.48x48.png"/>
-                      <File Id="file5083" Name="workbench.physical.Diagram.add.48x48.png"/>
-                      <File Id="file5084" Name="workbench.physical.ViewFigure.16x16.png"/>
-                      <File Id="file5085" Name="db.View.48x48.png"/>
-                      <File Id="file5086" Name="db.View.add.48x48.png"/>
-                      <File Id="file5087" Name="db.Routine.48x48.png"/>
-                      <File Id="file5088" Name="db.Routine.add.48x48.png"/>
-                      <File Id="file5089" Name="db.RoutineGroup.48x48.png"/>
-                      <File Id="file5090" Name="db.RoutineGroup.add.48x48.png"/>
-                      <File Id="file5167" Name="db.Table.32x32.png"/>
-                      <File Id="file5091" Name="db.Table.48x48.png"/>
-                      <File Id="file5092" Name="db.Table.add.48x48.png"/>
-                      <File Id="file5093" Name="workbench.physical.Diagram.add.16x16.png"/>
-                      <File Id="file5104" Name="db.DatatypeGroup.blob.16x16.png"/>
-                      <File Id="file5098" Name="db.DatatypeGroup.datetime.16x16.png"/>
-                      <File Id="file5099" Name="db.DatatypeGroup.geo.16x16.png"/>
-                      <File Id="file5101" Name="db.DatatypeGroup.numeric.16x16.png"/>
-                      <File Id="file5102" Name="db.DatatypeGroup.text.16x16.png"/>
-                      <File Id="file5103" Name="db.DatatypeGroup.userdefined.16x16.png"/>
-                      <File Id="file5105" Name="db.mgmt.Connection.add.48x48.png"/>
-                      <File Id="file5106" Name="db.mgmt.Connection.16x16.png"/>
-                      <File Id="file5107" Name="db.mgmt.Connection.32x32.png"/>
-                      <File Id="file5108" Name="workbench.Document.16x16.png"/>
-                      <File Id="file5109" Name="db.mgmt.Connection.add.16x16.png"/>
-                      <File Id="file5110" Name="db.mgmt.Connection.48x48.png"/>
-                      <File Id="file5111" Name="workbench.Document.48x48.png"/>
-                      <File Id="file5112" Name="workbench.Document.32x32.png"/>
-                      <File Id="file5113" Name="db.View.many.16x16.png"/>
-                      <File Id="file5114" Name="db.Table.many.16x16.png"/>
-                      <File Id="file5115" Name="db.Routine.many.16x16.png"/>
-                      <File Id="file5116" Name="db.mgmt.Connection.manage.48x48.png"/>
-                      <File Id="file5117" Name="db.Column.pkai.11x11.png"/>
-                      <File Id="file5118" Name="db.Column.pkai.16x16.png"/>
-                      <File Id="file5119" Name="db.mgmt.ServerInstance.48x48.png"/>
-                      <File Id="file5120" Name="db.mgmt.ServerInstance.manage.48x48.png"/>
-                      <File Id="file5121" Name="db.Schema.selected.32x32.png"/>
-                      <File Id="file5129" Name="db.Column.fk.side.16x16.png"/>
-                      <File Id="file5130" Name="db.Column.pk.side.16x16.png"/>
-                      <File Id="file5131" Name="db.Column.side.16x16.png"/>
-                      <File Id="file5132" Name="db.Routine.many.side.16x16.png"/>
-                      <File Id="file5133" Name="db.Routine.side.16x16.png"/>
-                      <File Id="file5134" Name="db.Schema.side.16x16.png"/>
-                      <File Id="file5135" Name="db.Table.many.side.16x16.png"/>
-                      <File Id="file5136" Name="db.Table.side.16x16.png"/>
-                      <File Id="file5137" Name="db.View.many.side.16x16.png"/>
-                      <File Id="file5138" Name="db.View.side.16x16.png"/>
-                      <File Id="file5142" Name="db.Column.many.side.16x16.png"/>
-                      <File Id="file5144" Name="db.ForeignKey.many.side.16x16.png"/>
-                      <File Id="file5146" Name="db.ForeignKey.side.16x16.png"/>
-                      <File Id="file5148" Name="db.Index.many.side.16x16.png"/>
-                      <File Id="file5150" Name="db.Index.side.16x16.png"/>
-                      <File Id="file5152" Name="db.Trigger.many.side.16x16.png"/>
-                      <File Id="file5154" Name="db.Trigger.side.16x16.png"/>
-                      <File Id="file5157" Name="db.Table.editor.24x24.png"/>
-                      <File Id="file5158" Name="db.View.broken.side.16x16.png"/>
-                      <File Id="file5162" Name="db.Index.16x16.png"/>
-                      <File Id="file5163" Name="db.ForeignKey.16x16.png"/>
-                      <File Id="file5164" Name="db.Trigger.16x16.png"/>
-                      <File Id="file5165" Name="db.schema.loading.side.16x16.png"/>
-                      <File Id="file5266" Name="db.schema.unloaded.side.16x16.png"/>
-                      <File Id="file5267" Name="db.Column.pkfk.11x11.png"/>
-                      <File Id="file5268" Name="db.Column.pkfk.16x16.png"/>
-                    </Component>
-                  </Directory>
-                </Directory>
-
-                <Directory Id="icons" Name="icons">
-                  <Component DiskId="1" Guid="1914052F-D4D6-4f7f-AB7D-9AF28DBC1F78" Id="images_icons" Location="either">
-                    <File Id="file6006" Name="tiny_align_h_left.png"/>
-                    <File Id="file6007" Name="tiny_align_h_left2.png"/>
-                    <File Id="file6008" Name="tiny_align_h_middle.png"/>
-                    <File Id="file6009" Name="tiny_align_h_middle2.png"/>
-                    <File Id="file6010" Name="tiny_align_h_right.png"/>
-                    <File Id="file6011" Name="tiny_align_h_right2.png"/>
-                    <File Id="file6012" Name="tiny_align_v_bottom.png"/>
-                    <File Id="file6013" Name="tiny_align_v_bottom2.png"/>
-                    <File Id="file6014" Name="tiny_align_v_middle.png"/>
-                    <File Id="file6015" Name="tiny_align_v_middle2.png"/>
-                    <File Id="file6016" Name="tiny_align_v_top.png"/>
-                    <File Id="file6018" Name="tiny_align_v_top2.png"/>
-                    <File Id="file6017" Name="tiny_gridview.png"/>
-                    <File Id="file6019" Name="tiny_grid.png"/>
-                    <File Id="file6020" Name="tiny_lock.png"/>
-                    <File Id="file6021" Name="tiny_open.png"/>
-                    <File Id="file6022" Name="tiny_redo.png"/>
-                    <File Id="file6023" Name="tiny_ruler.png"/>
-                    <File Id="file6024" Name="tiny_save.png"/>
-                    <File Id="file6053" Name="tiny_saveas.png"/>
-                    <File Id="file6050" Name="tiny_hidesidebar.png"/>
-                    <File Id="file6051" Name="tiny_grtshell.png"/>
-                    <File Id="file6025" Name="tiny_undo.png"/>
-                    <File Id="file6025a" Name="tiny_loadsql.png"/>
-                    <File Id="file6025b" Name="tiny_savesql.png"/>
-                    <File Id="file6025k" Name="clear_output.png"/>
-                    <File Id="file6026" Name="wb_arrow.png"/>
-                    <File Id="file6027" Name="wb_db_routinegroup.png"/>
-                    <File Id="file6028" Name="wb_db_table.png"/>
-                    <File Id="file6029" Name="wb_db_view.png"/>
-                    <File Id="file6030" Name="wb_draw_ellipse.png"/>
-                    <File Id="file6031" Name="wb_draw_freehand.png"/>
-                    <File Id="file6032" Name="wb_draw_line.png"/>
-                    <File Id="file6033" Name="wb_draw_polygon.png"/>
-                    <File Id="file6034" Name="wb_draw_rect.png"/>
-                    <File Id="file6035" Name="wb_hand.png"/>
-                    <File Id="file6036" Name="wb_image.png"/>
-                    <File Id="file6037" Name="wb_layer.png"/>
-                    <File Id="file6038" Name="wb_magnifier.png"/>
-                    <File Id="file6039" Name="wb_note.png"/>
-                    <File Id="file6040" Name="wb_rel_11.png"/>
-                    <File Id="file6041" Name="wb_rel_11_nonid.png"/>
-                    <File Id="file6042" Name="wb_rel_1n.png"/>
-                    <File Id="file6043" Name="wb_rel_1n_nonid.png"/>
-                    <File Id="file6044" Name="wb_rel_1n_pick.png"/>
-                    <File Id="file6045" Name="wb_rel_nm.png"/>
-                    <File Id="file6046" Name="wb_rubber.png"/>
-                    <File Id="file6047" Name="mini_error.png"/>
-                    <File Id="file6048" Name="mini_warning.png"/>
-                    <File Id="file6049" Name="mini_notice.png"/>
-                    <File Id="file6052" Name="mini_notice_blue.png"/>
-                    <File Id="file6054" Name="comment.png"/>
-                    <File Id="file6055" Name="grt.png"/>
-                    <File Id="file6056" Name="history.png"/>
-                    <File Id="file6057" Name="layers.png"/>
-                    <File Id="file6058" Name="MySQLWorkbench-128.png"/>
-                    <File Id="file6059" Name="MySQLWorkbench-16.png"/>
-                    <File Id="file6061" Name="MySQLWorkbench-32.png"/>
-                    <File Id="file6063" Name="MySQLWorkbench-48.png"/>
-                    <File Id="file6064" Name="MySQLWorkbenchDoc-128.png"/>
-                    <File Id="file6065" Name="MySQLWorkbenchDoc-16.png"/>
-                    <File Id="file6066" Name="MySQLWorkbenchDoc-24.png"/>
-                    <File Id="file6067" Name="MySQLWorkbenchDoc-32.png"/>
-                    <File Id="file6068" Name="MySQLWorkbenchDoc-48.png"/>
-                    <File Id="file6069" Name="MySQLWorkbenchDoc-64.png"/>
-                    <File Id="file6070" Name="MySQLWorkbenchDocIcon128x128.png"/>
-                    <File Id="file6071" Name="MySQLWorkbenchDocIcon16x16.png"/>
-                    <File Id="file6072" Name="MySQLWorkbenchDocIcon32x32.png"/>
-                    <File Id="file6073" Name="MySQLWorkbenchDocIcon48x48.png"/>
-                    <File Id="file6074" Name="properties.png"/>
-                    <File Id="file6075" Name="schemata.png"/>
-                    <File Id="file6076" Name="user_datatypes.png"/>
-                    <File Id="file60007" Name="admin_info_stopped.png"/>
-                    <File Id="file60008" Name="admin_info_running.png"/>
-                    <File Id="file60015" Name="admin_meb_backup.png"/>
-                    <File Id="file60016" Name="admin_meb_restore.png"/>
-                    <File Id="file60018" Name="admin_info_unknown.png"/>
-                    <File Id="file60019" Name="MySQLWorkbench.ico"/>
-                    <File Id="file60020" Name="MySQLWorkbench-256.png"/>
-                    <File Id="file60021" Name="MySQLWorkbench-512.png"/>
-                    <File Id="file60029" Name="tiny_new.png"/>
-                    <File Id="file60031" Name="tiny_new_diagram.png"/>
-                    <File Id="file60032" Name="tiny_new_doc.png"/>
-                    <File Id="file60034" Name="tiny_new_routine.png"/>
-                    <File Id="file60035" Name="tiny_new_schema.png"/>
-                    <File Id="file60036" Name="tiny_new_script.png"/>
-                    <File Id="file60037" Name="tiny_new_table.png"/>
-                    <File Id="file60038" Name="tiny_new_view.png"/>
-                    <File Id="file60041" Name="tiny_refresh.png"/>
-                    <File Id="file60042" Name="tiny_refresh_plugins.png"/>
-                    <File Id="file60043" Name="tiny_search.png"/>
-                    <File Id="file60044" Name="record_add.png"/>
-                    <File Id="file60045" Name="record_back.png"/>
-                    <File Id="file60046" Name="record_del.png"/>
-                    <File Id="file60047" Name="record_discard.png"/>
-                    <File Id="file60048" Name="record_edit.png"/>
-                    <File Id="file60049" Name="record_export.png"/>
-                    <File Id="file60049i" Name="record_import.png"/>
-                    <File Id="file60050" Name="record_fetch_all.png"/>
-                    <File Id="file60051" Name="record_first.png"/>
-                    <File Id="file60052" Name="record_last.png"/>
-                    <File Id="file60053" Name="record_next.png"/>
-                    <File Id="file60054" Name="record_save.png"/>
-                    <File Id="file60055" Name="record_sort_asc.png"/>
-                    <File Id="file60056" Name="record_sort_desc.png"/>
-                    <File Id="file60056a" Name="record_sort_reset.png"/>
-                    <File Id="file60057" Name="record_wrap_vertical.png"/>
-                    <File Id="file60058" Name="snippet_add.png"/>
-                    <File Id="file60059" Name="snippet_del.png"/>
-                    <File Id="file60060" Name="snippet_insert.png"/>
-                    <File Id="file60061" Name="snippet_use.png"/>
-                    <File Id="file60063" Name="record_fetch_prev.png"/>
-                    <File Id="file60064" Name="record_fetch_next.png"/>
-                    <File Id="file60065" Name="tiny_load.png"/>
-                    <File Id="file60066" Name="snippet_clipboard.png"/>
-                    <File Id="file60067" Name="debug_continue.png"/>
-                    <File Id="file60068" Name="debug_pause.png"/>
-                    <File Id="file60069" Name="debug_step.png"/>
-                    <File Id="file60070" Name="debug_step_into.png"/>
-                    <File Id="file60071" Name="debug_step_out.png"/>
-                    <File Id="file60072" Name="debug_stop.png"/>
-                    <File Id="file60073" Name="warning_icon.png"/>
-                    <File Id="file60074" Name="admin_add_user.png"/>
-                    <File Id="file60076" Name="admin_config_wizard.png"/>
-                    <File Id="file60078" Name="admin_export.png"/>
-                    <File Id="file60080" Name="admin_manage_exported.png"/>
-                    <File Id="file60082" Name="admin_manage_privs.png"/>
-                    <File Id="file60084" Name="admin_connections.png"/>
-                    <File Id="file60086" Name="admin_option_file.png"/>
-                    <File Id="file60088" Name="admin_restore_data.png"/>
-                    <File Id="file60090" Name="admin_schema_management.png"/>
-                    <File Id="file60092" Name="admin_scripts.png"/>
-                    <File Id="file60094" Name="admin_server_logs.png"/>
-                    <File Id="file60096" Name="admin_server_status.png"/>
-                    <File Id="file60098" Name="admin_start_stop.png"/>
-                    <File Id="file60100" Name="admin_status_vars.png"/>
-                    <File Id="file60102" Name="admin_system_startup.png"/>
-                    <File Id="file60111" Name="MySQLPlugin-16.png"/>
-                    <File Id="file60112" Name="MySQLPlugin-24.png"/>
-                    <File Id="file60113" Name="MySQLPlugin-32.png"/>
-                    <File Id="file60114" Name="MySQLPlugin-48.png"/>
-                    <File Id="file60115" Name="MySQLPlugin-64.png"/>
-                    <File Id="file60116" Name="MySQLPlugin-128.png"/>
-                    <File Id="file60117" Name="MySQLPlugin-256.png"/>
-                    <File Id="file60118" Name="mini_edit.png"/>
-                    <File Id="file60119" Name="mini_ok.png"/>
-                    <File Id="file60120" Name="record_autosize.png"/>
-                    <File Id="file60121" Name="migration_check_open.png"/>
-                    <File Id="file60122" Name="migration.png"/>
-                    <File Id="file60123" Name="migration_title.png"/>
-                    <File Id="file60124" Name="migration_check_current.png"/>
-                    <File Id="file60126" Name="migration_check_done.png"/>
-                    <File Id="file60127" Name="migration_logo.png"/>
-                    <File Id="file60128" Name="migration_check_point.png"/>
-                    <File Id="file60129" Name="migration_icon_32x32.png"/>
-                    <File Id="file60130" Name="migration_background.png"/>
-                    <File Id="file60131" Name="tiny_more_space.png"/>
-                    <File Id="file60132" Name="tiny_less_space.png"/>
-                    <File Id="file60678" Name="wb-toolbar_automatic-help-off.png"/>
-                    <File Id="file60679" Name="wb-toolbar_automatic-help-on.png"/>
-                    <File Id="file60680" Name="wb-toolbar_manual-help.png"/>
-                    <File Id="file60133" Name="wb-toolbar_nav-back.png"/>
-                    <File Id="file60135" Name="wb-toolbar_nav-forward.png"/>
-                    <File Id="file60664" Name="wb_toolbar_pages_18x18.png"/>
-                    <File Id="file60665" Name="admin_audit_inspector.png"/>
-                    <File Id="file62000" Name="mysql-logo-00.png"/>
-                    <File Id="file62001" Name="mysql-logo-50.png"/>
-                    <File Id="file62002" Name="mysql-logo-51.png"/>
-                    <File Id="file62003" Name="mysql-logo-55.png"/>
-                    <File Id="file62004" Name="mysql-logo-56.png"/>
-                    <File Id="file62005" Name="mysql-logo-57.png"/>
-                    <File Id="file62006" Name="mysql-logo-58.png"/>
-                    <File Id="file62007" Name="mysql-status-off.png"/>
-                    <File Id="file62008" Name="mysql-status-on.png"/>
-                    <File Id="file62009" Name="mysql-status-separator.png"/>
-                    <File Id="file62010" Name="wb-backup-logo-small.png"/>
-                    <File Id="file62011" Name="wb-backup-logo.png"/>
-                    <File Id="file62012" Name="edit_table_templates.png"/>
-                    <File Id="file62013" Name="wb_perform_config.png"/>
-                    <File Id="file62014" Name="title_connections.png"/>
-                    <File Id="file62015" Name="title_export.png"/>
-                    <File Id="file62016" Name="title_import.png"/>
-                    <File Id="file62017" Name="title_logs.png"/>
-                    <File Id="file62018" Name="title_options.png"/>
-                    <File Id="file62019" Name="title_startup.png"/>
-                    <File Id="file62020" Name="title_users.png"/>
-                    <File Id="file62021" Name="title_variables.png"/>
-                    <File Id="file62022" Name="page_restore.png"/>
-                    <File Id="file62023" Name="title_backup.png"/>
-                    <File Id="file62024" Name="title_restore.png"/>
-                    <File Id="file62025" Name="record_refresh.png"/>
-                    <File Id="file62026" Name="dashboard_arrow_in_static.png"/>
-                    <File Id="file62027" Name="dashboard_arrow_out_static.png"/>
-                    <File Id="file62028" Name="dashboard_header_innodb.png"/>
-                    <File Id="file62029" Name="dashboard_header_mysql.png"/>
-                    <File Id="file62030" Name="dashboard_header_network.png"/>
-                    <File Id="file62031" Name="admin_dashboard.png"/>
-                    <File Id="file62033" Name="admin_instrumentation_setup.png"/>
-                    <File Id="file62035" Name="admin_performance_reports.png"/>
-                    <File Id="file62037" Name="title_dashboard.png"/>
-                    <File Id="file62039" Name="title_instrumentation_setup.png"/>
-                    <File Id="file62041" Name="title_performance_reports.png"/>
-                    <File Id="file62040" Name="dashboard_separator.png"/>
-                    <File Id="file62042" Name="ps_easysetup_logo.png"/>
-                    <File Id="file62043" Name="ps_easysetup_logo_enabled.png"/>
-                    <File Id="file62044" Name="ps_switcher_custom_hoover.png"/>
-                    <File Id="file62045" Name="ps_switcher_custom_off.png"/>
-                    <File Id="file62046" Name="ps_switcher_custom_on.png"/>
-                    <File Id="file62047" Name="ps_switcher_default_hoover.png"/>
-                    <File Id="file62048" Name="ps_switcher_default_off.png"/>
-                    <File Id="file62049" Name="ps_switcher_default_on.png"/>
-                    <File Id="file62050" Name="ps_switcher_disabled_hoover.png"/>
-                    <File Id="file62051" Name="ps_switcher_disabled_off.png"/>
-                    <File Id="file62052" Name="ps_switcher_disabled_on.png"/>
-                    <File Id="file62053" Name="ps_switcher_fully_hoover.png"/>
-                    <File Id="file62054" Name="ps_switcher_fully_off.png"/>
-                    <File Id="file62055" Name="ps_switcher_fully_on.png"/>
-                    <File Id="file62056" Name="ps_switcher_legende.png"/>
-                    <File Id="file62057" Name="ps_switcher_text.png"/>
-                  </Component>
-                </Directory>
-
-                <Directory Id="ui" Name="ui">
-                  <Component DiskId="1" Guid="6193D177-EED4-4fb1-BF54-17DB23FDA622" Id="images_ui" Location="either">
-                    <File Id="file6090" Name="wb-wizard-vista-bg.png"/>
-                    <File Id="file6091" Name="message_confirm.png"/>
-                    <File Id="file6092" Name="message_warning.png"/>
-                    <File Id="file6093" Name="message_error.png"/>
-                    <File Id="file60500" Name="Apply.png"/>
-                    <File Id="file60501" Name="Apply_16x16.png"/>
-                    <File Id="file60503" Name="background.png"/>
-                    <File Id="file60504" Name="background_top_shadow.png"/>
-                    <File Id="file60505" Name="Close_18x18.png"/>
-                    <File Id="file60506" Name="collapsing_panel_bg.png"/>
-                    <File Id="file60507" Name="collapsing_panel_grid_bg.png"/>
-                    <File Id="file60508" Name="collapsing_panel_grid_details.png"/>
-                    <File Id="file60509" Name="collapsing_panel_grid_details2.png"/>
-                    <File Id="file60510" Name="collapsing_panel_grid_large_icons.png"/>
-                    <File Id="file60511" Name="collapsing_panel_grid_large_icons2.png"/>
-                    <File Id="file60512" Name="collapsing_panel_grid_small_icons.png"/>
-                    <File Id="file60513" Name="collapsing_panel_grid_small_icons2.png"/>
-                    <File Id="file60514" Name="collapsing_panel_header_bg.png"/>
-                    <File Id="file60515" Name="collapsing_panel_header_bg_flat.png"/>
-                    <File Id="file60516" Name="collapsing_panel_header_shadow.png"/>
-                    <File Id="file60517" Name="collapsing_panel_header_tab_add.png"/>
-                    <File Id="file60518" Name="collapsing_panel_header_tab_add2.png"/>
-                    <File Id="file60519" Name="collapsing_panel_header_tab_del.png"/>
-                    <File Id="file60520" Name="collapsing_panel_header_tab_del2.png"/>
-                    <File Id="file60521" Name="collapsing_panel_header_tab_left.png"/>
-                    <File Id="file60522" Name="collapsing_panel_header_tab_left_flat.png"/>
-                    <File Id="file60523" Name="collapsing_panel_header_tab_middle.png"/>
-                    <File Id="file60524" Name="collapsing_panel_header_tab_middle_flat.png"/>
-                    <File Id="file60525" Name="collapsing_panel_header_tab_right.png"/>
-                    <File Id="file60526" Name="collapsing_panel_header_tab_right_flat.png"/>
-                    <File Id="file60527" Name="collapsing_panel_header_tab_separator.png"/>
-                    <File Id="file60528" Name="collapsing_panel_header_tab_separator_flat.png"/>
-                    <File Id="file60529" Name="collapsing_panel_minus.png"/>
-                    <File Id="file60530" Name="collapsing_panel_minus_flat.png"/>
-                    <File Id="file60531" Name="collapsing_panel_plus.png"/>
-                    <File Id="file60532" Name="collapsing_panel_plus_flat.png"/>
-                    <File Id="file60533" Name="collapsing_panel_tab_left.png"/>
-                    <File Id="file60534" Name="collapsing_panel_tab_middle.png"/>
-                    <File Id="file60535" Name="collapsing_panel_tab_right.png"/>
-                    <File Id="file60536" Name="dialog_input.png"/>
-                    <File Id="file60537" Name="Discard.png"/>
-                    <File Id="file60538" Name="Discard_16x16.png"/>
-                    <File Id="file60540" Name="DotBlue.png"/>
-                    <File Id="file60541" Name="DotDisabled.png"/>
-                    <File Id="file60542" Name="DotGrey.png"/>
-                    <File Id="file60543" Name="DotRed.png"/>
-                    <File Id="file60546" Name="field_overlay_blob.png"/>
-                    <File Id="file60547" Name="field_overlay_null.png"/>
-                    <File Id="file60548" Name="First_16x16.png"/>
-                    <File Id="file60549" Name="header_bar_blue.png"/>
-                    <File Id="file60550" Name="header_bar_gray.png"/>
-                    <File Id="file60551" Name="header_bar_orange.png"/>
-                    <File Id="file60552" Name="Last_16x16.png"/>
-                    <File Id="file60556" Name="MacWizardBackground.png"/>
-                    <File Id="file60558" Name="message_edit.png"/>
-                    <File Id="file60559" Name="navigator_zoom_in.png"/>
-                    <File Id="file60560" Name="navigator_zoom_out.png"/>
-                    <File Id="file60562" Name="note.128x128.png"/>
-                    <File Id="file60565" Name="Refresh_16x16.png"/>
-                    <File Id="file60566" Name="Refresh_18x18.png"/>
-                    <File Id="file60567" Name="Refresh_disabled_18x18.png"/>
-                    <File Id="file60568" Name="sakila.png"/>
-                    <File Id="file60573" Name="search_clear.png"/>
-                    <File Id="file60574" Name="search_doc_action.png"/>
-                    <File Id="file60575" Name="search_icon.png"/>
-                    <File Id="file60576" Name="section_expanded.png"/>
-                    <File Id="file60577" Name="section_unexpandable.png"/>
-                    <File Id="file60578" Name="section_unexpanded.png"/>
-                    <File Id="file60579" Name="separator-dots.png"/>
-                    <File Id="file60580" Name="show_eof.png"/>
-                    <File Id="file60581" Name="show_whitespace.png"/>
-                    <File Id="file60582" Name="small_toolbar_bg.png"/>
-                    <File Id="file60583" Name="statusbar_output.png"/>
-                    <File Id="file60584" Name="statusbar_separator.png"/>
-                    <File Id="file60585" Name="statusbar_shell.png"/>
-                    <File Id="file60586" Name="tab.diagram.16x16.png"/>
-                    <File Id="file60587" Name="tab.overview.home.16x16.png"/>
-                    <File Id="file60588" Name="tab.overview.physical.16x16.png"/>
-                    <File Id="file60589" Name="tab.sqlquery.16x16.png"/>
-                    <File Id="file60590" Name="task_checked.png"/>
-                    <File Id="file60592" Name="task_disabled.png"/>
-                    <File Id="file60594" Name="task_error.png"/>
-                    <File Id="file60596" Name="task_executing.png"/>
-                    <File Id="file60597" Name="task_unchecked.png"/>
-                    <File Id="file60599" Name="task_warning.png"/>
-                    <File Id="file60607" Name="MySQL-WB-about-screen.png"/>
-                    <File Id="file60610" Name="check.png"/>
-                    <File Id="file60611" Name="uncheck.png"/>
-                    <File Id="file60612" Name="unknown.png"/>
-                    <File Id="file60616" Name="zoom_in.png"/>
-                    <File Id="file60617" Name="zoom_out.png"/>
-                    <File Id="file60618" Name="zoom_reset.png"/>
-                    <File Id="file60619" Name="options-horizontal-separator.png"/>
-                    <File Id="file60624" Name="editor_breakpoint.xpm"/>
-                    <File Id="file60625" Name="editor_breakpoint_hit.xpm"/>
-                    <File Id="file60626" Name="editor_current_pos.xpm"/>
-                    <File Id="file60627" Name="editor_error.xpm"/>
-                    <File Id="file60628" Name="editor_statement.xpm"/>
-                    <File Id="file60629" Name="message_wb_bug.png"/>
-                    <File Id="file60630" Name="message_wb_lock.png"/>
-                    <File Id="file60631" Name="change_alert_thin.png"/>
-                    <File Id="file60632" Name="change_backward.png"/>
-                    <File Id="file60633" Name="change_forward.png"/>
-                    <File Id="file60634" Name="change_ignore.png"/>
-                    <File Id="file60635" Name="change_nothing.png"/>
-                    <File Id="file60636" Name="edit.png"/>
-                    <File Id="file60637" Name="message_wb_wait.png"/>
-                    <File Id="file60639" Name="tree_collapsed.png"/>
-                    <File Id="file60640" Name="tree_expanded.png"/>
-                    <File Id="file60643" Name="wait_panel_cancel_button.png"/>
-                    <File Id="file60644" Name="refresh_sidebar.png"/>
-                    <File Id="file60645" Name="big_switcher_yes.png"/>
-                    <File Id="file60646" Name="big_switcher_no.png"/>
-                    <File Id="file60647" Name="separator_vertical.png"/>
-
-                    <File Id="file60685" Name="switcher_bottom_on_win8.png"/>
-                    <File Id="file60659" Name="switcher_left_on_win8.png"/>
-                    <File Id="file60660" Name="switcher_right_on_win8.png"/>
-                    <File Id="file60661" Name="switcher_bottom_off_win8.png"/>
-                    <File Id="file60662" Name="switcher_left_off_win8.png"/>
-                    <File Id="file60663" Name="switcher_right_off_win8.png"/>
-
-                    <File Id="file60651" Name="search_sidebar.png"/>
-                    <File Id="file60652" Name="EditorCollapsed.png"/>
-                    <File Id="file60653" Name="EditorExpanded.png"/>
-                    <File Id="file60655" Name="background_stripes_light.png"/>
-                    <File Id="file60656" Name="change_alert_drop.png"/>
-                    <File Id="file60657" Name="busy_sidebar.png"/>
-                    <File Id="file60658" Name="audit_log.png"/>
-                    <File Id="file60666" Name="wb_lock.png"/>
-                    <File Id="file60667" Name="change_alert_create.png"/>
-                    <File Id="file606601" Name="qe_sql-editor-tb-icon_zoom-area@2x.png"/>
-                    <File Id="file606602" Name="qe_sql-editor-tb-icon_zoom-area.png" />
-                    <File Id="file606603" Name="qe_sql-editor-tb-icon_zoom-in@2x.png" />
-                    <File Id="file606604" Name="qe_sql-editor-tb-icon_zoom-in.png" />
-                    <File Id="file606605" Name="qe_sql-editor-tb-icon_zoom-out@2x.png" />
-                    <File Id="file606606" Name="qe_sql-editor-tb-icon_zoom-out.png" />
-                    <File Id="file606607" Name="qe_sql-editor-tb-icon_zoom-reset@2x.png" />
-                    <File Id="file606608" Name="qe_sql-editor-tb-icon_zoom-reset.png" />
-                    <File Id="file606609" Name="qe_sql-editor-tb-icon_zoom-jump.png" />
-                    <File Id="file606610" Name="qe_sql-editor-tb-icon_zoom-jump@2x.png" />
-                    <File Id="file606611" Name="qe_sql-editor-tb-icon_zoom-auto.png" />
-                    <File Id="file606612" Name="qe_sql-editor-tb-icon_zoom-auto@2x.png" />
-                    <File Id="file606613" Name="qe_sql-editor-tb-icon_zoom-center.png" />
-                    <File Id="file606614" Name="qe_sql-editor-tb-icon_zoom-center@2x.png" />
-                    <File Id="item_overlay_add.png" Name="item_overlay_add.png"/>
-                    <File Id="item_overlay_delete.png" Name="item_overlay_delete.png"/>
-
-                    </Component>
-                </Directory>
-
-                <Directory Id="home" Name="home">
-                  <Component DiskId="1" Guid="609A7F7D-0615-4C3E-83F8-B04ADCD36E1A" Id="images_home" Location="either">
-                    <File Id="home11" Name="WB_Home.png"/>
-                    <File Id="home12" Name="wb_starter_mysql_migration_52.png"/>
-                    <File Id="home13" Name="wb_tile_folder.png"/>
-                    <File Id="home13m" Name="wb_tile_folder_mini.png"/>
-                    <File Id="home14" Name="wb_tile_mouseover.png"/>
-                    <File Id="home15" Name="wb_tile_mouseover_2.png"/>
-                    <File Id="home16" Name="wb_tile_network.png"/>
-                    <File Id="home17" Name="wb_tile_page-down.png"/>
-                    <File Id="home18" Name="wb_tile_page-up.png"/>
-                    <File Id="home19" Name="wb_tile_plus.png"/>
-                    <File Id="home20" Name="wb_tile_sakila.png"/>
-                    <File Id="home21" Name="wb_tile_schema.png"/>
-                    <File Id="home22" Name="wb_tile_time.png"/>
-                    <File Id="home23" Name="wb_tile_user.png"/>
-                    <File Id="home24" Name="wb_doc_model.png"/>
-                    <File Id="home25" Name="wb_doc_sql.png"/>
-                    <File Id="home26" Name="wb_tile_number.png"/>
-                    <File Id="home27" Name="wb_close.png"/>
-                    <File Id="home28" Name="wb_tile_manage.png"/>
-                    <File Id="home29" Name="wb_tile_more.png"/>
-                    <File Id="home30" Name="wb_tile_open.png"/>
-                    <File Id="home40" Name="wb_starter_mysql_bug_reporter_52.png"/>
-                    <File Id="home41" Name="wb_starter_mysql_doc_lib_52.png"/>
-                    <File Id="home42" Name="wb_starter_mysql_news_52.png"/>
-                    <File Id="home43" Name="wb_starter_mysql_wb_blog_52.png"/>
-                    <File Id="home44" Name="wb_starter_mysql_wb_twitters_52.png"/>
-                    <File Id="home45" Name="wb_starter_planet_mysql_52.png"/>
-                    <File Id="home46" Name="wb_starter_generic_52.png"/>
-                    <File Id="home47" Name="wb_starter_mysql_forums_52.png"/>
-                    <File Id="home48" Name="wb_starter_grt_shell_52.png"/>
-                    <File Id="home49" Name="wb_starter_mysql_utilities_52.png"/>
-                    <File Id="home50" Name="wb_starter_edelivery_52.png"/>
-                    <File Id="home51" Name="wb_starter_edelivery_52@2x.png"/>
-                    <File Id="home52" Name="wb_starter_grt_shell_52@2x.png"/>
-                    <File Id="home53" Name="wb_starter_mysql_bug_reporter_52@2x.png"/>
-                    <File Id="home54" Name="wb_starter_mysql_doc_lib_52@2x.png"/>
-                    <File Id="home55" Name="wb_starter_mysql_forums_52@2x.png"/>
-                    <File Id="home56" Name="wb_starter_mysql_migration_52@2x.png"/>
-                    <File Id="home57" Name="wb_starter_mysql_utilities_52@2x.png"/>
-                    <File Id="home58" Name="wb_starter_planet_mysql_52@2x.png"/>
-                    <File Id="home59" Name="wb_starter_support_52.png"/>
-                    <File Id="home60" Name="wb_starter_support_52@2x.png"/>
-                    <File Id="home61" Name="wb_tile_fabric.png"/>
-                  </Component>
-                </Directory>
-
-                <Directory Id="sql" Name="sql">
-                  <Component DiskId="1" Guid="851684D9-EB81-4D8F-9968-EB5818ABCA52" Id="images_sql" Location="either">
-                    <File Id="file61700" Name="qe_main-tb-icon_add-routine.png"/>
-                    <File Id="file61701" Name="qe_main-tb-icon_add-schema.png"/>
-                    <File Id="file61702" Name="qe_main-tb-icon_add-sql-editor.png"/>
-                    <File Id="file61703" Name="qe_main-tb-icon_add-table.png"/>
-                    <File Id="file61704" Name="qe_main-tb-icon_add-view.png"/>
-                    <File Id="file61705" Name="qe_main-tb-icon_execute-sql-file.png"/>
-                    <File Id="file61706" Name="qe_main-tb-icon_open-sql-file.png"/>
-                    <File Id="file61707" Name="qe_main-tb-icon_refresh-conn.png"/>
-                    <File Id="file61757" Name="qe_main-tb-icon_add-function.png"/>
-                    <File Id="file61708" Name="qe_main-tb-sep.png"/>
-                    <File Id="file61715" Name="qe_sql-editor-tb-icon_autocommit-off.png"/>
-                    <File Id="file61716" Name="qe_sql-editor-tb-icon_autocommit-on.png"/>
-                    <File Id="file61717" Name="qe_sql-editor-tb-icon_beautifier.png"/>
-                    <File Id="file61718" Name="qe_sql-editor-tb-icon_beautifier_current.png"/>
-                    <File Id="file61719" Name="qe_sql-editor-tb-icon_commit.png"/>
-                    <File Id="file61720" Name="qe_sql-editor-tb-icon_execute-current.png"/>
-                    <File Id="file61721" Name="qe_sql-editor-tb-icon_execute.png"/>
-                    <File Id="file61722" Name="qe_sql-editor-tb-icon_explain.png"/>
-                    <File Id="file61723" Name="qe_sql-editor-tb-icon_find.png"/>
-                    <File Id="file61724" Name="qe_sql-editor-tb-icon_open.png"/>
-                    <File Id="file61725" Name="qe_sql-editor-tb-icon_rollback.png"/>
-                    <File Id="file61726" Name="qe_sql-editor-tb-icon_save.png"/>
-                    <File Id="file61727" Name="qe_sql-editor-tb-icon_special-chars-off.png"/>
-                    <File Id="file61728" Name="qe_sql-editor-tb-icon_special-chars-on.png"/>
-                    <File Id="file61729" Name="qe_sql-editor-tb-icon_stop-on-error-off.png"/>
-                    <File Id="file61730" Name="qe_sql-editor-tb-icon_stop-on-error-on.png"/>
-                    <File Id="file61731" Name="qe_sql-editor-tb-icon_stop.png"/>
-                    <File Id="file61732" Name="snippet_sql.png"/>
-                    <File Id="file61733" Name="snippet_htm.png"/>
-                    <File Id="file61735" Name="snippet_mwb.png"/>
-                    <File Id="file61736" Name="snippet_php.png"/>
-                    <File Id="file61737" Name="snippet_py.png"/>
-                    <File Id="file61738" Name="snippet_css.png"/>
-                    <File Id="file61739" Name="auto-completion-column.png"/>
-                    <File Id="file61740" Name="auto-completion-function.png"/>
-                    <File Id="file61741" Name="auto-completion-keyword.png"/>
-                    <File Id="file61742" Name="auto-completion-routine.png"/>
-                    <File Id="file61743" Name="auto-completion-schema.png"/>
-                    <File Id="file61744" Name="auto-completion-table.png"/>
-                    <File Id="file61745" Name="auto-completion-view.png"/>
-                    <File Id="file61745a" Name="auto-completion-engine.png"/>
-                    <File Id="file61746" Name="auto-completion-operator.png"/>
-                    <File Id="file61751" Name="qe_sql-editor-tb-icon_word-wrap-off.png"/>
-                    <File Id="file61752" Name="qe_sql-editor-tb-icon_word-wrap-on.png"/>
-                    <File Id="file61753" Name="wb-sidebar-collapse.png"/>
-                    <File Id="file61754" Name="wb-sidebar-expand.png"/>
-                    <File Id="file61755" Name="qe_main-tb-icon_search_db.png"/>
-                    <File Id="file61756" Name="wb-sidebar-refresh.png"/>
-                    <File Id="file61758" Name="qe_main-tb-icon_preferences.png"/>
-                    <File Id="file61760" Name="qe_sql-editor-tb-icon_row-limit-1k-on.png"/>
-                    <File Id="file61761" Name="qe_sql-editor-tb-icon_row-limit-off.png"/>
-                    <File Id="file61762" Name="qe_sql-editor-tb-icon_row-limit-on.png"/>
-                    <File Id="file61770" Name="switcher_bottom_off.png"/>
-                    <File Id="file61771" Name="switcher_bottom_on.png"/>
-                    <File Id="file61772" Name="switcher_left_off.png"/>
-                    <File Id="file61773" Name="switcher_left_on.png"/>
-                    <File Id="file61774" Name="switcher_right_off.png"/>
-                    <File Id="file61775" Name="switcher_right_on.png"/>
-                    <File Id="file61776" Name="object_inspector.png"/>
-                    <File Id="file61777" Name="title_schema_inspector.png"/>
-                    <File Id="file61778" Name="title_table_inspector.png"/>
-                    <File Id="file61779" Name="output_type-executionplan.png"/>
-                    <File Id="file61780" Name="output_type-explaindata.png"/>
-                    <File Id="file61781" Name="output_type-fieldtypes.png"/>
-                    <File Id="file61782" Name="output_type-item_selected.png"/>
-                    <File Id="file61783" Name="output_type-querystats.png"/>
-                    <File Id="file61784" Name="output_type-resultset.png"/>
-                    <File Id="file61785" Name="output_type-spacialview.png"/>
-                    <File Id="file61786" Name="output_type-toggle-off.png"/>
-                    <File Id="file61787" Name="output_type-toggle-on.png"/>
-					
-                    <File Id="wb_item_overlay_editor" Name="wb_item_overlay_editor.png"/>
-                    <File Id="wb_item_overlay_execute" Name="wb_item_overlay_execute.png"/>
-                    <File Id="wb_item_overlay_inspector" Name="wb_item_overlay_inspector.png"/>
-                    <File Id="wb_item_overlay_result" Name="wb_item_overlay_result.png"/>
-                  </Component>
-                  
-                </Directory>
-
-              </Directory>
-
-              <!---   BEGIN PYTHON STUFF -->
-              <Directory Id="python" Name="python">
-                <Directory Id="python_dlls" Name="DLLs">
-                  <Component DiskId="1" Guid="e9a008a8-605a-11e0-a9ed-34159e1d64e6" Id="python_dlls" Location="either">
-                    <?if $(var.SETUP_TYPE) = "debug" ?>
-                      <File Id="file68002d" Name="_ctypes_d.pyd"/>
-                    <?else ?>
-                      <File Id="file68002" Name="_ctypes.pyd"/>
-                    <?endif ?>
-
-                    <?if $(var.SETUP_TYPE) = "debug" ?>
-                      <File Id="file68004d" Name="_elementtree_d.pyd"/>
-                    <?else ?>
-                      <File Id="file68004" Name="_elementtree.pyd"/>
-                    <?endif ?>
-
-                    <?if $(var.SETUP_TYPE) = "debug" ?>
-                      <File Id="file68007d" Name="_multiprocessing_d.pyd"/>
-                    <?else ?>
-                      <File Id="file68007" Name="_multiprocessing.pyd"/>
-                    <?endif ?>
-
-                    <?if $(var.SETUP_TYPE) = "debug" ?>
-                      <File Id="file68008d" Name="_socket_d.pyd"/>
-                    <?else ?>
-                      <File Id="file68008" Name="_socket.pyd"/>
-                    <?endif ?>
-
-                    <?if $(var.SETUP_TYPE) = "debug" ?>
-                      <File Id="file68009d" Name="_sqlite3_d.pyd"/>
-                    <?else ?>
-                      <File Id="file68009" Name="_sqlite3.pyd"/>
-                    <?endif ?>
-<!--                    <File Id="file68010" Name="_ssl.pyd"/> -->
-
-                    <?if $(var.SETUP_TYPE) = "debug" ?>
-                      <File Id="file68013d" Name="pyexpat_d.pyd"/>
-                    <?else ?>
-                      <File Id="file68013" Name="pyexpat.pyd"/>
-                    <?endif ?>
-
-                    <?if $(var.SETUP_TYPE) = "debug" ?>
-                      <File Id="file68014d" Name="select_d.pyd"/>
-                    <?else ?>
-                      <File Id="file68014" Name="select.pyd"/>
-                    <?endif ?>
-
-<!--                    <File Id="file68015" Name="unicodedata.pyd"/> -->
-                  </Component>
-                </Directory>
-                <Directory Id="python_lib" Name="lib">
-                  <Component DiskId="1" Guid="e9a135a2-605a-11e0-a9ed-34159e1d64e6" Id="python_lib" Location="either">
-                    <File Id="file68017" Name="__future__.py"/>
-                    <File Id="file68019" Name="__phello__.foo.py"/>
-                    <File Id="file68020" Name="_abcoll.py"/>
-                    <File Id="file68022" Name="_LWPCookieJar.py"/>
-                    <File Id="file68023" Name="_MozillaCookieJar.py"/>
-                    <File Id="file68024" Name="_pyio.py"/>
-                    <File Id="file68025" Name="_strptime.py"/>
-                    <File Id="file68026" Name="_threading_local.py"/>
-                    <File Id="file68027" Name="_weakrefset.py"/>
-                    <File Id="file68029" Name="abc.py"/>
-                    <File Id="file68031" Name="aifc.py"/>
-                    <File Id="file68032" Name="antigravity.py"/>
-                    <File Id="file68033" Name="anydbm.py"/>
-                    <File Id="file68034" Name="argparse.py"/>
-                    <File Id="file68035" Name="ast.py"/>
-                    <File Id="file68036" Name="asynchat.py"/>
-                    <File Id="file68037" Name="asyncore.py"/>
-                    <File Id="file68038" Name="atexit.py"/>
-                    <File Id="file68040" Name="audiodev.py"/>
-                    <File Id="file68041" Name="base64.py"/>
-                    <File Id="file68043" Name="BaseHTTPServer.py"/>
-                    <File Id="file68044" Name="Bastion.py"/>
-                    <File Id="file68045" Name="bdb.py"/>
-                    <File Id="file68047" Name="binhex.py"/>
-                    <File Id="file68048" Name="bisect.py"/>
-                    <File Id="file68050" Name="calendar.py"/>
-                    <File Id="file68051" Name="cgi.py"/>
-                    <File Id="file68052" Name="CGIHTTPServer.py"/>
-                    <File Id="file68053" Name="cgitb.py"/>
-                    <File Id="file68054" Name="chunk.py"/>
-                    <File Id="file68055" Name="cmd.py"/>
-                    <File Id="file68056" Name="code.py"/>
-                    <File Id="file68057" Name="codecs.py"/>
-                    <File Id="file68059" Name="codeop.py"/>
-                    <File Id="file68060" Name="collections.py"/>
-                    <File Id="file68062" Name="colorsys.py"/>
-                    <File Id="file68063" Name="commands.py"/>
-                    <File Id="file68064" Name="compileall.py"/>
-                    <File Id="file68065" Name="ConfigParser.py"/>
-                    <File Id="file68066" Name="contextlib.py"/>
-                    <File Id="file68067" Name="Cookie.py"/>
-                    <File Id="file68068" Name="cookielib.py"/>
-                    <File Id="file68069" Name="copy.py"/>
-                    <File Id="file68071" Name="copy_reg.py"/>
-                    <File Id="file68073" Name="cProfile.py"/>
-                    <File Id="file68074" Name="csv.py"/>
-                    <File Id="file68075" Name="dbhash.py"/>
-                    <File Id="file68076" Name="decimal.py"/>
-                    <File Id="file68077" Name="difflib.py"/>
-                    <File Id="file68079" Name="dircache.py"/>
-                    <File Id="file68080" Name="dis.py"/>
-                    <File Id="file68081" Name="doctest.py"/>
-                    <File Id="file68082" Name="DocXMLRPCServer.py"/>
-                    <File Id="file68083" Name="dumbdbm.py"/>
-                    <File Id="file68084" Name="dummy_thread.py"/>
-                    <File Id="file68085" Name="dummy_threading.py"/>
-                    <File Id="file68086" Name="filecmp.py"/>
-                    <File Id="file68087" Name="fileinput.py"/>
-                    <File Id="file68088" Name="fnmatch.py"/>
-                    <File Id="file68090" Name="formatter.py"/>
-                    <File Id="file68091" Name="fpformat.py"/>
-                    <File Id="file68092" Name="fractions.py"/>
-                    <File Id="file68093" Name="ftplib.py"/>
-                    <File Id="file68094" Name="functools.py"/>
-                    <File Id="file68096" Name="genericpath.py"/>
-                    <File Id="file68098" Name="getopt.py"/>
-                    <File Id="file68099" Name="getpass.py"/>
-                    <File Id="file68101" Name="gettext.py"/>
-                    <File Id="file68102" Name="glob.py"/>
-                    <File Id="file68103" Name="gzip.py"/>
-                    <File Id="file68104" Name="hashlib.py"/>
-                    <File Id="file68106" Name="heapq.py"/>
-                    <File Id="file68108" Name="hmac.py"/>
-                    <File Id="file68109" Name="htmlentitydefs.py"/>
-                    <File Id="file68110" Name="htmllib.py"/>
-                    <File Id="file68111" Name="HTMLParser.py"/>
-                    <File Id="file68112" Name="httplib.py"/>
-                    <File Id="file68114" Name="ihooks.py"/>
-                    <File Id="file68115" Name="imaplib.py"/>
-                    <File Id="file68116" Name="imghdr.py"/>
-                    <File Id="file68117" Name="imputil.py"/>
-                    <File Id="file68118" Name="inspect.py"/>
-                    <File Id="file68119" Name="io.py"/>
-                    <File Id="file68120" Name="keyword.py"/>
-                    <File Id="file68122" Name="linecache.py"/>
-                    <File Id="file68124" Name="locale.py"/>
-                    <File Id="file68126" Name="macpath.py"/>
-                    <File Id="file68127" Name="macurl2path.py"/>
-                    <File Id="file68128" Name="mailbox.py"/>
-                    <File Id="file68129" Name="mailcap.py"/>
-                    <File Id="file68130" Name="markupbase.py"/>
-                    <File Id="file68131" Name="md5.py"/>
-                    <File Id="file68132" Name="mhlib.py"/>
-                    <File Id="file68133" Name="mimetools.py"/>
-                    <File Id="file68135" Name="mimetypes.py"/>
-                    <File Id="file68136" Name="MimeWriter.py"/>
-                    <File Id="file68137" Name="mimify.py"/>
-                    <File Id="file68138" Name="modulefinder.py"/>
-                    <File Id="file68139" Name="multifile.py"/>
-                    <File Id="file68140" Name="mutex.py"/>
-                    <File Id="file68141" Name="netrc.py"/>
-                    <File Id="file68142" Name="new.py"/>
-                    <File Id="file68144" Name="nntplib.py"/>
-                    <File Id="file68145" Name="ntpath.py"/>
-                    <File Id="file68147" Name="nturl2path.py"/>
-                    <File Id="file68149" Name="numbers.py"/>
-                    <File Id="file68150" Name="opcode.py"/>
-                    <File Id="file68151" Name="optparse.py"/>
-                    <File Id="file68152" Name="os.py"/>
-                    <File Id="file68154" Name="os2emxpath.py"/>
-                    <File Id="file68155" Name="pdb.py"/>
-                    <File Id="file68156" Name="pickle.py"/>
-                    <File Id="file68157" Name="pickletools.py"/>
-                    <File Id="file68158" Name="pipes.py"/>
-                    <File Id="file68159" Name="pkgutil.py"/>
-                    <File Id="file68160" Name="platform.py"/>
-                    <File Id="file68162" Name="plistlib.py"/>
-                    <File Id="file68163" Name="popen2.py"/>
-                    <File Id="file68164" Name="poplib.py"/>
-                    <File Id="file68165" Name="posixfile.py"/>
-                    <File Id="file68166" Name="posixpath.py"/>
-                    <File Id="file68168" Name="pprint.py"/>
-                    <File Id="file68170" Name="profile.py"/>
-                    <File Id="file68171" Name="pstats.py"/>
-                    <File Id="file68172" Name="pty.py"/>
-                    <File Id="file68173" Name="py_compile.py"/>
-                    <File Id="file68175" Name="pydoc.py"/>
-                    <File Id="file68176" Name="Queue.py"/>
-                    <File Id="file68178" Name="quopri.py"/>
-                    <File Id="file68179" Name="random.py"/>
-                    <File Id="file68181" Name="re.py"/>
-                    <File Id="file68183" Name="repr.py"/>
-                    <File Id="file68184" Name="rexec.py"/>
-                    <File Id="file68185" Name="rfc822.py"/>
-                    <File Id="file68187" Name="rlcompleter.py"/>
-                    <File Id="file68188" Name="robotparser.py"/>
-                    <File Id="file68189" Name="runpy.py"/>
-                    <File Id="file68190" Name="sched.py"/>
-                    <File Id="file68191" Name="sets.py"/>
-                    <File Id="file68192" Name="sgmllib.py"/>
-                    <File Id="file68193" Name="sha.py"/>
-                    <File Id="file68194" Name="shelve.py"/>
-                    <File Id="file68195" Name="shlex.py"/>
-                    <File Id="file68196" Name="shutil.py"/>
-                    <File Id="file68198" Name="SimpleHTTPServer.py"/>
-                    <File Id="file68199" Name="SimpleXMLRPCServer.py"/>
-                    <File Id="file68200" Name="site.py"/>
-                    <File Id="file68202" Name="smtpd.py"/>
-                    <File Id="file68203" Name="smtplib.py"/>
-                    <File Id="file68204" Name="sndhdr.py"/>
-                    <File Id="file68205" Name="socket.py"/>
-                    <File Id="file68207" Name="SocketServer.py"/>
-                    <File Id="file68208" Name="sre.py"/>
-                    <File Id="file68209" Name="sre_compile.py"/>
-                    <File Id="file68211" Name="sre_constants.py"/>
-                    <File Id="file68213" Name="sre_parse.py"/>
-                    <File Id="file68215" Name="ssl.py"/>
-                    <File Id="file68217" Name="stat.py"/>
-                    <File Id="file68219" Name="statvfs.py"/>
-                    <File Id="file68220" Name="string.py"/>
-                    <File Id="file68222" Name="StringIO.py"/>
-                    <File Id="file68223" Name="stringold.py"/>
-                    <File Id="file68224" Name="stringprep.py"/>
-                    <File Id="file68225" Name="struct.py"/>
-                    <File Id="file68227" Name="subprocess.py"/>
-                    <File Id="file68229" Name="sunau.py"/>
-                    <File Id="file68230" Name="sunaudio.py"/>
-                    <File Id="file68231" Name="symbol.py"/>
-                    <File Id="file68232" Name="symtable.py"/>
-                    <File Id="file68233" Name="sysconfig.py"/>
-                    <File Id="file68235" Name="tabnanny.py"/>
-                    <File Id="file68236" Name="tarfile.py"/>
-                    <File Id="file68237" Name="telnetlib.py"/>
-                    <File Id="file68238" Name="tempfile.py"/>
-                    <File Id="file68240" Name="textwrap.py"/>
-                    <File Id="file68242" Name="this.py"/>
-                    <File Id="file68243" Name="threading.py"/>
-                    <File Id="file68245" Name="timeit.py"/>
-                    <File Id="file68246" Name="toaiff.py"/>
-                    <File Id="file68247" Name="token.py"/>
-                    <File Id="file68248" Name="tokenize.py"/>
-                    <File Id="file68249" Name="trace.py"/>
-                    <File Id="file68250" Name="traceback.py"/>
-                    <File Id="file68252" Name="tty.py"/>
-                    <File Id="file68253" Name="types.py"/>
-                    <File Id="file68255" Name="urllib.py"/>
-                    <File Id="file68257" Name="urllib2.py"/>
-                    <File Id="file68259" Name="urlparse.py"/>
-                    <File Id="file68261" Name="user.py"/>
-                    <File Id="file68262" Name="UserDict.py"/>
-                    <File Id="file68264" Name="UserList.py"/>
-                    <File Id="file68265" Name="UserString.py"/>
-                    <File Id="file68266" Name="uu.py"/>
-                    <File Id="file68267" Name="uuid.py"/>
-                    <File Id="file68268" Name="warnings.py"/>
-                    <File Id="file68270" Name="wave.py"/>
-                    <File Id="file68271" Name="weakref.py"/>
-                    <File Id="file68273" Name="webbrowser.py"/>
-                    <File Id="file68274" Name="whichdb.py"/>
-                    <File Id="file68275" Name="xdrlib.py"/>
-                    <File Id="file68276" Name="xmllib.py"/>
-                    <File Id="file68277" Name="xmlrpclib.py"/>
-                    <File Id="file68278" Name="zipfile.py"/>
-                    <File Id="file68287" Name="pyclbr.py"/>
-                  </Component>
-
-                  <Directory Id="python_lib_ctypes" Name="ctypes">
-                    <Component DiskId="1" Guid="e9a1f7a8-605a-11e0-a9ed-34159e1d64e6" Id="python_lib_ctypes" Location="either">
-                      <File Id="file68279" Name="__init__.py"/>
-                      <File Id="file68280" Name="_endian.py"/>
-                      <File Id="file68281" Name="util.py"/>
-                      <File Id="file68282" Name="wintypes.py"/>
-                    </Component>
-                    <Directory Id="python_lib_ctypes_macholib" Name="macholib">
-                      <Component DiskId="1" Guid="e9a20c0c-605a-11e0-a9ed-34159e1d64e6" Id="python_lib_ctypes_macholib" Location="either">
-                        <File Id="file68283" Name="__init__.py"/>
-                        <File Id="file68284" Name="dyld.py"/>
-                        <File Id="file68285" Name="dylib.py"/>
-                        <File Id="file68286" Name="framework.py"/>
-                      </Component>
-                    </Directory>
-                  </Directory>
-                  <Directory Id="python_lib_encodings" Name="encodings">
-                    <Component DiskId="1" Guid="e9a247c6-605a-11e0-a9ed-34159e1d64e6" Id="python_lib_encodings" Location="either">
-                      <File Id="file68340" Name="__init__.py"/>
-                      <File Id="file68342" Name="aliases.py"/>
-                      <File Id="file68344" Name="ascii.py"/>
-                      <File Id="file68346" Name="base64_codec.py"/>
-                      <File Id="file68347" Name="big5.py"/>
-                      <File Id="file68348" Name="big5hkscs.py"/>
-                      <File Id="file68349" Name="bz2_codec.py"/>
-                      <File Id="file68350" Name="charmap.py"/>
-                      <File Id="file68351" Name="cp037.py"/>
-                      <File Id="file68352" Name="cp1006.py"/>
-                      <File Id="file68353" Name="cp1026.py"/>
-                      <File Id="file68354" Name="cp1140.py"/>
-                      <File Id="file68355" Name="cp1250.py"/>
-                      <File Id="file68356" Name="cp1251.py"/>
-                      <File Id="file68357" Name="cp1252.py"/>
-                      <File Id="file68359" Name="cp1253.py"/>
-                      <File Id="file68360" Name="cp1254.py"/>
-                      <File Id="file68361" Name="cp1255.py"/>
-                      <File Id="file68362" Name="cp1256.py"/>
-                      <File Id="file68363" Name="cp1257.py"/>
-                      <File Id="file68364" Name="cp1258.py"/>
-                      <File Id="file68365" Name="cp424.py"/>
-                      <File Id="file68366" Name="cp437.py"/>
-                      <File Id="file68367" Name="cp500.py"/>
-                      <File Id="file68368" Name="cp720.py"/>
-                      <File Id="file68369" Name="cp737.py"/>
-                      <File Id="file68370" Name="cp775.py"/>
-                      <File Id="file68371" Name="cp850.py"/>
-                      <File Id="file68372" Name="cp852.py"/>
-                      <File Id="file68373" Name="cp855.py"/>
-                      <File Id="file68374" Name="cp856.py"/>
-                      <File Id="file68375" Name="cp857.py"/>
-                      <File Id="file68376" Name="cp858.py"/>
-                      <File Id="file68377" Name="cp860.py"/>
-                      <File Id="file68378" Name="cp861.py"/>
-                      <File Id="file68379" Name="cp862.py"/>
-                      <File Id="file68380" Name="cp863.py"/>
-                      <File Id="file68381" Name="cp864.py"/>
-                      <File Id="file68382" Name="cp865.py"/>
-                      <File Id="file68383" Name="cp866.py"/>
-                      <File Id="file68384" Name="cp869.py"/>
-                      <File Id="file68385" Name="cp874.py"/>
-                      <File Id="file68386" Name="cp875.py"/>
-                      <File Id="file68387" Name="cp932.py"/>
-                      <File Id="file68388" Name="cp949.py"/>
-                      <File Id="file68389" Name="cp950.py"/>
-                      <File Id="file68390" Name="euc_jis_2004.py"/>
-                      <File Id="file68391" Name="euc_jisx0213.py"/>
-                      <File Id="file68392" Name="euc_jp.py"/>
-                      <File Id="file68393" Name="euc_kr.py"/>
-                      <File Id="file68394" Name="gb18030.py"/>
-                      <File Id="file68395" Name="gb2312.py"/>
-                      <File Id="file68396" Name="gbk.py"/>
-                      <File Id="file68397" Name="hex_codec.py"/>
-                      <File Id="file68398" Name="hp_roman8.py"/>
-                      <File Id="file68399" Name="hz.py"/>
-                      <File Id="file68400" Name="idna.py"/>
-                      <File Id="file68401" Name="iso2022_jp.py"/>
-                      <File Id="file68402" Name="iso2022_jp_1.py"/>
-                      <File Id="file68403" Name="iso2022_jp_2.py"/>
-                      <File Id="file68404" Name="iso2022_jp_2004.py"/>
-                      <File Id="file68405" Name="iso2022_jp_3.py"/>
-                      <File Id="file68406" Name="iso2022_jp_ext.py"/>
-                      <File Id="file68407" Name="iso2022_kr.py"/>
-                      <File Id="file68408" Name="iso8859_1.py"/>
-                      <File Id="file68409" Name="iso8859_10.py"/>
-                      <File Id="file68410" Name="iso8859_11.py"/>
-                      <File Id="file68411" Name="iso8859_13.py"/>
-                      <File Id="file68412" Name="iso8859_14.py"/>
-                      <File Id="file68413" Name="iso8859_15.py"/>
-                      <File Id="file68414" Name="iso8859_16.py"/>
-                      <File Id="file68415" Name="iso8859_2.py"/>
-                      <File Id="file68416" Name="iso8859_3.py"/>
-                      <File Id="file68417" Name="iso8859_4.py"/>
-                      <File Id="file68418" Name="iso8859_5.py"/>
-                      <File Id="file68419" Name="iso8859_6.py"/>
-                      <File Id="file68420" Name="iso8859_7.py"/>
-                      <File Id="file68421" Name="iso8859_8.py"/>
-                      <File Id="file68422" Name="iso8859_9.py"/>
-                      <File Id="file68423" Name="johab.py"/>
-                      <File Id="file68424" Name="koi8_r.py"/>
-                      <File Id="file68425" Name="koi8_u.py"/>
-                      <File Id="file68426" Name="latin_1.py"/>
-                      <File Id="file68427" Name="mac_arabic.py"/>
-                      <File Id="file68428" Name="mac_centeuro.py"/>
-                      <File Id="file68429" Name="mac_croatian.py"/>
-                      <File Id="file68430" Name="mac_cyrillic.py"/>
-                      <File Id="file68431" Name="mac_farsi.py"/>
-                      <File Id="file68432" Name="mac_greek.py"/>
-                      <File Id="file68433" Name="mac_iceland.py"/>
-                      <File Id="file68434" Name="mac_latin2.py"/>
-                      <File Id="file68435" Name="mac_roman.py"/>
-                      <File Id="file68436" Name="mac_romanian.py"/>
-                      <File Id="file68437" Name="mac_turkish.py"/>
-                      <File Id="file68438" Name="mbcs.py"/>
-                      <File Id="file68439" Name="palmos.py"/>
-                      <File Id="file68440" Name="ptcp154.py"/>
-                      <File Id="file68441" Name="punycode.py"/>
-                      <File Id="file68442" Name="quopri_codec.py"/>
-                      <File Id="file68443" Name="raw_unicode_escape.py"/>
-                      <File Id="file68444" Name="rot_13.py"/>
-                      <File Id="file68445" Name="shift_jis.py"/>
-                      <File Id="file68446" Name="shift_jis_2004.py"/>
-                      <File Id="file68447" Name="shift_jisx0213.py"/>
-                      <File Id="file68448" Name="string_escape.py"/>
-                      <File Id="file68449" Name="tis_620.py"/>
-                      <File Id="file68450" Name="undefined.py"/>
-                      <File Id="file68451" Name="unicode_escape.py"/>
-                      <File Id="file68452" Name="unicode_internal.py"/>
-                      <File Id="file68453" Name="utf_16.py"/>
-                      <File Id="file68454" Name="utf_16_be.py"/>
-                      <File Id="file68455" Name="utf_16_le.py"/>
-                      <File Id="file68456" Name="utf_32.py"/>
-                      <File Id="file68457" Name="utf_32_be.py"/>
-                      <File Id="file68458" Name="utf_32_le.py"/>
-                      <File Id="file68459" Name="utf_7.py"/>
-                      <File Id="file68460" Name="utf_8.py"/>
-                      <File Id="file68462" Name="utf_8_sig.py"/>
-                      <File Id="file68463" Name="uu_codec.py"/>
-                      <File Id="file68464" Name="zlib_codec.py"/>
-                    </Component>
-                  </Directory>
-                  <Directory Id="python_lib_logging" Name="logging">
-                    <Component DiskId="1" Guid="e9a2ad7e-605a-11e0-a9ed-34159e1d64e6" Id="python_lib_logging" Location="either">
-                      <File Id="file68465" Name="__init__.py"/>
-                      <File Id="file68467" Name="config.py"/>
-                      <File Id="file68468" Name="handlers.py"/>
-                    </Component>
-                  </Directory>
-                  <Directory Id="python_lib_json" Name="json">
-                    <Component DiskId="1" Guid="e9a2ad7e-605a-11e0-a9ed-34159e1d64e7" Id="python_lib_json" Location="either">
-                      <File Id="file78480" Name="__init__.py"/>
-                      <File Id="file78481" Name="tool.py"/>
-                      <File Id="file78482" Name="encoder.py"/>
-                      <File Id="file78483" Name="decoder.py"/>
-                      <File Id="file78484" Name="scanner.py"/>
-                    </Component>
-                  </Directory>
-
-                  <Directory Id="python_lib_multiprocessing" Name="multiprocessing">
-                    <Component DiskId="1" Guid="e9a2bdc8-605a-11e0-a9ed-34159e1d64e6" Id="python_lib_multiprocessing" Location="either">
-                      <File Id="file68469" Name="__init__.py"/>
-                      <File Id="file68470" Name="connection.py"/>
-                      <File Id="file68471" Name="forking.py"/>
-                      <File Id="file68472" Name="heap.py"/>
-                      <File Id="file68473" Name="managers.py"/>
-                      <File Id="file68474" Name="pool.py"/>
-                      <File Id="file68475" Name="process.py"/>
-                      <File Id="file68476" Name="queues.py"/>
-                      <File Id="file68477" Name="reduction.py"/>
-                      <File Id="file68478" Name="sharedctypes.py"/>
-                      <File Id="file68479" Name="synchronize.py"/>
-                      <File Id="file68480" Name="util.py"/>
-                    </Component>
-                    <Directory Id="python_lib_multiprocessing_dummy" Name="dummy">
-                      <Component DiskId="1" Guid="e9a2d556-605a-11e0-a9ed-34159e1d64e6" Id="python_lib_multiprocessing_dummy" Location="either">
-                        <File Id="file68481" Name="__init__.py"/>
-                        <File Id="file68482" Name="connection.py"/>
-                      </Component>
-                    </Directory>
-                  </Directory>
-                  <Directory Id="python_lib_sqlite3" Name="sqlite3">
-                    <Component DiskId="1" Guid="AA06535D-7FA0-4ACF-B628-AD35A294BBCB" Id="python_lib_sqlite3" Location="either">
-                      <File Id="file68726" Name="__init__.py"/>
-                      <File Id="file68727" Name="dbapi2.py"/>
-                      <File Id="file68728" Name="dump.py"/>
-                    </Component>
-                  </Directory>
-                  
-                  <Directory Id="python_lib_xml" Name="xml">
-                    <Component DiskId="1" Guid="e0a72eda-2b4c-11e1-a3c3-34159e1d64e6" Id="python_lib_xml" Location="either">
-                      <File Id="file70000" Name="__init__.py"/>
-                    </Component>
-                    <Directory Id="python_lib_xml_dom" Name="dom">
-                      <Component DiskId="1" Guid="e0a73574-2b4c-11e1-a3c3-34159e1d64e6" Id="python_lib_xml_dom" Location="either">
-                        <File Id="file70001" Name="__init__.py"/>
-                        <File Id="file70002" Name="domreg.py"/>
-                        <File Id="file70003" Name="expatbuilder.py"/>
-                        <File Id="file70004" Name="minicompat.py"/>
-                        <File Id="file70005" Name="minidom.py"/>
-                        <File Id="file70006" Name="NodeFilter.py"/>
-                        <File Id="file70007" Name="pulldom.py"/>
-                        <File Id="file70008" Name="xmlbuilder.py"/>
-                      </Component>
-                    </Directory>
-                    <Directory Id="python_lib_xml_etree" Name="etree">
-                      <Component DiskId="1" Guid="e0a73e0c-2b4c-11e1-a3c3-34159e1d64e6" Id="python_lib_xml_etree" Location="either">
-                        <File Id="file70009" Name="__init__.py"/>
-                        <File Id="file70010" Name="cElementTree.py"/>
-                        <File Id="file70011" Name="ElementInclude.py"/>
-                        <File Id="file70012" Name="ElementPath.py"/>
-                        <File Id="file70013" Name="ElementTree.py"/>
-                      </Component>
-                    </Directory>
-                    <Directory Id="python_lib_xml_parsers" Name="parsers">
-                      <Component DiskId="1" Guid="e0a74474-2b4c-11e1-a3c3-34159e1d64e6" Id="python_lib_xml_parsers" Location="either">
-                        <File Id="file70014" Name="__init__.py"/>
-                        <File Id="file70015" Name="expat.py"/>
-                      </Component>
-                    </Directory>
-                    <Directory Id="python_lib_xml_sax" Name="sax">
-                      <Component DiskId="1" Guid="e0a748e8-2b4c-11e1-a3c3-34159e1d64e6" Id="python_lib_xml_sax" Location="either">
-                        <File Id="file70016" Name="__init__.py"/>
-                        <File Id="file70017" Name="_exceptions.py"/>
-                        <File Id="file70018" Name="expatreader.py"/>
-                        <File Id="file70019" Name="handler.py"/>
-                        <File Id="file70020" Name="saxutils.py"/>
-                        <File Id="file70021" Name="xmlreader.py"/>
-                      </Component>
-                    </Directory>
-                  </Directory>
-                </Directory>
-
-                <Directory Id="python_site_packages" Name="site-packages">
-                  <Component DiskId="1" Guid="cc59f4da-0c26-4471-a957-bc9180d45fc4" Id="python_site_packages_pyodbc" Location="either">
-                    <?if $(var.SETUP_TYPE) = "debug" ?>
-                      <File Id="file68021d" Name="pyodbc_d.pyd"/>
-                    <?else ?>
-                      <File Id="file68021" Name="pyodbc.pyd"/>
-                    <?endif ?>
-                  </Component>
-                  <Directory Id="python_site_packages_crypto" Name="Crypto">
-                    <Component DiskId="1" Guid="e9a2f630-605a-11e0-a9ed-34159e1d64e6" Id="python_site_packages_crypto" Location="either">
-                      <File Id="file68503" Name="__init__.py"/>
-                      <File Id="file68505" Name="pct_warnings.py"/>
-                    </Component>
-                    <Directory Id="python_site_packages_crypto_cipher" Name="Cipher">
-                      <Component DiskId="1" Guid="e9a2fd4c-605a-11e0-a9ed-34159e1d64e6" Id="python_site_packages_crypto_cipher" Location="either">
-                        <File Id="file68507" Name="__init__.py"/>
-                        <File Id="file68508" Name="blockalgo.py"/>
-                        <File Id="file685091" Name="AES.py"/>
-                        <File Id="file685111" Name="ARC2.py"/>
-                        <File Id="file685131" Name="ARC4.py"/>
-                        <File Id="file685151" Name="Blowfish.py"/>
-                        <File Id="file685171" Name="CAST.py"/>
-                        <File Id="file685191" Name="DES.py"/>
-                        <File Id="file685201" Name="DES3.py"/>
-                        <File Id="file685231" Name="XOR.py"/>
-                        <File Id="file685251" Name="pkcs1_oaep.py"/>
-                        <File Id="file685271" Name="pkcs1_v1_5.py"/>
-                        <?if $(var.LICENSE_TYPE) = "debug"?>
-                          <File Id="file68510" Name="_AES_d.pyd"/>
-                          <File Id="file68512" Name="_ARC2_d.pyd"/>
-                          <File Id="file68514" Name="_ARC4_d.pyd"/>
-                          <File Id="file68516" Name="_Blowfish_d.pyd"/>
-                          <File Id="file68518" Name="_CAST_d.pyd"/>
-                          <File Id="file68521" Name="_DES3_d.pyd"/>
-                          <File Id="file68522" Name="_DES_d.pyd"/>
-                          <File Id="file68524" Name="_XOR_d.pyd"/>
-                        <?else ?>
-                          <File Id="file68509" Name="_AES.pyd"/>
-                          <File Id="file68511" Name="_ARC2.pyd"/>
-                          <File Id="file68513" Name="_ARC4.pyd"/>
-                          <File Id="file68515" Name="_Blowfish.pyd"/>
-                          <File Id="file68517" Name="_CAST.pyd"/>
-                          <File Id="file68519" Name="_DES.pyd"/>
-                          <File Id="file68520" Name="_DES3.pyd"/>
-                          <File Id="file68523" Name="_XOR.pyd"/>
-                        <?endif ?>
-                      </Component>
-                    </Directory>
-                    <Directory Id="python_site_packages_crypto_hash" Name="Hash">
-                      <Component DiskId="1" Guid="e9a31854-605a-11e0-a9ed-34159e1d64e6" Id="python_site_packages_crypto_hash" Location="either">
-                        <File Id="file68525" Name="__init__.py"/>
-                        <File Id="file68526" Name="hashalgo.py"/>
-                        <File Id="file68527" Name="HMAC.py"/>
-                        <File Id="file685291" Name="MD2.py"/>
-                        <File Id="file685311" Name="MD4.py"/>
-                        <File Id="file68533" Name="MD5.py"/>
-                        <File Id="file68535" Name="RIPEMD.py"/>
-                        <File Id="file68538" Name="SHA.py"/>
-                        <File Id="file68539" Name="SHA256.py"/>
-                        <File Id="file685381" Name="SHA224.py"/>
-                        <File Id="file685382" Name="SHA384.py"/>
-                        <File Id="file685383" Name="SHA512.py"/>
-                        <?if $(var.LICENSE_TYPE) = "debug"?>
-                          <File Id="file68530" Name="_MD2_d.pyd"/>
-                          <File Id="file68532" Name="_MD4_d.pyd"/>
-                          <File Id="file68537" Name="_RIPEMD160_d.pyd"/>
-                          <File Id="file68541" Name="_SHA256_d.pyd"/>
-                          <File Id="file685411" Name="_SHA224_d.pyd"/>
-                          <File Id="file685412" Name="_SHA384_d.pyd"/>
-                          <File Id="file685413" Name="_SHA512_d.pyd"/>
-                        <?else ?>
-                          <File Id="file68529" Name="_MD2.pyd"/>
-                          <File Id="file68531" Name="_MD4.pyd"/>
-                          <File Id="file68536" Name="_RIPEMD160.pyd"/>
-                          <File Id="file68540" Name="_SHA256.pyd"/>
-                          <File Id="file685401" Name="_SHA224.pyd"/>
-                          <File Id="file685402" Name="_SHA384.pyd"/>
-                          <File Id="file685403" Name="_SHA512.pyd"/>
-                        <?endif ?>
-                      </Component>
-                    </Directory>
-                    <Directory Id="python_site_packages_crypto_protocol" Name="Protocol">
-                      <Component DiskId="1" Guid="e9a32254-605a-11e0-a9ed-34159e1d64e6" Id="python_site_packages_crypto_protocol" Location="either">
-                        <File Id="file68542" Name="__init__.py"/>
-                        <File Id="file685421" Name="KDF.py"/>
-                        <File Id="file68543" Name="AllOrNothing.py"/>
-                        <File Id="file68544" Name="Chaffing.py"/>
-                      </Component>
-                    </Directory>
-                    <Directory Id="python_site_packages_crypto_publickey" Name="PublicKey">
-                      <Component DiskId="1" Guid="e9a3277c-605a-11e0-a9ed-34159e1d64e6" Id="python_site_packages_crypto_publickey" Location="either">
-                        <File Id="file68545" Name="__init__.py"/>
-                        <File Id="file68547" Name="_DSA.py"/>
-                        <File Id="file68549" Name="_RSA.py"/>
-                        <File Id="file68551" Name="_slowmath.py"/>
-                        <File Id="file68553" Name="DSA.py"/>
-                        <File Id="file68555" Name="ElGamal.py"/>
-                        <File Id="file68556" Name="pubkey.py"/>
-                        <File Id="file68559" Name="RSA.py"/>
-                      </Component>
-                    </Directory>
-                    <Directory Id="python_site_packages_crypto_random" Name="Random">
-                      <Component DiskId="1" Guid="e9a33dd4-605a-11e0-a9ed-34159e1d64e6" Id="python_site_packages_crypto_random" Location="either">
-                        <File Id="file68561" Name="__init__.py"/>
-                        <File Id="file68563" Name="_UserFriendlyRNG.py"/>
-                        <File Id="file68565" Name="random.py"/>
-                      </Component>
-                      <Directory Id="python_site_packages_crypto_random_fortuna" Name="Fortuna">
-                        <Component DiskId="1" Guid="e9a343c4-605a-11e0-a9ed-34159e1d64e6" Id="python_site_packages_crypto_random_fortuna" Location="either">
-                          <File Id="file68566" Name="__init__.py"/>
-                          <File Id="file68568" Name="FortunaAccumulator.py"/>
-                          <File Id="file68570" Name="FortunaGenerator.py"/>
-                          <File Id="file68572" Name="SHAd256.py"/>
-                        </Component>
-                      </Directory>
-                      <Directory Id="python_site_packages_crypto_random_osrng" Name="OSRNG">
-                        <Component DiskId="1" Guid="e9a35652-605a-11e0-a9ed-34159e1d64e6" Id="python_site_packages_crypto_random_osrng" Location="either">
-                          <File Id="file68574" Name="__init__.py"/>
-                          <File Id="file68576" Name="fallback.py"/>
-                          <File Id="file68577" Name="nt.py"/>
-                          <File Id="file68579" Name="posix.py"/>
-                          <File Id="file68580" Name="rng_base.py"/>
-                        <?if $(var.SETUP_TYPE) = "debug" ?>
-                          <File Id="file68584" Name="winrandom_d.pyd"/>
-                        <?else ?>
-                          <File Id="file68582" Name="winrandom.pyd"/>
-                        <?endif ?>
-                        </Component>
-                      </Directory>
-                    </Directory>
-                    <Directory Id="python_site_packages_crypto_signature" Name="Signature">
-                      <Component DiskId="1" Guid="ad0dc412-57cc-4794-a313-8134d9ea33bb" Id="python_site_packages_crypto_signature" Location="either">
-                        <File Id="file68573" Name="__init__.py"/>
-                        <File Id="file685831" Name="PKCS1_PSS.py"/>
-                        <File Id="file685832" Name="PKCS1_v1_5.py"/>
-                      </Component>
-                    </Directory>
-                    <Directory Id="python_site_packages_crypto_util" Name="Util">
-                      <Component DiskId="1" Guid="e9a69ef2-605a-11e0-a9ed-34159e1d64e6" Id="python_site_packages_crypto_util" Location="either">
-                        <File Id="file68631" Name="__init__.py"/>
-                        <?if $(var.SETUP_TYPE) = "debug" ?>
-                          <File Id="file68634" Name="_counter_d.pyd"/>
-                        <?else ?>
-                           <File Id="file68633" Name="_counter.pyd"/>
-                        <?endif ?>
-                        <File Id="file68635" Name="_number_new.py"/>
-                        <File Id="file68637" Name="asn1.py"/>
-                        <File Id="file68639" Name="Counter.py"/>
-                        <File Id="file68641" Name="number.py"/>
-                        <File Id="file68642" Name="py21compat.py"/>
-                        <File Id="file68643" Name="py3compat.py"/>
-                        <File Id="file68645" Name="randpool.py"/>
-                        <File Id="file68647" Name="RFC1751.py"/>
-                        <?if $(var.SETUP_TYPE) = "debug" ?>
-                          <File Id="file68649" Name="strxor_d.pyd"/>
-                        <?else ?>
-                          <File Id="file68648" Name="strxor.pyd"/>
-                        <?endif ?>
-
-                        <File Id="file68650" Name="winrandom.py"/>
-                      </Component>
-                    </Directory>
-                  </Directory>
-                  <Directory Id="python_site_packages_paramiko" Name="paramiko">
-                    <Component DiskId="1" Guid="e9a7924e-605a-11e0-a9ed-34159e1d64e6" Id="python_site_packages_paramiko" Location="either">
-                      <File Id="file68652" Name="__init__.py"/>
-                      <File Id="file68654" Name="agent.py"/>
-                      <File Id="file68656" Name="auth_handler.py"/>
-                      <File Id="file68658" Name="ber.py"/>
-                      <File Id="file68660" Name="buffered_pipe.py"/>
-                      <File Id="file68662" Name="channel.py"/>
-                      <File Id="file68664" Name="client.py"/>
-                      <File Id="file68666" Name="common.py"/>
-                      <File Id="file68668" Name="compress.py"/>
-                      <File Id="file68670" Name="config.py"/>
-                      <File Id="file68672" Name="dsskey.py"/>
-                      <File Id="file68674" Name="file.py"/>
-                      <File Id="file68676" Name="hostkeys.py"/>
-                      <File Id="file68678" Name="kex_gex.py"/>
-                      <File Id="file68680" Name="kex_group1.py"/>
-                      <File Id="file68682" Name="logging22.py"/>
-                      <File Id="file68683" Name="message.py"/>
-                      <File Id="file68685" Name="packet.py"/>
-                      <File Id="file68687" Name="pipe.py"/>
-                      <File Id="file68689" Name="pkey.py"/>
-                      <File Id="file68691" Name="primes.py"/>
-                      <File Id="file68693" Name="resource.py"/>
-                      <File Id="file68700" Name="rsakey.py"/>
-                      <File Id="file68702" Name="server.py"/>
-                      <File Id="file68704" Name="sftp.py"/>
-                      <File Id="file68706" Name="sftp_attr.py"/>
-                      <File Id="file68708" Name="sftp_client.py"/>
-                      <File Id="file68710" Name="sftp_file.py"/>
-                      <File Id="file68712" Name="sftp_handle.py"/>
-                      <File Id="file68714" Name="sftp_server.py"/>
-                      <File Id="file68716" Name="sftp_si.py"/>
-                      <File Id="file68718" Name="ssh_exception.py"/>
-                      <File Id="file68720" Name="transport.py"/>
-                      <File Id="file68722" Name="util.py"/>
-                      <File Id="file68724" Name="win_pageant.py"/>
-                    </Component>
-                  </Directory>
-                  <?if $(var.SETUP_TYPE) = "commercial" ?>
-                  <Directory Id="python_site_packages_pysqlite2" Name="pysqlite2">
-                    <Component DiskId="1" Guid="1144fb0c-9b34-4d3d-bf0d-7c7811c09677" Id="python_site_packages_pysqlite2" Location="either">
-                      <File Id="file68800" Name="__init__.py"/>
-                      <File Id="file68801" Name="dbapi2.py"/>
-                      <File Id="file68802" Name="dump.py"/>
-                        <?if $(var.LICENSE_TYPE) = "debug"?>
-                            <File Id="file68803" Name="_sqlite_d.pyd"/>
-                        <?else ?>
-                            <File Id="file68804" Name="_sqlite.pyd"/>
-                        <?endif ?>
-                    </Component>
-                  </Directory>
-                  <?endif ?>
-                </Directory>
-              </Directory>
-              <!---   END PYTHON STUFF -->
-
-              <Directory Id="library_workbench" Name="workbench">
-                <Component DiskId="1" Guid="4b29e751-d608-47c2-b3ab-d156dcbd94c6" Id="library_workbench" Location="either">
-                  <File Id="file200000" Name="__init__.py"/>
-                  <File Id="file200001" Name="db_driver.py"/>
-                  <File Id="file200002" Name="ui.py"/>
-                  <File Id="file200003" Name="database_object_selector_widget.py"/>
-                  <File Id="file200004" Name="wizard_page_widget.py"/>
-                  <File Id="file200005" Name="wizard_progress_page_widget.py"/>
-                  <File Id="file200006" Name="exceptions.py"/>
-                  <File Id="file200007" Name="database_schema_selector_widget.py"/>
-                  <File Id="file200008" Name="utils.py"/>
-                  <File Id="file200009" Name="db_utils.py"/>
-                  <File Id="file200010" Name="template.py"/>
-                  <File Id="file200011" Name="notifications.py"/>
-                  <File Id="file200012" Name="tcp_utils.py"/>
-                  <File Id="file200013" Name="plugins.py"/>
-                  <File Id="file200014" Name="os_utils.py"/>
-                  <File Id="file200015" Name="change_tracker.py"/>
-                  <File Id="file200016" Name="client_utils.py"/>
-                  <File Id="file200017" Name="log.py"/>
-                  <File Id="file200018" Name="wizard_form.py"/>
-                </Component>
-                <Directory Id="library_workbench_graphics" Name="graphics">
-                  <Component DiskId="1" Guid="4b29e751-d608-47c2-b3ab-d156dcbd94c7" Id="library_workbench_graphics" Location="either">
-                    <File Id="file200020" Name="__init__.py"/>
-                    <File Id="file200021" Name="canvas.py"/>
-                    <File Id="file200022" Name="cairo_utils.py"/>
-                    <File Id="file200023" Name="charting.py"/>
-                  </Component>
-                </Directory>
-              </Directory>
-
-              <Directory Id="modules" Name="modules">
-                <Component DiskId="1" Guid="B3BF58B7-6217-48fb-B1D7-B2265E780CBB" Id="modules_files" Location="either">
-                  <File Id="file_man00001" Name="wb_catalog_utils.py"/>
-                  <File Id="file_man00002" Name="table_utils_grt.py"/>
-                  <File Id="file_man00004" Name="wb_utils_grt.py"/>
-                  <File Id="file_man00005" Name="wb_admin_grt.py"/>
-                  <File Id="file_man00006" Name="wb_model_utils.py"/>
-                  <File Id="file61001" Name="opts.py"/>
-                  <File Id="file61003" Name="wb_admin_config_file_be.py"/>
-                  <File Id="file61004" Name="wb_admin_config_file_ui.py"/>
-                  <File Id="file61006" Name="wb_admin_configuration_startup.py"/>
-                  <File Id="file61007" Name="wb_admin_connections.py"/>
-                  <File Id="file61008" Name="wb_admin_control.py"/>
-                  <File Id="file61009" Name="wb_admin_main.py"/>
-                  <File Id="file61009s" Name="wb_admin_server_status.py"/>
-                  <File Id="file61010" Name="wb_admin_monitor.py"/>
-                  <File Id="file61011" Name="wb_admin_utils.py"/>
-                  <File Id="file61012" Name="wb_admin_variable_list.py"/>
-                  <File Id="file61013" Name="wb_admin_variables.py"/>
-                  <File Id="file61401" Name="wb_admin_ssh.py"/>
-                  <File Id="file61402" Name="wb_admin_security.py"/>
-                  <File Id="file61403" Name="wb_admin_security_be.py"/>
-                  <File Id="file61404" Name="wb_admin_logs.py"/>
-                  <File Id="file61405" Name="wb_admin_user_privileges.py"/>
-                  <File Id="file61422" Name="wb_admin_export.py"/>
-                  <File Id="file614023" Name="wb_admin_export_options.py"/>
-                  <File Id="file614023a" Name="wb_execute_window.py"/>
-                  <File Id="file614024" Name="wb_common.py"/>
-                  <File Id="file614025" Name="wb_server_management.py"/>
-                  <File Id="file614026" Name="wb_server_control.py"/>
-                  <File Id="file614028" Name="sqlide_grt.py"/>
-                  <File Id="file614029" Name="text_grt.py"/>
-                  <File Id="file614030" Name="wba_monitor_be.py"/>
-                  <File Id="file614031" Name="wba_ssh_ui.py"/>
-                  <File Id="file614033" Name="sql_reformatter.py"/>
-                  <File Id="file614034" Name="wb_admin_ui_profile.py"/>
-                  <File Id="file614035" Name="wb_dev_utils_grt.py"/>
-                  <File Id="file614037" Name="code_utils_grt.py"/>
-                  <File Id="file614038" Name="wb_log_reader.py"/>
-                  <File Id="file614043" Name="text_output.py"/>
-                  <File Id="file614044" Name="sqlide_resultset_ext.py"/>
-                  <File Id="file614045" Name="sqlide_schematree_ext.py"/>
-                  <File Id="file614046" Name="table_templates.py"/>
-                  <File Id="file614047" Name="sqlide_catalogman_ext.py"/>
-                  <File Id="file614048" Name="sqlide_tableman_ext.py"/>
-<<<<<<< HEAD
-                  <File Id="file614049" Name="run_script.py"/>
-=======
-                  <File Id="file614049" Name="sqlide_import_spatial.py" />
->>>>>>> 5ea7d47a
-
-                  <File Id="file650000" Name="migration_grt.py"/>
-                  <File Id="file650001" Name="migration_main.py"/>
-                  <File Id="file650002" Name="migration_overview.py"/>
-                  <File Id="file650003" Name="migration_project_management.py"/>
-                  <File Id="file650004" Name="migration_toolbars.py"/>
-                  <File Id="file650005" Name="migration_ui_style.py"/>
-                  <File Id="file650006" Name="migration.py"/>
-                  <File Id="file650007" Name="migration_source_selection.py"/>
-                  <File Id="file650009" Name="migration_object_migration.py"/>
-                  <File Id="file650010" Name="migration_data_transfer.py"/>
-                  <File Id="file650011" Name="migration_object_editing.py"/>
-                  <File Id="file650012" Name="migration_object_selection.py"/>
-                  <File Id="file650013" Name="migration_schema_creation.py"/>
-                  <File Id="file650014" Name="migration_summary.py"/>
-                  <File Id="file650015" Name="migration_schema_selection.py"/>
-                  <File Id="file650016" Name="datatype_mapping_editor.py"/>
-                  <File Id="file650017" Name="migration_schema_mappings.py"/>
-
-                  <File Id="file66000" Name="db_mssql_grt.py"/>
-                  <File Id="file66001" Name="db_mssql_migration_grt.py"/>
-
-                  <File Id="file66100" Name="db_mysql_fe_grt.py"/>
-                  <File Id="file66101" Name="db_mysql_migration_grt.py"/>
-                  <File Id="file66102" Name="db_mysql_re_grt.py"/>
-
-                  <File Id="file66200" Name="db_generic_re_grt.py"/>
-                  <File Id="file66201" Name="db_generic_migration_grt.py"/>
-                  <File Id="file66202" Name="SQLEXT.py"/>
-
-                  <File Id="file66400" Name="db_sybase_re_grt.py"/>
-                  <File Id="file66401" Name="db_sybase_migration_grt.py"/>
-
-                  <File Id="file66501" Name="db_sql92_re_grt.py"/>
-                  <File Id="file66502" Name="db_sql92_migration_grt.py"/>
-
-                  <File Id="file66601" Name="db_postgresql_re_grt.py"/>
-                  <File Id="file66602" Name="db_postgresql_migration_grt.py"/>
-
-                  <File Id="file66801" Name="db_sqlanywhere_re_grt.py"/>
-                  <File Id="file66802" Name="db_sqlanywhere_migration_grt.py"/>
-
-                  <File Id="file66901" Name="db_sqlite_re_grt.py"/>
-                  <File Id="file66902" Name="db_sqlite_migration_grt.py"/>
-
-                  <File Id="file66911" Name="db_msaccess_re_grt.py"/>
-                  <File Id="file66912" Name="db_msaccess_migration_grt.py"/>
-                  
-                  <File Id="file66204" Name="DataMigrator.py"/>
-
-                  <File Id="file66221" Name="explain_renderer.py"/>
-                  <File Id="file66222" Name="optimizer_trace_renderer.py"/>
-                  <File Id="file66223" Name="performance_charting.py"/>
-                  <File Id="file66224" Name="wb_query_analysis_grt.py"/>
-
-                  <File Id="file66701" Name="db_copy_grt.py"/>
-                  <File Id="file66702" Name="db_copy_main.py"/>
-                  <File Id="file66703" Name="db_copy_overview.py"/>
-                  <File Id="file66704" Name="db_copy_source_target.py"/>
-                  <File Id="file66705" Name="db_copy_schema_selection.py"/>
-                  <File Id="file66706" Name="db_copy_progress.py"/>
-                  <File Id="file66707" Name="db_copy_report.py"/>
-
-                  <File Id="file66708" Name="wb_admin_perfschema.py"/>
-                  <File Id="file66709" Name="wb_admin_performance_dashboard.py"/>
-                  <File Id="file66710" Name="wb_admin_perfschema_instrumentation.py"/>
-                  <File Id="file66711" Name="wb_admin_perfschema_instrumentation_be.py"/>
-                  <File Id="file66712" Name="wb_admin_perfschema_reports.py"/>
-                  <File Id="file66713" Name="wbfabric_grt.py"/>
-
-                  <File Id="file66714" Name="wb_docs_grt.py"/>
-                </Component>
-
-                <?if $(var.LICENSE_TYPE) = "commercial"?>
-                <Directory Id="modules_wba_audit" Name="wba_audit">
-                  <Component DiskId="1" Guid="58D36A5F-774A-443C-9F70-935497D7249C" Id="modules_wba_audit" Location="either">
-                    <File Id="wba_audit01" Name="__init__.py"/>
-                    <File Id="wba_audit02" Name="wb_admin_audit_inspector.py"/>
-                    <File Id="wba_audit03" Name="wb_admin_audit_log_parser.py"/>
-                    <File Id="wba_audit04" Name="wb_admin_audit_browser.py"/>
-                  </Component>
-                </Directory>
-
-                <Directory Id="modules_wba_meb" Name="wba_meb">
-                  <Component DiskId="1" Guid="B3BF58B7-6217-48fb-B1D7-B2265E780CBA" Id="modules_wba_meb" Location="either">
-                    <File Id="wba_meb01" Name="__init__.py"/>
-                    <File Id="wba_meb02" Name="wb_admin_meb_common.py"/>
-                    <File Id="wba_meb03" Name="wb_admin_meb_config.py"/>
-                    <File Id="wba_meb04" Name="wb_admin_meb_editor.py"/>
-                    <File Id="wba_meb05" Name="wb_admin_meb_management.py"/>
-                    <File Id="wba_meb06" Name="wb_admin_meb_overview.py"/>
-                    <File Id="wba_meb07" Name="wb_admin_meb_restore.py"/>
-                    <File Id="wba_meb08" Name="wb_admin_meb_syshelpers.py"/>
-                    <File Id="wba_meb09" Name="wb_admin_meb.py"/>
-                  </Component>
-                </Directory>
-                <?endif ?>
- 
-                 <Directory Id="data" Name="data">
-                  <Component DiskId="1" Guid="2bfa656d-c6a9-4c05-b7d8-155ccb03fc21" Id="modules_data" Location="either">
-                    <File Id="file7001" Name="mysql_reserved.xml"/>
-                    <File Id="file7002" Name="mysql_rdbms_info.xml"/>
-                    <File Id="file7003" Name="mysql_engines.xml"/>
-                    <File Id="file7004" Name="mssql_rdbms_info.xml"/>
-                    <File Id="file7005" Name="generic_rdbms_info.xml"/>
-                    <File Id="file7007" Name="migration_generic_typemap.xml"/>
-                    <File Id="file7008" Name="sybase_rdbms_info.xml"/>
-                    <File Id="file7009" Name="sql92_rdbms_info.xml"/>
-                    <File Id="file7010" Name="postgresql_rdbms_info.xml"/>
-                    <File Id="file7011" Name="sqlanywhere_rdbms_info.xml"/>
-                    <File Id="file7012" Name="sqlite_rdbms_info.xml"/>
-                    <File Id="file7013" Name="msaccess_rdbms_info.xml"/>
-                  </Component>
-
-                  <Directory Id="sqlide" Name="sqlide">
-                    <Component DiskId="1" Guid="FB4A154E-6D79-4a81-9C6F-88BD9E3FB402" Id="modules_data_sqlite" Location="either">
-                      <File Id="file8001" Name="XML.tpl"/>
-                      <File Id="file8002" Name="CSV.tpl"/>
-                      <File Id="file8003" Name="HTML.tpl"/>
-                      <File Id="file8004" Name="CSV_semicolon.tpl"/>
-                      <File Id="file8006" Name="tab.tpl"/>
-                      <File Id="file8007" Name="SQL_inserts.tpl"/>
-                      <File Id="file8008" Name="CSV.pre.tpl"/>
-                      <File Id="file8009" Name="CSV_semicolon.pre.tpl"/>
-                      <File Id="file8010" Name="HTML.post.tpl"/>
-                      <File Id="file8011" Name="HTML.pre.tpl"/>
-                      <File Id="file8012" Name="SQL_inserts.pre.tpl"/>
-                      <File Id="file8013" Name="tab.pre.tpl"/>
-                      <File Id="file8014" Name="XML.post.tpl"/>
-                      <File Id="file8015" Name="XML.pre.tpl"/>
-                      <File Id="file8016" Name="XLS.post.tpl"/>
-                      <File Id="file8017" Name="XLS.pre.tpl"/>
-                      <File Id="file8018" Name="XLS.tpl"/>
-                      <File Id="file8019" Name="CSV.tpli"/>
-                      <File Id="file8020" Name="CSV_semicolon.tpli"/>
-                      <File Id="file8021" Name="HTML.tpli"/>
-                      <File Id="file8022" Name="SQL_inserts.tpli"/>
-                      <File Id="file8023" Name="XLS.tpli"/>
-                      <File Id="file8024" Name="XML.tpli"/>
-                      <File Id="file8025" Name="tab.tpli"/>
-                      <File Id="file8026" Name="XML_mysql.post.tpl"/>
-                      <File Id="file8027" Name="XML_mysql.pre.tpl"/>
-                      <File Id="file8028" Name="XML_mysql.tpl"/>
-                      <File Id="file8029" Name="XML_mysql.tpli"/>
-                      <File Id="file8030" Name="JSON.post.tpl"/>
-                      <File Id="file8031" Name="JSON.pre.tpl"/>
-                      <File Id="file8032" Name="JSON.tpl"/>
-                      <File Id="file8033" Name="JSON.tpli"/>
-                    </Component>
-                  </Directory>
-
-                  <Directory Id="db_mysql_catalog_reporting" Name="db_mysql_catalog_reporting">
-                    <Directory Id="Basic_Text.tpl" Name="Basic_Text.tpl">
-                      <Component DiskId="1" Guid="B0805841-341F-4771-B42C-39083D482DB0" Id="catalog_reporting_TEXT_Basic" Location="either">
-                        <File Id="file9008" Name="basic_text_report.txt.tpl"/>
-                      </Component>
-                    </Directory>
-                  </Directory>
-
-                  <?if $(var.SETUP_TYPE) = "commercial" ?>
-
-                  <Directory Id="wb_model_reporting" Name="wb_model_reporting">
-                    <Directory Id="HTML_Basic_Frames.tpl" Name="HTML_Basic_Frames.tpl">
-                      <Component DiskId="1" Guid="33A5782A-F387-4986-9655-0E58B093A111" Id="reporting_HTML_Basic_Frames" Location="either">
-                        <File Id="file9001" Name="basic.css.tpl"/>
-                        <File Id="file9002" Name="index.html.tpl"/>
-                        <File Id="file9003" Name="info.xml"/>
-                        <File Id="file9004" Name="overview.html.tpl"/>
-                        <File Id="file9005" Name="preview_basic.png"/>
-                        <File Id="file9006" Name="restrained.css.tpl"/>
-                        <File Id="file9007" Name="table_details.html.tpl"/>
-                        <File Id="file9009" Name="preview_restrained.png"/>
-                      </Component>
-                    </Directory>
-
-                    <Directory Id="HTML_Basic_Single_Page.tpl" Name="HTML_Basic_Single_Page.tpl">
-                      <Component DiskId="1" Guid="5DAE3081-0B3E-48d5-9358-4308ADCE2E7D" Id="reporting_HTML_Basic_Single_Page" Location="either">
-                        <File Id="file10001" Name="index.html.tpl"/>
-                        <File Id="file10002" Name="info.xml"/>
-                        <File Id="file10003" Name="basic.css.tpl"/>
-                      </Component>
-                    </Directory>
-
-
-                    <Directory Id="HTML_Detailed_Frames.tpl" Name="HTML_Detailed_Frames.tpl">
-                      <Component DiskId="1" Guid="{95F9FB7C-C071-4e37-8BFF-BDF94670EC8B}" Id="reporting_HTML_Detailed_Frames" Location="either">
-                        <File Id="file16002" Name="overview_list.html.tpl"/>
-                        <File Id="file16003" Name="top.html.tpl"/>
-                        <File Id="file16007" Name="basic.css.tpl"/>
-                        <File Id="file16008" Name="overview.html.tpl"/>
-                        <File Id="file16009" Name="index.html.tpl"/>
-                        <File Id="file16011" Name="info.xml"/>
-                        <File Id="file16012" Name="table_details.html.tpl"/>
-                        <File Id="file16014" Name="coated.css.tpl"/>
-                        <File Id="file16020" Name="routine_details.html.tpl"/>
-                        <File Id="file16021" Name="view_details.html.tpl"/>
-                        <File Id="file16022" Name="table_details_list.html.tpl"/>
-                        <File Id="file16023" Name="table_element_details.html.tpl"/>
-                      </Component>
-
-                      <Directory Id="HTML_Detailed_Frames.tpl_images" Name="images">
-                        <Component DiskId="1" Guid="{98DBFAD3-A42E-49ce-8D8F-3A18D3517D82}" Id="reporting_HTML_Detailed_Frames_images" Location="either">
-                          <File Id="file16005" Name="logo.png"/>
-                          <File Id="file16015" Name="next.png"/>
-                          <File Id="file16016" Name="title-background.png"/>
-                          <File Id="file16017" Name="back.png"/>
-                          <File Id="file16018" Name="preview_coated.png"/>
-                          <File Id="file16019" Name="preview_main.png"/>
-                        </Component>
-                      </Directory>
-                    </Directory>
-
-
-                    <Directory Id="Text_Basic.tpl" Name="Text_Basic.tpl">
-                      <Component DiskId="1" Guid="657FBB7A-8E9E-4f20-B93F-E8F8E9D23560" Id="reporting_Text_Basic" Location="either">
-                        <File Id="file11001" Name="preview_basic.png"/>
-                        <File Id="file11002" Name="report.txt.tpl"/>
-                        <File Id="file11003" Name="info.xml"/>
-                      </Component>
-                    </Directory>
-                  </Directory>
-                  <?endif ?>
-
-                </Directory>
-              </Directory>
-
-              <Directory Id="mysql.profiles_dir" Name="mysql.profiles">
-                <Component DiskId="1" Guid="{6818AA27-3CA1-4e52-9BE6-94004D7A81D8}" Id="mysql.profiles" Location="either">
-                  <File Id="file12100" Name="Fedora_Linux_(MySQL_Package).xml"/>
-                  <File Id="file12101" Name="Fedora_Linux_(Vendor_Package).xml"/>
-                  <File Id="file121012" Name="Fedora_Linux_15_(Vendor_Package).xml"/>
-                  <File Id="file121012a" Name="Fedora_Linux_16_(Vendor_Package).xml"/>
-                  <File Id="file12102" Name="FreeBSD_(MySQL_Package).xml"/>
-                  <File Id="file12103" Name="Generic_Linux_(MySQL_tar_package).xml"/>
-                  <File Id="file12104" Name="MacOS_X_(MySQL_Package).xml"/>
-                  <File Id="file12105" Name="OpenSolaris_(MySQL_Package).xml"/>
-                  <File Id="file12106" Name="RHEL_(MySQL_Package).xml"/>
-                  <File Id="file12107" Name="SLES_(MySQL_Package).xml"/>
-                  <File Id="file12108" Name="Ubuntu_Linux_(MySQL_Package).xml"/>
-                  <File Id="file12109" Name="Ubuntu_Linux_(Vendor_Package).xml"/>
-                  <File Id="file12108u" Name="Ubuntu_Linux_(sysvinit,_MySQL_Package).xml"/>
-                  <File Id="file12109u" Name="Ubuntu_Linux_(sysvinit,_Vendor_Package).xml"/>
-                  <File Id="file12113" Name="Linux_(Custom).xml"/>
-                  <File Id="file12114" Name="Windows_(MySQL_5.0_x86_Installer_Package).xml"/>
-                  <File Id="file12115" Name="Windows_(MySQL_5.0_x64_Installer_Package).xml"/>
-                  <File Id="file12116" Name="Windows_(MySQL_5.1_x86_Installer_Package).xml"/>
-                  <File Id="file12117" Name="Windows_(MySQL_5.1_x64_Installer_Package).xml"/>
-                  <File Id="file12118" Name="Windows_(MySQL_x86_zip_Package).xml"/>
-                  <File Id="file12119" Name="Windows_(MySQL_x64_zip_Package).xml"/>
-                  <File Id="file12120" Name="Windows_x64_(MySQL_5.0_x86_Installer_Package).xml"/>
-                  <File Id="file12121" Name="Windows_x64_(MySQL_5.1_x86_Installer_Package).xml"/>
-                  <File Id="file12122" Name="Windows_x64_(MySQL_x86_zip_Package).xml"/>
-                  <File Id="file12123" Name="Windows_(MySQL_5.5_Installer_Package).xml"/>
-                  <File Id="file12126" Name="Windows_(MySQL_5.6_Installer_Package).xml"/>
-                  <File Id="file12129" Name="Oracle_Linux_6_(MySQL_Package).xml"/>
-                </Component>
-              </Directory>
-
-              <Directory Id="structs_dir" Name="structs">
-                <Component DiskId="1" Guid="554BE083-2ACC-4ce1-8D58-90774B4E8400" Id="structs" Location="either">
-                  <File Id="file14001" Name="structs.app.xml"/>
-                  <File Id="file14003" Name="structs.db.mgmt.xml"/>
-                  <File Id="file14004" Name="structs.db.migration.xml"/>
-                  <File Id="file14005" Name="structs.db.mssql.xml"/>
-                  <File Id="file14006" Name="structs.db.mysql.xml"/>
-                  <File Id="file14007" Name="structs.db.oracle.xml"/>
-                  <File Id="file14008" Name="structs.db.query.xml"/>
-                  <File Id="file14009" Name="structs.db.sybase.xml"/>
-                  <File Id="file14010" Name="structs.db.xml"/>
-                  <File Id="file14011" Name="structs.eer.xml"/>
-                  <File Id="file14012" Name="structs.model.xml"/>
-                  <File Id="file14013" Name="structs.workbench.logical.xml"/>
-                  <File Id="file14014" Name="structs.workbench.model.reporting.xml"/>
-                  <File Id="file14015" Name="structs.workbench.model.xml"/>
-                  <File Id="file14016" Name="structs.workbench.physical.xml"/>
-                  <File Id="file14017" Name="structs.workbench.xml"/>
-                  <File Id="file14018" Name="structs.xml"/>
-                  <File Id="file14019" Name="structs.meta.xml"/>
-                  <File Id="file14020" Name="structs.ui.xml"/>
-                  <File Id="file14021" Name="structs.wrapper.xml"/>
-                </Component>
-              </Directory>
-
-              <Directory Id="snippets_dir" Name="snippets">
-                <Component DiskId="1" Guid="324DDF84-3B33-4b9c-AA49-8A102DD0AA88" Id="snippets" Location="either">
-                  <File Id="file17001" Name="SQL DDL Statements.txt"/>
-                  <File Id="file17002" Name="SQL DML Statements.txt"/>
-                  <File Id="file17003" Name="DB Management.txt"/>
-                </Component>
-              </Directory>
-
-              <Directory Id="script_templates_dir" Name="script_templates">
-                <Component DiskId="1" Guid="909E0BD1-0A57-4816-B379-9AAB118E8A1E" Id="script_templates" Location="either">
-                  <File Id="file17501" Name="eer_model_object_grt.py.txt"/>
-                  <File Id="file17502" Name="eer_model_utility_grt.py.txt"/>
-                  <File Id="file17503" Name="generic_grt.py.txt"/>
-                  <File Id="file17504" Name="sql_editor_catalog_grt.py.txt"/>
-                  <File Id="file17505" Name="sql_editor_filter_grt.py.txt"/>
-                  <File Id="file17506" Name="sql_editor_resultset_grt.py.txt"/>
-                  <File Id="file17507" Name="sql_editor_utility_grt.py.txt"/>
-                </Component>
-              </Directory>
-
-              <Directory Id="sys_dir" Name="sys">
-                <Component DiskId="1" Guid="750471E1-68CA-4323-90D0-29D265DDD613" Id="sys" Location="either">
-                  <File Id="wbsys001" Name="after_setup.sql"/>
-                  <File Id="wbsys002" Name="before_setup.sql"/>
-                  <File Id="wbsys028" Name="sys_56.sql"/>
-                  <File Id="wbsys029" Name="sys_57.sql"/>
-                  <File Id="wbsys030" Name="sys_reports.js"/>
-                </Component>
-                <Directory Id="sys_functions_dir" Name="functions">
-                  <Component DiskId="1" Guid="33B5C8F0-A62C-11E3-86B1-F01FAF106FB3" Id="sys_functions" Location="either">
-                    <File Id="wbsys003" Name="extract_schema_from_file_name.sql"/>
-                    <File Id="wbsys004" Name="extract_table_from_file_name.sql"/>
-                    <File Id="wbsys005" Name="format_bytes.sql"/>
-                    <File Id="wbsys006" Name="format_path.sql"/>
-                    <File Id="wbsys007" Name="format_statement.sql"/>
-                    <File Id="wbsys008" Name="format_time.sql"/>
-                    <File Id="wbsys009" Name="ps_is_account_enabled.sql"/>
-                    <File Id="wbsys010" Name="ps_thread_stack.sql"/>
-                  </Component>
-                </Directory>
-                <Directory Id="sys_procedures_dir" Name="procedures">
-                  <Component DiskId="1" Guid="33B6389E-A62C-11E3-86B1-F01FAF106FB3" Id="sys_procedures" Location="either">
-                    <File Id="wbsys011" Name="create_synonym_db.sql"/>
-                    <File Id="wbsys012" Name="ps_setup_disable_background_threads.sql"/>
-                    <File Id="wbsys013" Name="ps_setup_disable_instrument.sql"/>
-                    <File Id="wbsys014" Name="ps_setup_disable_thread.sql"/>
-                    <File Id="wbsys015" Name="ps_setup_enable_background_threads.sql"/>
-                    <File Id="wbsys016" Name="ps_setup_enable_instrument.sql"/>
-                    <File Id="wbsys017" Name="ps_setup_enable_thread.sql"/>
-                    <File Id="wbsys018" Name="ps_setup_reload_saved.sql"/>
-                    <File Id="wbsys019" Name="ps_setup_reset_to_default.sql"/>
-                    <File Id="wbsys020" Name="ps_setup_reset_to_default_57.sql"/>
-                    <File Id="wbsys021" Name="ps_setup_save.sql"/>
-                    <File Id="wbsys022" Name="ps_setup_show_disabled.sql"/>
-                    <File Id="wbsys023" Name="ps_setup_show_enabled.sql"/>
-                    <File Id="wbsys024" Name="ps_statement_avg_latency_histogram.sql"/>
-                    <File Id="wbsys025" Name="ps_trace_statement_digest.sql"/>
-                    <File Id="wbsys026" Name="ps_trace_thread.sql"/>
-                    <File Id="wbsys027" Name="ps_truncate_all_tables.sql"/>
-                  </Component>
-                </Directory>
-                <Directory Id="sys_views_dir" Name="views">
-                  <Directory Id="sys_views_i_s_dir" Name="i_s">
-                    <Component DiskId="1" Guid="33B7202E-A62C-11E3-86B1-F01FAF106FB3" Id="sys_views_i_s" Location="either">
-                      <File Id="wbsys031" Name="innodb_buffer_stats_by_schema.sql"/>
-                      <File Id="wbsys032" Name="innodb_buffer_stats_by_table.sql"/>
-                      <File Id="wbsys033" Name="schema_object_overview.sql"/>
-                    </Component>
-                  </Directory>
-                  <Directory Id="sys_views_p_s_dir" Name="p_s">
-                    <Component DiskId="1" Guid="33B76200-A62C-11E3-86B1-F01FAF106FB3" Id="sys_views_p_s" Location="either">
-                      <File Id="wbsys034" Name="io_by_thread_by_latency.sql"/>
-                      <File Id="wbsys035" Name="io_global_by_file_by_bytes.sql"/>
-                      <File Id="wbsys036" Name="io_global_by_file_by_latency.sql"/>
-                      <File Id="wbsys037" Name="io_global_by_wait_by_bytes.sql"/>
-                      <File Id="wbsys038" Name="io_global_by_wait_by_latency.sql"/>
-                      <File Id="wbsys039" Name="latest_file_io.sql"/>
-                      <File Id="wbsys040" Name="memory_by_user.sql"/>
-                      <File Id="wbsys041" Name="memory_global_by_current_allocated.sql"/>
-                      <File Id="wbsys042" Name="memory_global_total.sql"/>
-                      <File Id="wbsys043" Name="processlist.sql"/>
-                      <File Id="wbsys044" Name="processlist_57.sql"/>
-                      <File Id="wbsys045" Name="ps_check_lost_instrumentation.sql"/>
-                      <File Id="wbsys046" Name="schema_index_statistics.sql"/>
-                      <File Id="wbsys047" Name="schema_table_statistics.sql"/>
-                      <File Id="wbsys048" Name="schema_table_statistics_with_buffer.sql"/>
-                      <File Id="wbsys049" Name="schema_tables_with_full_table_scans.sql"/>
-                      <File Id="wbsys050" Name="schema_unused_indexes.sql"/>
-                      <File Id="wbsys051" Name="statement_analysis.sql"/>
-                      <File Id="wbsys052" Name="statements_with_errors_or_warnings.sql"/>
-                      <File Id="wbsys053" Name="statements_with_full_table_scans.sql"/>
-                      <File Id="wbsys054" Name="statements_with_runtimes_in_95th_percentile.sql"/>
-                      <File Id="wbsys055" Name="statements_with_sorting.sql"/>
-                      <File Id="wbsys056" Name="statements_with_temp_tables.sql"/>
-                      <File Id="wbsys057" Name="user_summary.sql"/>
-                      <File Id="wbsys058" Name="user_summary_57.sql"/>
-                      <File Id="wbsys059" Name="user_summary_by_file_io.sql"/>
-                      <File Id="wbsys060" Name="user_summary_by_file_io_type.sql"/>
-                      <File Id="wbsys061" Name="user_summary_by_stages.sql"/>
-                      <File Id="wbsys062" Name="user_summary_by_statement_latency.sql"/>
-                      <File Id="wbsys063" Name="user_summary_by_statement_type.sql"/>
-                      <File Id="wbsys064" Name="wait_classes_global_by_avg_latency.sql"/>
-                      <File Id="wbsys065" Name="wait_classes_global_by_latency.sql"/>
-                      <File Id="wbsys066" Name="waits_by_user_by_latency.sql"/>
-                      <File Id="wbsys067" Name="waits_global_by_latency.sql"/>
-                    </Component>
-                  </Directory>
-                </Directory>
-              </Directory>   
-              
-              <Directory Id="sample_models_dir" Name="extras">
-                <Component DiskId="1" Guid="16209AE8-6388-4DD8-ADFB-6548FC014BCA" Id="extras" Location="either">
-                  <File Id="sample001" Name="sakila_full.mwb"/>
-                </Component>
-              </Directory>
-              
-            </Directory>
-          </Directory>
-        </Directory>
-      </Directory>
-    </Directory>
-
-  </Fragment>
-</Wix>
+<?xml version="1.0" ?><Wix xmlns="http://schemas.microsoft.com/wix/2006/wi" xmlns:netfx="http://schemas.microsoft.com/wix/NetFxExtension">
+  <?if $(var.SETUP_TYPE) = "commercial" ?>
+  <?define PRODUCT_NAME  = "MySQL Workbench $(var.VERSION_MAIN)"?>
+  <?elseif $(var.SETUP_TYPE) = "community" ?>
+  <?define PRODUCT_NAME  = "MySQL Workbench $(var.VERSION_MAIN) CE"?>
+  <?else ?>
+  <?define PRODUCT_NAME  = "MySQL Workbench $(var.VERSION_MAIN) Debug"?>
+  <?endif ?>
+
+  <?if $(sys.BUILDARCH)="x86"?>
+      <?define Program_Files="ProgramFilesFolder"?>
+  <?elseif $(sys.BUILDARCH)="x64"?>
+      <?define Program_Files="ProgramFiles64Folder"?>
+  <?else?>
+      <?error Unsupported value of sys.BUILDARCH=$(sys.BUILDARCH)?>
+  <?endif?>
+  
+  <Fragment>
+
+    <!-- *****************************************************************************************
+      Icons
+    -->
+
+    <Icon Id="WBIcon.exe" SourceFile="resources/MySQLWorkbench.ico"/>
+
+    <!-- *****************************************************************************************
+      Directories / Files
+      
+      Current manual added files max id: file111
+    -->
+
+    <Directory Id="TARGETDIR" Name="SourceDir">
+      <Directory FileSource="." Id="$(var.Program_Files)" Name=".">
+        <Directory Id="MYSQL" Name="MySQL">
+          <Directory FileSource=".\" Id="Mysql_WB_Dir" Name="$(var.PRODUCT_NAME)">
+            <Directory Id="INSTALLDIR" Name=".">
+              <Directory Id="DesktopFolder" Name="."/>
+              <Directory Id="ProgramMenuFolder" Name=".">
+                <Directory Id="MysqlProgramMenuFolder" Name="MySQL"/>
+              </Directory>
+
+              <Component DiskId="1" Guid="4E9CC25E-CB45-47e5-931E-DB57AC74991D" Id="Various" Location="either">
+                <File Id="README" Name="README"/>
+                <?if $(var.LICENSE_TYPE) = "community"?>
+                  <File Id="COPYING" Name="COPYING"/>
+                <?elseif $(var.LICENSE_TYPE) = "commercial"?>
+                  <File Id="LICENSE.mysql" Name="LICENSE.mysql"/>
+                <?endif ?>
+                <RemoveFolder Directory="Mysql_WB_Dir" Id="RemoveWbDirFolder" On="uninstall"/>
+                <RemoveFolder Directory="MysqlProgramMenuFolder" Id="RemoveProgramMenuFolder" On="uninstall"/>
+              </Component>
+
+              <Component DiskId="1" Guid="F7B89C4E-BAA9-44e6-9FB1-F6DB8148790F" Id="Third_Party_Libraries" Location="either">
+                <File Id="file1023" Name="libiconv.dll"/>
+                <File Id="file1085" Name="libintl-8.dll"/>
+                <File Id="file1027" Name="libcairo.dll"/>
+                <File Id="file1034" Name="libmysql.dll"/>
+                <File Id="file1035" Name="libpng.dll"/>
+                <File Id="file1036" Name="libxml2.dll"/>
+                <File Id="file1030" Name="libglib-2.0-0.dll"/>
+                <File Id="file1031" Name="libgmodule-2.0-0.dll"/>
+                <File Id="file1032" Name="libgobject-2.0-0.dll"/>
+                <File Id="file1033" Name="libgthread-2.0-0.dll"/>
+                <File Id="file1050" Name="Aga.Controls.dll"/>
+                <File Id="file1064" Name="libctemplate.dll"/>
+                <File Id="file1065" Name="libzip.dll"/>
+                <File Id="file1083" Name="zlib.dll"/>
+                <File Id="file1087" Name="wb.py"/>
+                <?if $(var.LICENSE_TYPE) = "debug"?>
+                <File Id="file1099d" Name="python27_d.dll"/>
+                <?else ?>
+                <File Id="file1099" Name="python27.dll"/>
+                <?endif ?>
+                <File Id="file1101" Name="mysqldump.exe"/>
+                <File Id="file1102" Name="mysql.exe"/>
+                <File Id="file1103" Name="mysql_system_status.vbs"/>
+                <File Id="file1104" Name="mysql_system_status_rmt.vbs"/>
+                <File Id="file1106" Name="Scintilla.dll"/>
+                <File Id="pcre.dll" Name="pcre.dll"/>
+                <File Id="file68725" Name="sqlite3.dll"/>
+                <File Id="gdal.dll" Name="gdal.dll"/>
+                <File Id="ogrinfo.exe" Name="ogrinfo.exe"/>
+                <File Id="ogr2ogr.exe" Name="ogr2ogr.exe"/>
+              </Component>
+
+              <Component DiskId="1" Guid="87543D9F-DCBF-41bd-89ED-42161A8DA2AA" Id="Libraries" Location="either">
+                <File Id="file101" Name="db.grt.dll"/>
+                <File Id="file102" Name="db.mysql.editors.wbp.be.dll"/>
+                <File Id="file103" Name="db.mysql.editors.wbp.fe.dll"/>
+                <File Id="file104" Name="db.mysql.editors.wbp.wr.dll"/>
+                <File Id="file105" Name="db.mysql.grt.dll"/>
+                <File Id="file106" Name="db.search.wbp.dll"/>
+                <File Id="file111" Name="db.mysql.diff.reporting.wbp.dll"/>
+                <File Id="file112" Name="db.mysql.sqlparser.grt.dll"/>
+                <File Id="file113" Name="db.mysql.wbp.dll"/>
+                <File Id="file115" Name="grt.db.fe.dll"/>
+                <File Id="file116" Name="mysql.forms.dll"/>
+                <File Id="file117" Name="mysqlcppconn.dll"/>
+                <File Id="file118" Name="sqlide.fe.dll"/>
+                <File Id="file121" Name="wb.utils.native.grt.dll"/>
+                <File Id="file122" Name="WbPlugins.dll"/>
+                <File Id="file123" Name="wbprivate.be.dll"/>
+                <File Id="file124" Name="wbprivate.wr.dll"/>
+                <File Id="file125" Name="wbpublic.be.dll"/>
+                <File Id="file126" Name="wbpublic.wr.dll"/>
+                <File Id="file1020" Name="grt.dll"/>
+                <File Id="file1029" Name="cdbc.dll"/>
+                <File Id="file1072" Name="base.dll"/>
+                <File Id="file1073" Name="base.wr.dll"/>
+                <File Id="file1052" Name="MySQLCsUtilities.dll"/>
+                <File Id="file1053" Name="WBControls.dll"/>
+                <File Id="file1067" Name="wb.model.editors.wbp.be.dll"/>
+                <File Id="file1068" Name="wb.model.editors.wbp.fe.dll"/>
+                <File Id="file1069" Name="wb.model.editors.wbp.wr.dll"/>
+                <File Id="file1070" Name="wb.model.grt.dll"/>
+                <File Id="file1074" Name="wb.mysql.import.grt.dll"/>
+                <?if $(var.SETUP_TYPE) != "community" ?>
+                <File Id="file1071" Name="wb.model.reporting.wbp.dll"/>
+                <File Id="file1075" Name="wb.mysql.validation.grt.dll"/>
+                <File Id="file1079" Name="wb.validation.grt.dll"/>
+                <?endif ?>
+                <File Id="file1076" Name="wb.printing.wbp.be.dll"/>
+                <File Id="file1077" Name="wb.printing.wbp.fe.dll"/>
+                <File Id="file1078" Name="wb.printing.wbp.wr.dll"/>
+                <File Id="file1089" Name="mforms.py"/>
+                <File Id="file1090" Name="cairo.py"/>
+                <?if $(var.SETUP_TYPE) = "debug" ?>
+                <File Id="file1098d" Name="_mforms_d.pyd"/>
+                <File Id="file1096d" Name="_cairo_d.pyd"/>
+                <?else ?>
+                <File Id="file1098" Name="_mforms.pyd"/>
+                <File Id="file1096" Name="_cairo.pyd"/>
+                <?endif ?>
+                <File Id="file1097" Name="sshtunnel.py"/>
+                <File Id="file1095" Name="db.mysql.query.grt.dll"/>
+                <File Id="file1105" Name="shell_snippets.py.txt"/>
+                <File Id="file1107" Name="base.windows.dll"/>
+                <File Id="file1108" Name="db_utils.py"/>
+                <File Id="file1109" Name="grt_python_debugger.py"/>
+                <File Id="file1110" Name="wbadminhelper.py"/>
+                <File Id="file1112" Name="mforms.wr.dll"/>
+                <File Id="file1113" Name="wb.model.snippets.wbp.dll"/>
+                <File Id="file1114" Name="HTMLRenderer.dll"/>
+                <File Id="file1115" Name="mysql.parser.dll"/>
+                <File Id="wbcopytables.exe" Name="wbcopytables.exe"/>
+                <?if $(var.SETUP_TYPE) = "commercial" ?>
+                <File Id="file1117" Name="wb.model.advfind.wbp.dll"/>
+                <?endif ?>
+                <File Id="file1116" Name="wbadminhelper.exe"/>
+              </Component>
+
+              <Component DiskId="1" Guid="47641656-8430-4722-B558-DAE76CA7C0CA" Id="MySQLWorkbench.exe" Location="either">
+                <File Id="file1056" KeyPath="yes" Name="MySQLWorkbench.exe"/>
+
+                <File Id="MySQLWorkbenchDoc.ico" Name="MySQLWorkbenchDoc.ico"/>
+                <File Id="MySQLWBPlugin.ico" Name="MySQLWBPlugin.ico"/>
+
+                <RegistryValue Action="write" Id="Reg.Extn.MWB" Key=".mwb" Root="HKCR" Type="string" Value="MWBfile"/>
+
+                <RegistryKey Action="createAndRemoveOnUninstall" Id="Reg.Class.MWB" Key="MWBfile" Root="HKCR">
+                  <RegistryValue Id="Reg.Class.MWB.Value" Type="string" Value="MySQL Workbench File"/>
+                  <RegistryValue Id="Reg.Class.MWB.Icon" Key="DefaultIcon" Type="string" Value="[#MySQLWorkbenchDoc.ico],0"/>
+                  <RegistryValue Action="write" Id="Reg.Class.MWB.Command" Key="Shell\Open\Command" Type="string" Value="&quot;[#file1056]&quot; &quot;%1&quot;"/>
+                </RegistryKey>
+
+              </Component>
+
+              <Component DiskId="1" Guid="5EDFE6C6-57CB-44BB-97B9-CA7CAA96E0A0" Id="MySQLWorkbenchProgramLink" Location="either">
+                <RegistryKey Action="createAndRemoveOnUninstall" Key="SOFTWARE\MySQL AB\[ProductName] \Install" Root="HKCU">
+                  <RegistryValue KeyPath="yes" Name="ProgramSC" Type="integer" Value="1"/>
+                </RegistryKey>
+                <Shortcut Advertise="no" Description="MySQL Workbench Visual Database Designer" Directory="MysqlProgramMenuFolder" Icon="WBIcon.exe" IconIndex="0" Id="WBProgramShortcut" Name="$(var.PRODUCT_NAME)" Show="normal" Target="[INSTALLDIR]MySQLWorkbench.exe" WorkingDirectory="INSTALLDIR"/>
+              </Component>
+              <Component DiskId="1" Guid="DA7365B3-7FCC-4724-B583-6577FA55C841" Id="mysql_canvas" Location="either">
+                <File Id="file12004" Name="mysql.canvas.dll"/>
+              </Component>
+
+              <Directory Id="data_dir" Name="data">
+                <Component DiskId="1" Guid="E50DE540-4BCD-4d5b-BC3F-77AE41880A98" Id="data" KeyPath="yes" Location="either">
+                  <File Id="file2001" Name="db_datatype_groups.xml"/>
+                  <File Id="file2002" Name="main_menu.xml"/>
+                  <File Id="file2003" Name="model_toolbar.xml"/>
+                  <File Id="file2004" Name="model_option_toolbar_layer.xml"/>
+                  <File Id="file2005" Name="model_option_toolbar_note.xml"/>
+                  <File Id="file2006" Name="model_option_toolbar_physical_relationship.xml"/>
+                  <File Id="file2007" Name="model_option_toolbar_physical_routinegroup.xml"/>
+                  <File Id="file2008" Name="model_option_toolbar_physical_table.xml"/>
+                  <File Id="file2009" Name="model_option_toolbar_physical_view.xml"/>
+                  <File Id="file2010" Name="model_option_toolbar_selection.xml"/>
+                  <File Id="file2011" Name="paper_types.xml"/>
+                  <File Id="file2012" Name="shortcuts.xml"/>
+                  <File Id="file2013" Name="shortcuts_basic.xml"/>
+                  <File Id="file2014" Name="shortcuts_physical.xml"/>
+                  <File Id="file2015" Name="tools_toolbar.xml"/>
+                  <File Id="file2016" Name="tools_toolbar_basic.xml"/>
+                  <File Id="file2017" Name="tools_toolbar_physical.xml"/>
+                  <File Id="file2018" Name="data.db"/>
+                  <File Id="file2019" Name="default_toolbar.xml"/>
+                  <File Id="file2020" Name="dbquery_toolbar.xml"/>
+                  <File Id="file2021" Name="predefined_starters.xml"/>
+                  <File Id="file2022" Name="model_diagram_toolbar.xml"/>
+                  <File Id="file2023" Name="code_editor.xml"/>
+                  <File Id="file2024" Name="table_templates.xml"/>
+                </Component>
+              </Directory>
+
+
+              <Directory Id="images" Name="images">
+                <Directory Id="cursors" Name="cursors">
+                  <Component DiskId="1" Guid="73BA1D6A-CF3F-4429-A010-46FBD1BD55A8" Id="images_curors" Location="either">
+                    <File Id="file3001" Name="hand.cur"/>
+                    <File Id="file3002" Name="image.cur"/>
+                    <File Id="file3003" Name="layer.cur"/>
+                    <File Id="file3004" Name="magnify_region.cur"/>
+                    <File Id="file3005" Name="note.cur"/>
+                    <File Id="file3006" Name="rel11.cur"/>
+                    <File Id="file3007" Name="rel1n.cur"/>
+                    <File Id="file3008" Name="relnm.cur"/>
+                    <File Id="file3009" Name="routine.cur"/>
+                    <File Id="file3010" Name="rubber.cur"/>
+                    <File Id="file3011" Name="table.cur"/>
+                    <File Id="file3012" Name="view.cur"/>
+                    <File Id="file3013" Name="zoom_in.cur"/>
+                    <File Id="file3014" Name="zoom_out.cur"/>
+                  </Component>
+                </Directory>
+
+                <Directory Id="grt" Name="grt">
+                  <Component DiskId="1" Guid="DC53C7B9-FFD8-4290-9423-7C5EFAE8EA16" Id="images_grt" Location="either">
+                    <File Id="file4001" Name="grt_list.png"/>
+                    <File Id="file4002" Name="grt_dict.png"/>
+                    <File Id="file4003" Name="grt_object.png"/>
+                    <File Id="file4004" Name="grt_simple_type.png"/>
+                    <File Id="file4005" Name="grt_struct.png"/>
+                    <File Id="file4006" Name="grt_module.png"/>
+                    <File Id="file4007" Name="grt_function.png"/>
+                  </Component>
+
+                  <Directory Id="structs" Name="structs">
+                    <Component DiskId="1" Guid="137E4CA4-BDDF-4fe5-875E-8B1D14898D66" Id="images_grt_structs" Location="either">
+                      <File Id="file5001" Name="db.Column.11x11.png"/>
+                      <File Id="file5002" Name="db.Column.16x16.png"/>
+                      <File Id="file5003" Name="db.Column.fk.11x11.png"/>
+                      <File Id="file5004" Name="db.Column.fk.16x16.png"/>
+                      <File Id="file5094" Name="db.Column.fknn.11x11.png"/>
+                      <File Id="file5095" Name="db.Column.fknn.16x16.png"/>
+                      <File Id="file5096" Name="db.Column.nn.11x11.png"/>
+                      <File Id="file5097" Name="db.Column.nn.16x16.png"/>
+                      <File Id="file5005" Name="db.Column.pk.11x11.png"/>
+                      <File Id="file5006" Name="db.Column.pk.16x16.png"/>
+                      <File Id="file5007" Name="db.Role.16x16.png"/>
+                      <File Id="file5008" Name="db.Role.48x48.png"/>
+                      <File Id="file5009" Name="db.Role.add.16x16.png"/>
+                      <File Id="file5010" Name="db.Role.add.48x48.png"/>
+                      <File Id="file5011" Name="db.Role.editor.48x48.png"/>
+                      <File Id="file5012" Name="db.Routine.16x16.png"/>
+                      <File Id="file5013" Name="db.Routine.24x24.png"/>
+                      <File Id="file5014" Name="db.Routine.64x64.png"/>
+                      <File Id="file5015" Name="db.Routine.add.16x16.png"/>
+                      <File Id="file5016" Name="db.Routine.editor.48x48.png"/>
+                      <File Id="file5017" Name="db.Routine.many.32x32.png"/>
+                      <File Id="file5018" Name="db.RoutineGroup.16x16.png"/>
+                      <File Id="file5019" Name="db.RoutineGroup.add.16x16.png"/>
+                      <File Id="file5020" Name="db.Schema.16x16.png"/>
+                      <File Id="file5021" Name="db.Schema.24x24.png"/>
+                      <File Id="file5022" Name="db.Schema.32x32.png"/>
+                      <File Id="file5023" Name="db.Schema.add.32x32.png"/>
+                      <File Id="file5024" Name="db.Schema.editor.48x48.png"/>
+                      <File Id="file5025" Name="db.Schema.many.16x16.png"/>
+                      <File Id="file5026" Name="db.Schema.many.32x32.png"/>
+                      <File Id="file5027" Name="db.Script.48x48.png"/>
+                      <File Id="file5028" Name="db.Script.add.48x48.png"/>
+                      <File Id="file5029" Name="db.Table.16x16.png"/>
+                      <File Id="file5030" Name="db.Table.24x24.png"/>
+                      <File Id="file5031" Name="db.Table.add.16x16.png"/>
+                      <File Id="file5032" Name="db.Table.editor.48x48.png"/>
+                      <File Id="file5033" Name="db.Table.many.32x32.png"/>
+                      <File Id="file5034" Name="db.User.16x16.png"/>
+                      <File Id="file5035" Name="db.User.48x48.png"/>
+                      <File Id="file5036" Name="db.User.add.16x16.png"/>
+                      <File Id="file5037" Name="db.User.add.48x48.png"/>
+                      <File Id="file5038" Name="db.User.editor.48x48.png"/>
+                      <File Id="file5039" Name="db.View.16x16.png"/>
+                      <File Id="file5040" Name="db.View.24x24.png"/>
+                      <File Id="file5041" Name="db.View.64x64.png"/>
+                      <File Id="file5042" Name="db.View.add.16x16.png"/>
+                      <File Id="file5043" Name="db.View.editor.48x48.png"/>
+                      <File Id="file5044" Name="db.View.many.32x32.png"/>
+                      <File Id="file5049" Name="GrtObject.16x16.png"/>
+                      <File Id="file5050" Name="GrtObject.24x24.png"/>
+                      <File Id="file5051" Name="GrtObject.32x32.png"/>
+                      <File Id="file5052" Name="GrtObject.48x48.png"/>
+                      <File Id="file5053" Name="GrtObject.add.16x16.png"/>
+                      <File Id="file5054" Name="GrtObject.add.24x24.png"/>
+                      <File Id="file5055" Name="GrtObject.add.32x32.png"/>
+                      <File Id="file5056" Name="GrtObject.add.48x48.png"/>
+                      <File Id="file5057" Name="GrtObject.many_32x32.png"/>
+                      <File Id="file5058" Name="GrtStoredNote.48x48.png"/>
+                      <File Id="file5059" Name="GrtStoredNote.add.48x48.png"/>
+                      <File Id="file5060" Name="workbench.logical.Model.16x16.png"/>
+                      <File Id="file5061" Name="workbench.logical.Model.48x48.png"/>
+                      <File Id="file5062" Name="workbench.logical.Diagram.16x16.png"/>
+                      <File Id="file5063" Name="workbench.logical.Diagram.48x48.png"/>
+                      <File Id="file5064" Name="workbench.logical.Diagram.add.48x48.png"/>
+                      <File Id="file5065" Name="workbench.model.ImageFigure.16x16.png"/>
+                      <File Id="file5066" Name="workbench.physical.Layer.16x16.png"/>
+                      <File Id="file5067" Name="workbench.physical.Layer.24x24.png"/>
+                      <File Id="file5068" Name="workbench.physical.Layer.many.16x16.png"/>
+                      <File Id="file5069" Name="workbench.model.NoteFigure.16x16.png"/>
+                      <File Id="file5070" Name="workbench.physical.db2.Model.48x48.png"/>
+                      <File Id="file5071" Name="workbench.physical.Model.16x16.png"/>
+                      <File Id="file5072" Name="workbench.physical.Model.48x48.png"/>
+                      <File Id="file5073" Name="workbench.physical.mssql.Model.48x48.png"/>
+                      <File Id="file5074" Name="workbench.physical.mysql.Model.16x16.png"/>
+                      <File Id="file5075" Name="workbench.physical.mysql.Model.48x48.png"/>
+                      <File Id="file5076" Name="workbench.physical.oracle.Model.48x48.png"/>
+                      <File Id="file5077" Name="workbench.physical.RoutineGroupFigure.16x16.png"/>
+                      <File Id="file5078" Name="workbench.physical.sqlite.Model.48x48.png"/>
+                      <File Id="file5079" Name="workbench.physical.sybase.Model.48x48.png"/>
+                      <File Id="file5080" Name="workbench.physical.TableFigure.16x16.png"/>
+                      <File Id="file5081" Name="workbench.physical.Diagram.16x16.png"/>
+                      <File Id="file5082" Name="workbench.physical.Diagram.48x48.png"/>
+                      <File Id="file5083" Name="workbench.physical.Diagram.add.48x48.png"/>
+                      <File Id="file5084" Name="workbench.physical.ViewFigure.16x16.png"/>
+                      <File Id="file5085" Name="db.View.48x48.png"/>
+                      <File Id="file5086" Name="db.View.add.48x48.png"/>
+                      <File Id="file5087" Name="db.Routine.48x48.png"/>
+                      <File Id="file5088" Name="db.Routine.add.48x48.png"/>
+                      <File Id="file5089" Name="db.RoutineGroup.48x48.png"/>
+                      <File Id="file5090" Name="db.RoutineGroup.add.48x48.png"/>
+                      <File Id="file5167" Name="db.Table.32x32.png"/>
+                      <File Id="file5091" Name="db.Table.48x48.png"/>
+                      <File Id="file5092" Name="db.Table.add.48x48.png"/>
+                      <File Id="file5093" Name="workbench.physical.Diagram.add.16x16.png"/>
+                      <File Id="file5104" Name="db.DatatypeGroup.blob.16x16.png"/>
+                      <File Id="file5098" Name="db.DatatypeGroup.datetime.16x16.png"/>
+                      <File Id="file5099" Name="db.DatatypeGroup.geo.16x16.png"/>
+                      <File Id="file5101" Name="db.DatatypeGroup.numeric.16x16.png"/>
+                      <File Id="file5102" Name="db.DatatypeGroup.text.16x16.png"/>
+                      <File Id="file5103" Name="db.DatatypeGroup.userdefined.16x16.png"/>
+                      <File Id="file5105" Name="db.mgmt.Connection.add.48x48.png"/>
+                      <File Id="file5106" Name="db.mgmt.Connection.16x16.png"/>
+                      <File Id="file5107" Name="db.mgmt.Connection.32x32.png"/>
+                      <File Id="file5108" Name="workbench.Document.16x16.png"/>
+                      <File Id="file5109" Name="db.mgmt.Connection.add.16x16.png"/>
+                      <File Id="file5110" Name="db.mgmt.Connection.48x48.png"/>
+                      <File Id="file5111" Name="workbench.Document.48x48.png"/>
+                      <File Id="file5112" Name="workbench.Document.32x32.png"/>
+                      <File Id="file5113" Name="db.View.many.16x16.png"/>
+                      <File Id="file5114" Name="db.Table.many.16x16.png"/>
+                      <File Id="file5115" Name="db.Routine.many.16x16.png"/>
+                      <File Id="file5116" Name="db.mgmt.Connection.manage.48x48.png"/>
+                      <File Id="file5117" Name="db.Column.pkai.11x11.png"/>
+                      <File Id="file5118" Name="db.Column.pkai.16x16.png"/>
+                      <File Id="file5119" Name="db.mgmt.ServerInstance.48x48.png"/>
+                      <File Id="file5120" Name="db.mgmt.ServerInstance.manage.48x48.png"/>
+                      <File Id="file5121" Name="db.Schema.selected.32x32.png"/>
+                      <File Id="file5129" Name="db.Column.fk.side.16x16.png"/>
+                      <File Id="file5130" Name="db.Column.pk.side.16x16.png"/>
+                      <File Id="file5131" Name="db.Column.side.16x16.png"/>
+                      <File Id="file5132" Name="db.Routine.many.side.16x16.png"/>
+                      <File Id="file5133" Name="db.Routine.side.16x16.png"/>
+                      <File Id="file5134" Name="db.Schema.side.16x16.png"/>
+                      <File Id="file5135" Name="db.Table.many.side.16x16.png"/>
+                      <File Id="file5136" Name="db.Table.side.16x16.png"/>
+                      <File Id="file5137" Name="db.View.many.side.16x16.png"/>
+                      <File Id="file5138" Name="db.View.side.16x16.png"/>
+                      <File Id="file5142" Name="db.Column.many.side.16x16.png"/>
+                      <File Id="file5144" Name="db.ForeignKey.many.side.16x16.png"/>
+                      <File Id="file5146" Name="db.ForeignKey.side.16x16.png"/>
+                      <File Id="file5148" Name="db.Index.many.side.16x16.png"/>
+                      <File Id="file5150" Name="db.Index.side.16x16.png"/>
+                      <File Id="file5152" Name="db.Trigger.many.side.16x16.png"/>
+                      <File Id="file5154" Name="db.Trigger.side.16x16.png"/>
+                      <File Id="file5157" Name="db.Table.editor.24x24.png"/>
+                      <File Id="file5158" Name="db.View.broken.side.16x16.png"/>
+                      <File Id="file5162" Name="db.Index.16x16.png"/>
+                      <File Id="file5163" Name="db.ForeignKey.16x16.png"/>
+                      <File Id="file5164" Name="db.Trigger.16x16.png"/>
+                      <File Id="file5165" Name="db.schema.loading.side.16x16.png"/>
+                      <File Id="file5266" Name="db.schema.unloaded.side.16x16.png"/>
+                      <File Id="file5267" Name="db.Column.pkfk.11x11.png"/>
+                      <File Id="file5268" Name="db.Column.pkfk.16x16.png"/>
+                    </Component>
+                  </Directory>
+                </Directory>
+
+                <Directory Id="icons" Name="icons">
+                  <Component DiskId="1" Guid="1914052F-D4D6-4f7f-AB7D-9AF28DBC1F78" Id="images_icons" Location="either">
+                    <File Id="file6006" Name="tiny_align_h_left.png"/>
+                    <File Id="file6007" Name="tiny_align_h_left2.png"/>
+                    <File Id="file6008" Name="tiny_align_h_middle.png"/>
+                    <File Id="file6009" Name="tiny_align_h_middle2.png"/>
+                    <File Id="file6010" Name="tiny_align_h_right.png"/>
+                    <File Id="file6011" Name="tiny_align_h_right2.png"/>
+                    <File Id="file6012" Name="tiny_align_v_bottom.png"/>
+                    <File Id="file6013" Name="tiny_align_v_bottom2.png"/>
+                    <File Id="file6014" Name="tiny_align_v_middle.png"/>
+                    <File Id="file6015" Name="tiny_align_v_middle2.png"/>
+                    <File Id="file6016" Name="tiny_align_v_top.png"/>
+                    <File Id="file6018" Name="tiny_align_v_top2.png"/>
+                    <File Id="file6017" Name="tiny_gridview.png"/>
+                    <File Id="file6019" Name="tiny_grid.png"/>
+                    <File Id="file6020" Name="tiny_lock.png"/>
+                    <File Id="file6021" Name="tiny_open.png"/>
+                    <File Id="file6022" Name="tiny_redo.png"/>
+                    <File Id="file6023" Name="tiny_ruler.png"/>
+                    <File Id="file6024" Name="tiny_save.png"/>
+                    <File Id="file6053" Name="tiny_saveas.png"/>
+                    <File Id="file6050" Name="tiny_hidesidebar.png"/>
+                    <File Id="file6051" Name="tiny_grtshell.png"/>
+                    <File Id="file6025" Name="tiny_undo.png"/>
+                    <File Id="file6025a" Name="tiny_loadsql.png"/>
+                    <File Id="file6025b" Name="tiny_savesql.png"/>
+                    <File Id="file6025k" Name="clear_output.png"/>
+                    <File Id="file6026" Name="wb_arrow.png"/>
+                    <File Id="file6027" Name="wb_db_routinegroup.png"/>
+                    <File Id="file6028" Name="wb_db_table.png"/>
+                    <File Id="file6029" Name="wb_db_view.png"/>
+                    <File Id="file6030" Name="wb_draw_ellipse.png"/>
+                    <File Id="file6031" Name="wb_draw_freehand.png"/>
+                    <File Id="file6032" Name="wb_draw_line.png"/>
+                    <File Id="file6033" Name="wb_draw_polygon.png"/>
+                    <File Id="file6034" Name="wb_draw_rect.png"/>
+                    <File Id="file6035" Name="wb_hand.png"/>
+                    <File Id="file6036" Name="wb_image.png"/>
+                    <File Id="file6037" Name="wb_layer.png"/>
+                    <File Id="file6038" Name="wb_magnifier.png"/>
+                    <File Id="file6039" Name="wb_note.png"/>
+                    <File Id="file6040" Name="wb_rel_11.png"/>
+                    <File Id="file6041" Name="wb_rel_11_nonid.png"/>
+                    <File Id="file6042" Name="wb_rel_1n.png"/>
+                    <File Id="file6043" Name="wb_rel_1n_nonid.png"/>
+                    <File Id="file6044" Name="wb_rel_1n_pick.png"/>
+                    <File Id="file6045" Name="wb_rel_nm.png"/>
+                    <File Id="file6046" Name="wb_rubber.png"/>
+                    <File Id="file6047" Name="mini_error.png"/>
+                    <File Id="file6048" Name="mini_warning.png"/>
+                    <File Id="file6049" Name="mini_notice.png"/>
+                    <File Id="file6052" Name="mini_notice_blue.png"/>
+                    <File Id="file6054" Name="comment.png"/>
+                    <File Id="file6055" Name="grt.png"/>
+                    <File Id="file6056" Name="history.png"/>
+                    <File Id="file6057" Name="layers.png"/>
+                    <File Id="file6058" Name="MySQLWorkbench-128.png"/>
+                    <File Id="file6059" Name="MySQLWorkbench-16.png"/>
+                    <File Id="file6061" Name="MySQLWorkbench-32.png"/>
+                    <File Id="file6063" Name="MySQLWorkbench-48.png"/>
+                    <File Id="file6064" Name="MySQLWorkbenchDoc-128.png"/>
+                    <File Id="file6065" Name="MySQLWorkbenchDoc-16.png"/>
+                    <File Id="file6066" Name="MySQLWorkbenchDoc-24.png"/>
+                    <File Id="file6067" Name="MySQLWorkbenchDoc-32.png"/>
+                    <File Id="file6068" Name="MySQLWorkbenchDoc-48.png"/>
+                    <File Id="file6069" Name="MySQLWorkbenchDoc-64.png"/>
+                    <File Id="file6070" Name="MySQLWorkbenchDocIcon128x128.png"/>
+                    <File Id="file6071" Name="MySQLWorkbenchDocIcon16x16.png"/>
+                    <File Id="file6072" Name="MySQLWorkbenchDocIcon32x32.png"/>
+                    <File Id="file6073" Name="MySQLWorkbenchDocIcon48x48.png"/>
+                    <File Id="file6074" Name="properties.png"/>
+                    <File Id="file6075" Name="schemata.png"/>
+                    <File Id="file6076" Name="user_datatypes.png"/>
+                    <File Id="file60007" Name="admin_info_stopped.png"/>
+                    <File Id="file60008" Name="admin_info_running.png"/>
+                    <File Id="file60015" Name="admin_meb_backup.png"/>
+                    <File Id="file60016" Name="admin_meb_restore.png"/>
+                    <File Id="file60018" Name="admin_info_unknown.png"/>
+                    <File Id="file60019" Name="MySQLWorkbench.ico"/>
+                    <File Id="file60020" Name="MySQLWorkbench-256.png"/>
+                    <File Id="file60021" Name="MySQLWorkbench-512.png"/>
+                    <File Id="file60029" Name="tiny_new.png"/>
+                    <File Id="file60031" Name="tiny_new_diagram.png"/>
+                    <File Id="file60032" Name="tiny_new_doc.png"/>
+                    <File Id="file60034" Name="tiny_new_routine.png"/>
+                    <File Id="file60035" Name="tiny_new_schema.png"/>
+                    <File Id="file60036" Name="tiny_new_script.png"/>
+                    <File Id="file60037" Name="tiny_new_table.png"/>
+                    <File Id="file60038" Name="tiny_new_view.png"/>
+                    <File Id="file60041" Name="tiny_refresh.png"/>
+                    <File Id="file60042" Name="tiny_refresh_plugins.png"/>
+                    <File Id="file60043" Name="tiny_search.png"/>
+                    <File Id="file60044" Name="record_add.png"/>
+                    <File Id="file60045" Name="record_back.png"/>
+                    <File Id="file60046" Name="record_del.png"/>
+                    <File Id="file60047" Name="record_discard.png"/>
+                    <File Id="file60048" Name="record_edit.png"/>
+                    <File Id="file60049" Name="record_export.png"/>
+                    <File Id="file60049i" Name="record_import.png"/>
+                    <File Id="file60050" Name="record_fetch_all.png"/>
+                    <File Id="file60051" Name="record_first.png"/>
+                    <File Id="file60052" Name="record_last.png"/>
+                    <File Id="file60053" Name="record_next.png"/>
+                    <File Id="file60054" Name="record_save.png"/>
+                    <File Id="file60055" Name="record_sort_asc.png"/>
+                    <File Id="file60056" Name="record_sort_desc.png"/>
+                    <File Id="file60056a" Name="record_sort_reset.png"/>
+                    <File Id="file60057" Name="record_wrap_vertical.png"/>
+                    <File Id="file60058" Name="snippet_add.png"/>
+                    <File Id="file60059" Name="snippet_del.png"/>
+                    <File Id="file60060" Name="snippet_insert.png"/>
+                    <File Id="file60061" Name="snippet_use.png"/>
+                    <File Id="file60063" Name="record_fetch_prev.png"/>
+                    <File Id="file60064" Name="record_fetch_next.png"/>
+                    <File Id="file60065" Name="tiny_load.png"/>
+                    <File Id="file60066" Name="snippet_clipboard.png"/>
+                    <File Id="file60067" Name="debug_continue.png"/>
+                    <File Id="file60068" Name="debug_pause.png"/>
+                    <File Id="file60069" Name="debug_step.png"/>
+                    <File Id="file60070" Name="debug_step_into.png"/>
+                    <File Id="file60071" Name="debug_step_out.png"/>
+                    <File Id="file60072" Name="debug_stop.png"/>
+                    <File Id="file60073" Name="warning_icon.png"/>
+                    <File Id="file60074" Name="admin_add_user.png"/>
+                    <File Id="file60076" Name="admin_config_wizard.png"/>
+                    <File Id="file60078" Name="admin_export.png"/>
+                    <File Id="file60080" Name="admin_manage_exported.png"/>
+                    <File Id="file60082" Name="admin_manage_privs.png"/>
+                    <File Id="file60084" Name="admin_connections.png"/>
+                    <File Id="file60086" Name="admin_option_file.png"/>
+                    <File Id="file60088" Name="admin_restore_data.png"/>
+                    <File Id="file60090" Name="admin_schema_management.png"/>
+                    <File Id="file60092" Name="admin_scripts.png"/>
+                    <File Id="file60094" Name="admin_server_logs.png"/>
+                    <File Id="file60096" Name="admin_server_status.png"/>
+                    <File Id="file60098" Name="admin_start_stop.png"/>
+                    <File Id="file60100" Name="admin_status_vars.png"/>
+                    <File Id="file60102" Name="admin_system_startup.png"/>
+                    <File Id="file60111" Name="MySQLPlugin-16.png"/>
+                    <File Id="file60112" Name="MySQLPlugin-24.png"/>
+                    <File Id="file60113" Name="MySQLPlugin-32.png"/>
+                    <File Id="file60114" Name="MySQLPlugin-48.png"/>
+                    <File Id="file60115" Name="MySQLPlugin-64.png"/>
+                    <File Id="file60116" Name="MySQLPlugin-128.png"/>
+                    <File Id="file60117" Name="MySQLPlugin-256.png"/>
+                    <File Id="file60118" Name="mini_edit.png"/>
+                    <File Id="file60119" Name="mini_ok.png"/>
+                    <File Id="file60120" Name="record_autosize.png"/>
+                    <File Id="file60121" Name="migration_check_open.png"/>
+                    <File Id="file60122" Name="migration.png"/>
+                    <File Id="file60123" Name="migration_title.png"/>
+                    <File Id="file60124" Name="migration_check_current.png"/>
+                    <File Id="file60126" Name="migration_check_done.png"/>
+                    <File Id="file60127" Name="migration_logo.png"/>
+                    <File Id="file60128" Name="migration_check_point.png"/>
+                    <File Id="file60129" Name="migration_icon_32x32.png"/>
+                    <File Id="file60130" Name="migration_background.png"/>
+                    <File Id="file60131" Name="tiny_more_space.png"/>
+                    <File Id="file60132" Name="tiny_less_space.png"/>
+                    <File Id="file60678" Name="wb-toolbar_automatic-help-off.png"/>
+                    <File Id="file60679" Name="wb-toolbar_automatic-help-on.png"/>
+                    <File Id="file60680" Name="wb-toolbar_manual-help.png"/>
+                    <File Id="file60133" Name="wb-toolbar_nav-back.png"/>
+                    <File Id="file60135" Name="wb-toolbar_nav-forward.png"/>
+                    <File Id="file60664" Name="wb_toolbar_pages_18x18.png"/>
+                    <File Id="file60665" Name="admin_audit_inspector.png"/>
+                    <File Id="file62000" Name="mysql-logo-00.png"/>
+                    <File Id="file62001" Name="mysql-logo-50.png"/>
+                    <File Id="file62002" Name="mysql-logo-51.png"/>
+                    <File Id="file62003" Name="mysql-logo-55.png"/>
+                    <File Id="file62004" Name="mysql-logo-56.png"/>
+                    <File Id="file62005" Name="mysql-logo-57.png"/>
+                    <File Id="file62006" Name="mysql-logo-58.png"/>
+                    <File Id="file62007" Name="mysql-status-off.png"/>
+                    <File Id="file62008" Name="mysql-status-on.png"/>
+                    <File Id="file62009" Name="mysql-status-separator.png"/>
+                    <File Id="file62010" Name="wb-backup-logo-small.png"/>
+                    <File Id="file62011" Name="wb-backup-logo.png"/>
+                    <File Id="file62012" Name="edit_table_templates.png"/>
+                    <File Id="file62013" Name="wb_perform_config.png"/>
+                    <File Id="file62014" Name="title_connections.png"/>
+                    <File Id="file62015" Name="title_export.png"/>
+                    <File Id="file62016" Name="title_import.png"/>
+                    <File Id="file62017" Name="title_logs.png"/>
+                    <File Id="file62018" Name="title_options.png"/>
+                    <File Id="file62019" Name="title_startup.png"/>
+                    <File Id="file62020" Name="title_users.png"/>
+                    <File Id="file62021" Name="title_variables.png"/>
+                    <File Id="file62022" Name="page_restore.png"/>
+                    <File Id="file62023" Name="title_backup.png"/>
+                    <File Id="file62024" Name="title_restore.png"/>
+                    <File Id="file62025" Name="record_refresh.png"/>
+                    <File Id="file62026" Name="dashboard_arrow_in_static.png"/>
+                    <File Id="file62027" Name="dashboard_arrow_out_static.png"/>
+                    <File Id="file62028" Name="dashboard_header_innodb.png"/>
+                    <File Id="file62029" Name="dashboard_header_mysql.png"/>
+                    <File Id="file62030" Name="dashboard_header_network.png"/>
+                    <File Id="file62031" Name="admin_dashboard.png"/>
+                    <File Id="file62033" Name="admin_instrumentation_setup.png"/>
+                    <File Id="file62035" Name="admin_performance_reports.png"/>
+                    <File Id="file62037" Name="title_dashboard.png"/>
+                    <File Id="file62039" Name="title_instrumentation_setup.png"/>
+                    <File Id="file62041" Name="title_performance_reports.png"/>
+                    <File Id="file62040" Name="dashboard_separator.png"/>
+                    <File Id="file62042" Name="ps_easysetup_logo.png"/>
+                    <File Id="file62043" Name="ps_easysetup_logo_enabled.png"/>
+                    <File Id="file62044" Name="ps_switcher_custom_hoover.png"/>
+                    <File Id="file62045" Name="ps_switcher_custom_off.png"/>
+                    <File Id="file62046" Name="ps_switcher_custom_on.png"/>
+                    <File Id="file62047" Name="ps_switcher_default_hoover.png"/>
+                    <File Id="file62048" Name="ps_switcher_default_off.png"/>
+                    <File Id="file62049" Name="ps_switcher_default_on.png"/>
+                    <File Id="file62050" Name="ps_switcher_disabled_hoover.png"/>
+                    <File Id="file62051" Name="ps_switcher_disabled_off.png"/>
+                    <File Id="file62052" Name="ps_switcher_disabled_on.png"/>
+                    <File Id="file62053" Name="ps_switcher_fully_hoover.png"/>
+                    <File Id="file62054" Name="ps_switcher_fully_off.png"/>
+                    <File Id="file62055" Name="ps_switcher_fully_on.png"/>
+                    <File Id="file62056" Name="ps_switcher_legende.png"/>
+                    <File Id="file62057" Name="ps_switcher_text.png"/>
+                  </Component>
+                </Directory>
+
+                <Directory Id="ui" Name="ui">
+                  <Component DiskId="1" Guid="6193D177-EED4-4fb1-BF54-17DB23FDA622" Id="images_ui" Location="either">
+                    <File Id="file6090" Name="wb-wizard-vista-bg.png"/>
+                    <File Id="file6091" Name="message_confirm.png"/>
+                    <File Id="file6092" Name="message_warning.png"/>
+                    <File Id="file6093" Name="message_error.png"/>
+                    <File Id="file60500" Name="Apply.png"/>
+                    <File Id="file60501" Name="Apply_16x16.png"/>
+                    <File Id="file60503" Name="background.png"/>
+                    <File Id="file60504" Name="background_top_shadow.png"/>
+                    <File Id="file60505" Name="Close_18x18.png"/>
+                    <File Id="file60506" Name="collapsing_panel_bg.png"/>
+                    <File Id="file60507" Name="collapsing_panel_grid_bg.png"/>
+                    <File Id="file60508" Name="collapsing_panel_grid_details.png"/>
+                    <File Id="file60509" Name="collapsing_panel_grid_details2.png"/>
+                    <File Id="file60510" Name="collapsing_panel_grid_large_icons.png"/>
+                    <File Id="file60511" Name="collapsing_panel_grid_large_icons2.png"/>
+                    <File Id="file60512" Name="collapsing_panel_grid_small_icons.png"/>
+                    <File Id="file60513" Name="collapsing_panel_grid_small_icons2.png"/>
+                    <File Id="file60514" Name="collapsing_panel_header_bg.png"/>
+                    <File Id="file60515" Name="collapsing_panel_header_bg_flat.png"/>
+                    <File Id="file60516" Name="collapsing_panel_header_shadow.png"/>
+                    <File Id="file60517" Name="collapsing_panel_header_tab_add.png"/>
+                    <File Id="file60518" Name="collapsing_panel_header_tab_add2.png"/>
+                    <File Id="file60519" Name="collapsing_panel_header_tab_del.png"/>
+                    <File Id="file60520" Name="collapsing_panel_header_tab_del2.png"/>
+                    <File Id="file60521" Name="collapsing_panel_header_tab_left.png"/>
+                    <File Id="file60522" Name="collapsing_panel_header_tab_left_flat.png"/>
+                    <File Id="file60523" Name="collapsing_panel_header_tab_middle.png"/>
+                    <File Id="file60524" Name="collapsing_panel_header_tab_middle_flat.png"/>
+                    <File Id="file60525" Name="collapsing_panel_header_tab_right.png"/>
+                    <File Id="file60526" Name="collapsing_panel_header_tab_right_flat.png"/>
+                    <File Id="file60527" Name="collapsing_panel_header_tab_separator.png"/>
+                    <File Id="file60528" Name="collapsing_panel_header_tab_separator_flat.png"/>
+                    <File Id="file60529" Name="collapsing_panel_minus.png"/>
+                    <File Id="file60530" Name="collapsing_panel_minus_flat.png"/>
+                    <File Id="file60531" Name="collapsing_panel_plus.png"/>
+                    <File Id="file60532" Name="collapsing_panel_plus_flat.png"/>
+                    <File Id="file60533" Name="collapsing_panel_tab_left.png"/>
+                    <File Id="file60534" Name="collapsing_panel_tab_middle.png"/>
+                    <File Id="file60535" Name="collapsing_panel_tab_right.png"/>
+                    <File Id="file60536" Name="dialog_input.png"/>
+                    <File Id="file60537" Name="Discard.png"/>
+                    <File Id="file60538" Name="Discard_16x16.png"/>
+                    <File Id="file60540" Name="DotBlue.png"/>
+                    <File Id="file60541" Name="DotDisabled.png"/>
+                    <File Id="file60542" Name="DotGrey.png"/>
+                    <File Id="file60543" Name="DotRed.png"/>
+                    <File Id="file60546" Name="field_overlay_blob.png"/>
+                    <File Id="file60547" Name="field_overlay_null.png"/>
+                    <File Id="file60548" Name="First_16x16.png"/>
+                    <File Id="file60549" Name="header_bar_blue.png"/>
+                    <File Id="file60550" Name="header_bar_gray.png"/>
+                    <File Id="file60551" Name="header_bar_orange.png"/>
+                    <File Id="file60552" Name="Last_16x16.png"/>
+                    <File Id="file60556" Name="MacWizardBackground.png"/>
+                    <File Id="file60558" Name="message_edit.png"/>
+                    <File Id="file60559" Name="navigator_zoom_in.png"/>
+                    <File Id="file60560" Name="navigator_zoom_out.png"/>
+                    <File Id="file60562" Name="note.128x128.png"/>
+                    <File Id="file60565" Name="Refresh_16x16.png"/>
+                    <File Id="file60566" Name="Refresh_18x18.png"/>
+                    <File Id="file60567" Name="Refresh_disabled_18x18.png"/>
+                    <File Id="file60568" Name="sakila.png"/>
+                    <File Id="file60573" Name="search_clear.png"/>
+                    <File Id="file60574" Name="search_doc_action.png"/>
+                    <File Id="file60575" Name="search_icon.png"/>
+                    <File Id="file60576" Name="section_expanded.png"/>
+                    <File Id="file60577" Name="section_unexpandable.png"/>
+                    <File Id="file60578" Name="section_unexpanded.png"/>
+                    <File Id="file60579" Name="separator-dots.png"/>
+                    <File Id="file60580" Name="show_eof.png"/>
+                    <File Id="file60581" Name="show_whitespace.png"/>
+                    <File Id="file60582" Name="small_toolbar_bg.png"/>
+                    <File Id="file60583" Name="statusbar_output.png"/>
+                    <File Id="file60584" Name="statusbar_separator.png"/>
+                    <File Id="file60585" Name="statusbar_shell.png"/>
+                    <File Id="file60586" Name="tab.diagram.16x16.png"/>
+                    <File Id="file60587" Name="tab.overview.home.16x16.png"/>
+                    <File Id="file60588" Name="tab.overview.physical.16x16.png"/>
+                    <File Id="file60589" Name="tab.sqlquery.16x16.png"/>
+                    <File Id="file60590" Name="task_checked.png"/>
+                    <File Id="file60592" Name="task_disabled.png"/>
+                    <File Id="file60594" Name="task_error.png"/>
+                    <File Id="file60596" Name="task_executing.png"/>
+                    <File Id="file60597" Name="task_unchecked.png"/>
+                    <File Id="file60599" Name="task_warning.png"/>
+                    <File Id="file60607" Name="MySQL-WB-about-screen.png"/>
+                    <File Id="file60610" Name="check.png"/>
+                    <File Id="file60611" Name="uncheck.png"/>
+                    <File Id="file60612" Name="unknown.png"/>
+                    <File Id="file60616" Name="zoom_in.png"/>
+                    <File Id="file60617" Name="zoom_out.png"/>
+                    <File Id="file60618" Name="zoom_reset.png"/>
+                    <File Id="file60619" Name="options-horizontal-separator.png"/>
+                    <File Id="file60624" Name="editor_breakpoint.xpm"/>
+                    <File Id="file60625" Name="editor_breakpoint_hit.xpm"/>
+                    <File Id="file60626" Name="editor_current_pos.xpm"/>
+                    <File Id="file60627" Name="editor_error.xpm"/>
+                    <File Id="file60628" Name="editor_statement.xpm"/>
+                    <File Id="file60629" Name="message_wb_bug.png"/>
+                    <File Id="file60630" Name="message_wb_lock.png"/>
+                    <File Id="file60631" Name="change_alert_thin.png"/>
+                    <File Id="file60632" Name="change_backward.png"/>
+                    <File Id="file60633" Name="change_forward.png"/>
+                    <File Id="file60634" Name="change_ignore.png"/>
+                    <File Id="file60635" Name="change_nothing.png"/>
+                    <File Id="file60636" Name="edit.png"/>
+                    <File Id="file60637" Name="message_wb_wait.png"/>
+                    <File Id="file60639" Name="tree_collapsed.png"/>
+                    <File Id="file60640" Name="tree_expanded.png"/>
+                    <File Id="file60643" Name="wait_panel_cancel_button.png"/>
+                    <File Id="file60644" Name="refresh_sidebar.png"/>
+                    <File Id="file60645" Name="big_switcher_yes.png"/>
+                    <File Id="file60646" Name="big_switcher_no.png"/>
+                    <File Id="file60647" Name="separator_vertical.png"/>
+
+                    <File Id="file60685" Name="switcher_bottom_on_win8.png"/>
+                    <File Id="file60659" Name="switcher_left_on_win8.png"/>
+                    <File Id="file60660" Name="switcher_right_on_win8.png"/>
+                    <File Id="file60661" Name="switcher_bottom_off_win8.png"/>
+                    <File Id="file60662" Name="switcher_left_off_win8.png"/>
+                    <File Id="file60663" Name="switcher_right_off_win8.png"/>
+
+                    <File Id="file60651" Name="search_sidebar.png"/>
+                    <File Id="file60652" Name="EditorCollapsed.png"/>
+                    <File Id="file60653" Name="EditorExpanded.png"/>
+                    <File Id="file60655" Name="background_stripes_light.png"/>
+                    <File Id="file60656" Name="change_alert_drop.png"/>
+                    <File Id="file60657" Name="busy_sidebar.png"/>
+                    <File Id="file60658" Name="audit_log.png"/>
+                    <File Id="file60666" Name="wb_lock.png"/>
+                    <File Id="file60667" Name="change_alert_create.png"/>
+                    <File Id="file606601" Name="qe_sql-editor-tb-icon_zoom-area@2x.png"/>
+                    <File Id="file606602" Name="qe_sql-editor-tb-icon_zoom-area.png" />
+                    <File Id="file606603" Name="qe_sql-editor-tb-icon_zoom-in@2x.png" />
+                    <File Id="file606604" Name="qe_sql-editor-tb-icon_zoom-in.png" />
+                    <File Id="file606605" Name="qe_sql-editor-tb-icon_zoom-out@2x.png" />
+                    <File Id="file606606" Name="qe_sql-editor-tb-icon_zoom-out.png" />
+                    <File Id="file606607" Name="qe_sql-editor-tb-icon_zoom-reset@2x.png" />
+                    <File Id="file606608" Name="qe_sql-editor-tb-icon_zoom-reset.png" />
+                    <File Id="file606609" Name="qe_sql-editor-tb-icon_zoom-jump.png" />
+                    <File Id="file606610" Name="qe_sql-editor-tb-icon_zoom-jump@2x.png" />
+                    <File Id="file606611" Name="qe_sql-editor-tb-icon_zoom-auto.png" />
+                    <File Id="file606612" Name="qe_sql-editor-tb-icon_zoom-auto@2x.png" />
+                    <File Id="file606613" Name="qe_sql-editor-tb-icon_zoom-center.png" />
+                    <File Id="file606614" Name="qe_sql-editor-tb-icon_zoom-center@2x.png" />
+                    <File Id="item_overlay_add.png" Name="item_overlay_add.png"/>
+                    <File Id="item_overlay_delete.png" Name="item_overlay_delete.png"/>
+
+                    </Component>
+                </Directory>
+
+                <Directory Id="home" Name="home">
+                  <Component DiskId="1" Guid="609A7F7D-0615-4C3E-83F8-B04ADCD36E1A" Id="images_home" Location="either">
+                    <File Id="home11" Name="WB_Home.png"/>
+                    <File Id="home12" Name="wb_starter_mysql_migration_52.png"/>
+                    <File Id="home13" Name="wb_tile_folder.png"/>
+                    <File Id="home13m" Name="wb_tile_folder_mini.png"/>
+                    <File Id="home14" Name="wb_tile_mouseover.png"/>
+                    <File Id="home15" Name="wb_tile_mouseover_2.png"/>
+                    <File Id="home16" Name="wb_tile_network.png"/>
+                    <File Id="home17" Name="wb_tile_page-down.png"/>
+                    <File Id="home18" Name="wb_tile_page-up.png"/>
+                    <File Id="home19" Name="wb_tile_plus.png"/>
+                    <File Id="home20" Name="wb_tile_sakila.png"/>
+                    <File Id="home21" Name="wb_tile_schema.png"/>
+                    <File Id="home22" Name="wb_tile_time.png"/>
+                    <File Id="home23" Name="wb_tile_user.png"/>
+                    <File Id="home24" Name="wb_doc_model.png"/>
+                    <File Id="home25" Name="wb_doc_sql.png"/>
+                    <File Id="home26" Name="wb_tile_number.png"/>
+                    <File Id="home27" Name="wb_close.png"/>
+                    <File Id="home28" Name="wb_tile_manage.png"/>
+                    <File Id="home29" Name="wb_tile_more.png"/>
+                    <File Id="home30" Name="wb_tile_open.png"/>
+                    <File Id="home40" Name="wb_starter_mysql_bug_reporter_52.png"/>
+                    <File Id="home41" Name="wb_starter_mysql_doc_lib_52.png"/>
+                    <File Id="home42" Name="wb_starter_mysql_news_52.png"/>
+                    <File Id="home43" Name="wb_starter_mysql_wb_blog_52.png"/>
+                    <File Id="home44" Name="wb_starter_mysql_wb_twitters_52.png"/>
+                    <File Id="home45" Name="wb_starter_planet_mysql_52.png"/>
+                    <File Id="home46" Name="wb_starter_generic_52.png"/>
+                    <File Id="home47" Name="wb_starter_mysql_forums_52.png"/>
+                    <File Id="home48" Name="wb_starter_grt_shell_52.png"/>
+                    <File Id="home49" Name="wb_starter_mysql_utilities_52.png"/>
+                    <File Id="home50" Name="wb_starter_edelivery_52.png"/>
+                    <File Id="home51" Name="wb_starter_edelivery_52@2x.png"/>
+                    <File Id="home52" Name="wb_starter_grt_shell_52@2x.png"/>
+                    <File Id="home53" Name="wb_starter_mysql_bug_reporter_52@2x.png"/>
+                    <File Id="home54" Name="wb_starter_mysql_doc_lib_52@2x.png"/>
+                    <File Id="home55" Name="wb_starter_mysql_forums_52@2x.png"/>
+                    <File Id="home56" Name="wb_starter_mysql_migration_52@2x.png"/>
+                    <File Id="home57" Name="wb_starter_mysql_utilities_52@2x.png"/>
+                    <File Id="home58" Name="wb_starter_planet_mysql_52@2x.png"/>
+                    <File Id="home59" Name="wb_starter_support_52.png"/>
+                    <File Id="home60" Name="wb_starter_support_52@2x.png"/>
+                    <File Id="home61" Name="wb_tile_fabric.png"/>
+                  </Component>
+                </Directory>
+
+                <Directory Id="sql" Name="sql">
+                  <Component DiskId="1" Guid="851684D9-EB81-4D8F-9968-EB5818ABCA52" Id="images_sql" Location="either">
+                    <File Id="file61700" Name="qe_main-tb-icon_add-routine.png"/>
+                    <File Id="file61701" Name="qe_main-tb-icon_add-schema.png"/>
+                    <File Id="file61702" Name="qe_main-tb-icon_add-sql-editor.png"/>
+                    <File Id="file61703" Name="qe_main-tb-icon_add-table.png"/>
+                    <File Id="file61704" Name="qe_main-tb-icon_add-view.png"/>
+                    <File Id="file61705" Name="qe_main-tb-icon_execute-sql-file.png"/>
+                    <File Id="file61706" Name="qe_main-tb-icon_open-sql-file.png"/>
+                    <File Id="file61707" Name="qe_main-tb-icon_refresh-conn.png"/>
+                    <File Id="file61757" Name="qe_main-tb-icon_add-function.png"/>
+                    <File Id="file61708" Name="qe_main-tb-sep.png"/>
+                    <File Id="file61715" Name="qe_sql-editor-tb-icon_autocommit-off.png"/>
+                    <File Id="file61716" Name="qe_sql-editor-tb-icon_autocommit-on.png"/>
+                    <File Id="file61717" Name="qe_sql-editor-tb-icon_beautifier.png"/>
+                    <File Id="file61718" Name="qe_sql-editor-tb-icon_beautifier_current.png"/>
+                    <File Id="file61719" Name="qe_sql-editor-tb-icon_commit.png"/>
+                    <File Id="file61720" Name="qe_sql-editor-tb-icon_execute-current.png"/>
+                    <File Id="file61721" Name="qe_sql-editor-tb-icon_execute.png"/>
+                    <File Id="file61722" Name="qe_sql-editor-tb-icon_explain.png"/>
+                    <File Id="file61723" Name="qe_sql-editor-tb-icon_find.png"/>
+                    <File Id="file61724" Name="qe_sql-editor-tb-icon_open.png"/>
+                    <File Id="file61725" Name="qe_sql-editor-tb-icon_rollback.png"/>
+                    <File Id="file61726" Name="qe_sql-editor-tb-icon_save.png"/>
+                    <File Id="file61727" Name="qe_sql-editor-tb-icon_special-chars-off.png"/>
+                    <File Id="file61728" Name="qe_sql-editor-tb-icon_special-chars-on.png"/>
+                    <File Id="file61729" Name="qe_sql-editor-tb-icon_stop-on-error-off.png"/>
+                    <File Id="file61730" Name="qe_sql-editor-tb-icon_stop-on-error-on.png"/>
+                    <File Id="file61731" Name="qe_sql-editor-tb-icon_stop.png"/>
+                    <File Id="file61732" Name="snippet_sql.png"/>
+                    <File Id="file61733" Name="snippet_htm.png"/>
+                    <File Id="file61735" Name="snippet_mwb.png"/>
+                    <File Id="file61736" Name="snippet_php.png"/>
+                    <File Id="file61737" Name="snippet_py.png"/>
+                    <File Id="file61738" Name="snippet_css.png"/>
+                    <File Id="file61739" Name="auto-completion-column.png"/>
+                    <File Id="file61740" Name="auto-completion-function.png"/>
+                    <File Id="file61741" Name="auto-completion-keyword.png"/>
+                    <File Id="file61742" Name="auto-completion-routine.png"/>
+                    <File Id="file61743" Name="auto-completion-schema.png"/>
+                    <File Id="file61744" Name="auto-completion-table.png"/>
+                    <File Id="file61745" Name="auto-completion-view.png"/>
+                    <File Id="file61745a" Name="auto-completion-engine.png"/>
+                    <File Id="file61746" Name="auto-completion-operator.png"/>
+                    <File Id="file61751" Name="qe_sql-editor-tb-icon_word-wrap-off.png"/>
+                    <File Id="file61752" Name="qe_sql-editor-tb-icon_word-wrap-on.png"/>
+                    <File Id="file61753" Name="wb-sidebar-collapse.png"/>
+                    <File Id="file61754" Name="wb-sidebar-expand.png"/>
+                    <File Id="file61755" Name="qe_main-tb-icon_search_db.png"/>
+                    <File Id="file61756" Name="wb-sidebar-refresh.png"/>
+                    <File Id="file61758" Name="qe_main-tb-icon_preferences.png"/>
+                    <File Id="file61760" Name="qe_sql-editor-tb-icon_row-limit-1k-on.png"/>
+                    <File Id="file61761" Name="qe_sql-editor-tb-icon_row-limit-off.png"/>
+                    <File Id="file61762" Name="qe_sql-editor-tb-icon_row-limit-on.png"/>
+                    <File Id="file61770" Name="switcher_bottom_off.png"/>
+                    <File Id="file61771" Name="switcher_bottom_on.png"/>
+                    <File Id="file61772" Name="switcher_left_off.png"/>
+                    <File Id="file61773" Name="switcher_left_on.png"/>
+                    <File Id="file61774" Name="switcher_right_off.png"/>
+                    <File Id="file61775" Name="switcher_right_on.png"/>
+                    <File Id="file61776" Name="object_inspector.png"/>
+                    <File Id="file61777" Name="title_schema_inspector.png"/>
+                    <File Id="file61778" Name="title_table_inspector.png"/>
+                    <File Id="file61779" Name="output_type-executionplan.png"/>
+                    <File Id="file61780" Name="output_type-explaindata.png"/>
+                    <File Id="file61781" Name="output_type-fieldtypes.png"/>
+                    <File Id="file61782" Name="output_type-item_selected.png"/>
+                    <File Id="file61783" Name="output_type-querystats.png"/>
+                    <File Id="file61784" Name="output_type-resultset.png"/>
+                    <File Id="file61785" Name="output_type-spacialview.png"/>
+                    <File Id="file61786" Name="output_type-toggle-off.png"/>
+                    <File Id="file61787" Name="output_type-toggle-on.png"/>
+					
+                    <File Id="wb_item_overlay_editor" Name="wb_item_overlay_editor.png"/>
+                    <File Id="wb_item_overlay_execute" Name="wb_item_overlay_execute.png"/>
+                    <File Id="wb_item_overlay_inspector" Name="wb_item_overlay_inspector.png"/>
+                    <File Id="wb_item_overlay_result" Name="wb_item_overlay_result.png"/>
+                  </Component>
+                  
+                </Directory>
+
+              </Directory>
+
+              <!---   BEGIN PYTHON STUFF -->
+              <Directory Id="python" Name="python">
+                <Directory Id="python_dlls" Name="DLLs">
+                  <Component DiskId="1" Guid="e9a008a8-605a-11e0-a9ed-34159e1d64e6" Id="python_dlls" Location="either">
+                    <?if $(var.SETUP_TYPE) = "debug" ?>
+                      <File Id="file68002d" Name="_ctypes_d.pyd"/>
+                    <?else ?>
+                      <File Id="file68002" Name="_ctypes.pyd"/>
+                    <?endif ?>
+
+                    <?if $(var.SETUP_TYPE) = "debug" ?>
+                      <File Id="file68004d" Name="_elementtree_d.pyd"/>
+                    <?else ?>
+                      <File Id="file68004" Name="_elementtree.pyd"/>
+                    <?endif ?>
+
+                    <?if $(var.SETUP_TYPE) = "debug" ?>
+                      <File Id="file68007d" Name="_multiprocessing_d.pyd"/>
+                    <?else ?>
+                      <File Id="file68007" Name="_multiprocessing.pyd"/>
+                    <?endif ?>
+
+                    <?if $(var.SETUP_TYPE) = "debug" ?>
+                      <File Id="file68008d" Name="_socket_d.pyd"/>
+                    <?else ?>
+                      <File Id="file68008" Name="_socket.pyd"/>
+                    <?endif ?>
+
+                    <?if $(var.SETUP_TYPE) = "debug" ?>
+                      <File Id="file68009d" Name="_sqlite3_d.pyd"/>
+                    <?else ?>
+                      <File Id="file68009" Name="_sqlite3.pyd"/>
+                    <?endif ?>
+<!--                    <File Id="file68010" Name="_ssl.pyd"/> -->
+
+                    <?if $(var.SETUP_TYPE) = "debug" ?>
+                      <File Id="file68013d" Name="pyexpat_d.pyd"/>
+                    <?else ?>
+                      <File Id="file68013" Name="pyexpat.pyd"/>
+                    <?endif ?>
+
+                    <?if $(var.SETUP_TYPE) = "debug" ?>
+                      <File Id="file68014d" Name="select_d.pyd"/>
+                    <?else ?>
+                      <File Id="file68014" Name="select.pyd"/>
+                    <?endif ?>
+
+<!--                    <File Id="file68015" Name="unicodedata.pyd"/> -->
+                  </Component>
+                </Directory>
+                <Directory Id="python_lib" Name="lib">
+                  <Component DiskId="1" Guid="e9a135a2-605a-11e0-a9ed-34159e1d64e6" Id="python_lib" Location="either">
+                    <File Id="file68017" Name="__future__.py"/>
+                    <File Id="file68019" Name="__phello__.foo.py"/>
+                    <File Id="file68020" Name="_abcoll.py"/>
+                    <File Id="file68022" Name="_LWPCookieJar.py"/>
+                    <File Id="file68023" Name="_MozillaCookieJar.py"/>
+                    <File Id="file68024" Name="_pyio.py"/>
+                    <File Id="file68025" Name="_strptime.py"/>
+                    <File Id="file68026" Name="_threading_local.py"/>
+                    <File Id="file68027" Name="_weakrefset.py"/>
+                    <File Id="file68029" Name="abc.py"/>
+                    <File Id="file68031" Name="aifc.py"/>
+                    <File Id="file68032" Name="antigravity.py"/>
+                    <File Id="file68033" Name="anydbm.py"/>
+                    <File Id="file68034" Name="argparse.py"/>
+                    <File Id="file68035" Name="ast.py"/>
+                    <File Id="file68036" Name="asynchat.py"/>
+                    <File Id="file68037" Name="asyncore.py"/>
+                    <File Id="file68038" Name="atexit.py"/>
+                    <File Id="file68040" Name="audiodev.py"/>
+                    <File Id="file68041" Name="base64.py"/>
+                    <File Id="file68043" Name="BaseHTTPServer.py"/>
+                    <File Id="file68044" Name="Bastion.py"/>
+                    <File Id="file68045" Name="bdb.py"/>
+                    <File Id="file68047" Name="binhex.py"/>
+                    <File Id="file68048" Name="bisect.py"/>
+                    <File Id="file68050" Name="calendar.py"/>
+                    <File Id="file68051" Name="cgi.py"/>
+                    <File Id="file68052" Name="CGIHTTPServer.py"/>
+                    <File Id="file68053" Name="cgitb.py"/>
+                    <File Id="file68054" Name="chunk.py"/>
+                    <File Id="file68055" Name="cmd.py"/>
+                    <File Id="file68056" Name="code.py"/>
+                    <File Id="file68057" Name="codecs.py"/>
+                    <File Id="file68059" Name="codeop.py"/>
+                    <File Id="file68060" Name="collections.py"/>
+                    <File Id="file68062" Name="colorsys.py"/>
+                    <File Id="file68063" Name="commands.py"/>
+                    <File Id="file68064" Name="compileall.py"/>
+                    <File Id="file68065" Name="ConfigParser.py"/>
+                    <File Id="file68066" Name="contextlib.py"/>
+                    <File Id="file68067" Name="Cookie.py"/>
+                    <File Id="file68068" Name="cookielib.py"/>
+                    <File Id="file68069" Name="copy.py"/>
+                    <File Id="file68071" Name="copy_reg.py"/>
+                    <File Id="file68073" Name="cProfile.py"/>
+                    <File Id="file68074" Name="csv.py"/>
+                    <File Id="file68075" Name="dbhash.py"/>
+                    <File Id="file68076" Name="decimal.py"/>
+                    <File Id="file68077" Name="difflib.py"/>
+                    <File Id="file68079" Name="dircache.py"/>
+                    <File Id="file68080" Name="dis.py"/>
+                    <File Id="file68081" Name="doctest.py"/>
+                    <File Id="file68082" Name="DocXMLRPCServer.py"/>
+                    <File Id="file68083" Name="dumbdbm.py"/>
+                    <File Id="file68084" Name="dummy_thread.py"/>
+                    <File Id="file68085" Name="dummy_threading.py"/>
+                    <File Id="file68086" Name="filecmp.py"/>
+                    <File Id="file68087" Name="fileinput.py"/>
+                    <File Id="file68088" Name="fnmatch.py"/>
+                    <File Id="file68090" Name="formatter.py"/>
+                    <File Id="file68091" Name="fpformat.py"/>
+                    <File Id="file68092" Name="fractions.py"/>
+                    <File Id="file68093" Name="ftplib.py"/>
+                    <File Id="file68094" Name="functools.py"/>
+                    <File Id="file68096" Name="genericpath.py"/>
+                    <File Id="file68098" Name="getopt.py"/>
+                    <File Id="file68099" Name="getpass.py"/>
+                    <File Id="file68101" Name="gettext.py"/>
+                    <File Id="file68102" Name="glob.py"/>
+                    <File Id="file68103" Name="gzip.py"/>
+                    <File Id="file68104" Name="hashlib.py"/>
+                    <File Id="file68106" Name="heapq.py"/>
+                    <File Id="file68108" Name="hmac.py"/>
+                    <File Id="file68109" Name="htmlentitydefs.py"/>
+                    <File Id="file68110" Name="htmllib.py"/>
+                    <File Id="file68111" Name="HTMLParser.py"/>
+                    <File Id="file68112" Name="httplib.py"/>
+                    <File Id="file68114" Name="ihooks.py"/>
+                    <File Id="file68115" Name="imaplib.py"/>
+                    <File Id="file68116" Name="imghdr.py"/>
+                    <File Id="file68117" Name="imputil.py"/>
+                    <File Id="file68118" Name="inspect.py"/>
+                    <File Id="file68119" Name="io.py"/>
+                    <File Id="file68120" Name="keyword.py"/>
+                    <File Id="file68122" Name="linecache.py"/>
+                    <File Id="file68124" Name="locale.py"/>
+                    <File Id="file68126" Name="macpath.py"/>
+                    <File Id="file68127" Name="macurl2path.py"/>
+                    <File Id="file68128" Name="mailbox.py"/>
+                    <File Id="file68129" Name="mailcap.py"/>
+                    <File Id="file68130" Name="markupbase.py"/>
+                    <File Id="file68131" Name="md5.py"/>
+                    <File Id="file68132" Name="mhlib.py"/>
+                    <File Id="file68133" Name="mimetools.py"/>
+                    <File Id="file68135" Name="mimetypes.py"/>
+                    <File Id="file68136" Name="MimeWriter.py"/>
+                    <File Id="file68137" Name="mimify.py"/>
+                    <File Id="file68138" Name="modulefinder.py"/>
+                    <File Id="file68139" Name="multifile.py"/>
+                    <File Id="file68140" Name="mutex.py"/>
+                    <File Id="file68141" Name="netrc.py"/>
+                    <File Id="file68142" Name="new.py"/>
+                    <File Id="file68144" Name="nntplib.py"/>
+                    <File Id="file68145" Name="ntpath.py"/>
+                    <File Id="file68147" Name="nturl2path.py"/>
+                    <File Id="file68149" Name="numbers.py"/>
+                    <File Id="file68150" Name="opcode.py"/>
+                    <File Id="file68151" Name="optparse.py"/>
+                    <File Id="file68152" Name="os.py"/>
+                    <File Id="file68154" Name="os2emxpath.py"/>
+                    <File Id="file68155" Name="pdb.py"/>
+                    <File Id="file68156" Name="pickle.py"/>
+                    <File Id="file68157" Name="pickletools.py"/>
+                    <File Id="file68158" Name="pipes.py"/>
+                    <File Id="file68159" Name="pkgutil.py"/>
+                    <File Id="file68160" Name="platform.py"/>
+                    <File Id="file68162" Name="plistlib.py"/>
+                    <File Id="file68163" Name="popen2.py"/>
+                    <File Id="file68164" Name="poplib.py"/>
+                    <File Id="file68165" Name="posixfile.py"/>
+                    <File Id="file68166" Name="posixpath.py"/>
+                    <File Id="file68168" Name="pprint.py"/>
+                    <File Id="file68170" Name="profile.py"/>
+                    <File Id="file68171" Name="pstats.py"/>
+                    <File Id="file68172" Name="pty.py"/>
+                    <File Id="file68173" Name="py_compile.py"/>
+                    <File Id="file68175" Name="pydoc.py"/>
+                    <File Id="file68176" Name="Queue.py"/>
+                    <File Id="file68178" Name="quopri.py"/>
+                    <File Id="file68179" Name="random.py"/>
+                    <File Id="file68181" Name="re.py"/>
+                    <File Id="file68183" Name="repr.py"/>
+                    <File Id="file68184" Name="rexec.py"/>
+                    <File Id="file68185" Name="rfc822.py"/>
+                    <File Id="file68187" Name="rlcompleter.py"/>
+                    <File Id="file68188" Name="robotparser.py"/>
+                    <File Id="file68189" Name="runpy.py"/>
+                    <File Id="file68190" Name="sched.py"/>
+                    <File Id="file68191" Name="sets.py"/>
+                    <File Id="file68192" Name="sgmllib.py"/>
+                    <File Id="file68193" Name="sha.py"/>
+                    <File Id="file68194" Name="shelve.py"/>
+                    <File Id="file68195" Name="shlex.py"/>
+                    <File Id="file68196" Name="shutil.py"/>
+                    <File Id="file68198" Name="SimpleHTTPServer.py"/>
+                    <File Id="file68199" Name="SimpleXMLRPCServer.py"/>
+                    <File Id="file68200" Name="site.py"/>
+                    <File Id="file68202" Name="smtpd.py"/>
+                    <File Id="file68203" Name="smtplib.py"/>
+                    <File Id="file68204" Name="sndhdr.py"/>
+                    <File Id="file68205" Name="socket.py"/>
+                    <File Id="file68207" Name="SocketServer.py"/>
+                    <File Id="file68208" Name="sre.py"/>
+                    <File Id="file68209" Name="sre_compile.py"/>
+                    <File Id="file68211" Name="sre_constants.py"/>
+                    <File Id="file68213" Name="sre_parse.py"/>
+                    <File Id="file68215" Name="ssl.py"/>
+                    <File Id="file68217" Name="stat.py"/>
+                    <File Id="file68219" Name="statvfs.py"/>
+                    <File Id="file68220" Name="string.py"/>
+                    <File Id="file68222" Name="StringIO.py"/>
+                    <File Id="file68223" Name="stringold.py"/>
+                    <File Id="file68224" Name="stringprep.py"/>
+                    <File Id="file68225" Name="struct.py"/>
+                    <File Id="file68227" Name="subprocess.py"/>
+                    <File Id="file68229" Name="sunau.py"/>
+                    <File Id="file68230" Name="sunaudio.py"/>
+                    <File Id="file68231" Name="symbol.py"/>
+                    <File Id="file68232" Name="symtable.py"/>
+                    <File Id="file68233" Name="sysconfig.py"/>
+                    <File Id="file68235" Name="tabnanny.py"/>
+                    <File Id="file68236" Name="tarfile.py"/>
+                    <File Id="file68237" Name="telnetlib.py"/>
+                    <File Id="file68238" Name="tempfile.py"/>
+                    <File Id="file68240" Name="textwrap.py"/>
+                    <File Id="file68242" Name="this.py"/>
+                    <File Id="file68243" Name="threading.py"/>
+                    <File Id="file68245" Name="timeit.py"/>
+                    <File Id="file68246" Name="toaiff.py"/>
+                    <File Id="file68247" Name="token.py"/>
+                    <File Id="file68248" Name="tokenize.py"/>
+                    <File Id="file68249" Name="trace.py"/>
+                    <File Id="file68250" Name="traceback.py"/>
+                    <File Id="file68252" Name="tty.py"/>
+                    <File Id="file68253" Name="types.py"/>
+                    <File Id="file68255" Name="urllib.py"/>
+                    <File Id="file68257" Name="urllib2.py"/>
+                    <File Id="file68259" Name="urlparse.py"/>
+                    <File Id="file68261" Name="user.py"/>
+                    <File Id="file68262" Name="UserDict.py"/>
+                    <File Id="file68264" Name="UserList.py"/>
+                    <File Id="file68265" Name="UserString.py"/>
+                    <File Id="file68266" Name="uu.py"/>
+                    <File Id="file68267" Name="uuid.py"/>
+                    <File Id="file68268" Name="warnings.py"/>
+                    <File Id="file68270" Name="wave.py"/>
+                    <File Id="file68271" Name="weakref.py"/>
+                    <File Id="file68273" Name="webbrowser.py"/>
+                    <File Id="file68274" Name="whichdb.py"/>
+                    <File Id="file68275" Name="xdrlib.py"/>
+                    <File Id="file68276" Name="xmllib.py"/>
+                    <File Id="file68277" Name="xmlrpclib.py"/>
+                    <File Id="file68278" Name="zipfile.py"/>
+                    <File Id="file68287" Name="pyclbr.py"/>
+                  </Component>
+
+                  <Directory Id="python_lib_ctypes" Name="ctypes">
+                    <Component DiskId="1" Guid="e9a1f7a8-605a-11e0-a9ed-34159e1d64e6" Id="python_lib_ctypes" Location="either">
+                      <File Id="file68279" Name="__init__.py"/>
+                      <File Id="file68280" Name="_endian.py"/>
+                      <File Id="file68281" Name="util.py"/>
+                      <File Id="file68282" Name="wintypes.py"/>
+                    </Component>
+                    <Directory Id="python_lib_ctypes_macholib" Name="macholib">
+                      <Component DiskId="1" Guid="e9a20c0c-605a-11e0-a9ed-34159e1d64e6" Id="python_lib_ctypes_macholib" Location="either">
+                        <File Id="file68283" Name="__init__.py"/>
+                        <File Id="file68284" Name="dyld.py"/>
+                        <File Id="file68285" Name="dylib.py"/>
+                        <File Id="file68286" Name="framework.py"/>
+                      </Component>
+                    </Directory>
+                  </Directory>
+                  <Directory Id="python_lib_encodings" Name="encodings">
+                    <Component DiskId="1" Guid="e9a247c6-605a-11e0-a9ed-34159e1d64e6" Id="python_lib_encodings" Location="either">
+                      <File Id="file68340" Name="__init__.py"/>
+                      <File Id="file68342" Name="aliases.py"/>
+                      <File Id="file68344" Name="ascii.py"/>
+                      <File Id="file68346" Name="base64_codec.py"/>
+                      <File Id="file68347" Name="big5.py"/>
+                      <File Id="file68348" Name="big5hkscs.py"/>
+                      <File Id="file68349" Name="bz2_codec.py"/>
+                      <File Id="file68350" Name="charmap.py"/>
+                      <File Id="file68351" Name="cp037.py"/>
+                      <File Id="file68352" Name="cp1006.py"/>
+                      <File Id="file68353" Name="cp1026.py"/>
+                      <File Id="file68354" Name="cp1140.py"/>
+                      <File Id="file68355" Name="cp1250.py"/>
+                      <File Id="file68356" Name="cp1251.py"/>
+                      <File Id="file68357" Name="cp1252.py"/>
+                      <File Id="file68359" Name="cp1253.py"/>
+                      <File Id="file68360" Name="cp1254.py"/>
+                      <File Id="file68361" Name="cp1255.py"/>
+                      <File Id="file68362" Name="cp1256.py"/>
+                      <File Id="file68363" Name="cp1257.py"/>
+                      <File Id="file68364" Name="cp1258.py"/>
+                      <File Id="file68365" Name="cp424.py"/>
+                      <File Id="file68366" Name="cp437.py"/>
+                      <File Id="file68367" Name="cp500.py"/>
+                      <File Id="file68368" Name="cp720.py"/>
+                      <File Id="file68369" Name="cp737.py"/>
+                      <File Id="file68370" Name="cp775.py"/>
+                      <File Id="file68371" Name="cp850.py"/>
+                      <File Id="file68372" Name="cp852.py"/>
+                      <File Id="file68373" Name="cp855.py"/>
+                      <File Id="file68374" Name="cp856.py"/>
+                      <File Id="file68375" Name="cp857.py"/>
+                      <File Id="file68376" Name="cp858.py"/>
+                      <File Id="file68377" Name="cp860.py"/>
+                      <File Id="file68378" Name="cp861.py"/>
+                      <File Id="file68379" Name="cp862.py"/>
+                      <File Id="file68380" Name="cp863.py"/>
+                      <File Id="file68381" Name="cp864.py"/>
+                      <File Id="file68382" Name="cp865.py"/>
+                      <File Id="file68383" Name="cp866.py"/>
+                      <File Id="file68384" Name="cp869.py"/>
+                      <File Id="file68385" Name="cp874.py"/>
+                      <File Id="file68386" Name="cp875.py"/>
+                      <File Id="file68387" Name="cp932.py"/>
+                      <File Id="file68388" Name="cp949.py"/>
+                      <File Id="file68389" Name="cp950.py"/>
+                      <File Id="file68390" Name="euc_jis_2004.py"/>
+                      <File Id="file68391" Name="euc_jisx0213.py"/>
+                      <File Id="file68392" Name="euc_jp.py"/>
+                      <File Id="file68393" Name="euc_kr.py"/>
+                      <File Id="file68394" Name="gb18030.py"/>
+                      <File Id="file68395" Name="gb2312.py"/>
+                      <File Id="file68396" Name="gbk.py"/>
+                      <File Id="file68397" Name="hex_codec.py"/>
+                      <File Id="file68398" Name="hp_roman8.py"/>
+                      <File Id="file68399" Name="hz.py"/>
+                      <File Id="file68400" Name="idna.py"/>
+                      <File Id="file68401" Name="iso2022_jp.py"/>
+                      <File Id="file68402" Name="iso2022_jp_1.py"/>
+                      <File Id="file68403" Name="iso2022_jp_2.py"/>
+                      <File Id="file68404" Name="iso2022_jp_2004.py"/>
+                      <File Id="file68405" Name="iso2022_jp_3.py"/>
+                      <File Id="file68406" Name="iso2022_jp_ext.py"/>
+                      <File Id="file68407" Name="iso2022_kr.py"/>
+                      <File Id="file68408" Name="iso8859_1.py"/>
+                      <File Id="file68409" Name="iso8859_10.py"/>
+                      <File Id="file68410" Name="iso8859_11.py"/>
+                      <File Id="file68411" Name="iso8859_13.py"/>
+                      <File Id="file68412" Name="iso8859_14.py"/>
+                      <File Id="file68413" Name="iso8859_15.py"/>
+                      <File Id="file68414" Name="iso8859_16.py"/>
+                      <File Id="file68415" Name="iso8859_2.py"/>
+                      <File Id="file68416" Name="iso8859_3.py"/>
+                      <File Id="file68417" Name="iso8859_4.py"/>
+                      <File Id="file68418" Name="iso8859_5.py"/>
+                      <File Id="file68419" Name="iso8859_6.py"/>
+                      <File Id="file68420" Name="iso8859_7.py"/>
+                      <File Id="file68421" Name="iso8859_8.py"/>
+                      <File Id="file68422" Name="iso8859_9.py"/>
+                      <File Id="file68423" Name="johab.py"/>
+                      <File Id="file68424" Name="koi8_r.py"/>
+                      <File Id="file68425" Name="koi8_u.py"/>
+                      <File Id="file68426" Name="latin_1.py"/>
+                      <File Id="file68427" Name="mac_arabic.py"/>
+                      <File Id="file68428" Name="mac_centeuro.py"/>
+                      <File Id="file68429" Name="mac_croatian.py"/>
+                      <File Id="file68430" Name="mac_cyrillic.py"/>
+                      <File Id="file68431" Name="mac_farsi.py"/>
+                      <File Id="file68432" Name="mac_greek.py"/>
+                      <File Id="file68433" Name="mac_iceland.py"/>
+                      <File Id="file68434" Name="mac_latin2.py"/>
+                      <File Id="file68435" Name="mac_roman.py"/>
+                      <File Id="file68436" Name="mac_romanian.py"/>
+                      <File Id="file68437" Name="mac_turkish.py"/>
+                      <File Id="file68438" Name="mbcs.py"/>
+                      <File Id="file68439" Name="palmos.py"/>
+                      <File Id="file68440" Name="ptcp154.py"/>
+                      <File Id="file68441" Name="punycode.py"/>
+                      <File Id="file68442" Name="quopri_codec.py"/>
+                      <File Id="file68443" Name="raw_unicode_escape.py"/>
+                      <File Id="file68444" Name="rot_13.py"/>
+                      <File Id="file68445" Name="shift_jis.py"/>
+                      <File Id="file68446" Name="shift_jis_2004.py"/>
+                      <File Id="file68447" Name="shift_jisx0213.py"/>
+                      <File Id="file68448" Name="string_escape.py"/>
+                      <File Id="file68449" Name="tis_620.py"/>
+                      <File Id="file68450" Name="undefined.py"/>
+                      <File Id="file68451" Name="unicode_escape.py"/>
+                      <File Id="file68452" Name="unicode_internal.py"/>
+                      <File Id="file68453" Name="utf_16.py"/>
+                      <File Id="file68454" Name="utf_16_be.py"/>
+                      <File Id="file68455" Name="utf_16_le.py"/>
+                      <File Id="file68456" Name="utf_32.py"/>
+                      <File Id="file68457" Name="utf_32_be.py"/>
+                      <File Id="file68458" Name="utf_32_le.py"/>
+                      <File Id="file68459" Name="utf_7.py"/>
+                      <File Id="file68460" Name="utf_8.py"/>
+                      <File Id="file68462" Name="utf_8_sig.py"/>
+                      <File Id="file68463" Name="uu_codec.py"/>
+                      <File Id="file68464" Name="zlib_codec.py"/>
+                    </Component>
+                  </Directory>
+                  <Directory Id="python_lib_logging" Name="logging">
+                    <Component DiskId="1" Guid="e9a2ad7e-605a-11e0-a9ed-34159e1d64e6" Id="python_lib_logging" Location="either">
+                      <File Id="file68465" Name="__init__.py"/>
+                      <File Id="file68467" Name="config.py"/>
+                      <File Id="file68468" Name="handlers.py"/>
+                    </Component>
+                  </Directory>
+                  <Directory Id="python_lib_json" Name="json">
+                    <Component DiskId="1" Guid="e9a2ad7e-605a-11e0-a9ed-34159e1d64e7" Id="python_lib_json" Location="either">
+                      <File Id="file78480" Name="__init__.py"/>
+                      <File Id="file78481" Name="tool.py"/>
+                      <File Id="file78482" Name="encoder.py"/>
+                      <File Id="file78483" Name="decoder.py"/>
+                      <File Id="file78484" Name="scanner.py"/>
+                    </Component>
+                  </Directory>
+
+                  <Directory Id="python_lib_multiprocessing" Name="multiprocessing">
+                    <Component DiskId="1" Guid="e9a2bdc8-605a-11e0-a9ed-34159e1d64e6" Id="python_lib_multiprocessing" Location="either">
+                      <File Id="file68469" Name="__init__.py"/>
+                      <File Id="file68470" Name="connection.py"/>
+                      <File Id="file68471" Name="forking.py"/>
+                      <File Id="file68472" Name="heap.py"/>
+                      <File Id="file68473" Name="managers.py"/>
+                      <File Id="file68474" Name="pool.py"/>
+                      <File Id="file68475" Name="process.py"/>
+                      <File Id="file68476" Name="queues.py"/>
+                      <File Id="file68477" Name="reduction.py"/>
+                      <File Id="file68478" Name="sharedctypes.py"/>
+                      <File Id="file68479" Name="synchronize.py"/>
+                      <File Id="file68480" Name="util.py"/>
+                    </Component>
+                    <Directory Id="python_lib_multiprocessing_dummy" Name="dummy">
+                      <Component DiskId="1" Guid="e9a2d556-605a-11e0-a9ed-34159e1d64e6" Id="python_lib_multiprocessing_dummy" Location="either">
+                        <File Id="file68481" Name="__init__.py"/>
+                        <File Id="file68482" Name="connection.py"/>
+                      </Component>
+                    </Directory>
+                  </Directory>
+                  <Directory Id="python_lib_sqlite3" Name="sqlite3">
+                    <Component DiskId="1" Guid="AA06535D-7FA0-4ACF-B628-AD35A294BBCB" Id="python_lib_sqlite3" Location="either">
+                      <File Id="file68726" Name="__init__.py"/>
+                      <File Id="file68727" Name="dbapi2.py"/>
+                      <File Id="file68728" Name="dump.py"/>
+                    </Component>
+                  </Directory>
+                  
+                  <Directory Id="python_lib_xml" Name="xml">
+                    <Component DiskId="1" Guid="e0a72eda-2b4c-11e1-a3c3-34159e1d64e6" Id="python_lib_xml" Location="either">
+                      <File Id="file70000" Name="__init__.py"/>
+                    </Component>
+                    <Directory Id="python_lib_xml_dom" Name="dom">
+                      <Component DiskId="1" Guid="e0a73574-2b4c-11e1-a3c3-34159e1d64e6" Id="python_lib_xml_dom" Location="either">
+                        <File Id="file70001" Name="__init__.py"/>
+                        <File Id="file70002" Name="domreg.py"/>
+                        <File Id="file70003" Name="expatbuilder.py"/>
+                        <File Id="file70004" Name="minicompat.py"/>
+                        <File Id="file70005" Name="minidom.py"/>
+                        <File Id="file70006" Name="NodeFilter.py"/>
+                        <File Id="file70007" Name="pulldom.py"/>
+                        <File Id="file70008" Name="xmlbuilder.py"/>
+                      </Component>
+                    </Directory>
+                    <Directory Id="python_lib_xml_etree" Name="etree">
+                      <Component DiskId="1" Guid="e0a73e0c-2b4c-11e1-a3c3-34159e1d64e6" Id="python_lib_xml_etree" Location="either">
+                        <File Id="file70009" Name="__init__.py"/>
+                        <File Id="file70010" Name="cElementTree.py"/>
+                        <File Id="file70011" Name="ElementInclude.py"/>
+                        <File Id="file70012" Name="ElementPath.py"/>
+                        <File Id="file70013" Name="ElementTree.py"/>
+                      </Component>
+                    </Directory>
+                    <Directory Id="python_lib_xml_parsers" Name="parsers">
+                      <Component DiskId="1" Guid="e0a74474-2b4c-11e1-a3c3-34159e1d64e6" Id="python_lib_xml_parsers" Location="either">
+                        <File Id="file70014" Name="__init__.py"/>
+                        <File Id="file70015" Name="expat.py"/>
+                      </Component>
+                    </Directory>
+                    <Directory Id="python_lib_xml_sax" Name="sax">
+                      <Component DiskId="1" Guid="e0a748e8-2b4c-11e1-a3c3-34159e1d64e6" Id="python_lib_xml_sax" Location="either">
+                        <File Id="file70016" Name="__init__.py"/>
+                        <File Id="file70017" Name="_exceptions.py"/>
+                        <File Id="file70018" Name="expatreader.py"/>
+                        <File Id="file70019" Name="handler.py"/>
+                        <File Id="file70020" Name="saxutils.py"/>
+                        <File Id="file70021" Name="xmlreader.py"/>
+                      </Component>
+                    </Directory>
+                  </Directory>
+                </Directory>
+
+                <Directory Id="python_site_packages" Name="site-packages">
+                  <Component DiskId="1" Guid="cc59f4da-0c26-4471-a957-bc9180d45fc4" Id="python_site_packages_pyodbc" Location="either">
+                    <?if $(var.SETUP_TYPE) = "debug" ?>
+                      <File Id="file68021d" Name="pyodbc_d.pyd"/>
+                    <?else ?>
+                      <File Id="file68021" Name="pyodbc.pyd"/>
+                    <?endif ?>
+                  </Component>
+                  <Directory Id="python_site_packages_crypto" Name="Crypto">
+                    <Component DiskId="1" Guid="e9a2f630-605a-11e0-a9ed-34159e1d64e6" Id="python_site_packages_crypto" Location="either">
+                      <File Id="file68503" Name="__init__.py"/>
+                      <File Id="file68505" Name="pct_warnings.py"/>
+                    </Component>
+                    <Directory Id="python_site_packages_crypto_cipher" Name="Cipher">
+                      <Component DiskId="1" Guid="e9a2fd4c-605a-11e0-a9ed-34159e1d64e6" Id="python_site_packages_crypto_cipher" Location="either">
+                        <File Id="file68507" Name="__init__.py"/>
+                        <File Id="file68508" Name="blockalgo.py"/>
+                        <File Id="file685091" Name="AES.py"/>
+                        <File Id="file685111" Name="ARC2.py"/>
+                        <File Id="file685131" Name="ARC4.py"/>
+                        <File Id="file685151" Name="Blowfish.py"/>
+                        <File Id="file685171" Name="CAST.py"/>
+                        <File Id="file685191" Name="DES.py"/>
+                        <File Id="file685201" Name="DES3.py"/>
+                        <File Id="file685231" Name="XOR.py"/>
+                        <File Id="file685251" Name="pkcs1_oaep.py"/>
+                        <File Id="file685271" Name="pkcs1_v1_5.py"/>
+                        <?if $(var.LICENSE_TYPE) = "debug"?>
+                          <File Id="file68510" Name="_AES_d.pyd"/>
+                          <File Id="file68512" Name="_ARC2_d.pyd"/>
+                          <File Id="file68514" Name="_ARC4_d.pyd"/>
+                          <File Id="file68516" Name="_Blowfish_d.pyd"/>
+                          <File Id="file68518" Name="_CAST_d.pyd"/>
+                          <File Id="file68521" Name="_DES3_d.pyd"/>
+                          <File Id="file68522" Name="_DES_d.pyd"/>
+                          <File Id="file68524" Name="_XOR_d.pyd"/>
+                        <?else ?>
+                          <File Id="file68509" Name="_AES.pyd"/>
+                          <File Id="file68511" Name="_ARC2.pyd"/>
+                          <File Id="file68513" Name="_ARC4.pyd"/>
+                          <File Id="file68515" Name="_Blowfish.pyd"/>
+                          <File Id="file68517" Name="_CAST.pyd"/>
+                          <File Id="file68519" Name="_DES.pyd"/>
+                          <File Id="file68520" Name="_DES3.pyd"/>
+                          <File Id="file68523" Name="_XOR.pyd"/>
+                        <?endif ?>
+                      </Component>
+                    </Directory>
+                    <Directory Id="python_site_packages_crypto_hash" Name="Hash">
+                      <Component DiskId="1" Guid="e9a31854-605a-11e0-a9ed-34159e1d64e6" Id="python_site_packages_crypto_hash" Location="either">
+                        <File Id="file68525" Name="__init__.py"/>
+                        <File Id="file68526" Name="hashalgo.py"/>
+                        <File Id="file68527" Name="HMAC.py"/>
+                        <File Id="file685291" Name="MD2.py"/>
+                        <File Id="file685311" Name="MD4.py"/>
+                        <File Id="file68533" Name="MD5.py"/>
+                        <File Id="file68535" Name="RIPEMD.py"/>
+                        <File Id="file68538" Name="SHA.py"/>
+                        <File Id="file68539" Name="SHA256.py"/>
+                        <File Id="file685381" Name="SHA224.py"/>
+                        <File Id="file685382" Name="SHA384.py"/>
+                        <File Id="file685383" Name="SHA512.py"/>
+                        <?if $(var.LICENSE_TYPE) = "debug"?>
+                          <File Id="file68530" Name="_MD2_d.pyd"/>
+                          <File Id="file68532" Name="_MD4_d.pyd"/>
+                          <File Id="file68537" Name="_RIPEMD160_d.pyd"/>
+                          <File Id="file68541" Name="_SHA256_d.pyd"/>
+                          <File Id="file685411" Name="_SHA224_d.pyd"/>
+                          <File Id="file685412" Name="_SHA384_d.pyd"/>
+                          <File Id="file685413" Name="_SHA512_d.pyd"/>
+                        <?else ?>
+                          <File Id="file68529" Name="_MD2.pyd"/>
+                          <File Id="file68531" Name="_MD4.pyd"/>
+                          <File Id="file68536" Name="_RIPEMD160.pyd"/>
+                          <File Id="file68540" Name="_SHA256.pyd"/>
+                          <File Id="file685401" Name="_SHA224.pyd"/>
+                          <File Id="file685402" Name="_SHA384.pyd"/>
+                          <File Id="file685403" Name="_SHA512.pyd"/>
+                        <?endif ?>
+                      </Component>
+                    </Directory>
+                    <Directory Id="python_site_packages_crypto_protocol" Name="Protocol">
+                      <Component DiskId="1" Guid="e9a32254-605a-11e0-a9ed-34159e1d64e6" Id="python_site_packages_crypto_protocol" Location="either">
+                        <File Id="file68542" Name="__init__.py"/>
+                        <File Id="file685421" Name="KDF.py"/>
+                        <File Id="file68543" Name="AllOrNothing.py"/>
+                        <File Id="file68544" Name="Chaffing.py"/>
+                      </Component>
+                    </Directory>
+                    <Directory Id="python_site_packages_crypto_publickey" Name="PublicKey">
+                      <Component DiskId="1" Guid="e9a3277c-605a-11e0-a9ed-34159e1d64e6" Id="python_site_packages_crypto_publickey" Location="either">
+                        <File Id="file68545" Name="__init__.py"/>
+                        <File Id="file68547" Name="_DSA.py"/>
+                        <File Id="file68549" Name="_RSA.py"/>
+                        <File Id="file68551" Name="_slowmath.py"/>
+                        <File Id="file68553" Name="DSA.py"/>
+                        <File Id="file68555" Name="ElGamal.py"/>
+                        <File Id="file68556" Name="pubkey.py"/>
+                        <File Id="file68559" Name="RSA.py"/>
+                      </Component>
+                    </Directory>
+                    <Directory Id="python_site_packages_crypto_random" Name="Random">
+                      <Component DiskId="1" Guid="e9a33dd4-605a-11e0-a9ed-34159e1d64e6" Id="python_site_packages_crypto_random" Location="either">
+                        <File Id="file68561" Name="__init__.py"/>
+                        <File Id="file68563" Name="_UserFriendlyRNG.py"/>
+                        <File Id="file68565" Name="random.py"/>
+                      </Component>
+                      <Directory Id="python_site_packages_crypto_random_fortuna" Name="Fortuna">
+                        <Component DiskId="1" Guid="e9a343c4-605a-11e0-a9ed-34159e1d64e6" Id="python_site_packages_crypto_random_fortuna" Location="either">
+                          <File Id="file68566" Name="__init__.py"/>
+                          <File Id="file68568" Name="FortunaAccumulator.py"/>
+                          <File Id="file68570" Name="FortunaGenerator.py"/>
+                          <File Id="file68572" Name="SHAd256.py"/>
+                        </Component>
+                      </Directory>
+                      <Directory Id="python_site_packages_crypto_random_osrng" Name="OSRNG">
+                        <Component DiskId="1" Guid="e9a35652-605a-11e0-a9ed-34159e1d64e6" Id="python_site_packages_crypto_random_osrng" Location="either">
+                          <File Id="file68574" Name="__init__.py"/>
+                          <File Id="file68576" Name="fallback.py"/>
+                          <File Id="file68577" Name="nt.py"/>
+                          <File Id="file68579" Name="posix.py"/>
+                          <File Id="file68580" Name="rng_base.py"/>
+                        <?if $(var.SETUP_TYPE) = "debug" ?>
+                          <File Id="file68584" Name="winrandom_d.pyd"/>
+                        <?else ?>
+                          <File Id="file68582" Name="winrandom.pyd"/>
+                        <?endif ?>
+                        </Component>
+                      </Directory>
+                    </Directory>
+                    <Directory Id="python_site_packages_crypto_signature" Name="Signature">
+                      <Component DiskId="1" Guid="ad0dc412-57cc-4794-a313-8134d9ea33bb" Id="python_site_packages_crypto_signature" Location="either">
+                        <File Id="file68573" Name="__init__.py"/>
+                        <File Id="file685831" Name="PKCS1_PSS.py"/>
+                        <File Id="file685832" Name="PKCS1_v1_5.py"/>
+                      </Component>
+                    </Directory>
+                    <Directory Id="python_site_packages_crypto_util" Name="Util">
+                      <Component DiskId="1" Guid="e9a69ef2-605a-11e0-a9ed-34159e1d64e6" Id="python_site_packages_crypto_util" Location="either">
+                        <File Id="file68631" Name="__init__.py"/>
+                        <?if $(var.SETUP_TYPE) = "debug" ?>
+                          <File Id="file68634" Name="_counter_d.pyd"/>
+                        <?else ?>
+                           <File Id="file68633" Name="_counter.pyd"/>
+                        <?endif ?>
+                        <File Id="file68635" Name="_number_new.py"/>
+                        <File Id="file68637" Name="asn1.py"/>
+                        <File Id="file68639" Name="Counter.py"/>
+                        <File Id="file68641" Name="number.py"/>
+                        <File Id="file68642" Name="py21compat.py"/>
+                        <File Id="file68643" Name="py3compat.py"/>
+                        <File Id="file68645" Name="randpool.py"/>
+                        <File Id="file68647" Name="RFC1751.py"/>
+                        <?if $(var.SETUP_TYPE) = "debug" ?>
+                          <File Id="file68649" Name="strxor_d.pyd"/>
+                        <?else ?>
+                          <File Id="file68648" Name="strxor.pyd"/>
+                        <?endif ?>
+
+                        <File Id="file68650" Name="winrandom.py"/>
+                      </Component>
+                    </Directory>
+                  </Directory>
+                  <Directory Id="python_site_packages_paramiko" Name="paramiko">
+                    <Component DiskId="1" Guid="e9a7924e-605a-11e0-a9ed-34159e1d64e6" Id="python_site_packages_paramiko" Location="either">
+                      <File Id="file68652" Name="__init__.py"/>
+                      <File Id="file68654" Name="agent.py"/>
+                      <File Id="file68656" Name="auth_handler.py"/>
+                      <File Id="file68658" Name="ber.py"/>
+                      <File Id="file68660" Name="buffered_pipe.py"/>
+                      <File Id="file68662" Name="channel.py"/>
+                      <File Id="file68664" Name="client.py"/>
+                      <File Id="file68666" Name="common.py"/>
+                      <File Id="file68668" Name="compress.py"/>
+                      <File Id="file68670" Name="config.py"/>
+                      <File Id="file68672" Name="dsskey.py"/>
+                      <File Id="file68674" Name="file.py"/>
+                      <File Id="file68676" Name="hostkeys.py"/>
+                      <File Id="file68678" Name="kex_gex.py"/>
+                      <File Id="file68680" Name="kex_group1.py"/>
+                      <File Id="file68682" Name="logging22.py"/>
+                      <File Id="file68683" Name="message.py"/>
+                      <File Id="file68685" Name="packet.py"/>
+                      <File Id="file68687" Name="pipe.py"/>
+                      <File Id="file68689" Name="pkey.py"/>
+                      <File Id="file68691" Name="primes.py"/>
+                      <File Id="file68693" Name="resource.py"/>
+                      <File Id="file68700" Name="rsakey.py"/>
+                      <File Id="file68702" Name="server.py"/>
+                      <File Id="file68704" Name="sftp.py"/>
+                      <File Id="file68706" Name="sftp_attr.py"/>
+                      <File Id="file68708" Name="sftp_client.py"/>
+                      <File Id="file68710" Name="sftp_file.py"/>
+                      <File Id="file68712" Name="sftp_handle.py"/>
+                      <File Id="file68714" Name="sftp_server.py"/>
+                      <File Id="file68716" Name="sftp_si.py"/>
+                      <File Id="file68718" Name="ssh_exception.py"/>
+                      <File Id="file68720" Name="transport.py"/>
+                      <File Id="file68722" Name="util.py"/>
+                      <File Id="file68724" Name="win_pageant.py"/>
+                    </Component>
+                  </Directory>
+                  <?if $(var.SETUP_TYPE) = "commercial" ?>
+                  <Directory Id="python_site_packages_pysqlite2" Name="pysqlite2">
+                    <Component DiskId="1" Guid="1144fb0c-9b34-4d3d-bf0d-7c7811c09677" Id="python_site_packages_pysqlite2" Location="either">
+                      <File Id="file68800" Name="__init__.py"/>
+                      <File Id="file68801" Name="dbapi2.py"/>
+                      <File Id="file68802" Name="dump.py"/>
+                        <?if $(var.LICENSE_TYPE) = "debug"?>
+                            <File Id="file68803" Name="_sqlite_d.pyd"/>
+                        <?else ?>
+                            <File Id="file68804" Name="_sqlite.pyd"/>
+                        <?endif ?>
+                    </Component>
+                  </Directory>
+                  <?endif ?>
+                </Directory>
+              </Directory>
+              <!---   END PYTHON STUFF -->
+
+              <Directory Id="library_workbench" Name="workbench">
+                <Component DiskId="1" Guid="4b29e751-d608-47c2-b3ab-d156dcbd94c6" Id="library_workbench" Location="either">
+                  <File Id="file200000" Name="__init__.py"/>
+                  <File Id="file200001" Name="db_driver.py"/>
+                  <File Id="file200002" Name="ui.py"/>
+                  <File Id="file200003" Name="database_object_selector_widget.py"/>
+                  <File Id="file200004" Name="wizard_page_widget.py"/>
+                  <File Id="file200005" Name="wizard_progress_page_widget.py"/>
+                  <File Id="file200006" Name="exceptions.py"/>
+                  <File Id="file200007" Name="database_schema_selector_widget.py"/>
+                  <File Id="file200008" Name="utils.py"/>
+                  <File Id="file200009" Name="db_utils.py"/>
+                  <File Id="file200010" Name="template.py"/>
+                  <File Id="file200011" Name="notifications.py"/>
+                  <File Id="file200012" Name="tcp_utils.py"/>
+                  <File Id="file200013" Name="plugins.py"/>
+                  <File Id="file200014" Name="os_utils.py"/>
+                  <File Id="file200015" Name="change_tracker.py"/>
+                  <File Id="file200016" Name="client_utils.py"/>
+                  <File Id="file200017" Name="log.py"/>
+                  <File Id="file200018" Name="wizard_form.py"/>
+                </Component>
+                <Directory Id="library_workbench_graphics" Name="graphics">
+                  <Component DiskId="1" Guid="4b29e751-d608-47c2-b3ab-d156dcbd94c7" Id="library_workbench_graphics" Location="either">
+                    <File Id="file200020" Name="__init__.py"/>
+                    <File Id="file200021" Name="canvas.py"/>
+                    <File Id="file200022" Name="cairo_utils.py"/>
+                    <File Id="file200023" Name="charting.py"/>
+                  </Component>
+                </Directory>
+              </Directory>
+
+              <Directory Id="modules" Name="modules">
+                <Component DiskId="1" Guid="B3BF58B7-6217-48fb-B1D7-B2265E780CBB" Id="modules_files" Location="either">
+                  <File Id="file_man00001" Name="wb_catalog_utils.py"/>
+                  <File Id="file_man00002" Name="table_utils_grt.py"/>
+                  <File Id="file_man00004" Name="wb_utils_grt.py"/>
+                  <File Id="file_man00005" Name="wb_admin_grt.py"/>
+                  <File Id="file_man00006" Name="wb_model_utils.py"/>
+                  <File Id="file61001" Name="opts.py"/>
+                  <File Id="file61003" Name="wb_admin_config_file_be.py"/>
+                  <File Id="file61004" Name="wb_admin_config_file_ui.py"/>
+                  <File Id="file61006" Name="wb_admin_configuration_startup.py"/>
+                  <File Id="file61007" Name="wb_admin_connections.py"/>
+                  <File Id="file61008" Name="wb_admin_control.py"/>
+                  <File Id="file61009" Name="wb_admin_main.py"/>
+                  <File Id="file61009s" Name="wb_admin_server_status.py"/>
+                  <File Id="file61010" Name="wb_admin_monitor.py"/>
+                  <File Id="file61011" Name="wb_admin_utils.py"/>
+                  <File Id="file61012" Name="wb_admin_variable_list.py"/>
+                  <File Id="file61013" Name="wb_admin_variables.py"/>
+                  <File Id="file61401" Name="wb_admin_ssh.py"/>
+                  <File Id="file61402" Name="wb_admin_security.py"/>
+                  <File Id="file61403" Name="wb_admin_security_be.py"/>
+                  <File Id="file61404" Name="wb_admin_logs.py"/>
+                  <File Id="file61405" Name="wb_admin_user_privileges.py"/>
+                  <File Id="file61422" Name="wb_admin_export.py"/>
+                  <File Id="file614023" Name="wb_admin_export_options.py"/>
+                  <File Id="file614023a" Name="wb_execute_window.py"/>
+                  <File Id="file614024" Name="wb_common.py"/>
+                  <File Id="file614025" Name="wb_server_management.py"/>
+                  <File Id="file614026" Name="wb_server_control.py"/>
+                  <File Id="file614028" Name="sqlide_grt.py"/>
+                  <File Id="file614029" Name="text_grt.py"/>
+                  <File Id="file614030" Name="wba_monitor_be.py"/>
+                  <File Id="file614031" Name="wba_ssh_ui.py"/>
+                  <File Id="file614033" Name="sql_reformatter.py"/>
+                  <File Id="file614034" Name="wb_admin_ui_profile.py"/>
+                  <File Id="file614035" Name="wb_dev_utils_grt.py"/>
+                  <File Id="file614037" Name="code_utils_grt.py"/>
+                  <File Id="file614038" Name="wb_log_reader.py"/>
+                  <File Id="file614043" Name="text_output.py"/>
+                  <File Id="file614044" Name="sqlide_resultset_ext.py"/>
+                  <File Id="file614045" Name="sqlide_schematree_ext.py"/>
+                  <File Id="file614046" Name="table_templates.py"/>
+                  <File Id="file614047" Name="sqlide_catalogman_ext.py"/>
+                  <File Id="file614048" Name="sqlide_tableman_ext.py"/>
+                  <File Id="file614049" Name="run_script.py"/>
+                  <File Id="file614100" Name="sqlide_import_spatial.py" />
+                  <File Id="file650000" Name="migration_grt.py"/>
+                  <File Id="file650001" Name="migration_main.py"/>
+                  <File Id="file650002" Name="migration_overview.py"/>
+                  <File Id="file650003" Name="migration_project_management.py"/>
+                  <File Id="file650004" Name="migration_toolbars.py"/>
+                  <File Id="file650005" Name="migration_ui_style.py"/>
+                  <File Id="file650006" Name="migration.py"/>
+                  <File Id="file650007" Name="migration_source_selection.py"/>
+                  <File Id="file650009" Name="migration_object_migration.py"/>
+                  <File Id="file650010" Name="migration_data_transfer.py"/>
+                  <File Id="file650011" Name="migration_object_editing.py"/>
+                  <File Id="file650012" Name="migration_object_selection.py"/>
+                  <File Id="file650013" Name="migration_schema_creation.py"/>
+                  <File Id="file650014" Name="migration_summary.py"/>
+                  <File Id="file650015" Name="migration_schema_selection.py"/>
+                  <File Id="file650016" Name="datatype_mapping_editor.py"/>
+                  <File Id="file650017" Name="migration_schema_mappings.py"/>
+
+                  <File Id="file66000" Name="db_mssql_grt.py"/>
+                  <File Id="file66001" Name="db_mssql_migration_grt.py"/>
+
+                  <File Id="file66100" Name="db_mysql_fe_grt.py"/>
+                  <File Id="file66101" Name="db_mysql_migration_grt.py"/>
+                  <File Id="file66102" Name="db_mysql_re_grt.py"/>
+
+                  <File Id="file66200" Name="db_generic_re_grt.py"/>
+                  <File Id="file66201" Name="db_generic_migration_grt.py"/>
+                  <File Id="file66202" Name="SQLEXT.py"/>
+
+                  <File Id="file66400" Name="db_sybase_re_grt.py"/>
+                  <File Id="file66401" Name="db_sybase_migration_grt.py"/>
+
+                  <File Id="file66501" Name="db_sql92_re_grt.py"/>
+                  <File Id="file66502" Name="db_sql92_migration_grt.py"/>
+
+                  <File Id="file66601" Name="db_postgresql_re_grt.py"/>
+                  <File Id="file66602" Name="db_postgresql_migration_grt.py"/>
+
+                  <File Id="file66801" Name="db_sqlanywhere_re_grt.py"/>
+                  <File Id="file66802" Name="db_sqlanywhere_migration_grt.py"/>
+
+                  <File Id="file66901" Name="db_sqlite_re_grt.py"/>
+                  <File Id="file66902" Name="db_sqlite_migration_grt.py"/>
+
+                  <File Id="file66911" Name="db_msaccess_re_grt.py"/>
+                  <File Id="file66912" Name="db_msaccess_migration_grt.py"/>
+                  
+                  <File Id="file66204" Name="DataMigrator.py"/>
+
+                  <File Id="file66221" Name="explain_renderer.py"/>
+                  <File Id="file66222" Name="optimizer_trace_renderer.py"/>
+                  <File Id="file66223" Name="performance_charting.py"/>
+                  <File Id="file66224" Name="wb_query_analysis_grt.py"/>
+
+                  <File Id="file66701" Name="db_copy_grt.py"/>
+                  <File Id="file66702" Name="db_copy_main.py"/>
+                  <File Id="file66703" Name="db_copy_overview.py"/>
+                  <File Id="file66704" Name="db_copy_source_target.py"/>
+                  <File Id="file66705" Name="db_copy_schema_selection.py"/>
+                  <File Id="file66706" Name="db_copy_progress.py"/>
+                  <File Id="file66707" Name="db_copy_report.py"/>
+
+                  <File Id="file66708" Name="wb_admin_perfschema.py"/>
+                  <File Id="file66709" Name="wb_admin_performance_dashboard.py"/>
+                  <File Id="file66710" Name="wb_admin_perfschema_instrumentation.py"/>
+                  <File Id="file66711" Name="wb_admin_perfschema_instrumentation_be.py"/>
+                  <File Id="file66712" Name="wb_admin_perfschema_reports.py"/>
+                  <File Id="file66713" Name="wbfabric_grt.py"/>
+
+                  <File Id="file66714" Name="wb_docs_grt.py"/>
+                </Component>
+
+                <?if $(var.LICENSE_TYPE) = "commercial"?>
+                <Directory Id="modules_wba_audit" Name="wba_audit">
+                  <Component DiskId="1" Guid="58D36A5F-774A-443C-9F70-935497D7249C" Id="modules_wba_audit" Location="either">
+                    <File Id="wba_audit01" Name="__init__.py"/>
+                    <File Id="wba_audit02" Name="wb_admin_audit_inspector.py"/>
+                    <File Id="wba_audit03" Name="wb_admin_audit_log_parser.py"/>
+                    <File Id="wba_audit04" Name="wb_admin_audit_browser.py"/>
+                  </Component>
+                </Directory>
+
+                <Directory Id="modules_wba_meb" Name="wba_meb">
+                  <Component DiskId="1" Guid="B3BF58B7-6217-48fb-B1D7-B2265E780CBA" Id="modules_wba_meb" Location="either">
+                    <File Id="wba_meb01" Name="__init__.py"/>
+                    <File Id="wba_meb02" Name="wb_admin_meb_common.py"/>
+                    <File Id="wba_meb03" Name="wb_admin_meb_config.py"/>
+                    <File Id="wba_meb04" Name="wb_admin_meb_editor.py"/>
+                    <File Id="wba_meb05" Name="wb_admin_meb_management.py"/>
+                    <File Id="wba_meb06" Name="wb_admin_meb_overview.py"/>
+                    <File Id="wba_meb07" Name="wb_admin_meb_restore.py"/>
+                    <File Id="wba_meb08" Name="wb_admin_meb_syshelpers.py"/>
+                    <File Id="wba_meb09" Name="wb_admin_meb.py"/>
+                  </Component>
+                </Directory>
+                <?endif ?>
+ 
+                 <Directory Id="data" Name="data">
+                  <Component DiskId="1" Guid="2bfa656d-c6a9-4c05-b7d8-155ccb03fc21" Id="modules_data" Location="either">
+                    <File Id="file7001" Name="mysql_reserved.xml"/>
+                    <File Id="file7002" Name="mysql_rdbms_info.xml"/>
+                    <File Id="file7003" Name="mysql_engines.xml"/>
+                    <File Id="file7004" Name="mssql_rdbms_info.xml"/>
+                    <File Id="file7005" Name="generic_rdbms_info.xml"/>
+                    <File Id="file7007" Name="migration_generic_typemap.xml"/>
+                    <File Id="file7008" Name="sybase_rdbms_info.xml"/>
+                    <File Id="file7009" Name="sql92_rdbms_info.xml"/>
+                    <File Id="file7010" Name="postgresql_rdbms_info.xml"/>
+                    <File Id="file7011" Name="sqlanywhere_rdbms_info.xml"/>
+                    <File Id="file7012" Name="sqlite_rdbms_info.xml"/>
+                    <File Id="file7013" Name="msaccess_rdbms_info.xml"/>
+                  </Component>
+
+                  <Directory Id="sqlide" Name="sqlide">
+                    <Component DiskId="1" Guid="FB4A154E-6D79-4a81-9C6F-88BD9E3FB402" Id="modules_data_sqlite" Location="either">
+                      <File Id="file8001" Name="XML.tpl"/>
+                      <File Id="file8002" Name="CSV.tpl"/>
+                      <File Id="file8003" Name="HTML.tpl"/>
+                      <File Id="file8004" Name="CSV_semicolon.tpl"/>
+                      <File Id="file8006" Name="tab.tpl"/>
+                      <File Id="file8007" Name="SQL_inserts.tpl"/>
+                      <File Id="file8008" Name="CSV.pre.tpl"/>
+                      <File Id="file8009" Name="CSV_semicolon.pre.tpl"/>
+                      <File Id="file8010" Name="HTML.post.tpl"/>
+                      <File Id="file8011" Name="HTML.pre.tpl"/>
+                      <File Id="file8012" Name="SQL_inserts.pre.tpl"/>
+                      <File Id="file8013" Name="tab.pre.tpl"/>
+                      <File Id="file8014" Name="XML.post.tpl"/>
+                      <File Id="file8015" Name="XML.pre.tpl"/>
+                      <File Id="file8016" Name="XLS.post.tpl"/>
+                      <File Id="file8017" Name="XLS.pre.tpl"/>
+                      <File Id="file8018" Name="XLS.tpl"/>
+                      <File Id="file8019" Name="CSV.tpli"/>
+                      <File Id="file8020" Name="CSV_semicolon.tpli"/>
+                      <File Id="file8021" Name="HTML.tpli"/>
+                      <File Id="file8022" Name="SQL_inserts.tpli"/>
+                      <File Id="file8023" Name="XLS.tpli"/>
+                      <File Id="file8024" Name="XML.tpli"/>
+                      <File Id="file8025" Name="tab.tpli"/>
+                      <File Id="file8026" Name="XML_mysql.post.tpl"/>
+                      <File Id="file8027" Name="XML_mysql.pre.tpl"/>
+                      <File Id="file8028" Name="XML_mysql.tpl"/>
+                      <File Id="file8029" Name="XML_mysql.tpli"/>
+                      <File Id="file8030" Name="JSON.post.tpl"/>
+                      <File Id="file8031" Name="JSON.pre.tpl"/>
+                      <File Id="file8032" Name="JSON.tpl"/>
+                      <File Id="file8033" Name="JSON.tpli"/>
+                    </Component>
+                  </Directory>
+
+                  <Directory Id="db_mysql_catalog_reporting" Name="db_mysql_catalog_reporting">
+                    <Directory Id="Basic_Text.tpl" Name="Basic_Text.tpl">
+                      <Component DiskId="1" Guid="B0805841-341F-4771-B42C-39083D482DB0" Id="catalog_reporting_TEXT_Basic" Location="either">
+                        <File Id="file9008" Name="basic_text_report.txt.tpl"/>
+                      </Component>
+                    </Directory>
+                  </Directory>
+
+                  <?if $(var.SETUP_TYPE) = "commercial" ?>
+
+                  <Directory Id="wb_model_reporting" Name="wb_model_reporting">
+                    <Directory Id="HTML_Basic_Frames.tpl" Name="HTML_Basic_Frames.tpl">
+                      <Component DiskId="1" Guid="33A5782A-F387-4986-9655-0E58B093A111" Id="reporting_HTML_Basic_Frames" Location="either">
+                        <File Id="file9001" Name="basic.css.tpl"/>
+                        <File Id="file9002" Name="index.html.tpl"/>
+                        <File Id="file9003" Name="info.xml"/>
+                        <File Id="file9004" Name="overview.html.tpl"/>
+                        <File Id="file9005" Name="preview_basic.png"/>
+                        <File Id="file9006" Name="restrained.css.tpl"/>
+                        <File Id="file9007" Name="table_details.html.tpl"/>
+                        <File Id="file9009" Name="preview_restrained.png"/>
+                      </Component>
+                    </Directory>
+
+                    <Directory Id="HTML_Basic_Single_Page.tpl" Name="HTML_Basic_Single_Page.tpl">
+                      <Component DiskId="1" Guid="5DAE3081-0B3E-48d5-9358-4308ADCE2E7D" Id="reporting_HTML_Basic_Single_Page" Location="either">
+                        <File Id="file10001" Name="index.html.tpl"/>
+                        <File Id="file10002" Name="info.xml"/>
+                        <File Id="file10003" Name="basic.css.tpl"/>
+                      </Component>
+                    </Directory>
+
+
+                    <Directory Id="HTML_Detailed_Frames.tpl" Name="HTML_Detailed_Frames.tpl">
+                      <Component DiskId="1" Guid="{95F9FB7C-C071-4e37-8BFF-BDF94670EC8B}" Id="reporting_HTML_Detailed_Frames" Location="either">
+                        <File Id="file16002" Name="overview_list.html.tpl"/>
+                        <File Id="file16003" Name="top.html.tpl"/>
+                        <File Id="file16007" Name="basic.css.tpl"/>
+                        <File Id="file16008" Name="overview.html.tpl"/>
+                        <File Id="file16009" Name="index.html.tpl"/>
+                        <File Id="file16011" Name="info.xml"/>
+                        <File Id="file16012" Name="table_details.html.tpl"/>
+                        <File Id="file16014" Name="coated.css.tpl"/>
+                        <File Id="file16020" Name="routine_details.html.tpl"/>
+                        <File Id="file16021" Name="view_details.html.tpl"/>
+                        <File Id="file16022" Name="table_details_list.html.tpl"/>
+                        <File Id="file16023" Name="table_element_details.html.tpl"/>
+                      </Component>
+
+                      <Directory Id="HTML_Detailed_Frames.tpl_images" Name="images">
+                        <Component DiskId="1" Guid="{98DBFAD3-A42E-49ce-8D8F-3A18D3517D82}" Id="reporting_HTML_Detailed_Frames_images" Location="either">
+                          <File Id="file16005" Name="logo.png"/>
+                          <File Id="file16015" Name="next.png"/>
+                          <File Id="file16016" Name="title-background.png"/>
+                          <File Id="file16017" Name="back.png"/>
+                          <File Id="file16018" Name="preview_coated.png"/>
+                          <File Id="file16019" Name="preview_main.png"/>
+                        </Component>
+                      </Directory>
+                    </Directory>
+
+
+                    <Directory Id="Text_Basic.tpl" Name="Text_Basic.tpl">
+                      <Component DiskId="1" Guid="657FBB7A-8E9E-4f20-B93F-E8F8E9D23560" Id="reporting_Text_Basic" Location="either">
+                        <File Id="file11001" Name="preview_basic.png"/>
+                        <File Id="file11002" Name="report.txt.tpl"/>
+                        <File Id="file11003" Name="info.xml"/>
+                      </Component>
+                    </Directory>
+                  </Directory>
+                  <?endif ?>
+
+                </Directory>
+              </Directory>
+
+              <Directory Id="mysql.profiles_dir" Name="mysql.profiles">
+                <Component DiskId="1" Guid="{6818AA27-3CA1-4e52-9BE6-94004D7A81D8}" Id="mysql.profiles" Location="either">
+                  <File Id="file12100" Name="Fedora_Linux_(MySQL_Package).xml"/>
+                  <File Id="file12101" Name="Fedora_Linux_(Vendor_Package).xml"/>
+                  <File Id="file121012" Name="Fedora_Linux_15_(Vendor_Package).xml"/>
+                  <File Id="file121012a" Name="Fedora_Linux_16_(Vendor_Package).xml"/>
+                  <File Id="file12102" Name="FreeBSD_(MySQL_Package).xml"/>
+                  <File Id="file12103" Name="Generic_Linux_(MySQL_tar_package).xml"/>
+                  <File Id="file12104" Name="MacOS_X_(MySQL_Package).xml"/>
+                  <File Id="file12105" Name="OpenSolaris_(MySQL_Package).xml"/>
+                  <File Id="file12106" Name="RHEL_(MySQL_Package).xml"/>
+                  <File Id="file12107" Name="SLES_(MySQL_Package).xml"/>
+                  <File Id="file12108" Name="Ubuntu_Linux_(MySQL_Package).xml"/>
+                  <File Id="file12109" Name="Ubuntu_Linux_(Vendor_Package).xml"/>
+                  <File Id="file12108u" Name="Ubuntu_Linux_(sysvinit,_MySQL_Package).xml"/>
+                  <File Id="file12109u" Name="Ubuntu_Linux_(sysvinit,_Vendor_Package).xml"/>
+                  <File Id="file12113" Name="Linux_(Custom).xml"/>
+                  <File Id="file12114" Name="Windows_(MySQL_5.0_x86_Installer_Package).xml"/>
+                  <File Id="file12115" Name="Windows_(MySQL_5.0_x64_Installer_Package).xml"/>
+                  <File Id="file12116" Name="Windows_(MySQL_5.1_x86_Installer_Package).xml"/>
+                  <File Id="file12117" Name="Windows_(MySQL_5.1_x64_Installer_Package).xml"/>
+                  <File Id="file12118" Name="Windows_(MySQL_x86_zip_Package).xml"/>
+                  <File Id="file12119" Name="Windows_(MySQL_x64_zip_Package).xml"/>
+                  <File Id="file12120" Name="Windows_x64_(MySQL_5.0_x86_Installer_Package).xml"/>
+                  <File Id="file12121" Name="Windows_x64_(MySQL_5.1_x86_Installer_Package).xml"/>
+                  <File Id="file12122" Name="Windows_x64_(MySQL_x86_zip_Package).xml"/>
+                  <File Id="file12123" Name="Windows_(MySQL_5.5_Installer_Package).xml"/>
+                  <File Id="file12126" Name="Windows_(MySQL_5.6_Installer_Package).xml"/>
+                  <File Id="file12129" Name="Oracle_Linux_6_(MySQL_Package).xml"/>
+                </Component>
+              </Directory>
+
+              <Directory Id="structs_dir" Name="structs">
+                <Component DiskId="1" Guid="554BE083-2ACC-4ce1-8D58-90774B4E8400" Id="structs" Location="either">
+                  <File Id="file14001" Name="structs.app.xml"/>
+                  <File Id="file14003" Name="structs.db.mgmt.xml"/>
+                  <File Id="file14004" Name="structs.db.migration.xml"/>
+                  <File Id="file14005" Name="structs.db.mssql.xml"/>
+                  <File Id="file14006" Name="structs.db.mysql.xml"/>
+                  <File Id="file14007" Name="structs.db.oracle.xml"/>
+                  <File Id="file14008" Name="structs.db.query.xml"/>
+                  <File Id="file14009" Name="structs.db.sybase.xml"/>
+                  <File Id="file14010" Name="structs.db.xml"/>
+                  <File Id="file14011" Name="structs.eer.xml"/>
+                  <File Id="file14012" Name="structs.model.xml"/>
+                  <File Id="file14013" Name="structs.workbench.logical.xml"/>
+                  <File Id="file14014" Name="structs.workbench.model.reporting.xml"/>
+                  <File Id="file14015" Name="structs.workbench.model.xml"/>
+                  <File Id="file14016" Name="structs.workbench.physical.xml"/>
+                  <File Id="file14017" Name="structs.workbench.xml"/>
+                  <File Id="file14018" Name="structs.xml"/>
+                  <File Id="file14019" Name="structs.meta.xml"/>
+                  <File Id="file14020" Name="structs.ui.xml"/>
+                  <File Id="file14021" Name="structs.wrapper.xml"/>
+                </Component>
+              </Directory>
+
+              <Directory Id="snippets_dir" Name="snippets">
+                <Component DiskId="1" Guid="324DDF84-3B33-4b9c-AA49-8A102DD0AA88" Id="snippets" Location="either">
+                  <File Id="file17001" Name="SQL DDL Statements.txt"/>
+                  <File Id="file17002" Name="SQL DML Statements.txt"/>
+                  <File Id="file17003" Name="DB Management.txt"/>
+                </Component>
+              </Directory>
+
+              <Directory Id="script_templates_dir" Name="script_templates">
+                <Component DiskId="1" Guid="909E0BD1-0A57-4816-B379-9AAB118E8A1E" Id="script_templates" Location="either">
+                  <File Id="file17501" Name="eer_model_object_grt.py.txt"/>
+                  <File Id="file17502" Name="eer_model_utility_grt.py.txt"/>
+                  <File Id="file17503" Name="generic_grt.py.txt"/>
+                  <File Id="file17504" Name="sql_editor_catalog_grt.py.txt"/>
+                  <File Id="file17505" Name="sql_editor_filter_grt.py.txt"/>
+                  <File Id="file17506" Name="sql_editor_resultset_grt.py.txt"/>
+                  <File Id="file17507" Name="sql_editor_utility_grt.py.txt"/>
+                </Component>
+              </Directory>
+
+              <Directory Id="sys_dir" Name="sys">
+                <Component DiskId="1" Guid="750471E1-68CA-4323-90D0-29D265DDD613" Id="sys" Location="either">
+                  <File Id="wbsys001" Name="after_setup.sql"/>
+                  <File Id="wbsys002" Name="before_setup.sql"/>
+                  <File Id="wbsys028" Name="sys_56.sql"/>
+                  <File Id="wbsys029" Name="sys_57.sql"/>
+                  <File Id="wbsys030" Name="sys_reports.js"/>
+                </Component>
+                <Directory Id="sys_functions_dir" Name="functions">
+                  <Component DiskId="1" Guid="33B5C8F0-A62C-11E3-86B1-F01FAF106FB3" Id="sys_functions" Location="either">
+                    <File Id="wbsys003" Name="extract_schema_from_file_name.sql"/>
+                    <File Id="wbsys004" Name="extract_table_from_file_name.sql"/>
+                    <File Id="wbsys005" Name="format_bytes.sql"/>
+                    <File Id="wbsys006" Name="format_path.sql"/>
+                    <File Id="wbsys007" Name="format_statement.sql"/>
+                    <File Id="wbsys008" Name="format_time.sql"/>
+                    <File Id="wbsys009" Name="ps_is_account_enabled.sql"/>
+                    <File Id="wbsys010" Name="ps_thread_stack.sql"/>
+                  </Component>
+                </Directory>
+                <Directory Id="sys_procedures_dir" Name="procedures">
+                  <Component DiskId="1" Guid="33B6389E-A62C-11E3-86B1-F01FAF106FB3" Id="sys_procedures" Location="either">
+                    <File Id="wbsys011" Name="create_synonym_db.sql"/>
+                    <File Id="wbsys012" Name="ps_setup_disable_background_threads.sql"/>
+                    <File Id="wbsys013" Name="ps_setup_disable_instrument.sql"/>
+                    <File Id="wbsys014" Name="ps_setup_disable_thread.sql"/>
+                    <File Id="wbsys015" Name="ps_setup_enable_background_threads.sql"/>
+                    <File Id="wbsys016" Name="ps_setup_enable_instrument.sql"/>
+                    <File Id="wbsys017" Name="ps_setup_enable_thread.sql"/>
+                    <File Id="wbsys018" Name="ps_setup_reload_saved.sql"/>
+                    <File Id="wbsys019" Name="ps_setup_reset_to_default.sql"/>
+                    <File Id="wbsys020" Name="ps_setup_reset_to_default_57.sql"/>
+                    <File Id="wbsys021" Name="ps_setup_save.sql"/>
+                    <File Id="wbsys022" Name="ps_setup_show_disabled.sql"/>
+                    <File Id="wbsys023" Name="ps_setup_show_enabled.sql"/>
+                    <File Id="wbsys024" Name="ps_statement_avg_latency_histogram.sql"/>
+                    <File Id="wbsys025" Name="ps_trace_statement_digest.sql"/>
+                    <File Id="wbsys026" Name="ps_trace_thread.sql"/>
+                    <File Id="wbsys027" Name="ps_truncate_all_tables.sql"/>
+                  </Component>
+                </Directory>
+                <Directory Id="sys_views_dir" Name="views">
+                  <Directory Id="sys_views_i_s_dir" Name="i_s">
+                    <Component DiskId="1" Guid="33B7202E-A62C-11E3-86B1-F01FAF106FB3" Id="sys_views_i_s" Location="either">
+                      <File Id="wbsys031" Name="innodb_buffer_stats_by_schema.sql"/>
+                      <File Id="wbsys032" Name="innodb_buffer_stats_by_table.sql"/>
+                      <File Id="wbsys033" Name="schema_object_overview.sql"/>
+                    </Component>
+                  </Directory>
+                  <Directory Id="sys_views_p_s_dir" Name="p_s">
+                    <Component DiskId="1" Guid="33B76200-A62C-11E3-86B1-F01FAF106FB3" Id="sys_views_p_s" Location="either">
+                      <File Id="wbsys034" Name="io_by_thread_by_latency.sql"/>
+                      <File Id="wbsys035" Name="io_global_by_file_by_bytes.sql"/>
+                      <File Id="wbsys036" Name="io_global_by_file_by_latency.sql"/>
+                      <File Id="wbsys037" Name="io_global_by_wait_by_bytes.sql"/>
+                      <File Id="wbsys038" Name="io_global_by_wait_by_latency.sql"/>
+                      <File Id="wbsys039" Name="latest_file_io.sql"/>
+                      <File Id="wbsys040" Name="memory_by_user.sql"/>
+                      <File Id="wbsys041" Name="memory_global_by_current_allocated.sql"/>
+                      <File Id="wbsys042" Name="memory_global_total.sql"/>
+                      <File Id="wbsys043" Name="processlist.sql"/>
+                      <File Id="wbsys044" Name="processlist_57.sql"/>
+                      <File Id="wbsys045" Name="ps_check_lost_instrumentation.sql"/>
+                      <File Id="wbsys046" Name="schema_index_statistics.sql"/>
+                      <File Id="wbsys047" Name="schema_table_statistics.sql"/>
+                      <File Id="wbsys048" Name="schema_table_statistics_with_buffer.sql"/>
+                      <File Id="wbsys049" Name="schema_tables_with_full_table_scans.sql"/>
+                      <File Id="wbsys050" Name="schema_unused_indexes.sql"/>
+                      <File Id="wbsys051" Name="statement_analysis.sql"/>
+                      <File Id="wbsys052" Name="statements_with_errors_or_warnings.sql"/>
+                      <File Id="wbsys053" Name="statements_with_full_table_scans.sql"/>
+                      <File Id="wbsys054" Name="statements_with_runtimes_in_95th_percentile.sql"/>
+                      <File Id="wbsys055" Name="statements_with_sorting.sql"/>
+                      <File Id="wbsys056" Name="statements_with_temp_tables.sql"/>
+                      <File Id="wbsys057" Name="user_summary.sql"/>
+                      <File Id="wbsys058" Name="user_summary_57.sql"/>
+                      <File Id="wbsys059" Name="user_summary_by_file_io.sql"/>
+                      <File Id="wbsys060" Name="user_summary_by_file_io_type.sql"/>
+                      <File Id="wbsys061" Name="user_summary_by_stages.sql"/>
+                      <File Id="wbsys062" Name="user_summary_by_statement_latency.sql"/>
+                      <File Id="wbsys063" Name="user_summary_by_statement_type.sql"/>
+                      <File Id="wbsys064" Name="wait_classes_global_by_avg_latency.sql"/>
+                      <File Id="wbsys065" Name="wait_classes_global_by_latency.sql"/>
+                      <File Id="wbsys066" Name="waits_by_user_by_latency.sql"/>
+                      <File Id="wbsys067" Name="waits_global_by_latency.sql"/>
+                    </Component>
+                  </Directory>
+                </Directory>
+              </Directory>   
+              
+              <Directory Id="sample_models_dir" Name="extras">
+                <Component DiskId="1" Guid="16209AE8-6388-4DD8-ADFB-6548FC014BCA" Id="extras" Location="either">
+                  <File Id="sample001" Name="sakila_full.mwb"/>
+                </Component>
+              </Directory>
+              
+            </Directory>
+          </Directory>
+        </Directory>
+      </Directory>
+    </Directory>
+
+  </Fragment>
+</Wix>