--- conflicted
+++ resolved
@@ -1,2585 +1,3 @@
-<<<<<<< HEAD
-<?xml version="1.0" ?>
-<Wix xmlns="http://schemas.microsoft.com/wix/2006/wi"
-  xmlns:netfx="http://schemas.microsoft.com/wix/NetFxExtension">
-  <?if $(var.SETUP_TYPE) = "commercial" ?>
-  <?define PRODUCT_NAME  = "MySQL Workbench $(var.VERSION_MAIN)"?>
-  <?elseif $(var.SETUP_TYPE) = "community" ?>
-  <?define PRODUCT_NAME  = "MySQL Workbench $(var.VERSION_MAIN) CE"?>
-  <?else ?>
-  <?define PRODUCT_NAME  = "MySQL Workbench $(var.VERSION_MAIN) Debug"?>
-  <?endif ?>
-
-  <?if $(sys.BUILDARCH)="x86"?>
-  <?define Program_Files="ProgramFilesFolder"?>
-  <?elseif $(sys.BUILDARCH)="x64"?>
-  <?define Program_Files="ProgramFiles64Folder"?>
-  <?else ?>
-  <?error Unsupported value of sys.BUILDARCH=$(sys.BUILDARCH)?>
-  <?endif ?>
-
-  <Fragment>
-
-    <!-- *****************************************************************************************
-      Icons
-    -->
-
-    <Icon Id="WBIcon.exe" SourceFile="resources/MySQLWorkbench.ico"/>
-
-    <!-- *****************************************************************************************
-      Directories / Files
-
-      Current manual added files max id: file111
-    -->
-
-    <Directory Id="TARGETDIR" Name="SourceDir">
-      <Directory FileSource="." Id="$(var.Program_Files)" Name=".">
-        <Directory Id="MYSQL" Name="MySQL">
-          <Directory FileSource=".\" Id="Mysql_WB_Dir" Name="$(var.PRODUCT_NAME)">
-            <Directory Id="INSTALLDIR" Name=".">
-              <Directory Id="DesktopFolder" Name="."/>
-              <Directory Id="ProgramMenuFolder" Name=".">
-                <Directory Id="MysqlProgramMenuFolder" Name="MySQL"/>
-              </Directory>
-
-              <Component DiskId="1" Guid="4E9CC25E-CB45-47e5-931E-DB57AC74991D" Id="Various" Location="either">
-                <?if $(var.LICENSE_TYPE) = "community"?>
-                <File Id="README" Name="README.md"/>
-                <?elseif $(var.LICENSE_TYPE) = "commercial"?>
-                <File Id="README" Name="README-commercial.md"/>
-                <?endif ?>
-                <?if $(var.LICENSE_TYPE) = "community"?>
-                <File Id="License.txt" Name="License.txt"/>
-                <?elseif $(var.LICENSE_TYPE) = "commercial"?>
-                <File Id="License_commercial.txt" Name="License-commercial.txt"/>
-                <?endif ?>
-                <RemoveFolder Directory="Mysql_WB_Dir" Id="RemoveWbDirFolder" On="uninstall"/>
-                <RemoveFolder Directory="MysqlProgramMenuFolder" Id="RemoveProgramMenuFolder" On="uninstall"/>
-              </Component>
-
-              <Component DiskId="1" Guid="F7B89C4E-BAA9-44e6-9FB1-F6DB8148790F" Id="Third_Party_Libraries" Location="either">
-                <File Id="file1023" Name="iconv.dll"/>
-                <File Id="file1027" Name="libcairo.dll"/>
-                <File Id="libcrypto_3_x64" Name="libcrypto-3-x64.dll"/>
-                <?if $(var.SETUP_TYPE) = "debug" ?>
-                <File Id="file1035d" Name="libpng16d.dll"/>
-                <?else ?>
-                <File Id="file1035" Name="libpng16.dll"/>
-                <?endif ?>
-                <File Id="file1036" Name="libxml2.dll"/>
-                <File Id="file1030" Name="glib-2.0-0.dll"/>
-                <File Id="file1031" Name="gmodule-2.0-0.dll"/>
-                <File Id="file1032" Name="gobject-2.0-0.dll"/>
-                <File Id="file1033" Name="gthread-2.0-0.dll"/>
-                <File Id="file1050" Name="Aga.Controls.dll"/>
-                <File Id="pixman_1_0.dll" Name="pixman-1-0.dll"/>
-                <File Id="file1065" Name="zip.dll"/>
-                <?if $(var.SETUP_TYPE) = "debug" ?>
-                <File Id="file1083d" Name="zlibd.dll"/>
-                <?else ?>
-                <File Id="file1083" Name="zlib.dll"/>
-                <?endif ?>
-                <File Id="file1087" Name="wb.py"/>
-                <?if $(var.LICENSE_TYPE) = "debug"?>
-                <File Id="file1099d" Name="python311_d.dll"/>
-                <File Id="python_d.exe" Name="python_d.exe"/>
-                <?else ?>
-                <File Id="file1099" Name="python311.dll"/>
-                <File Id="python.exe" Name="python.exe"/>
-                <?endif ?>
-                <File Id="file1101" Name="mysqldump.exe"/>
-                <File Id="file1102" Name="mysql.exe"/>
-                <File Id="file1103" Name="mysql_system_status.vbs"/>
-                <File Id="file1104" Name="mysql_system_status_rmt.vbs"/>
-                <File Id="file1106" Name="Scintilla.dll"/>
-                <File Id="file68725" Name="sqlite3.dll"/>
-                <File Id="gdal.dll" Name="gdal.dll"/>
-                <File Id="ogrinfo.exe" Name="ogrinfo.exe"/>
-                <File Id="ogr2ogr.exe" Name="ogr2ogr.exe"/>
-                <File Id="file1121" Name="vsqlite++.dll"/>
-                <File Id="file1122" Name="antlr4-runtime.dll"/>
-                <File Id="ssh.dll" Name="ssh.dll"/>
-                <File Id="libffi.dll" Name="libffi.dll"/>
-                <File Id="libssl_3_x64" Name="libssl-3-x64.dll"/>
-                <File Id="authentication_kerberos_client" Name="authentication_kerberos_client.dll"/>
-                <File Id="authentication_ldap_sasl_client" Name="authentication_ldap_sasl_client.dll"/>
-                <File Id="k5sprt64" Name="k5sprt64.dll"/>
-                <File Id="krb5_64" Name="krb5_64.dll"/>
-                <File Id="krbcc64" Name="krbcc64.dll"/>
-                <File Id="libsasl" Name="libsasl.dll"/>
-                <File Id="saslSCRAM" Name="saslSCRAM.dll"/>
-                <File Id="xpprof64" Name="xpprof64.dll"/>
-                <File Id="comerr64" Name="comerr64.dll"/>
-                <File Id="fido2" Name="fido2.dll"/>
-                <File Id="gssapi64" Name="gssapi64.dll"/>
-                <File Id="ccapiserver.exe" Name="ccapiserver.exe"/>
-		    <?if $(var.LICENSE_TYPE) = "debug"?>
-                <File Id="proj_9_1_d.dll" Name="proj_9_1_d.dll"/>
-                <?else ?>
-                <File Id="proj_9_1.dll" Name="proj_9_1.dll"/>
-                <?endif ?>
-                </Component>
-
-              <Component DiskId="1" Guid="87543D9F-DCBF-41bd-89ED-42161A8DA2AA" Id="Libraries" Location="either">
-                <File Id="file101" Name="utilities.grt.dll"/>
-                <File Id="file102" Name="db.mysql.editors.wbp.be.dll"/>
-                <File Id="file103" Name="db.mysql.editors.wbp.fe.dll"/>
-                <File Id="file104" Name="db.mysql.editors.wbp.wr.dll"/>
-                <File Id="file105" Name="db.mysql.grt.dll"/>
-                <File Id="file106" Name="db.search.wbp.dll"/>
-                <File Id="file111" Name="db.mysql.diff.reporting.wbp.dll"/>
-                <File Id="file112" Name="db.mysql.sqlparser.grt.dll"/>
-                <File Id="file112x" Name="db.mysql.parser.grt.dll"/>
-                <File Id="file113" Name="db.mysql.wbp.dll"/>
-                <File Id="file115" Name="grt.db.fe.dll"/>
-                <File Id="file116" Name="mysql.forms.dll"/>
-                <File Id="file117" Name="mysqlcppconn-9-vs14.dll"/>
-                <File Id="file118" Name="sqlide.fe.dll"/>
-                <File Id="file122" Name="WbPlugins.dll"/>
-                <File Id="file123" Name="wbprivate.be.dll"/>
-                <File Id="file124" Name="wbprivate.wr.dll"/>
-                <File Id="file125" Name="wbpublic.be.dll"/>
-                <File Id="file126" Name="wbpublic.wr.dll"/>
-                <File Id="file1020" Name="grt.dll"/>
-                <File Id="file1029" Name="cdbc.dll"/>
-                <File Id="file1072" Name="base.dll"/>
-                <File Id="file1073" Name="base.wr.dll"/>
-                <File Id="wbssh.dll" Name="wbssh.dll"/>
-                <File Id="mtemplate.dll" Name="mtemplate.dll"/>
-                <File Id="file1052" Name="MySQLCsUtilities.dll"/>
-                <File Id="file1053" Name="WBControls.dll"/>
-                <File Id="file1054" Name="WBControls.dll.config"/>
-                <File Id="file1067" Name="wb.model.editors.wbp.be.dll"/>
-                <File Id="file1068" Name="wb.model.editors.wbp.fe.dll"/>
-                <File Id="file1069" Name="wb.model.editors.wbp.wr.dll"/>
-                <File Id="file1070" Name="wb.model.grt.dll"/>
-                <?if $(var.SETUP_TYPE) != "community" ?>
-                <File Id="file1071" Name="wb.model.reporting.wbp.dll"/>
-                <File Id="file1075" Name="wb.mysql.validation.grt.dll"/>
-                <?endif ?>
-                <File Id="file1076" Name="wb.printing.wbp.be.dll"/>
-                <File Id="file1077" Name="wb.printing.wbp.fe.dll"/>
-                <File Id="file1078" Name="wb.printing.wbp.wr.dll"/>
-                <File Id="file1089" Name="mforms.py"/>
-                <File Id="file1090" Name="cairo.py"/>
-                <?if $(var.SETUP_TYPE) = "debug" ?>
-                <File Id="file1098d" Name="_mforms_d.pyd"/>
-                <File Id="file1096d" Name="_cairo_d.pyd"/>
-                <?else ?>
-                <File Id="file1098" Name="_mforms.pyd"/>
-                <File Id="file1096" Name="_cairo.pyd"/>
-                <?endif ?>
-                <File Id="file1097" Name="sshtunnel.py"/>
-                <File Id="file1095" Name="db.mysql.query.grt.dll"/>
-                <File Id="file1105" Name="shell_snippets.py.txt"/>
-                <File Id="file1107" Name="base.windows.dll"/>
-                <File Id="file1108" Name="db_utils.py"/>
-                <File Id="file1109" Name="grt_python_debugger.py"/>
-                <File Id="file1110" Name="wbadminhelper.py"/>
-                <File Id="file1112" Name="mforms.wr.dll"/>
-                <File Id="file1113" Name="wb.model.snippets.wbp.dll"/>
-                <File Id="file1114" Name="HTMLRenderer.dll"/>
-                <File Id="file1115" Name="parsers.dll"/>
-                <File Id="wbcopytables.exe" Name="wbcopytables.exe"/>
-                <?if $(var.SETUP_TYPE) = "commercial" ?>
-                <File Id="file1117" Name="wb.model.advfind.wbp.dll"/>
-                <?endif ?>
-                <File Id="file1116" Name="wbadminhelper.exe"/>
-                <File Id="file1118" Name="mysqlwbmeb.py"/>
-                <File Id="file1119" Name="mysqlwbmeb.vbs"/>
-              </Component>
-
-              <Component DiskId="1" Guid="47641656-8430-4722-B558-DAE76CA7C0CA" Id="MySQLWorkbench.exe" Location="either">
-                <File Id="file1056" KeyPath="yes" Name="MySQLWorkbench.exe"/>
-                <File Id="MySQLWorkbench.exe.config" Name="MySQLWorkbench.exe.config"/>
-                <File Id="MySQLWorkbenchDoc.ico" Name="MySQLWorkbenchDoc.ico"/>
-
-                <RegistryValue Action="write" Id="Reg.Extn.MWB" Key=".mwb" Root="HKCR" Type="string" Value="MWBfile"/>
-
-                <RegistryKey ForceCreateOnInstall="yes" ForceDeleteOnUninstall="yes" Id="Reg.Class.MWB" Key="MWBfile" Root="HKCR">
-                  <RegistryValue Id="Reg.Class.MWB.Value" Type="string" Value="MySQL Workbench File"/>
-                  <RegistryValue Id="Reg.Class.MWB.Icon" Key="DefaultIcon" Type="string" Value="[#MySQLWorkbenchDoc.ico],0"/>
-                  <RegistryValue Action="write" Id="Reg.Class.MWB.Command" Key="Shell\Open\Command" Type="string" Value="&quot;[#file1056]&quot; &quot;%1&quot;"/>
-                </RegistryKey>
-
-                <RegistryValue Action="write" Id="Reg.Extn.SQL" Key=".sql" Root="HKCR" Type="string" Value="SQLFile"/>
-
-                <RegistryKey ForceCreateOnInstall="yes" Id="Reg.Class.SQL" Key="SQLfile" Root="HKCR">
-                  <RegistryValue Id="Reg.Class.SQL.Value" Type="string" Value="SQL Text File"/>
-                  <RegistryValue Id="Reg.Class.SQL.Icon" Key="DefaultIcon" Type="string" Value="[#MySQLWorkbenchDoc.ico],0"/>
-                  <RegistryValue Action="write" Id="Reg.Class.SQL.Command" Key="Shell\Open\Command" Type="string" Value="&quot;[#file1056]&quot; &quot;%1&quot;"/>
-                </RegistryKey>
-
-              </Component>
-
-              <Component DiskId="1" Guid="5EDFE6C6-57CB-44BB-97B9-CA7CAA96E0A0" Id="MySQLWorkbenchProgramLink" Location="either">
-                <RegistryKey ForceCreateOnInstall="yes" ForceDeleteOnUninstall="yes" Key="SOFTWARE\MySQL AB\[ProductName] \Install" Root="HKCU">
-                  <RegistryValue KeyPath="yes" Name="ProgramSC" Type="integer" Value="1"/>
-                </RegistryKey>
-                <Shortcut Advertise="no" Description="MySQL Workbench Visual Database Designer" Directory="MysqlProgramMenuFolder" Icon="WBIcon.exe" IconIndex="0" Id="WBProgramShortcut" Name="$(var.PRODUCT_NAME)" Show="normal" Target="[INSTALLDIR]MySQLWorkbench.exe" WorkingDirectory="INSTALLDIR"/>
-              </Component>
-              <Component DiskId="1" Guid="DA7365B3-7FCC-4724-B583-6577FA55C841" Id="mysql_canvas" Location="either">
-                <File Id="file12004" Name="mysql.canvas.dll"/>
-              </Component>
-
-              <Directory Id="data_dir" Name="data">
-                <Component DiskId="1" Guid="E50DE540-4BCD-4d5b-BC3F-77AE41880A98" Id="data" KeyPath="yes" Location="either">
-                  <File Id="file2001" Name="db_datatype_groups.xml"/>
-                  <File Id="file2002" Name="main_menu.xml"/>
-                  <File Id="file2003" Name="model_toolbar.xml"/>
-                  <File Id="file2004" Name="model_option_toolbar_layer.xml"/>
-                  <File Id="file2005" Name="model_option_toolbar_note.xml"/>
-                  <File Id="file2006" Name="model_option_toolbar_physical_relationship.xml"/>
-                  <File Id="file2007" Name="model_option_toolbar_physical_routinegroup.xml"/>
-                  <File Id="file2008" Name="model_option_toolbar_physical_table.xml"/>
-                  <File Id="file2009" Name="model_option_toolbar_physical_view.xml"/>
-                  <File Id="file2010" Name="model_option_toolbar_selection.xml"/>
-                  <File Id="file2011" Name="paper_types.xml"/>
-                  <File Id="file2012" Name="shortcuts.xml"/>
-                  <File Id="file2013" Name="shortcuts_basic.xml"/>
-                  <File Id="file2014" Name="shortcuts_physical.xml"/>
-                  <File Id="file2015" Name="tools_toolbar.xml"/>
-                  <File Id="file2016" Name="tools_toolbar_basic.xml"/>
-                  <File Id="file2017" Name="tools_toolbar_physical.xml"/>
-                  <File Id="file2018" Name="data.db"/>
-                  <File Id="file2019" Name="default_toolbar.xml"/>
-                  <File Id="file2020" Name="dbquery_toolbar.xml"/>
-                  <File Id="file2022" Name="model_diagram_toolbar.xml"/>
-                  <File Id="file2023" Name="code_editor.xml"/>
-                  <File Id="file2024" Name="table_templates.xml"/>
-                </Component>
-              </Directory>
-
-              <Directory Id="images" Name="images">
-                <Directory Id="grt" Name="grt">
-                  <Component DiskId="1" Guid="DC53C7B9-FFD8-4290-9423-7C5EFAE8EA16" Id="images_grt" Location="either">
-                    <File Id="file4001" Name="grt_list.png"/>
-                    <File Id="file4002" Name="grt_dict.png"/>
-                    <File Id="file4003" Name="grt_object.png"/>
-                    <File Id="file4004" Name="grt_simple_type.png"/>
-                    <File Id="file4005" Name="grt_struct.png"/>
-                    <File Id="file4006" Name="grt_module.png"/>
-                    <File Id="file4007" Name="grt_function.png"/>
-                  </Component>
-
-                  <Directory Id="structs" Name="structs">
-                    <Component DiskId="1" Guid="137E4CA4-BDDF-4fe5-875E-8B1D14898D66" Id="images_grt_structs" Location="either">
-                      <File Id="file5001" Name="db.Column.11x11.png"/>
-                      <File Id="file5002" Name="db.Column.16x16.png"/>
-                      <File Id="file5003" Name="db.Column.fk.11x11.png"/>
-                      <File Id="file5004" Name="db.Column.fk.16x16.png"/>
-                      <File Id="file5094" Name="db.Column.fknn.11x11.png"/>
-                      <File Id="file5095" Name="db.Column.fknn.16x16.png"/>
-                      <File Id="file5096" Name="db.Column.nn.11x11.png"/>
-                      <File Id="file5097" Name="db.Column.nn.16x16.png"/>
-                      <File Id="file5005" Name="db.Column.pk.11x11.png"/>
-                      <File Id="file5006" Name="db.Column.pk.16x16.png"/>
-                      <File Id="file5007" Name="db.Role.16x16.png"/>
-                      <File Id="file5008" Name="db.Role.48x48.png"/>
-                      <File Id="file5009" Name="db.Role.add.16x16.png"/>
-                      <File Id="file5010" Name="db.Role.add.48x48.png"/>
-                      <File Id="file5011" Name="db.Role.editor.48x48.png"/>
-                      <File Id="file5012" Name="db.Routine.16x16.png"/>
-                      <File Id="file5013" Name="db.Routine.24x24.png"/>
-                      <File Id="file5014" Name="db.Routine.64x64.png"/>
-                      <File Id="file5015" Name="db.Routine.add.16x16.png"/>
-                      <File Id="file5016" Name="db.Routine.editor.48x48.png"/>
-                      <File Id="file5017" Name="db.Routine.many.32x32.png"/>
-                      <File Id="file5018" Name="db.RoutineGroup.16x16.png"/>
-                      <File Id="file5019" Name="db.RoutineGroup.add.16x16.png"/>
-                      <File Id="file5020" Name="db.Schema.16x16.png"/>
-                      <File Id="file5021" Name="db.Schema.24x24.png"/>
-                      <File Id="file5022" Name="db.Schema.32x32.png"/>
-                      <File Id="file5023" Name="db.Schema.add.32x32.png"/>
-                      <File Id="file5024" Name="db.Schema.editor.48x48.png"/>
-                      <File Id="file5025" Name="db.Schema.many.16x16.png"/>
-                      <File Id="file5026" Name="db.Schema.many.32x32.png"/>
-                      <File Id="file5027" Name="db.Script.48x48.png"/>
-                      <File Id="file5028" Name="db.Script.add.48x48.png"/>
-                      <File Id="file5029" Name="db.Table.16x16.png"/>
-                      <File Id="file5030" Name="db.Table.24x24.png"/>
-                      <File Id="file5031" Name="db.Table.add.16x16.png"/>
-                      <File Id="file5032" Name="db.Table.editor.48x48.png"/>
-                      <File Id="file5033" Name="db.Table.many.32x32.png"/>
-                      <File Id="file5034" Name="db.User.16x16.png"/>
-                      <File Id="file5035" Name="db.User.48x48.png"/>
-                      <File Id="file5036" Name="db.User.add.16x16.png"/>
-                      <File Id="file5037" Name="db.User.add.48x48.png"/>
-                      <File Id="file5038" Name="db.User.editor.48x48.png"/>
-                      <File Id="file5039" Name="db.View.16x16.png"/>
-                      <File Id="file5040" Name="db.View.24x24.png"/>
-                      <File Id="file5041" Name="db.View.64x64.png"/>
-                      <File Id="file5042" Name="db.View.add.16x16.png"/>
-                      <File Id="file5043" Name="db.View.editor.48x48.png"/>
-                      <File Id="file5044" Name="db.View.many.32x32.png"/>
-                      <File Id="file5049" Name="GrtObject.16x16.png"/>
-                      <File Id="file5050" Name="GrtObject.24x24.png"/>
-                      <File Id="file5051" Name="GrtObject.32x32.png"/>
-                      <File Id="file5052" Name="GrtObject.48x48.png"/>
-                      <File Id="file5053" Name="GrtObject.add.16x16.png"/>
-                      <File Id="file5054" Name="GrtObject.add.24x24.png"/>
-                      <File Id="file5055" Name="GrtObject.add.32x32.png"/>
-                      <File Id="file5056" Name="GrtObject.add.48x48.png"/>
-                      <File Id="file5057" Name="GrtObject.many_32x32.png"/>
-                      <File Id="file5058" Name="GrtStoredNote.48x48.png"/>
-                      <File Id="file5059" Name="GrtStoredNote.add.48x48.png"/>
-                      <File Id="file5060" Name="workbench.logical.Model.16x16.png"/>
-                      <File Id="file5061" Name="workbench.logical.Model.48x48.png"/>
-                      <File Id="file5062" Name="workbench.logical.Diagram.16x16.png"/>
-                      <File Id="file5063" Name="workbench.logical.Diagram.48x48.png"/>
-                      <File Id="file5064" Name="workbench.logical.Diagram.add.48x48.png"/>
-                      <File Id="file5065" Name="workbench.model.ImageFigure.16x16.png"/>
-                      <File Id="file5066" Name="workbench.physical.Layer.16x16.png"/>
-                      <File Id="file5067" Name="workbench.physical.Layer.24x24.png"/>
-                      <File Id="file5068" Name="workbench.physical.Layer.many.16x16.png"/>
-                      <File Id="file5069" Name="workbench.model.NoteFigure.16x16.png"/>
-                      <File Id="file5070" Name="workbench.physical.db2.Model.48x48.png"/>
-                      <File Id="file5071" Name="workbench.physical.Model.16x16.png"/>
-                      <File Id="file5072" Name="workbench.physical.Model.48x48.png"/>
-                      <File Id="file5073" Name="workbench.physical.mssql.Model.48x48.png"/>
-                      <File Id="file5074" Name="workbench.physical.mysql.Model.16x16.png"/>
-                      <File Id="file5075" Name="workbench.physical.mysql.Model.48x48.png"/>
-                      <File Id="file5076" Name="workbench.physical.oracle.Model.48x48.png"/>
-                      <File Id="file5077" Name="workbench.physical.RoutineGroupFigure.16x16.png"/>
-                      <File Id="file5078" Name="workbench.physical.sqlite.Model.48x48.png"/>
-                      <File Id="file5079" Name="workbench.physical.sybase.Model.48x48.png"/>
-                      <File Id="file5080" Name="workbench.physical.TableFigure.16x16.png"/>
-                      <File Id="file5081" Name="workbench.physical.Diagram.16x16.png"/>
-                      <File Id="file5082" Name="workbench.physical.Diagram.48x48.png"/>
-                      <File Id="file5083" Name="workbench.physical.Diagram.add.48x48.png"/>
-                      <File Id="file5084" Name="workbench.physical.ViewFigure.16x16.png"/>
-                      <File Id="file5085" Name="db.View.48x48.png"/>
-                      <File Id="file5086" Name="db.View.add.48x48.png"/>
-                      <File Id="file5087" Name="db.Routine.48x48.png"/>
-                      <File Id="file5088" Name="db.Routine.add.48x48.png"/>
-                      <File Id="file5089" Name="db.RoutineGroup.48x48.png"/>
-                      <File Id="file5090" Name="db.RoutineGroup.add.48x48.png"/>
-                      <File Id="file5167" Name="db.Table.32x32.png"/>
-                      <File Id="file5091" Name="db.Table.48x48.png"/>
-                      <File Id="file5092" Name="db.Table.add.48x48.png"/>
-                      <File Id="file5093" Name="workbench.physical.Diagram.add.16x16.png"/>
-                      <File Id="file5104" Name="db.DatatypeGroup.blob.16x16.png"/>
-                      <File Id="file5098" Name="db.DatatypeGroup.datetime.16x16.png"/>
-                      <File Id="file5099" Name="db.DatatypeGroup.geo.16x16.png"/>
-                      <File Id="file5101" Name="db.DatatypeGroup.numeric.16x16.png"/>
-                      <File Id="file5102" Name="db.DatatypeGroup.text.16x16.png"/>
-                      <File Id="file5103" Name="db.DatatypeGroup.userdefined.16x16.png"/>
-                      <File Id="file5105" Name="db.mgmt.Connection.add.48x48.png"/>
-                      <File Id="file5106" Name="db.mgmt.Connection.16x16.png"/>
-                      <File Id="file5107" Name="db.mgmt.Connection.32x32.png"/>
-                      <File Id="file5108" Name="workbench.Document.16x16.png"/>
-                      <File Id="file5109" Name="db.mgmt.Connection.add.16x16.png"/>
-                      <File Id="file5110" Name="db.mgmt.Connection.48x48.png"/>
-                      <File Id="file5111" Name="workbench.Document.48x48.png"/>
-                      <File Id="file5112" Name="workbench.Document.32x32.png"/>
-                      <File Id="file5113" Name="db.View.many.16x16.png"/>
-                      <File Id="file5114" Name="db.Table.many.16x16.png"/>
-                      <File Id="file5115" Name="db.Routine.many.16x16.png"/>
-                      <File Id="file5116" Name="db.mgmt.Connection.manage.48x48.png"/>
-                      <File Id="file5117" Name="db.Column.pkai.11x11.png"/>
-                      <File Id="file5118" Name="db.Column.pkai.16x16.png"/>
-                      <File Id="file5119" Name="db.mgmt.ServerInstance.48x48.png"/>
-                      <File Id="file5120" Name="db.mgmt.ServerInstance.manage.48x48.png"/>
-                      <File Id="file5121" Name="db.Schema.selected.32x32.png"/>
-                      <File Id="file5129" Name="db.Column.fk.side.16x16.png"/>
-                      <File Id="file5130" Name="db.Column.pk.side.16x16.png"/>
-                      <File Id="file5131" Name="db.Column.side.16x16.png"/>
-                      <File Id="file5132" Name="db.Routine.many.side.16x16.png"/>
-                      <File Id="file5133" Name="db.Routine.side.16x16.png"/>
-                      <File Id="file5134" Name="db.Schema.side.16x16.png"/>
-                      <File Id="file5135" Name="db.Table.many.side.16x16.png"/>
-                      <File Id="file5136" Name="db.Table.side.16x16.png"/>
-                      <File Id="file5137" Name="db.View.many.side.16x16.png"/>
-                      <File Id="file5138" Name="db.View.side.16x16.png"/>
-                      <File Id="file5142" Name="db.Column.many.side.16x16.png"/>
-                      <File Id="file5144" Name="db.ForeignKey.many.side.16x16.png"/>
-                      <File Id="file5146" Name="db.ForeignKey.side.16x16.png"/>
-                      <File Id="file5148" Name="db.Index.many.side.16x16.png"/>
-                      <File Id="file5150" Name="db.Index.side.16x16.png"/>
-                      <File Id="file5152" Name="db.Trigger.many.side.16x16.png"/>
-                      <File Id="file5154" Name="db.Trigger.side.16x16.png"/>
-                      <File Id="file5157" Name="db.Table.editor.24x24.png"/>
-                      <File Id="file5158" Name="db.View.broken.side.16x16.png"/>
-                      <File Id="file5162" Name="db.Index.16x16.png"/>
-                      <File Id="file5163" Name="db.ForeignKey.16x16.png"/>
-                      <File Id="file5164" Name="db.Trigger.16x16.png"/>
-                      <File Id="file5165" Name="db.schema.loading.side.16x16.png"/>
-                      <File Id="file5266" Name="db.schema.unloaded.side.16x16.png"/>
-                      <File Id="file5267" Name="db.Column.pkfk.11x11.png"/>
-                      <File Id="file5268" Name="db.Column.pkfk.16x16.png"/>
-                    </Component>
-                  </Directory>
-                </Directory>
-
-                <Directory Id="icons" Name="icons">
-                  <Component DiskId="1" Guid="1914052F-D4D6-4f7f-AB7D-9AF28DBC1F78" Id="images_icons" Location="either">
-                    <File Id="file6006" Name="tiny_align_h_left.png"/>
-                    <File Id="file6007" Name="tiny_align_h_left2.png"/>
-                    <File Id="file6008" Name="tiny_align_h_middle.png"/>
-                    <File Id="file6009" Name="tiny_align_h_middle2.png"/>
-                    <File Id="file6010" Name="tiny_align_h_right.png"/>
-                    <File Id="file6011" Name="tiny_align_h_right2.png"/>
-                    <File Id="file6012" Name="tiny_align_v_bottom.png"/>
-                    <File Id="file6013" Name="tiny_align_v_bottom2.png"/>
-                    <File Id="file6014" Name="tiny_align_v_middle.png"/>
-                    <File Id="file6015" Name="tiny_align_v_middle2.png"/>
-                    <File Id="file6016" Name="tiny_align_v_top.png"/>
-                    <File Id="file6018" Name="tiny_align_v_top2.png"/>
-                    <File Id="file6017" Name="tiny_gridview.png"/>
-                    <File Id="file6019" Name="tiny_grid.png"/>
-                    <File Id="file6020" Name="tiny_lock.png"/>
-                    <File Id="file6021" Name="tiny_open.png"/>
-                    <File Id="file6022" Name="tiny_redo.png"/>
-                    <File Id="file6023" Name="tiny_ruler.png"/>
-                    <File Id="file6024" Name="tiny_save.png"/>
-                    <File Id="file6053" Name="tiny_saveas.png"/>
-                    <File Id="file6050" Name="tiny_hidesidebar.png"/>
-                    <File Id="file6051" Name="tiny_grtshell.png"/>
-                    <File Id="file6025" Name="tiny_undo.png"/>
-                    <File Id="file6025a" Name="tiny_loadsql.png"/>
-                    <File Id="file6025b" Name="tiny_savesql.png"/>
-                    <File Id="file6025k" Name="clear_output.png"/>
-                    <File Id="file6026" Name="wb_arrow.png"/>
-                    <File Id="file6027" Name="wb_db_routinegroup.png"/>
-                    <File Id="file6028" Name="wb_db_table.png"/>
-                    <File Id="file6029" Name="wb_db_view.png"/>
-                    <File Id="file6030" Name="wb_draw_ellipse.png"/>
-                    <File Id="file6031" Name="wb_draw_freehand.png"/>
-                    <File Id="file6032" Name="wb_draw_line.png"/>
-                    <File Id="file6033" Name="wb_draw_polygon.png"/>
-                    <File Id="file6034" Name="wb_draw_rect.png"/>
-                    <File Id="file6035" Name="wb_hand.png"/>
-                    <File Id="file6036" Name="wb_image.png"/>
-                    <File Id="file6037" Name="wb_layer.png"/>
-                    <File Id="file6038" Name="wb_magnifier.png"/>
-                    <File Id="file6039" Name="wb_note.png"/>
-                    <File Id="file6040" Name="wb_rel_11.png"/>
-                    <File Id="file6041" Name="wb_rel_11_nonid.png"/>
-                    <File Id="file6042" Name="wb_rel_1n.png"/>
-                    <File Id="file6043" Name="wb_rel_1n_nonid.png"/>
-                    <File Id="file6044" Name="wb_rel_1n_pick.png"/>
-                    <File Id="file6045" Name="wb_rel_nm.png"/>
-                    <File Id="file6040d" Name="wb_rel_11_dark.png"/>
-                    <File Id="file6041d" Name="wb_rel_11_nonid_dark.png"/>
-                    <File Id="file6042d" Name="wb_rel_1n_dark.png"/>
-                    <File Id="file6043d" Name="wb_rel_1n_nonid_dark.png"/>
-                    <File Id="file6044d" Name="wb_rel_1n_pick_dark.png"/>
-                    <File Id="file6045d" Name="wb_rel_nm_dark.png"/>
-                    <File Id="file6046" Name="wb_rubber.png"/>
-                    <File Id="file6047" Name="mini_error.png"/>
-                    <File Id="file6048" Name="mini_warning.png"/>
-                    <File Id="file6049" Name="mini_notice.png"/>
-                    <File Id="file6052" Name="mini_notice_blue.png"/>
-                    <File Id="file6054" Name="comment.png"/>
-                    <File Id="file6055" Name="grt.png"/>
-                    <File Id="file6056" Name="history.png"/>
-                    <File Id="file6057" Name="layers.png"/>
-                    <File Id="file6058" Name="MySQLWorkbench-128.png"/>
-                    <File Id="file6059" Name="MySQLWorkbench-16.png"/>
-                    <File Id="file6061" Name="MySQLWorkbench-32.png"/>
-                    <File Id="file6063" Name="MySQLWorkbench-48.png"/>
-                    <File Id="file6064" Name="MySQLWorkbenchDoc-128.png"/>
-                    <File Id="file6065" Name="MySQLWorkbenchDoc-16.png"/>
-                    <File Id="file6066" Name="MySQLWorkbenchDoc-24.png"/>
-                    <File Id="file6067" Name="MySQLWorkbenchDoc-32.png"/>
-                    <File Id="file6068" Name="MySQLWorkbenchDoc-48.png"/>
-                    <File Id="file6069" Name="MySQLWorkbenchDoc-64.png"/>
-                    <File Id="file6070" Name="MySQLWorkbenchDocIcon128x128.png"/>
-                    <File Id="file6071" Name="MySQLWorkbenchDocIcon16x16.png"/>
-                    <File Id="file6072" Name="MySQLWorkbenchDocIcon32x32.png"/>
-                    <File Id="file6073" Name="MySQLWorkbenchDocIcon48x48.png"/>
-                    <File Id="file6074" Name="properties.png"/>
-                    <File Id="file6075" Name="schemata.png"/>
-                    <File Id="file6076" Name="user_datatypes.png"/>
-                    <File Id="file60007" Name="admin_info_stopped.png"/>
-                    <File Id="file60008" Name="admin_info_running.png"/>
-                    <File Id="file60009" Name="admin_info_offline.png"/>
-                    <File Id="file60015" Name="admin_meb_backup.png"/>
-                    <File Id="file60016" Name="admin_meb_restore.png"/>
-                    <File Id="file60018" Name="admin_info_unknown.png"/>
-                    <File Id="file60019" Name="MySQLWorkbench.ico"/>
-                    <File Id="file60020" Name="MySQLWorkbench-256.png"/>
-                    <File Id="file60021" Name="MySQLWorkbench-512.png"/>
-                    <File Id="file60029" Name="tiny_new.png"/>
-                    <File Id="file60031" Name="tiny_new_diagram.png"/>
-                    <File Id="file60032" Name="tiny_new_doc.png"/>
-                    <File Id="file60034" Name="tiny_new_routine.png"/>
-                    <File Id="file60035" Name="tiny_new_schema.png"/>
-                    <File Id="file60036" Name="tiny_new_script.png"/>
-                    <File Id="file60037" Name="tiny_new_table.png"/>
-                    <File Id="file60038" Name="tiny_new_view.png"/>
-                    <File Id="file60041" Name="tiny_refresh.png"/>
-                    <File Id="file60042" Name="tiny_refresh_plugins.png"/>
-                    <File Id="file60043" Name="tiny_search.png"/>
-                    <File Id="file60044" Name="record_add.png"/>
-                    <File Id="file60045" Name="record_back.png"/>
-                    <File Id="file60046" Name="record_del.png"/>
-                    <File Id="file60047" Name="record_discard.png"/>
-                    <File Id="file60048" Name="record_edit.png"/>
-                    <File Id="file60049" Name="record_export.png"/>
-                    <File Id="file60049i" Name="record_import.png"/>
-                    <File Id="file60050" Name="record_fetch_all.png"/>
-                    <File Id="file60051" Name="record_first.png"/>
-                    <File Id="file60052" Name="record_last.png"/>
-                    <File Id="file60053" Name="record_next.png"/>
-                    <File Id="file60054" Name="record_save.png"/>
-                    <File Id="file60055" Name="record_sort_asc.png"/>
-                    <File Id="file60056" Name="record_sort_desc.png"/>
-                    <File Id="file60056a" Name="record_sort_reset.png"/>
-                    <File Id="file60057" Name="record_wrap_vertical.png"/>
-                    <File Id="file60058" Name="snippet_add.png"/>
-                    <File Id="file60059" Name="snippet_del.png"/>
-                    <File Id="file60060" Name="snippet_insert.png"/>
-                    <File Id="file60061" Name="snippet_use.png"/>
-                    <File Id="file60063" Name="record_fetch_prev.png"/>
-                    <File Id="file60064" Name="record_fetch_next.png"/>
-                    <File Id="file60065" Name="tiny_load.png"/>
-                    <File Id="file60066" Name="snippet_clipboard.png"/>
-                    <File Id="file60067" Name="debug_continue.png"/>
-                    <File Id="file60068" Name="debug_pause.png"/>
-                    <File Id="file60069" Name="debug_step.png"/>
-                    <File Id="file60070" Name="debug_step_into.png"/>
-                    <File Id="file60071" Name="debug_step_out.png"/>
-                    <File Id="file60072" Name="debug_stop.png"/>
-                    <File Id="file60073" Name="warning_icon.png"/>
-                    <File Id="file60074" Name="admin_add_user.png"/>
-                    <File Id="file60076" Name="admin_config_wizard.png"/>
-                    <File Id="file60078" Name="admin_export.png"/>
-                    <File Id="file60080" Name="admin_manage_exported.png"/>
-                    <File Id="file60082" Name="admin_manage_privs.png"/>
-                    <File Id="file60084" Name="admin_connections.png"/>
-                    <File Id="file60086" Name="admin_option_file.png"/>
-                    <File Id="file60088" Name="admin_restore_data.png"/>
-                    <File Id="file60090" Name="admin_schema_management.png"/>
-                    <File Id="file60092" Name="admin_scripts.png"/>
-                    <File Id="file60094" Name="admin_server_logs.png"/>
-                    <File Id="file60096" Name="admin_server_status.png"/>
-                    <File Id="file60098" Name="admin_start_stop.png"/>
-                    <File Id="file60100" Name="admin_status_vars.png"/>
-                    <File Id="file60102" Name="admin_system_startup.png"/>
-                    <File Id="file60111" Name="MySQLPlugin-16.png"/>
-                    <File Id="file60112" Name="MySQLPlugin-24.png"/>
-                    <File Id="file60113" Name="MySQLPlugin-32.png"/>
-                    <File Id="file60114" Name="MySQLPlugin-48.png"/>
-                    <File Id="file60115" Name="MySQLPlugin-64.png"/>
-                    <File Id="file60116" Name="MySQLPlugin-128.png"/>
-                    <File Id="file60117" Name="MySQLPlugin-256.png"/>
-                    <File Id="file60118" Name="mini_edit.png"/>
-                    <File Id="file60119" Name="mini_ok.png"/>
-                    <File Id="file60120" Name="record_autosize.png"/>
-                    <File Id="file60121" Name="migration_check_open.png"/>
-                    <File Id="file60122" Name="migration.png"/>
-                    <File Id="file60123" Name="migration_title.png"/>
-                    <File Id="file60124" Name="migration_check_current.png"/>
-                    <File Id="file60126" Name="migration_check_done.png"/>
-                    <File Id="file60127" Name="migration_logo.png"/>
-                    <File Id="file60128" Name="migration_check_point.png"/>
-                    <File Id="file60129" Name="migration_icon_32x32.png"/>
-                    <File Id="file60130" Name="migration_background.png"/>
-                    <File Id="file60131" Name="tiny_more_space.png"/>
-                    <File Id="file60132" Name="tiny_less_space.png"/>
-                    <File Id="file60678" Name="wb-toolbar_automatic-help-off.png"/>
-                    <File Id="file60679" Name="wb-toolbar_automatic-help-on.png"/>
-                    <File Id="file60680" Name="wb-toolbar_manual-help.png"/>
-                    <File Id="file60133" Name="wb-toolbar_nav-back.png"/>
-                    <File Id="file60135" Name="wb-toolbar_nav-forward.png"/>
-                    <File Id="file60664" Name="wb_toolbar_pages_18x18.png"/>
-                    <File Id="file60665" Name="admin_audit_inspector.png"/>
-                    <File Id="file62000" Name="mysql-logo-00.png"/>
-                    <File Id="file62001" Name="mysql-logo-50.png"/>
-                    <File Id="file62002" Name="mysql-logo-51.png"/>
-                    <File Id="file62003" Name="mysql-logo-55.png"/>
-                    <File Id="file62004" Name="mysql-logo-56.png"/>
-                    <File Id="file62005" Name="mysql-logo-57.png"/>
-                    <File Id="file62006" Name="mysql-logo-58.png"/>
-                    <File Id="file62007" Name="mysql-status-off.png"/>
-                    <File Id="file62008" Name="mysql-status-on.png"/>
-                    <File Id="file62009" Name="mysql-status-separator.png"/>
-                    <File Id="file62010" Name="wb-backup-logo-small.png"/>
-                    <File Id="file62011" Name="wb-backup-logo.png"/>
-                    <File Id="file62012" Name="edit_table_templates.png"/>
-                    <File Id="file62013" Name="wb_perform_config.png"/>
-                    <File Id="file62014" Name="title_connections.png"/>
-                    <File Id="file62015" Name="title_export.png"/>
-                    <File Id="file62016" Name="title_import.png"/>
-                    <File Id="file62017" Name="title_logs.png"/>
-                    <File Id="file62018" Name="title_options.png"/>
-                    <File Id="file62019" Name="title_startup.png"/>
-                    <File Id="file62020" Name="title_users.png"/>
-                    <File Id="file62021" Name="title_variables.png"/>
-                    <File Id="file62022" Name="page_restore.png"/>
-                    <File Id="file62023" Name="title_backup.png"/>
-                    <File Id="file62024" Name="title_restore.png"/>
-                    <File Id="file62025" Name="record_refresh.png"/>
-                    <File Id="file62026" Name="dashboard_arrow_in_static.png"/>
-                    <File Id="file62027" Name="dashboard_arrow_out_static.png"/>
-                    <File Id="dashboard_header_innodb_light" Name="dashboard_header_innodb_light.png"/>
-                    <File Id="dashboard_header_mysql_light" Name="dashboard_header_mysql_light.png"/>
-                    <File Id="dashboard_header_network_light" Name="dashboard_header_network_light.png"/>
-                    <File Id="dashboard_header_innodb_dark" Name="dashboard_header_innodb_dark.png"/>
-                    <File Id="dashboard_header_mysql_dark" Name="dashboard_header_mysql_dark.png"/>
-                    <File Id="dashboard_header_network_dark" Name="dashboard_header_network_dark.png"/>
-                    <File Id="file62031" Name="admin_dashboard.png"/>
-                    <File Id="file62033" Name="admin_instrumentation_setup.png"/>
-                    <File Id="file62035" Name="admin_performance_reports.png"/>
-                    <File Id="file62037" Name="title_dashboard.png"/>
-                    <File Id="file62039" Name="title_instrumentation_setup.png"/>
-                    <File Id="file62040" Name="dashboard_separator.png"/>
-                    <File Id="file62041" Name="title_performance_reports.png"/>
-                    <File Id="file62042" Name="ps_easysetup_logo.png"/>
-                    <File Id="file62043" Name="ps_easysetup_logo_enabled.png"/>
-                    <File Id="file62044" Name="ps_switcher_custom_hoover.png"/>
-                    <File Id="file62045" Name="ps_switcher_custom_off.png"/>
-                    <File Id="file62046" Name="ps_switcher_custom_on.png"/>
-                    <File Id="file62047" Name="ps_switcher_default_hoover.png"/>
-                    <File Id="file62048" Name="ps_switcher_default_off.png"/>
-                    <File Id="file62049" Name="ps_switcher_default_on.png"/>
-                    <File Id="file62050" Name="ps_switcher_disabled_hoover.png"/>
-                    <File Id="file62051" Name="ps_switcher_disabled_off.png"/>
-                    <File Id="file62052" Name="ps_switcher_disabled_on.png"/>
-                    <File Id="file62053" Name="ps_switcher_fully_hoover.png"/>
-                    <File Id="file62054" Name="ps_switcher_fully_off.png"/>
-                    <File Id="file62055" Name="ps_switcher_fully_on.png"/>
-                    <File Id="file62056" Name="ps_switcher_legend.png"/>
-                    <File Id="ps_switcher_text_light" Name="ps_switcher_text_light.png"/>
-                    <File Id="ps_switcher_text_dark" Name="ps_switcher_text_dark.png"/>
-                    <File Id="file62058" Name="ps_overview.png"/>
-                    <File Id="file62059" Name="query_continue_on_error.png"/>
-                    <File Id="file62069" Name="query_stop_on_error.png"/>
-                    <File Id="file62070" Name="tiny_rollback.png"/>
-                    <File Id="file62071" Name="tiny_rollback_disabled.png"/>
-                    <File Id="file62080" Name="admin_firewall.png"/>
-                  </Component>
-                </Directory>
-
-                <Directory Id="ui" Name="ui">
-                  <Component DiskId="1" Guid="6193D177-EED4-4fb1-BF54-17DB23FDA622" Id="images_ui" Location="either">
-                    <File Id="file6090" Name="wb-wizard-vista-bg.png"/>
-                    <File Id="file6091" Name="message_confirm.png"/>
-                    <File Id="file6092" Name="message_warning.png"/>
-                    <File Id="file6093" Name="message_error.png"/>
-                    <File Id="file60500" Name="Apply.png"/>
-                    <File Id="file60501" Name="Apply_16x16.png"/>
-                    <File Id="file60503" Name="background.png"/>
-                    <File Id="file60504" Name="background_top_shadow.png"/>
-                    <File Id="file60505" Name="Close_18x18.png"/>
-                    <File Id="file60506" Name="collapsing_panel_bg.png"/>
-                    <File Id="file60507" Name="collapsing_panel_grid_bg.png"/>
-                    <File Id="file60508" Name="collapsing_panel_grid_details.png"/>
-                    <File Id="file60509" Name="collapsing_panel_grid_details2.png"/>
-                    <File Id="file60510" Name="collapsing_panel_grid_large_icons.png"/>
-                    <File Id="file60511" Name="collapsing_panel_grid_large_icons2.png"/>
-                    <File Id="file60512" Name="collapsing_panel_grid_small_icons.png"/>
-                    <File Id="file60513" Name="collapsing_panel_grid_small_icons2.png"/>
-                    <File Id="file60514" Name="collapsing_panel_header_bg.png"/>
-                    <File Id="file60515" Name="collapsing_panel_header_bg_flat.png"/>
-                    <File Id="file60516" Name="collapsing_panel_header_shadow.png"/>
-                    <File Id="file60517" Name="collapsing_panel_header_tab_add.png"/>
-                    <File Id="file60518" Name="collapsing_panel_header_tab_add2.png"/>
-                    <File Id="file60519" Name="collapsing_panel_header_tab_del.png"/>
-                    <File Id="file60520" Name="collapsing_panel_header_tab_del2.png"/>
-                    <File Id="file60521" Name="collapsing_panel_header_tab_left.png"/>
-                    <File Id="file60522" Name="collapsing_panel_header_tab_left_flat.png"/>
-                    <File Id="file60523" Name="collapsing_panel_header_tab_middle.png"/>
-                    <File Id="file60524" Name="collapsing_panel_header_tab_middle_flat.png"/>
-                    <File Id="file60525" Name="collapsing_panel_header_tab_right.png"/>
-                    <File Id="file60526" Name="collapsing_panel_header_tab_right_flat.png"/>
-                    <File Id="file60527" Name="collapsing_panel_header_tab_separator.png"/>
-                    <File Id="file60528" Name="collapsing_panel_header_tab_separator_flat.png"/>
-                    <File Id="file60529" Name="collapsing_panel_minus.png"/>
-                    <File Id="file60530" Name="collapsing_panel_minus_flat.png"/>
-                    <File Id="file60531" Name="collapsing_panel_plus.png"/>
-                    <File Id="file60532" Name="collapsing_panel_plus_flat.png"/>
-                    <File Id="file60533" Name="collapsing_panel_tab_left.png"/>
-                    <File Id="file60534" Name="collapsing_panel_tab_middle.png"/>
-                    <File Id="file60535" Name="collapsing_panel_tab_right.png"/>
-                    <File Id="file60536" Name="dialog_input.png"/>
-                    <File Id="file60537" Name="Discard.png"/>
-                    <File Id="file60538" Name="Discard_16x16.png"/>
-                    <File Id="file60540" Name="DotBlue.png"/>
-                    <File Id="file60541" Name="DotDisabled.png"/>
-                    <File Id="file60542" Name="DotGrey.png"/>
-                    <File Id="file60543" Name="DotRed.png"/>
-                    <File Id="file60546" Name="field_overlay_blob.png"/>
-                    <File Id="file60547" Name="field_overlay_null.png"/>
-                    <File Id="file60548" Name="First_16x16.png"/>
-                    <File Id="file60549" Name="header_bar_blue.png"/>
-                    <File Id="file60550" Name="header_bar_gray.png"/>
-                    <File Id="file60551" Name="header_bar_orange.png"/>
-                    <File Id="file60552" Name="Last_16x16.png"/>
-                    <File Id="file60556" Name="MacWizardBackground.png"/>
-                    <File Id="file60558" Name="message_edit.png"/>
-                    <File Id="file60559" Name="navigator_zoom_in.png"/>
-                    <File Id="file60560" Name="navigator_zoom_out.png"/>
-                    <File Id="file60562" Name="note.128x128.png"/>
-                    <File Id="file60565" Name="Refresh_16x16.png"/>
-                    <File Id="file60566" Name="Refresh_18x18.png"/>
-                    <File Id="file60567" Name="Refresh_disabled_18x18.png"/>
-                    <File Id="file60568" Name="sakila.png"/>
-                    <File Id="file60573" Name="search_clear.png"/>
-                    <File Id="file60574" Name="search_doc_action.png"/>
-                    <File Id="file60575" Name="search_icon.png"/>
-                    <File Id="file60576" Name="section_expanded.png"/>
-                    <File Id="file60577" Name="section_unexpandable.png"/>
-                    <File Id="file60578" Name="section_unexpanded.png"/>
-                    <File Id="file60579" Name="separator-dots.png"/>
-                    <File Id="file60580" Name="show_eof.png"/>
-                    <File Id="file60581" Name="show_whitespace.png"/>
-                    <File Id="file60582" Name="small_toolbar_bg.png"/>
-                    <File Id="file60583" Name="statusbar_output.png"/>
-                    <File Id="file60584" Name="statusbar_separator.png"/>
-                    <File Id="file60585" Name="statusbar_shell.png"/>
-                    <File Id="file60586" Name="tab.diagram.16x16.png"/>
-                    <File Id="file60587" Name="tab.overview.home.16x16.png"/>
-                    <File Id="file60588" Name="tab.overview.physical.16x16.png"/>
-                    <File Id="file60589" Name="tab.sqlquery.16x16.png"/>
-                    <File Id="file60590" Name="task_checked.png"/>
-                    <File Id="file60592" Name="task_disabled.png"/>
-                    <File Id="file60594" Name="task_error.png"/>
-                    <File Id="file60596" Name="task_executing.png"/>
-                    <File Id="file60597" Name="task_unchecked.png"/>
-                    <File Id="file60599" Name="task_warning.png"/>
-                    <File Id="file60607" Name="MySQL-WB-about-screen.png"/>
-                    <File Id="file60610" Name="check.png"/>
-                    <File Id="file60611" Name="uncheck.png"/>
-                    <File Id="file60612" Name="unknown.png"/>
-                    <File Id="file60616" Name="zoom_in.png"/>
-                    <File Id="file60617" Name="zoom_out.png"/>
-                    <File Id="file60618" Name="zoom_reset.png"/>
-                    <File Id="file60619" Name="options-horizontal-separator.png"/>
-                    <File Id="file60624" Name="editor_breakpoint.png"/>
-                    <File Id="file60625" Name="editor_breakpoint_hit.png"/>
-                    <File Id="file60626" Name="editor_current_pos.png"/>
-                    <File Id="file60627" Name="editor_error.png"/>
-                    <File Id="file60628" Name="editor_statement.png"/>
-                    <File Id="file60629" Name="message_wb_bug.png"/>
-                    <File Id="file60630" Name="message_wb_lock.png"/>
-                    <File Id="file60631" Name="change_alert_thin.png"/>
-                    <File Id="file60632" Name="change_backward.png"/>
-                    <File Id="file60633" Name="change_forward.png"/>
-                    <File Id="file60634" Name="change_ignore.png"/>
-                    <File Id="file60635" Name="change_nothing.png"/>
-                    <File Id="file60636" Name="edit.png"/>
-                    <File Id="file60637" Name="message_wb_wait.png"/>
-                    <File Id="file60639" Name="tree_collapsed.png"/>
-                    <File Id="file60640" Name="tree_expanded.png"/>
-                    <File Id="file60643" Name="wait_panel_cancel_button.png"/>
-                    <File Id="file60644" Name="refresh_sidebar.png"/>
-                    <File Id="file60645" Name="big_switcher_yes.png"/>
-                    <File Id="file60646" Name="big_switcher_no.png"/>
-                    <File Id="file60647" Name="separator_vertical.png"/>
-                    <File Id="file60648" Name="editor_continue_on_error.png"/>
-
-                    <File Id="file60685" Name="switcher_bottom_on_win8.png"/>
-                    <File Id="file60659" Name="switcher_left_on_win8.png"/>
-                    <File Id="file60660" Name="switcher_right_on_win8.png"/>
-                    <File Id="file60661" Name="switcher_bottom_off_win8.png"/>
-                    <File Id="file60662" Name="switcher_left_off_win8.png"/>
-                    <File Id="file60663" Name="switcher_right_off_win8.png"/>
-
-                    <File Id="file60651" Name="search_sidebar.png"/>
-                    <File Id="file60652" Name="EditorCollapsed.png"/>
-                    <File Id="file60653" Name="EditorExpanded.png"/>
-                    <File Id="file60655" Name="background_stripes_light.png"/>
-                    <File Id="file60656" Name="change_alert_drop.png"/>
-                    <File Id="file60657" Name="busy_sidebar.png"/>
-                    <File Id="file60658" Name="audit_log.png"/>
-                    <File Id="file60666" Name="wb_lock.png"/>
-                    <File Id="file60667" Name="change_alert_create.png"/>
-                    <File Id="file60668" Name="arrow_down.png"/>
-                    <File Id="file60669" Name="arrow_up.png"/>
-                    <File Id="item_overlay_add.png" Name="item_overlay_add.png"/>
-                    <File Id="item_overlay_delete.png" Name="item_overlay_delete.png"/>
-
-                    <File Id="file60670" Name="Close_16x16.png"/>
-
-                    <File Id="file60675" Name="firewall-header.png"/>
-                    <File Id="session" Name="session.png"/>
-                    <File Id="folder" Name="folder.png"/>
-                    <File Id="session_switch" Name="session-switch.png"/>
-
-                  </Component>
-                </Directory>
-
-                <Directory Id="home" Name="home">
-                  <Component DiskId="1" Guid="609A7F7D-0615-4C3E-83F8-B04ADCD36E1A" Id="images_home" Location="either">
-                    <File Id="home11" Name="WB_Home.png"/>
-                    <File Id="sidebar_migration" Name="sidebar_migration.png"/>
-                    <File Id="sidebar_wb" Name="sidebar_wb.png"/>
-                    <File Id="sidebar_modeling" Name="sidebar_modeling.png"/>
-                    <File Id="home13" Name="wb_tile_folder.png"/>
-                    <File Id="wb_tile_folder_mini_dark" Name="wb_tile_folder_mini_dark.png"/>
-                    <File Id="wb_tile_folder_mini_light" Name="wb_tile_folder_mini_light.png"/>
-                    <File Id="wb_tile_network_dark" Name="wb_tile_network_dark.png"/>
-                    <File Id="wb_tile_network_light" Name="wb_tile_network_light.png"/>
-                    <File Id="wb_tile_plus_dark" Name="wb_tile_plus_dark.png"/>
-                    <File Id="wb_tile_plus_light" Name="wb_tile_plus_light.png"/>
-                    <File Id="wb_tile_sakila_light" Name="wb_tile_sakila_light.png"/>
-                    <File Id="wb_tile_sakila_dark" Name="wb_tile_sakila_dark.png"/>
-                    <File Id="wb_tile_schema_light" Name="wb_tile_schema_light.png"/>
-                    <File Id="wb_tile_schema_dark" Name="wb_tile_schema_dark.png"/>
-                    <File Id="wb_tile_time_light" Name="wb_tile_time_light.png"/>
-                    <File Id="wb_tile_time_dark" Name="wb_tile_time_dark.png"/>
-                    <File Id="wb_tile_user_dark" Name="wb_tile_user_dark.png"/>
-                    <File Id="wb_tile_user_light" Name="wb_tile_user_light.png"/>
-                    <File Id="home24" Name="wb_doc_model.png"/>
-                    <File Id="home24a" Name="wb_doc_model@2x.png"/>
-                    <File Id="home25" Name="wb_doc_sql.png"/>
-                    <File Id="wb_tile_number_light" Name="wb_tile_number_light.png"/>
-                    <File Id="wb_tile_number_dark" Name="wb_tile_number_dark.png"/>
-                    <File Id="home27" Name="wb_close.png"/>
-                    <File Id="wb_tile_manage_dark" Name="wb_tile_manage_dark.png"/>
-                    <File Id="wb_tile_manage_light" Name="wb_tile_manage_light.png"/>
-                    <File Id="wb_tile_more_light" Name="wb_tile_more_light.png"/>
-                    <File Id="wb_tile_more_dark" Name="wb_tile_more_dark.png"/>
-                    <File Id="wb_tile_open_light" Name="wb_tile_open_light.png"/>
-                    <File Id="wb_tile_open_dark" Name="wb_tile_open_dark.png"/>
-                    <File Id="home_screen_close_dark" Name="home_screen_close_dark.png"/>
-                    <File Id="home_screen_close_light" Name="home_screen_close_light.png"/>
-                  </Component>
-                </Directory>
-
-                <Directory Id="sql" Name="sql">
-                  <Component DiskId="1" Guid="851684D9-EB81-4D8F-9968-EB5818ABCA52" Id="images_sql" Location="either">
-                    <File Id="file61700" Name="qe_main-tb-icon_add-routine.png"/>
-                    <File Id="file61701" Name="qe_main-tb-icon_add-schema.png"/>
-                    <File Id="file61702" Name="qe_main-tb-icon_add-sql-editor.png"/>
-                    <File Id="file61703" Name="qe_main-tb-icon_add-table.png"/>
-                    <File Id="file61704" Name="qe_main-tb-icon_add-view.png"/>
-                    <File Id="file61705" Name="qe_main-tb-icon_execute-sql-file.png"/>
-                    <File Id="file61706" Name="qe_main-tb-icon_open-sql-file.png"/>
-                    <File Id="file61707" Name="qe_main-tb-icon_refresh-conn.png"/>
-                    <File Id="file61757" Name="qe_main-tb-icon_add-function.png"/>
-                    <File Id="file61708" Name="qe_main-tb-sep.png"/>
-                    <File Id="file61715" Name="qe_sql-editor-tb-icon_autocommit-off.png"/>
-                    <File Id="file61716" Name="qe_sql-editor-tb-icon_autocommit-on.png"/>
-                    <File Id="file61717" Name="qe_sql-editor-tb-icon_beautifier.png"/>
-                    <File Id="file61718" Name="qe_sql-editor-tb-icon_beautifier_current.png"/>
-                    <File Id="file61719" Name="qe_sql-editor-tb-icon_commit.png"/>
-                    <File Id="file61720" Name="qe_sql-editor-tb-icon_execute-current.png"/>
-                    <File Id="file61721" Name="qe_sql-editor-tb-icon_execute.png"/>
-                    <File Id="file61722" Name="qe_sql-editor-tb-icon_explain.png"/>
-                    <File Id="file61723" Name="qe_sql-editor-tb-icon_find.png"/>
-                    <File Id="file61724" Name="qe_sql-editor-tb-icon_open.png"/>
-                    <File Id="file61725" Name="qe_sql-editor-tb-icon_rollback.png"/>
-                    <File Id="file61726" Name="qe_sql-editor-tb-icon_save.png"/>
-                    <File Id="file61727" Name="qe_sql-editor-tb-icon_special-chars-off.png"/>
-                    <File Id="file61728" Name="qe_sql-editor-tb-icon_special-chars-on.png"/>
-                    <File Id="file61729" Name="qe_sql-editor-tb-icon_stop-on-error-off.png"/>
-                    <File Id="file61730" Name="qe_sql-editor-tb-icon_stop-on-error-on.png"/>
-                    <File Id="file61731" Name="qe_sql-editor-tb-icon_stop.png"/>
-                    <File Id="file61732" Name="snippet_sql.png"/>
-                    <File Id="file61733" Name="snippet_htm.png"/>
-                    <File Id="file61735" Name="snippet_mwb.png"/>
-                    <File Id="file61736" Name="snippet_php.png"/>
-                    <File Id="file61737" Name="snippet_py.png"/>
-                    <File Id="file61738" Name="snippet_css.png"/>
-                    <File Id="ac_charset.png" Name="ac_charset.png"/>
-                    <File Id="ac_collation.png" Name="ac_collation.png"/>
-                    <File Id="ac_column.png" Name="ac_column.png"/>
-                    <File Id="ac_engine.png" Name="ac_engine.png"/>
-                    <File Id="ac_event.png" Name="ac_event.png"/>
-                    <File Id="ac_function.png" Name="ac_function.png"/>
-                    <File Id="ac_index.png" Name="ac_index.png"/>
-                    <File Id="ac_keyword.png" Name="ac_keyword.png"/>
-                    <File Id="ac_logfilegroup.png" Name="ac_logfilegroup.png"/>
-                    <File Id="ac_operator.png" Name="ac_operator.png"/>
-                    <File Id="ac_routine.png" Name="ac_routine.png"/>
-                    <File Id="ac_schema.png" Name="ac_schema.png"/>
-                    <File Id="ac_sysvar.png" Name="ac_sysvar.png"/>
-                    <File Id="ac_table.png" Name="ac_table.png"/>
-                    <File Id="ac_tablespace.png" Name="ac_tablespace.png"/>
-                    <File Id="ac_trigger.png" Name="ac_trigger.png"/>
-                    <File Id="ac_user.png" Name="ac_user.png"/>
-                    <File Id="ac_uservar.png" Name="ac_uservar.png"/>
-                    <File Id="ac_view.png" Name="ac_view.png"/>
-
-                    <File Id="file61751" Name="qe_sql-editor-tb-icon_word-wrap-off.png"/>
-                    <File Id="file61752" Name="qe_sql-editor-tb-icon_word-wrap-on.png"/>
-                    <File Id="file61755" Name="qe_main-tb-icon_search_db.png"/>
-                    <File Id="file61756" Name="wb-sidebar-refresh.png"/>
-                    <File Id="file61758" Name="qe_main-tb-icon_preferences.png"/>
-                    <File Id="file61770" Name="switcher_bottom_off.png"/>
-                    <File Id="file61771" Name="switcher_bottom_on.png"/>
-                    <File Id="file61772" Name="switcher_left_off.png"/>
-                    <File Id="file61773" Name="switcher_left_on.png"/>
-                    <File Id="file61774" Name="switcher_right_off.png"/>
-                    <File Id="file61775" Name="switcher_right_on.png"/>
-                    <File Id="file61776" Name="object_inspector.png"/>
-                    <File Id="file61777" Name="title_schema_inspector.png"/>
-                    <File Id="file61778" Name="title_table_inspector.png"/>
-                    <File Id="file61779" Name="output_type-executionplan.png"/>
-                    <File Id="file61780" Name="output_type-explaindata.png"/>
-                    <File Id="file61781" Name="output_type-fieldtypes.png"/>
-                    <File Id="file61782" Name="output_type-item_selected.png"/>
-                    <File Id="file61783" Name="output_type-querystats.png"/>
-                    <File Id="file61784" Name="output_type-resultset.png"/>
-                    <File Id="file61785" Name="output_type-spacialview.png"/>
-                    <File Id="file61786" Name="output_type-toggle-off.png"/>
-                    <File Id="file61787" Name="output_type-toggle-on.png"/>
-                    <File Id="file61788" Name="output_type-formeditor.png"/>
-                    <File Id="file606602" Name="qe_sql-editor-tb-icon_zoom-area.png"/>
-                    <File Id="file606604" Name="qe_sql-editor-tb-icon_zoom-in.png"/>
-                    <File Id="file606606" Name="qe_sql-editor-tb-icon_zoom-out.png"/>
-                    <File Id="file606608" Name="qe_sql-editor-tb-icon_zoom-reset.png"/>
-                    <File Id="file606609" Name="qe_sql-editor-tb-icon_zoom-jump.png"/>
-                    <File Id="file606611" Name="qe_sql-editor-tb-icon_zoom-auto.png"/>
-                    <File Id="file606613" Name="qe_sql-editor-tb-icon_zoom-center.png"/>
-
-                    <File Id="wb_item_overlay_editor" Name="wb_item_overlay_editor.png"/>
-                    <File Id="wb_item_overlay_execute" Name="wb_item_overlay_execute.png"/>
-                    <File Id="wb_item_overlay_inspector" Name="wb_item_overlay_inspector.png"/>
-                    <File Id="wb_item_overlay_result" Name="wb_item_overlay_result.png"/>
-                    <File Id="wb_item_overlay_autozoom" Name="wb_item_overlay_autozoom.png"/>
-
-                    <File Id="file606614" Name="qe_sql-editor-resultset-tb-pin.png"/>
-                    <File Id="file606615" Name="qe_sql-editor-resultset-tb-pinned.png"/>
-                    <File Id="file606616" Name="qe_sql-editor-explain-tb-overview.png"/>
-
-                  </Component>
-
-                </Directory>
-
-              </Directory>
-
-              <!---   BEGIN PYTHON STUFF -->
-              <Directory Id="python" Name="python">
-              
-                <Directory Id="python_dlls" Name="DLLs">
-                  <Component DiskId="1" Guid="e9a008a8-605a-11e0-a9ed-34159e1d64e6" Id="python_dlls" Location="either">
-                    <?if $(var.SETUP_TYPE) = "debug" ?>
-                    <File Id="file68002d" Name="_ctypes_d.pyd"/>
-                    <?else ?>
-                    <File Id="file68002" Name="_ctypes.pyd"/>
-                    <?endif ?>
-
-                    <?if $(var.SETUP_TYPE) = "debug" ?>
-                    <File Id="file68004d" Name="_elementtree_d.pyd"/>
-                    <?else ?>
-                    <File Id="file68004" Name="_elementtree.pyd"/>
-                    <?endif ?>
-
-                    <?if $(var.SETUP_TYPE) = "debug" ?>
-                    <File Id="file68007d" Name="_multiprocessing_d.pyd"/>
-                    <?else ?>
-                    <File Id="file68007" Name="_multiprocessing.pyd"/>
-                    <?endif ?>
-
-                    <?if $(var.SETUP_TYPE) = "debug" ?>
-                    <File Id="file68008d" Name="_socket_d.pyd"/>
-                    <?else ?>
-                    <File Id="file68008" Name="_socket.pyd"/>
-                    <?endif ?>
-
-                    <?if $(var.SETUP_TYPE) = "debug" ?>
-                    <File Id="file68009d" Name="_sqlite3_d.pyd"/>
-                    <?else ?>
-                    <File Id="file68009" Name="_sqlite3.pyd"/>
-                    <?endif ?>
-                    
-                    <?if $(var.SETUP_TYPE) = "debug" ?>
-                    <File Id="file68009ddll" Name="psqlite3_d.dll"/>
-                    <?else ?>
-                    <File Id="file68009dll" Name="psqlite3.dll"/>
-                    <?endif ?>
-
-                    <?if $(var.SETUP_TYPE) = "debug" ?>
-                    <File Id="file68013d" Name="pyexpat_d.pyd"/>
-                    <?else ?>
-                    <File Id="file68013" Name="pyexpat.pyd"/>
-                    <?endif ?>
-
-                    <?if $(var.SETUP_TYPE) = "debug" ?>
-                    <File Id="file68014d" Name="select_d.pyd"/>
-                    <?else ?>
-                    <File Id="file68014" Name="select.pyd"/>
-                    <?endif ?>
-
-                    <?if $(var.SETUP_TYPE) = "debug" ?>
-                    <File Id="xxlimited_d.pyd" Name="xxlimited_d.pyd"/>
-                    <?else ?>
-                    <File Id="xxlimited.pyd" Name="xxlimited.pyd"/>
-                    <?endif ?>
-
-                    <?if $(var.SETUP_TYPE) = "debug" ?>
-                    <File Id="unicodedata_d.pyd" Name="unicodedata_d.pyd"/>
-                    <?else ?>
-                    <File Id="unicodedata.pyd" Name="unicodedata.pyd"/>
-                    <?endif ?>
-
-                    <?if $(var.SETUP_TYPE) = "debug" ?>
-                    <File Id="winsound_d.pyd" Name="winsound_d.pyd"/>
-                    <?else ?>
-                    <File Id="winsound.pyd" Name="winsound.pyd"/>
-                    <?endif ?>
-
-                    <?if $(var.SETUP_TYPE) = "debug" ?>
-                    <File Id="_queue_d.pyd" Name="_queue_d.pyd"/>
-                    <?else ?>
-                    <File Id="_queue.pyd" Name="_queue.pyd"/>
-                    <?endif ?>
-
-                    <?if $(var.SETUP_TYPE) = "debug" ?>
-                    <File Id="_overlapped_d.pyd" Name="_overlapped_d.pyd"/>
-                    <?else ?>
-                    <File Id="_overlapped.pyd" Name="_overlapped.pyd"/>
-                    <?endif ?>
-
-                    <?if $(var.SETUP_TYPE) = "debug" ?>
-                    <File Id="_msi1234_d.pyd" Name="_msi_d.pyd"/>
-                    <?else ?>
-                    <File Id="_msi1234.pyd" Name="_msi.pyd"/>
-                    <?endif ?>
-
-                    <?if $(var.SETUP_TYPE) = "debug" ?>
-                    <File Id="_decimal_d.pyd" Name="_decimal_d.pyd"/>
-                    <?else ?>
-                    <File Id="_decimal.pyd" Name="_decimal.pyd"/>
-                    <?endif ?>
-
-                    <?if $(var.SETUP_TYPE) = "debug" ?>
-                    <File Id="_asyncio_d.pyd" Name="_asyncio_d.pyd"/>
-                    <?else ?>
-                    <File Id="_asyncio.pyd" Name="_asyncio.pyd"/>
-                    <?endif ?>
-                    
-                  </Component>
-                </Directory>
-
-                <Directory Id="python_lib" Name="lib">
-                  <Component DiskId="1" Guid="e9a135a2-605a-11e0-a9ed-34159e1d64e6" Id="python_lib" Location="either">
-                    <File Id="lib___future__.py" Name="__future__.py" />
-                    <File Id="lib___hello__.py" Name="__hello__.py" />
-                    <File Id="lib__aix_support.py" Name="_aix_support.py" />
-                    <File Id="lib_zipimport.py" Name="zipimport.py" />
-                    <File Id="lib__bootsubprocess.py" Name="_bootsubprocess.py" />
-                    <File Id="lib_graphlib.py" Name="graphlib.py" />
-                    <File Id="lib__collections_abc.py" Name="_collections_abc.py" />
-                    <File Id="lib__compat_pickle.py" Name="_compat_pickle.py" />
-                    <File Id="lib__compression.py" Name="_compression.py" />
-                    <File Id="lib__markupbase.py" Name="_markupbase.py" />
-                    <File Id="lib__osx_support.py" Name="_osx_support.py" />
-                    <File Id="lib__py_abc.py" Name="_py_abc.py" />
-                    <File Id="lib__pydecimal.py" Name="_pydecimal.py" />
-                    <File Id="lib__pyio.py" Name="_pyio.py" />
-                    <File Id="lib__sitebuiltins.py" Name="_sitebuiltins.py" />
-                    <File Id="lib__strptime.py" Name="_strptime.py" />
-                    <File Id="lib__threading_local.py" Name="_threading_local.py" />
-                    <File Id="lib__weakrefset.py" Name="_weakrefset.py" />
-                    <File Id="lib_abc.py" Name="abc.py" />
-                    <File Id="lib_aifc.py" Name="aifc.py" />
-                    <File Id="lib_antigravity.py" Name="antigravity.py" />
-                    <File Id="lib_argparse.py" Name="argparse.py" />
-                    <File Id="lib_ast.py" Name="ast.py" />
-                    <File Id="lib_asynchat.py" Name="asynchat.py" />
-                    <File Id="lib_asyncore.py" Name="asyncore.py" />
-                    <File Id="lib_base64.py" Name="base64.py" />
-                    <File Id="lib_bdb.py" Name="bdb.py" />
-                    <File Id="lib_bisect.py" Name="bisect.py" />
-                    <File Id="lib_bz2.py" Name="bz2.py" />
-                    <File Id="lib_calendar.py" Name="calendar.py" />
-                    <File Id="lib_cgi.py" Name="cgi.py" />
-                    <File Id="lib_cgitb.py" Name="cgitb.py" />
-                    <File Id="lib_chunk.py" Name="chunk.py" />
-                    <File Id="lib_cmd.py" Name="cmd.py" />
-                    <File Id="lib_code.py" Name="code.py" />
-                    <File Id="lib_codecs.py" Name="codecs.py" />
-                    <File Id="lib_codeop.py" Name="codeop.py" />
-                    <File Id="lib_colorsys.py" Name="colorsys.py" />
-                    <File Id="lib_compileall.py" Name="compileall.py" />
-                    <File Id="lib_configparser.py" Name="configparser.py" />
-                    <File Id="lib_contextlib.py" Name="contextlib.py" />
-                    <File Id="lib_contextvars.py" Name="contextvars.py" />
-                    <File Id="lib_copy.py" Name="copy.py" />
-                    <File Id="lib_copyreg.py" Name="copyreg.py" />
-                    <File Id="lib_cProfile.py" Name="cProfile.py" />
-                    <File Id="lib_crypt.py" Name="crypt.py" />
-                    <File Id="lib_csv.py" Name="csv.py" />
-                    <File Id="lib_dataclasses.py" Name="dataclasses.py" />
-                    <File Id="lib_datetime.py" Name="datetime.py" />
-                    <File Id="lib_decimal.py" Name="decimal.py" />
-                    <File Id="lib_difflib.py" Name="difflib.py" />
-                    <File Id="lib_dis.py" Name="dis.py" />
-                    <File Id="lib_doctest.py" Name="doctest.py" />
-                    <File Id="lib_enum.py" Name="enum.py" />
-                    <File Id="lib_filecmp.py" Name="filecmp.py" />
-                    <File Id="lib_fileinput.py" Name="fileinput.py" />
-                    <File Id="lib_fnmatch.py" Name="fnmatch.py" />
-                    <File Id="lib_fractions.py" Name="fractions.py" />
-                    <File Id="lib_ftplib.py" Name="ftplib.py" />
-                    <File Id="lib_functools.py" Name="functools.py" />
-                    <File Id="lib_genericpath.py" Name="genericpath.py" />
-                    <File Id="lib_getopt.py" Name="getopt.py" />
-                    <File Id="lib_getpass.py" Name="getpass.py" />
-                    <File Id="lib_gettext.py" Name="gettext.py" />
-                    <File Id="lib_glob.py" Name="glob.py" />
-                    <File Id="lib_gzip.py" Name="gzip.py" />
-                    <File Id="lib_hashlib.py" Name="hashlib.py" />
-                    <File Id="lib_heapq.py" Name="heapq.py" />
-                    <File Id="lib_hmac.py" Name="hmac.py" />
-                    <File Id="lib_imaplib.py" Name="imaplib.py" />
-                    <File Id="lib_imghdr.py" Name="imghdr.py" />
-                    <File Id="lib_imp.py" Name="imp.py" />
-                    <File Id="lib_inspect.py" Name="inspect.py" />
-                    <File Id="lib_io.py" Name="io.py" />
-                    <File Id="lib_ipaddress.py" Name="ipaddress.py" />
-                    <File Id="lib_keyword.py" Name="keyword.py" />
-                    <File Id="lib_linecache.py" Name="linecache.py" />
-                    <File Id="lib_locale.py" Name="locale.py" />
-                    <File Id="lib_lzma.py" Name="lzma.py" />
-                    <File Id="lib_mailbox.py" Name="mailbox.py" />
-                    <File Id="lib_mailcap.py" Name="mailcap.py" />
-                    <File Id="lib_mimetypes.py" Name="mimetypes.py" />
-                    <File Id="lib_modulefinder.py" Name="modulefinder.py" />
-                    <File Id="lib_netrc.py" Name="netrc.py" />
-                    <File Id="lib_nntplib.py" Name="nntplib.py" />
-                    <File Id="lib_ntpath.py" Name="ntpath.py" />
-                    <File Id="lib_nturl2path.py" Name="nturl2path.py" />
-                    <File Id="lib_numbers.py" Name="numbers.py" />
-                    <File Id="lib_opcode.py" Name="opcode.py" />
-                    <File Id="lib_operator.py" Name="operator.py" />
-                    <File Id="lib_optparse.py" Name="optparse.py" />
-                    <File Id="lib_os.py" Name="os.py" />
-                    <File Id="lib_pathlib.py" Name="pathlib.py" />
-                    <File Id="lib_pdb.py" Name="pdb.py" />
-                    <File Id="lib_pickle.py" Name="pickle.py" />
-                    <File Id="lib_pickletools.py" Name="pickletools.py" />
-                    <File Id="lib_pipes.py" Name="pipes.py" />
-                    <File Id="lib_pkgutil.py" Name="pkgutil.py" />
-                    <File Id="lib_platform.py" Name="platform.py" />
-                    <File Id="lib_plistlib.py" Name="plistlib.py" />
-                    <File Id="lib_poplib.py" Name="poplib.py" />
-                    <File Id="lib_posixpath.py" Name="posixpath.py" />
-                    <File Id="lib_pprint.py" Name="pprint.py" />
-                    <File Id="lib_profile.py" Name="profile.py" />
-                    <File Id="lib_pstats.py" Name="pstats.py" />
-                    <File Id="lib_pty.py" Name="pty.py" />
-                    <File Id="lib_py_compile.py" Name="py_compile.py" />
-                    <File Id="lib_pyclbr.py" Name="pyclbr.py" />
-                    <File Id="lib_pydoc.py" Name="pydoc.py" />
-                    <File Id="lib_queue.py" Name="queue.py" />
-                    <File Id="lib_quopri.py" Name="quopri.py" />
-                    <File Id="lib_random.py" Name="random.py" />
-                    <File Id="lib_reprlib.py" Name="reprlib.py" />
-                    <File Id="lib_rlcompleter.py" Name="rlcompleter.py" />
-                    <File Id="lib_runpy.py" Name="runpy.py" />
-                    <File Id="lib_sched.py" Name="sched.py" />
-                    <File Id="lib_secrets.py" Name="secrets.py" />
-                    <File Id="lib_selectors.py" Name="selectors.py" />
-                    <File Id="lib_shelve.py" Name="shelve.py" />
-                    <File Id="lib_shlex.py" Name="shlex.py" />
-                    <File Id="lib_shutil.py" Name="shutil.py" />
-                    <File Id="lib_signal.py" Name="signal.py" />
-                    <File Id="lib_site.py" Name="site.py" />
-                    <File Id="lib_smtpd.py" Name="smtpd.py" />
-                    <File Id="lib_smtplib.py" Name="smtplib.py" />
-                    <File Id="lib_sndhdr.py" Name="sndhdr.py" />
-                    <File Id="lib_socket.py" Name="socket.py" />
-                    <File Id="lib_socketserver.py" Name="socketserver.py" />
-                    <File Id="lib_sre_compile.py" Name="sre_compile.py" />
-                    <File Id="lib_sre_constants.py" Name="sre_constants.py" />
-                    <File Id="lib_sre_parse.py" Name="sre_parse.py" />
-                    <File Id="lib_ssl.py" Name="ssl.py" />
-                    <File Id="lib_stat.py" Name="stat.py" />
-                    <File Id="lib_statistics.py" Name="statistics.py" />
-                    <File Id="lib_string.py" Name="string.py" />
-                    <File Id="lib_stringprep.py" Name="stringprep.py" />
-                    <File Id="lib_struct.py" Name="struct.py" />
-                    <File Id="lib_subprocess.py" Name="subprocess.py" />
-                    <File Id="lib_sunau.py" Name="sunau.py" />
-                    <File Id="lib_symtable.py" Name="symtable.py" />
-                    <File Id="lib_sysconfig.py" Name="sysconfig.py" />
-                    <File Id="lib_tabnanny.py" Name="tabnanny.py" />
-                    <File Id="lib_tarfile.py" Name="tarfile.py" />
-                    <File Id="lib_telnetlib.py" Name="telnetlib.py" />
-                    <File Id="lib_tempfile.py" Name="tempfile.py" />
-                    <File Id="lib_textwrap.py" Name="textwrap.py" />
-                    <File Id="lib_this.py" Name="this.py" />
-                    <File Id="lib_threading.py" Name="threading.py" />
-                    <File Id="lib_timeit.py" Name="timeit.py" />
-                    <File Id="lib_token.py" Name="token.py" />
-                    <File Id="lib_tokenize.py" Name="tokenize.py" />
-                    <File Id="lib_trace.py" Name="trace.py" />
-                    <File Id="lib_traceback.py" Name="traceback.py" />
-                    <File Id="lib_tracemalloc.py" Name="tracemalloc.py" />
-                    <File Id="lib_tty.py" Name="tty.py" />
-                    <File Id="lib_turtle.py" Name="turtle.py" />
-                    <File Id="lib_types.py" Name="types.py" />
-                    <File Id="lib_typing.py" Name="typing.py" />
-                    <File Id="lib_uu.py" Name="uu.py" />
-                    <File Id="lib_uuid.py" Name="uuid.py" />
-                    <File Id="lib_warnings.py" Name="warnings.py" />
-                    <File Id="lib_wave.py" Name="wave.py" />
-                    <File Id="lib_weakref.py" Name="weakref.py" />
-                    <File Id="lib_webbrowser.py" Name="webbrowser.py" />
-                    <File Id="lib_xdrlib.py" Name="xdrlib.py" />
-                    <File Id="lib_zipapp.py" Name="zipapp.py" />
-                    <File Id="lib_zipfile.py" Name="zipfile.py" />
-                  </Component>
-                  <Directory Id="python_lib___phello__" Name="__phello__">
-                    <Component DiskId="1" Guid="129E9DD6-B40E-4572-A1FD-EBF7028CC3E3" Id="python_lib___phello__" Location="either">
-                      <File Id="python_lib___phello__spam.py" Name="spam.py" />
-                      <File Id="python_lib___phello____init__.py" Name="__init__.py" />
-                    </Component>
-                    <Directory Id="python_lib___phello__ham" Name="ham">
-                      <Component DiskId="1" Guid="0D3D8B4A-886C-4861-91F9-224C80F856C2" Id="python_lib___phello__ham" Location="either">
-                        <File Id="python_lib___phello__ham_eggs.py" Name="eggs.py" />
-                        <File Id="python_lib___phello__ham___init__.py" Name="__init__.py" />
-                      </Component>
-                    </Directory>
-                  </Directory>
-                  <Directory Id="python_lib_asyncio" Name="asyncio">
-                    <Component DiskId="1" Guid="F4F546B9-1752-47CE-AFB7-54C733AB7BC8" Id="python_lib_asyncio" Location="either">
-                      <File Id="lib_asyncio___init__.py" Name="__init__.py" />
-                      <File Id="lib_asyncio_base_events.py" Name="base_events.py" />
-                      <File Id="lib_asyncio_base_futures.py" Name="base_futures.py" />
-                      <File Id="lib_asyncio_base_subprocess.py" Name="base_subprocess.py" />
-                      <File Id="lib_asyncio_base_tasks.py" Name="base_tasks.py" />
-                      <File Id="lib_asyncio_constants.py" Name="constants.py" />
-                      <File Id="lib_asyncio_coroutines.py" Name="coroutines.py" />
-                      <File Id="lib_asyncio_events.py" Name="events.py" />
-                      <File Id="lib_asyncio_format_helpers.py" Name="format_helpers.py" />
-                      <File Id="lib_asyncio_futures.py" Name="futures.py" />
-                      <File Id="lib_asyncio_locks.py" Name="locks.py" />
-                      <File Id="lib_asyncio_log.py" Name="log.py" />
-                      <File Id="lib_asyncio_proactor_events.py" Name="proactor_events.py" />
-                      <File Id="lib_asyncio_protocols.py" Name="protocols.py" />
-                      <File Id="lib_asyncio_queues.py" Name="queues.py" />
-                      <File Id="lib_asyncio_runners.py" Name="runners.py" />
-                      <File Id="lib_asyncio_selector_events.py" Name="selector_events.py" />
-                      <File Id="lib_asyncio_sslproto.py" Name="sslproto.py" />
-                      <File Id="lib_asyncio_streams.py" Name="streams.py" />
-                      <File Id="lib_asyncio_subprocess.py" Name="subprocess.py" />
-                      <File Id="lib_asyncio_tasks.py" Name="tasks.py" />
-                      <File Id="lib_asyncio_transports.py" Name="transports.py" />
-                      <File Id="lib_asyncio_unix_events.py" Name="unix_events.py" />
-                      <File Id="lib_asyncio_windows_events.py" Name="windows_events.py" />
-                      <File Id="lib_asyncio_windows_utils.py" Name="windows_utils.py" />
-                      <File Id="lib_asyncio_timeouts.py" Name="timeouts.py" />
-                      <File Id="lib_asyncio_trsock.py" Name="trsock.py" />
-                      <File Id="lib_asyncio___main__.py" Name="__main__.py" />
-                      <File Id="lib_asyncio_exceptions.py" Name="exceptions.py" />
-                      <File Id="lib_asyncio_mixins.py" Name="mixins.py" />
-                      <File Id="lib_asyncio_staggered.py" Name="staggered.py" />
-                      <File Id="lib_asyncio_taskgroups.py" Name="taskgroups.py" />
-                      <File Id="lib_asyncio_threads.py" Name="threads.py" />
-                    </Component>
-                  </Directory>
-                  <Directory Id="python_lib_collections" Name="collections">
-                    <Component DiskId="1" Guid="{462C134A-D226-4139-B46F-D9DD66FFB2F9}" Id="python_lib_collections" Location="either">
-                      <File Id="lib_collections___init__.py" Name="__init__.py" />
-                      <File Id="abc.py" Name="abc.py" />
-                    </Component>
-                  </Directory>
-                  <Directory Id="python_lib_concurrent" Name="concurrent">
-                    <Component DiskId="1" Guid="{09F33AC7-855B-4EB1-BB39-1FE49177C254}" Id="python_lib_concurrent" Location="either">
-                      <File Id="lib_concurrent___init__.py" Name="__init__.py" />
-                    </Component>
-                    <Directory Id="python_lib_concurrent_futures" Name="futures">
-                      <Component DiskId="1" Guid="{B080FA02-C1A7-4742-AEB9-229AFEE9FD7F}" Id="python_lib_concurrent_futures" Location="either">
-                        <File Id="lib_concurrent_futures___init__.py" Name="__init__.py" />
-                        <File Id="lib_concurrent_futures__base.py" Name="_base.py" />
-                        <File Id="lib_concurrent_futures_process.py" Name="process.py" />
-                        <File Id="lib_concurrent_futures_thread.py" Name="thread.py" />
-                      </Component>
-                    </Directory>
-                  </Directory>
-                  <Directory Id="python_lib_ctypes" Name="ctypes">
-                    <Component DiskId="1" Guid="{007C6A63-8A8D-4E70-993F-4F84554AA954}" Id="python_lib_ctypes" Location="either">
-                      <File Id="lib_ctypes___init__.py" Name="__init__.py"/>
-                      <File Id="lib_ctypes__endian.py" Name="_endian.py"/>
-                      <File Id="lib_ctypes_util.py" Name="util.py"/>
-                      <File Id="lib_ctypes_wintypes.py" Name="wintypes.py"/>
-                    </Component>
-                    <Directory Id="lib_ctypes_macholib" Name="macholib">
-                      <Component DiskId="1" Guid="e9a20c0c-605a-11e0-a9ed-34159e1d64e6" Id="python_lib_ctypes_macholib" Location="either">
-                        <File Id="lib_ctypes_macholib___init__.py" Name="__init__.py"/>
-                        <File Id="lib_ctypes_macholib_dyld.py" Name="dyld.py"/>
-                        <File Id="lib_ctypes_macholib_dylib.py" Name="dylib.py"/>
-                        <File Id="lib_ctypes_macholib_framework.py" Name="framework.py"/>
-                      </Component>
-                    </Directory>
-                  </Directory>
-                  <Directory Id="python_lib_curses" Name="curses">
-                    <Component DiskId="1" Guid="4BC2DC1E-6B4D-4279-97DF-79C3299CB223" Id="python_lib_curses" Location="either">
-                      <File Id="lib_curses_textpad.py" Name="textpad.py" />
-                      <File Id="lib_curses_panel.py" Name="panel.py" />
-                      <File Id="lib_curses_has_key.py" Name="has_key.py" />
-                      <File Id="lib_curses_ascii.py" Name="ascii.py" />
-                      <File Id="lib_curses___init__.py" Name="__init__.py" />
-                    </Component>
-                  </Directory>
-                  <Directory Id="python_lib_dbm" Name="dbm">
-                    <Component DiskId="1" Guid="1FB98543-A487-4EEA-A09D-AF0EAC57B129" Id="python_lib_dbm" Location="either">
-                      <File Id="lib_dbm___init__.py" Name="__init__.py" />
-                      <File Id="lib_dbm_dumb.py" Name="dumb.py" />
-                      <File Id="lib_dbm_gnu.py" Name="gnu.py" />
-                      <File Id="lib_dbm_ndbm.py" Name="ndbm.py" />
-                    </Component>
-                  </Directory>
-                  <Directory Id="python_lib_distutils" Name="distutils">
-                    <Component DiskId="1" Guid="" Id="python_lib_distutils" Location="either">
-                      <File Id="lib_distutils___init__.py" Name="__init__.py" />
-                      <File Id="lib_distutils__msvccompiler.py" Name="_msvccompiler.py" />
-                      <File Id="lib_distutils_archive_util.py" Name="archive_util.py" />
-                      <File Id="lib_distutils_bcppcompiler.py" Name="bcppcompiler.py" />
-                      <File Id="lib_distutils_ccompiler.py" Name="ccompiler.py" />
-                      <File Id="lib_distutils_cmd.py" Name="cmd.py" />
-                      <File Id="lib_distutils_config.py" Name="config.py" />
-                      <File Id="lib_distutils_core.py" Name="core.py" />
-                      <File Id="lib_distutils_cygwinccompiler.py" Name="cygwinccompiler.py" />
-                      <File Id="lib_distutils_debug.py" Name="debug.py" />
-                      <File Id="lib_distutils_dep_util.py" Name="dep_util.py" />
-                      <File Id="lib_distutils_dir_util.py" Name="dir_util.py" />
-                      <File Id="lib_distutils_dist.py" Name="dist.py" />
-                      <File Id="lib_distutils_errors.py" Name="errors.py" />
-                      <File Id="lib_distutils_extension.py" Name="extension.py" />
-                      <File Id="lib_distutils_fancy_getopt.py" Name="fancy_getopt.py" />
-                      <File Id="lib_distutils_file_util.py" Name="file_util.py" />
-                      <File Id="lib_distutils_filelist.py" Name="filelist.py" />
-                      <File Id="lib_distutils_log.py" Name="log.py" />
-                      <File Id="lib_distutils_msvc9compiler.py" Name="msvc9compiler.py" />
-                      <File Id="lib_distutils_msvccompiler.py" Name="msvccompiler.py" />
-                      <File Id="lib_distutils_spawn.py" Name="spawn.py" />
-                      <File Id="lib_distutils_sysconfig.py" Name="sysconfig.py" />
-                      <File Id="lib_distutils_text_file.py" Name="text_file.py" />
-                      <File Id="lib_distutils_unixccompiler.py" Name="unixccompiler.py" />
-                      <File Id="lib_distutils_util.py" Name="util.py" />
-                      <File Id="lib_distutils_version.py" Name="version.py" />
-                      <File Id="lib_distutils_versionpredicate.py" Name="versionpredicate.py" />
-                    </Component>
-                    <Directory Id="python_lib_distutils_command" Name="command">
-                      <Component DiskId="1" Guid="" Id="python_lib_distutils_command" Location="either">
-                        <File Id="lib_distutils_command___init__.py" Name="__init__.py" />
-                        <File Id="lib_distutils_command_bdist.py" Name="bdist.py" />
-                        <File Id="lib_distutils_command_bdist_dumb.py" Name="bdist_dumb.py" />
-                        <File Id="lib_distutils_command_bdist_rpm.py" Name="bdist_rpm.py" />
-                        <File Id="lib_distutils_command_build.py" Name="build.py" />
-                        <File Id="lib_distutils_command_build_clib.py" Name="build_clib.py" />
-                        <File Id="lib_distutils_command_build_ext.py" Name="build_ext.py" />
-                        <File Id="lib_distutils_command_build_py.py" Name="build_py.py" />
-                        <File Id="lib_distutils_command_build_scripts.py" Name="build_scripts.py" />
-                        <File Id="lib_distutils_command_check.py" Name="check.py" />
-                        <File Id="lib_distutils_command_clean.py" Name="clean.py" />
-                        <File Id="lib_distutils_command_config.py" Name="config.py" />
-                        <File Id="lib_distutils_command_install.py" Name="install.py" />
-                        <File Id="lib_distutils_command_install_data.py" Name="install_data.py" />
-                        <File Id="lib_distutils_command_install_egg_info.py" Name="install_egg_info.py" />
-                        <File Id="lib_distutils_command_install_headers.py" Name="install_headers.py" />
-                        <File Id="lib_distutils_command_install_lib.py" Name="install_lib.py" />
-                        <File Id="lib_distutils_command_install_scripts.py" Name="install_scripts.py" />
-                        <File Id="lib_distutils_command_register.py" Name="register.py" />
-                        <File Id="lib_distutils_command_sdist.py" Name="sdist.py" />
-                        <File Id="lib_distutils_command_upload.py" Name="upload.py" />
-                      </Component>
-                    </Directory>
-                  </Directory>
-                  <Directory Id="python_lib_email" Name="email">
-                    <Component DiskId="1" Guid="5F0DFD7E-19D6-4218-A0A2-4FEBD4AA6A40" Id="python_lib_email" Location="either">
-                      <File Id="lib_email___init__.py" Name="__init__.py" />
-                      <File Id="lib_email__encoded_words.py" Name="_encoded_words.py" />
-                      <File Id="lib_email__header_value_parser.py" Name="_header_value_parser.py" />
-                      <File Id="lib_email__parseaddr.py" Name="_parseaddr.py" />
-                      <File Id="lib_email__policybase.py" Name="_policybase.py" />
-                      <File Id="lib_email_base64mime.py" Name="base64mime.py" />
-                      <File Id="lib_email_charset.py" Name="charset.py" />
-                      <File Id="lib_email_contentmanager.py" Name="contentmanager.py" />
-                      <File Id="lib_email_encoders.py" Name="encoders.py" />
-                      <File Id="lib_email_errors.py" Name="errors.py" />
-                      <File Id="lib_email_feedparser.py" Name="feedparser.py" />
-                      <File Id="lib_email_generator.py" Name="generator.py" />
-                      <File Id="lib_email_header.py" Name="header.py" />
-                      <File Id="lib_email_headerregistry.py" Name="headerregistry.py" />
-                      <File Id="lib_email_iterators.py" Name="iterators.py" />
-                      <File Id="lib_email_message.py" Name="message.py" />
-                      <File Id="lib_email_parser.py" Name="parser.py" />
-                      <File Id="lib_email_policy.py" Name="policy.py" />
-                      <File Id="lib_email_quoprimime.py" Name="quoprimime.py" />
-                      <File Id="lib_email_utils.py" Name="utils.py" />
-                      <File Id="lib_email_architecture.rst" Name="architecture.rst" />
-                    </Component>
-                    <Directory Id="python_lib_email_mime" Name="mime">
-                      <Component DiskId="1" Guid="447ABBE1-A7CA-4F91-A18A-12ECCC260E0B" Id="python_lib_email_mime" Location="either">
-                        <File Id="lib_email_mime___init__.py" Name="__init__.py" />
-                        <File Id="lib_email_mime_application.py" Name="application.py" />
-                        <File Id="lib_email_mime_audio.py" Name="audio.py" />
-                        <File Id="lib_email_mime_base.py" Name="base.py" />
-                        <File Id="lib_email_mime_image.py" Name="image.py" />
-                        <File Id="lib_email_mime_message.py" Name="message.py" />
-                        <File Id="lib_email_mime_multipart.py" Name="multipart.py" />
-                        <File Id="lib_email_mime_nonmultipart.py" Name="nonmultipart.py" />
-                        <File Id="lib_email_mime_text.py" Name="text.py" />
-                      </Component>
-                    </Directory>
-                  </Directory>
-                  <Directory Id="python_lib_encodings" Name="encodings">
-                    <Component DiskId="1" Guid="56091C58-0167-4774-A4FF-81746CBF91B1" Id="python_lib_encodings" Location="either">
-                      <File Id="lib_encodings___init__.py" Name="__init__.py" />
-                      <File Id="lib_encodings_aliases.py" Name="aliases.py" />
-                      <File Id="lib_encodings_ascii.py" Name="ascii.py" />
-                      <File Id="lib_encodings_base64_codec.py" Name="base64_codec.py" />
-                      <File Id="lib_encodings_big5.py" Name="big5.py" />
-                      <File Id="lib_encodings_big5hkscs.py" Name="big5hkscs.py" />
-                      <File Id="lib_encodings_bz2_codec.py" Name="bz2_codec.py" />
-                      <File Id="lib_encodings_charmap.py" Name="charmap.py" />
-                      <File Id="lib_encodings_cp037.py" Name="cp037.py" />
-                      <File Id="lib_encodings_cp1006.py" Name="cp1006.py" />
-                      <File Id="lib_encodings_cp1026.py" Name="cp1026.py" />
-                      <File Id="lib_encodings_cp1125.py" Name="cp1125.py" />
-                      <File Id="lib_encodings_cp1140.py" Name="cp1140.py" />
-                      <File Id="lib_encodings_cp1250.py" Name="cp1250.py" />
-                      <File Id="lib_encodings_cp1251.py" Name="cp1251.py" />
-                      <File Id="lib_encodings_cp1252.py" Name="cp1252.py" />
-                      <File Id="lib_encodings_cp1253.py" Name="cp1253.py" />
-                      <File Id="lib_encodings_cp1254.py" Name="cp1254.py" />
-                      <File Id="lib_encodings_cp1255.py" Name="cp1255.py" />
-                      <File Id="lib_encodings_cp1256.py" Name="cp1256.py" />
-                      <File Id="lib_encodings_cp1257.py" Name="cp1257.py" />
-                      <File Id="lib_encodings_cp1258.py" Name="cp1258.py" />
-                      <File Id="lib_encodings_cp273.py" Name="cp273.py" />
-                      <File Id="lib_encodings_cp424.py" Name="cp424.py" />
-                      <File Id="lib_encodings_cp437.py" Name="cp437.py" />
-                      <File Id="lib_encodings_cp500.py" Name="cp500.py" />
-                      <File Id="lib_encodings_cp720.py" Name="cp720.py" />
-                      <File Id="lib_encodings_cp737.py" Name="cp737.py" />
-                      <File Id="lib_encodings_cp775.py" Name="cp775.py" />
-                      <File Id="lib_encodings_cp850.py" Name="cp850.py" />
-                      <File Id="lib_encodings_cp852.py" Name="cp852.py" />
-                      <File Id="lib_encodings_cp855.py" Name="cp855.py" />
-                      <File Id="lib_encodings_cp856.py" Name="cp856.py" />
-                      <File Id="lib_encodings_cp857.py" Name="cp857.py" />
-                      <File Id="lib_encodings_cp858.py" Name="cp858.py" />
-                      <File Id="lib_encodings_cp860.py" Name="cp860.py" />
-                      <File Id="lib_encodings_cp861.py" Name="cp861.py" />
-                      <File Id="lib_encodings_cp862.py" Name="cp862.py" />
-                      <File Id="lib_encodings_cp863.py" Name="cp863.py" />
-                      <File Id="lib_encodings_cp864.py" Name="cp864.py" />
-                      <File Id="lib_encodings_cp865.py" Name="cp865.py" />
-                      <File Id="lib_encodings_cp866.py" Name="cp866.py" />
-                      <File Id="lib_encodings_cp869.py" Name="cp869.py" />
-                      <File Id="lib_encodings_cp874.py" Name="cp874.py" />
-                      <File Id="lib_encodings_cp875.py" Name="cp875.py" />
-                      <File Id="lib_encodings_cp932.py" Name="cp932.py" />
-                      <File Id="lib_encodings_cp949.py" Name="cp949.py" />
-                      <File Id="lib_encodings_cp950.py" Name="cp950.py" />
-                      <File Id="lib_encodings_euc_jis_2004.py" Name="euc_jis_2004.py" />
-                      <File Id="lib_encodings_euc_jisx0213.py" Name="euc_jisx0213.py" />
-                      <File Id="lib_encodings_euc_jp.py" Name="euc_jp.py" />
-                      <File Id="lib_encodings_euc_kr.py" Name="euc_kr.py" />
-                      <File Id="lib_encodings_gb18030.py" Name="gb18030.py" />
-                      <File Id="lib_encodings_gb2312.py" Name="gb2312.py" />
-                      <File Id="lib_encodings_gbk.py" Name="gbk.py" />
-                      <File Id="lib_encodings_hex_codec.py" Name="hex_codec.py" />
-                      <File Id="lib_encodings_hp_roman8.py" Name="hp_roman8.py" />
-                      <File Id="lib_encodings_hz.py" Name="hz.py" />
-                      <File Id="lib_encodings_idna.py" Name="idna.py" />
-                      <File Id="lib_encodings_iso2022_jp.py" Name="iso2022_jp.py" />
-                      <File Id="lib_encodings_iso2022_jp_1.py" Name="iso2022_jp_1.py" />
-                      <File Id="lib_encodings_iso2022_jp_2.py" Name="iso2022_jp_2.py" />
-                      <File Id="lib_encodings_iso2022_jp_2004.py" Name="iso2022_jp_2004.py" />
-                      <File Id="lib_encodings_iso2022_jp_3.py" Name="iso2022_jp_3.py" />
-                      <File Id="lib_encodings_iso2022_jp_ext.py" Name="iso2022_jp_ext.py" />
-                      <File Id="lib_encodings_iso2022_kr.py" Name="iso2022_kr.py" />
-                      <File Id="lib_encodings_iso8859_1.py" Name="iso8859_1.py" />
-                      <File Id="lib_encodings_iso8859_10.py" Name="iso8859_10.py" />
-                      <File Id="lib_encodings_iso8859_11.py" Name="iso8859_11.py" />
-                      <File Id="lib_encodings_iso8859_13.py" Name="iso8859_13.py" />
-                      <File Id="lib_encodings_iso8859_14.py" Name="iso8859_14.py" />
-                      <File Id="lib_encodings_iso8859_15.py" Name="iso8859_15.py" />
-                      <File Id="lib_encodings_iso8859_16.py" Name="iso8859_16.py" />
-                      <File Id="lib_encodings_iso8859_2.py" Name="iso8859_2.py" />
-                      <File Id="lib_encodings_iso8859_3.py" Name="iso8859_3.py" />
-                      <File Id="lib_encodings_iso8859_4.py" Name="iso8859_4.py" />
-                      <File Id="lib_encodings_iso8859_5.py" Name="iso8859_5.py" />
-                      <File Id="lib_encodings_iso8859_6.py" Name="iso8859_6.py" />
-                      <File Id="lib_encodings_iso8859_7.py" Name="iso8859_7.py" />
-                      <File Id="lib_encodings_iso8859_8.py" Name="iso8859_8.py" />
-                      <File Id="lib_encodings_iso8859_9.py" Name="iso8859_9.py" />
-                      <File Id="lib_encodings_johab.py" Name="johab.py" />
-                      <File Id="lib_encodings_koi8_r.py" Name="koi8_r.py" />
-                      <File Id="lib_encodings_koi8_t.py" Name="koi8_t.py" />
-                      <File Id="lib_encodings_koi8_u.py" Name="koi8_u.py" />
-                      <File Id="lib_encodings_kz1048.py" Name="kz1048.py" />
-                      <File Id="lib_encodings_latin_1.py" Name="latin_1.py" />
-                      <File Id="lib_encodings_mac_arabic.py" Name="mac_arabic.py" />
-                      <File Id="lib_encodings_mac_croatian.py" Name="mac_croatian.py" />
-                      <File Id="lib_encodings_mac_cyrillic.py" Name="mac_cyrillic.py" />
-                      <File Id="lib_encodings_mac_farsi.py" Name="mac_farsi.py" />
-                      <File Id="lib_encodings_mac_greek.py" Name="mac_greek.py" />
-                      <File Id="lib_encodings_mac_iceland.py" Name="mac_iceland.py" />
-                      <File Id="lib_encodings_mac_latin2.py" Name="mac_latin2.py" />
-                      <File Id="lib_encodings_mac_roman.py" Name="mac_roman.py" />
-                      <File Id="lib_encodings_mac_romanian.py" Name="mac_romanian.py" />
-                      <File Id="lib_encodings_mac_turkish.py" Name="mac_turkish.py" />
-                      <File Id="lib_encodings_mbcs.py" Name="mbcs.py" />
-                      <File Id="lib_encodings_oem.py" Name="oem.py" />
-                      <File Id="lib_encodings_palmos.py" Name="palmos.py" />
-                      <File Id="lib_encodings_ptcp154.py" Name="ptcp154.py" />
-                      <File Id="lib_encodings_punycode.py" Name="punycode.py" />
-                      <File Id="lib_encodings_quopri_codec.py" Name="quopri_codec.py" />
-                      <File Id="lib_encodings_raw_unicode_escape.py" Name="raw_unicode_escape.py" />
-                      <File Id="lib_encodings_rot_13.py" Name="rot_13.py" />
-                      <File Id="lib_encodings_shift_jis.py" Name="shift_jis.py" />
-                      <File Id="lib_encodings_shift_jis_2004.py" Name="shift_jis_2004.py" />
-                      <File Id="lib_encodings_shift_jisx0213.py" Name="shift_jisx0213.py" />
-                      <File Id="lib_encodings_tis_620.py" Name="tis_620.py" />
-                      <File Id="lib_encodings_undefined.py" Name="undefined.py" />
-                      <File Id="lib_encodings_unicode_escape.py" Name="unicode_escape.py" />
-                      <File Id="lib_encodings_utf_16.py" Name="utf_16.py" />
-                      <File Id="lib_encodings_utf_16_be.py" Name="utf_16_be.py" />
-                      <File Id="lib_encodings_utf_16_le.py" Name="utf_16_le.py" />
-                      <File Id="lib_encodings_utf_32.py" Name="utf_32.py" />
-                      <File Id="lib_encodings_utf_32_be.py" Name="utf_32_be.py" />
-                      <File Id="lib_encodings_utf_32_le.py" Name="utf_32_le.py" />
-                      <File Id="lib_encodings_utf_7.py" Name="utf_7.py" />
-                      <File Id="lib_encodings_utf_8.py" Name="utf_8.py" />
-                      <File Id="lib_encodings_utf_8_sig.py" Name="utf_8_sig.py" />
-                      <File Id="lib_encodings_uu_codec.py" Name="uu_codec.py" />
-                      <File Id="lib_encodings_zlib_codec.py" Name="zlib_codec.py" />
-                    </Component>
-                  </Directory>
-                  <Directory Id="python_lib_ensurepip" Name="ensurepip">
-                    <Component DiskId="1" Guid="390C2AB7-71DF-4CE8-8361-E8B8087F4570" Id="python_lib_ensurepip" Location="either">
-                      <File Id="lib_ensurepip___init__.py" Name="__init__.py" />
-                      <File Id="lib_ensurepip___main__.py" Name="__main__.py" />
-                      <File Id="lib_ensurepip__uninstall.py" Name="_uninstall.py" />
-                    </Component>
-                  </Directory>
-                  <Directory Id="python_lib_html" Name="html">
-                    <Component DiskId="1" Guid="EF80192F-0561-45F3-A85C-8390C0E3A4AC" Id="python_lib_html" Location="either">
-                      <File Id="lib_html___init__.py" Name="__init__.py" />
-                      <File Id="lib_html_entities.py" Name="entities.py" />
-                      <File Id="lib_html_parser.py" Name="parser.py" />
-                    </Component>
-                  </Directory>
-                  <Directory Id="python_lib_http" Name="http">
-                    <Component DiskId="1" Guid="B4C1E5AE-7DFF-492A-88FA-29D6D1167136" Id="python_lib_http" Location="either">
-                      <File Id="lib_http___init__.py" Name="__init__.py" />
-                      <File Id="lib_http_client.py" Name="client.py" />
-                      <File Id="lib_http_cookiejar.py" Name="cookiejar.py" />
-                      <File Id="lib_http_cookies.py" Name="cookies.py" />
-                      <File Id="lib_http_server.py" Name="server.py" />
-                    </Component>
-                  </Directory>
-                  <Directory Id="python_lib_idlelib" Name="idlelib">
-                    <Component DiskId="1" Guid="E1DD4159-384B-45C0-8AFC-3A0A577C1314" Id="python_lib_idlelib" Location="either">
-                      <File Id="lib_idlelib_idle.bat" Name="idle.bat" />
-                      <File Id="lib_idlelib_configextensions.def" Name="config-extensions.def" />
-                      <File Id="lib_idlelib_confighighlight.def" Name="config-highlight.def" />
-                      <File Id="lib_idlelib_configkeys.def" Name="config-keys.def" />
-                      <File Id="lib_idlelib_configmain.def" Name="config-main.def" />
-                      <File Id="lib_idlelib_help.html" Name="help.html" />
-                      <File Id="lib_idlelib___init__.py" Name="__init__.py" />
-                      <File Id="lib_idlelib___main__.py" Name="__main__.py" />
-                      <File Id="lib_idlelib_autocomplete.py" Name="autocomplete.py" />
-                      <File Id="lib_idlelib_autocomplete_w.py" Name="autocomplete_w.py" />
-                      <File Id="lib_idlelib_autoexpand.py" Name="autoexpand.py" />
-                      <File Id="lib_idlelib_browser.py" Name="browser.py" />
-                      <File Id="lib_idlelib_calltip.py" Name="calltip.py" />
-                      <File Id="lib_idlelib_calltip_w.py" Name="calltip_w.py" />
-                      <File Id="lib_idlelib_codecontext.py" Name="codecontext.py" />
-                      <File Id="lib_idlelib_colorizer.py" Name="colorizer.py" />
-                      <File Id="lib_idlelib_config.py" Name="config.py" />
-                      <File Id="lib_idlelib_config_key.py" Name="config_key.py" />
-                      <File Id="lib_idlelib_configdialog.py" Name="configdialog.py" />
-                      <File Id="lib_idlelib_debugger.py" Name="debugger.py" />
-                      <File Id="lib_idlelib_debugger_r.py" Name="debugger_r.py" />
-                      <File Id="lib_idlelib_debugobj.py" Name="debugobj.py" />
-                      <File Id="lib_idlelib_debugobj_r.py" Name="debugobj_r.py" />
-                      <File Id="lib_idlelib_delegator.py" Name="delegator.py" />
-                      <File Id="lib_idlelib_dynoption.py" Name="dynoption.py" />
-                      <File Id="lib_idlelib_editor.py" Name="editor.py" />
-                      <File Id="lib_idlelib_filelist.py" Name="filelist.py" />
-                      <File Id="lib_idlelib_format.py" Name="format.py" />
-                      <File Id="lib_idlelib_grep.py" Name="grep.py" />
-                      <File Id="lib_idlelib_help.py" Name="help.py" />
-                      <File Id="lib_idlelib_help_about.py" Name="help_about.py" />
-                      <File Id="lib_idlelib_history.py" Name="history.py" />
-                      <File Id="lib_idlelib_hyperparser.py" Name="hyperparser.py" />
-                      <File Id="lib_idlelib_idle.py" Name="idle.py" />
-                      <File Id="lib_idlelib_iomenu.py" Name="iomenu.py" />
-                      <File Id="lib_idlelib_macosx.py" Name="macosx.py" />
-                      <File Id="lib_idlelib_mainmenu.py" Name="mainmenu.py" />
-                      <File Id="lib_idlelib_multicall.py" Name="multicall.py" />
-                      <File Id="lib_idlelib_outwin.py" Name="outwin.py" />
-                      <File Id="lib_idlelib_parenmatch.py" Name="parenmatch.py" />
-                      <File Id="lib_idlelib_pathbrowser.py" Name="pathbrowser.py" />
-                      <File Id="lib_idlelib_percolator.py" Name="percolator.py" />
-                      <File Id="lib_idlelib_pyparse.py" Name="pyparse.py" />
-                      <File Id="lib_idlelib_pyshell.py" Name="pyshell.py" />
-                      <File Id="lib_idlelib_query.py" Name="query.py" />
-                      <File Id="lib_idlelib_redirector.py" Name="redirector.py" />
-                      <File Id="lib_idlelib_replace.py" Name="replace.py" />
-                      <File Id="lib_idlelib_rpc.py" Name="rpc.py" />
-                      <File Id="lib_idlelib_run.py" Name="run.py" />
-                      <File Id="lib_idlelib_runscript.py" Name="runscript.py" />
-                      <File Id="lib_idlelib_scrolledlist.py" Name="scrolledlist.py" />
-                      <File Id="lib_idlelib_search.py" Name="search.py" />
-                      <File Id="lib_idlelib_searchbase.py" Name="searchbase.py" />
-                      <File Id="lib_idlelib_searchengine.py" Name="searchengine.py" />
-                      <File Id="lib_idlelib_sidebar.py" Name="sidebar.py" />
-                      <File Id="lib_idlelib_squeezer.py" Name="squeezer.py" />
-                      <File Id="lib_idlelib_stackviewer.py" Name="stackviewer.py" />
-                      <File Id="lib_idlelib_statusbar.py" Name="statusbar.py" />
-                      <File Id="lib_idlelib_textview.py" Name="textview.py" />
-                      <File Id="lib_idlelib_tooltip.py" Name="tooltip.py" />
-                      <File Id="lib_idlelib_tree.py" Name="tree.py" />
-                      <File Id="lib_idlelib_undo.py" Name="undo.py" />
-                      <File Id="lib_idlelib_window.py" Name="window.py" />
-                      <File Id="lib_idlelib_zoomheight.py" Name="zoomheight.py" />
-                      <File Id="lib_idlelib_zzdummy.py" Name="zzdummy.py" />
-                      <File Id="lib_idlelib_idle.pyw" Name="idle.pyw" />
-                      <File Id="lib_idlelib_util.py" Name="util.py" />
-                    </Component>
-                    <Directory Id="python_lib_idlelib_icons" Name="Icons">
-                      <Component DiskId="1" Guid="50757944-6859-4B2B-9637-30A32AE0EE36" Id="python_lib_idlelib_icons" Location="either">
-                        <File Id="lib_idlelib_Icons_folder.gif" Name="folder.gif" />
-                        <File Id="lib_idlelib_Icons_idle_16.gif" Name="idle_16.gif" />
-                        <File Id="lib_idlelib_Icons_idle_32.gif" Name="idle_32.gif" />
-                        <File Id="lib_idlelib_Icons_idle_48.gif" Name="idle_48.gif" />
-                        <File Id="lib_idlelib_Icons_minusnode.gif" Name="minusnode.gif" />
-                        <File Id="lib_idlelib_Icons_openfolder.gif" Name="openfolder.gif" />
-                        <File Id="lib_idlelib_Icons_plusnode.gif" Name="plusnode.gif" />
-                        <File Id="lib_idlelib_Icons_python.gif" Name="python.gif" />
-                        <File Id="lib_idlelib_Icons_tk.gif" Name="tk.gif" />
-                        <File Id="lib_idlelib_Icons_idle.ico" Name="idle.ico" />
-                        <File Id="lib_idlelib_Icons_idle_16.png" Name="idle_16.png" />
-                        <File Id="lib_idlelib_Icons_idle_32.png" Name="idle_32.png" />
-                        <File Id="lib_idlelib_Icons_idle_48.png" Name="idle_48.png" />
-                      </Component>
-                    </Directory>
-                  </Directory>
-                  <Directory Id="python_lib_importlib" Name="importlib">
-                    <Component DiskId="1" Guid="6BC70CEC-1D74-490C-B9E0-B229DABCB193" Id="python_lib_importlib" Location="either">
-                      <File Id="lib_importlib___init__.py" Name="__init__.py" />
-                      <File Id="lib_importlib__bootstrap.py" Name="_bootstrap.py" />
-                      <File Id="lib_importlib__bootstrap_external.py" Name="_bootstrap_external.py" />
-                      <File Id="lib_importlib_abc.py" Name="abc.py" />
-                      <File Id="lib_importlib_machinery.py" Name="machinery.py" />
-                      <File Id="lib_importlib_util.py" Name="util.py" />
-                      <File Id="lib_importlib_readers.py" Name="readers.py" />
-                      <File Id="lib_importlib_simple.py" Name="simple.py" />
-                      <File Id="lib_importlib__abc.py" Name="_abc.py" />
-                    </Component>
-                    <Directory Id="python_lib_importlib_metadata" Name="metadata">
-                      <Component DiskId="1" Guid="F0BD5E58-13F0-4B82-9334-F8DA0432565C" Id="python_lib_importlib_metadata" Location="either">
-                        <File Id="python_lib_importlib_metadata__functools.py" Name="_functools.py" />
-                        <File Id="python_lib_importlib_metadata__itertools.py" Name="_itertools.py" />
-                        <File Id="python_lib_importlib_metadata__meta.py" Name="_meta.py" />
-                        <File Id="python_lib_importlib_metadata__text.py" Name="_text.py" />
-                        <File Id="python_lib_importlib_metadata___init__.py" Name="__init__.py" />
-                        <File Id="python_lib_importlib_metadata__adapters.py" Name="_adapters.py" />
-                        <File Id="python_lib_importlib_metadata__collections.py" Name="_collections.py" />
-                      </Component>
-                    </Directory>
-                    <Directory Id="python_lib_importlib_resources" Name="resources">
-                      <Component DiskId="1" Guid="A1D6A195-DAB2-41FA-AECB-6F08E84B4D8B" Id="python_lib_importlib_resources" Location="either">
-                        <File Id="python_lib_importlib_resources_simple.py" Name="simple.py" />
-                        <File Id="python_lib_importlib_resources___init__.py" Name="__init__.py" />
-                        <File Id="python_lib_importlib_resources__adapters.py" Name="_adapters.py" />
-                        <File Id="python_lib_importlib_resources__common.py" Name="_common.py" />
-                        <File Id="python_lib_importlib_resources__itertools.py" Name="_itertools.py" />
-                        <File Id="python_lib_importlib_resources__legacy.py" Name="_legacy.py" />
-                        <File Id="python_lib_importlib_resources_abc.py" Name="abc.py" />
-                        <File Id="python_lib_importlib_resources_readers.py" Name="readers.py" />
-                      </Component>
-                    </Directory>
-                  </Directory>
-                  <Directory Id="python_lib_json" Name="json">
-                    <Component DiskId="1" Guid="9BB70BAD-CCBC-4711-BE10-E6D5350E8815" Id="python_lib_json" Location="either">
-                      <File Id="lib_json___init__.py" Name="__init__.py" />
-                      <File Id="lib_json_decoder.py" Name="decoder.py" />
-                      <File Id="lib_json_encoder.py" Name="encoder.py" />
-                      <File Id="lib_json_scanner.py" Name="scanner.py" />
-                      <File Id="lib_json_tool.py" Name="tool.py" />
-                    </Component>
-                  </Directory>
-                  <Directory Id="python_lib_lib2to3" Name="lib2to3">
-                    <Component DiskId="1" Guid="D349ACF9-FD35-4EDC-91D4-0278EF68191C" Id="python_lib_lib2to3" Location="either">
-                      <File Id="lib_lib2to3___init__.py" Name="__init__.py" />
-                      <File Id="lib_lib2to3___main__.py" Name="__main__.py" />
-                      <File Id="lib_lib2to3_btm_matcher.py" Name="btm_matcher.py" />
-                      <File Id="lib_lib2to3_btm_utils.py" Name="btm_utils.py" />
-                      <File Id="lib_lib2to3_fixer_base.py" Name="fixer_base.py" />
-                      <File Id="lib_lib2to3_fixer_util.py" Name="fixer_util.py" />
-                      <File Id="lib_lib2to3_main.py" Name="main.py" />
-                      <File Id="lib_lib2to3_patcomp.py" Name="patcomp.py" />
-                      <File Id="lib_lib2to3_pygram.py" Name="pygram.py" />
-                      <File Id="lib_lib2to3_pytree.py" Name="pytree.py" />
-                      <File Id="lib_lib2to3_refactor.py" Name="refactor.py" />
-                    </Component>
-                    <Directory Id="python_lib_lib2to3_pgen2" Name="pgen2">
-                      <Component DiskId="1" Guid="17B332E9-B8A9-4371-819C-F38D5CB6E2DD" Id="python_lib_lib2to3_pgen2" Location="either">
-                        <File Id="lib_pgen2___init__.py" Name="__init__.py" />
-                        <File Id="lib_pgen2_conv.py" Name="conv.py" />
-                        <File Id="lib_pgen2_driver.py" Name="driver.py" />
-                        <File Id="lib_pgen2_grammar.py" Name="grammar.py" />
-                        <File Id="lib_pgen2_literals.py" Name="literals.py" />
-                        <File Id="lib_pgen2_parse.py" Name="parse.py" />
-                        <File Id="lib_pgen2_pgen.py" Name="pgen.py" />
-                        <File Id="lib_pgen2_token.py" Name="token.py" />
-                        <File Id="lib_pgen2_tokenize.py" Name="tokenize.py" />
-                      </Component>
-                    </Directory>
-                    <Directory Id="python_lib_lib2to3_fixes" Name="fixes">
-                      <Component DiskId="1" Guid="9EB569BB-EF9C-4C5A-9E87-875499584D3F" Id="python_lib_lib2to3_fixes" Location="either">
-                        <File Id="lib_lib2to3_fixes___init__.py" Name="__init__.py" />
-                        <File Id="lib_lib2to3_fixes_fix_apply.py" Name="fix_apply.py" />
-                        <File Id="lib_lib2to3_fixes_fix_asserts.py" Name="fix_asserts.py" />
-                        <File Id="lib_lib2to3_fixes_fix_basestring.py" Name="fix_basestring.py" />
-                        <File Id="lib_lib2to3_fixes_fix_buffer.py" Name="fix_buffer.py" />
-                        <File Id="lib_lib2to3_fixes_fix_dict.py" Name="fix_dict.py" />
-                        <File Id="lib_lib2to3_fixes_fix_except.py" Name="fix_except.py" />
-                        <File Id="lib_lib2to3_fixes_fix_exec.py" Name="fix_exec.py" />
-                        <File Id="lib_lib2to3_fixes_fix_execfile.py" Name="fix_execfile.py" />
-                        <File Id="lib_lib2to3_fixes_fix_exitfunc.py" Name="fix_exitfunc.py" />
-                        <File Id="lib_lib2to3_fixes_fix_filter.py" Name="fix_filter.py" />
-                        <File Id="lib_lib2to3_fixes_fix_funcattrs.py" Name="fix_funcattrs.py" />
-                        <File Id="lib_lib2to3_fixes_fix_future.py" Name="fix_future.py" />
-                        <File Id="lib_lib2to3_fixes_fix_getcwdu.py" Name="fix_getcwdu.py" />
-                        <File Id="lib_lib2to3_fixes_fix_has_key.py" Name="fix_has_key.py" />
-                        <File Id="lib_lib2to3_fixes_fix_idioms.py" Name="fix_idioms.py" />
-                        <File Id="lib_lib2to3_fixes_fix_import.py" Name="fix_import.py" />
-                        <File Id="lib_lib2to3_fixes_fix_imports.py" Name="fix_imports.py" />
-                        <File Id="lib_lib2to3_fixes_fix_imports2.py" Name="fix_imports2.py" />
-                        <File Id="lib_lib2to3_fixes_fix_input.py" Name="fix_input.py" />
-                        <File Id="lib_lib2to3_fixes_fix_intern.py" Name="fix_intern.py" />
-                        <File Id="lib_lib2to3_fixes_fix_isinstance.py" Name="fix_isinstance.py" />
-                        <File Id="lib_lib2to3_fixes_fix_itertools.py" Name="fix_itertools.py" />
-                        <File Id="lib_lib2to3_fixes_fix_itertools_imports.py" Name="fix_itertools_imports.py" />
-                        <File Id="lib_lib2to3_fixes_fix_long.py" Name="fix_long.py" />
-                        <File Id="lib_lib2to3_fixes_fix_map.py" Name="fix_map.py" />
-                        <File Id="lib_lib2to3_fixes_fix_metaclass.py" Name="fix_metaclass.py" />
-                        <File Id="lib_lib2to3_fixes_fix_methodattrs.py" Name="fix_methodattrs.py" />
-                        <File Id="lib_lib2to3_fixes_fix_ne.py" Name="fix_ne.py" />
-                        <File Id="lib_lib2to3_fixes_fix_next.py" Name="fix_next.py" />
-                        <File Id="lib_lib2to3_fixes_fix_nonzero.py" Name="fix_nonzero.py" />
-                        <File Id="lib_lib2to3_fixes_fix_numliterals.py" Name="fix_numliterals.py" />
-                        <File Id="lib_lib2to3_fixes_fix_operator.py" Name="fix_operator.py" />
-                        <File Id="lib_lib2to3_fixes_fix_paren.py" Name="fix_paren.py" />
-                        <File Id="lib_lib2to3_fixes_fix_print.py" Name="fix_print.py" />
-                        <File Id="lib_lib2to3_fixes_fix_raise.py" Name="fix_raise.py" />
-                        <File Id="lib_lib2to3_fixes_fix_raw_input.py" Name="fix_raw_input.py" />
-                        <File Id="lib_lib2to3_fixes_fix_reduce.py" Name="fix_reduce.py" />
-                        <File Id="lib_lib2to3_fixes_fix_reload.py" Name="fix_reload.py" />
-                        <File Id="lib_lib2to3_fixes_fix_renames.py" Name="fix_renames.py" />
-                        <File Id="lib_lib2to3_fixes_fix_repr.py" Name="fix_repr.py" />
-                        <File Id="lib_lib2to3_fixes_fix_set_literal.py" Name="fix_set_literal.py" />
-                        <File Id="lib_lib2to3_fixes_fix_standarderror.py" Name="fix_standarderror.py" />
-                        <File Id="lib_lib2to3_fixes_fix_sys_exc.py" Name="fix_sys_exc.py" />
-                        <File Id="lib_lib2to3_fixes_fix_throw.py" Name="fix_throw.py" />
-                        <File Id="lib_lib2to3_fixes_fix_tuple_params.py" Name="fix_tuple_params.py" />
-                        <File Id="lib_lib2to3_fixes_fix_types.py" Name="fix_types.py" />
-                        <File Id="lib_lib2to3_fixes_fix_unicode.py" Name="fix_unicode.py" />
-                        <File Id="lib_lib2to3_fixes_fix_urllib.py" Name="fix_urllib.py" />
-                        <File Id="lib_lib2to3_fixes_fix_ws_comma.py" Name="fix_ws_comma.py" />
-                        <File Id="lib_lib2to3_fixes_fix_xrange.py" Name="fix_xrange.py" />
-                        <File Id="lib_lib2to3_fixes_fix_xreadlines.py" Name="fix_xreadlines.py" />
-                        <File Id="lib_lib2to3_fixes_fix_zip.py" Name="fix_zip.py" />
-                      </Component>
-                    </Directory>
-                  </Directory>
-                  <Directory Id="python_lib_logging" Name="logging">
-                    <Component DiskId="1" Guid="FD36C8B7-5DE1-4698-A310-1AB8378F7F05" Id="python_lib_logging" Location="either">
-                      <File Id="lib_logging___init__.py" Name="__init__.py" />
-                      <File Id="lib_logging_config.py" Name="config.py" />
-                      <File Id="lib_logging_handlers.py" Name="handlers.py" />
-                    </Component>
-                  </Directory>
-                  <Directory Id="python_lib_msilib" Name="msilib">
-                    <Component DiskId="1" Guid="FE6E7B4E-CE52-4E6E-A0AB-F1DA94C97898" Id="python_lib_msilib" Location="either">
-                      <File Id="lib_mslib___init__.py" Name="__init__.py" />
-                      <File Id="lib_mslib_schema.py" Name="schema.py" />
-                      <File Id="lib_mslib_sequence.py" Name="sequence.py" />
-                      <File Id="lib_mslib_text.py" Name="text.py" />
-                    </Component>
-                  </Directory>
-                  <Directory Id="python_lib_multiprocessing" Name="multiprocessing">
-                    <Component DiskId="1" Guid="" Id="python_lib_multiprocessing" Location="either">
-                      <File Id="lib_multiprocessing___init__.py" Name="__init__.py" />
-                      <File Id="lib_multiprocessing_connection.py" Name="connection.py" />
-                      <File Id="lib_multiprocessing_context.py" Name="context.py" />
-                      <File Id="lib_multiprocessing_forkserver.py" Name="forkserver.py" />
-                      <File Id="lib_multiprocessing_heap.py" Name="heap.py" />
-                      <File Id="lib_multiprocessing_managers.py" Name="managers.py" />
-                      <File Id="lib_multiprocessing_pool.py" Name="pool.py" />
-                      <File Id="lib_multiprocessing_popen_fork.py" Name="popen_fork.py" />
-                      <File Id="lib_multiprocessing_popen_forkserver.py" Name="popen_forkserver.py" />
-                      <File Id="lib_multiprocessing_popen_spawn_posix.py" Name="popen_spawn_posix.py" />
-                      <File Id="lib_multiprocessing_popen_spawn_win32.py" Name="popen_spawn_win32.py" />
-                      <File Id="lib_multiprocessing_process.py" Name="process.py" />
-                      <File Id="lib_multiprocessing_queues.py" Name="queues.py" />
-                      <File Id="lib_multiprocessing_reduction.py" Name="reduction.py" />
-                      <File Id="lib_multiprocessing_resource_sharer.py" Name="resource_sharer.py" />
-                      <File Id="lib_multiprocessing_sharedctypes.py" Name="sharedctypes.py" />
-                      <File Id="lib_multiprocessing_spawn.py" Name="spawn.py" />
-                      <File Id="lib_multiprocessing_synchronize.py" Name="synchronize.py" />
-                      <File Id="lib_multiprocessing_util.py" Name="util.py" />
-                      <File Id="lib_multiprocessing_shared_memory.py" Name="shared_memory.py" />
-                      <File Id="lib_multiprocessing_resource_tracker.py" Name="resource_tracker.py" />
-                    </Component>
-                    <Directory Id="python_lib_multiprocessing_dummy" Name="dummy">
-                      <Component DiskId="1" Guid="44FE7B8E-EF5A-452E-AE2F-C6DB97DDCEB0" Id="python_lib_multiprocessing_dummy" Location="either">
-                        <File Id="lib_multiprocessing_dummy___init__.py" Name="__init__.py" />
-                        <File Id="lib_multiprocessing_dummy_connection.py" Name="connection.py" />
-                      </Component>
-                    </Directory>
-                  </Directory>
-                  <Directory Id="python_lib_pydoc_data" Name="pydoc_data">
-                    <Component DiskId="1" Guid="D1C3CD3E-F415-4161-8222-06BA247D4E8A" Id="python_lib_pydoc_data" Location="either">
-                      <File Id="lib_pyodbc_data___init__.py" Name="__init__.py" />
-                      <File Id="lib_pyodbc_data__pydoc.css" Name="_pydoc.css" />
-                      <File Id="lib_pyodbc_data_topics.py" Name="topics.py" />
-                    </Component>
-                  </Directory>
-                  <Directory Id="python_lib_re" Name="re">
-                      <Component DiskId="1" Guid="71012757-1E1A-43A1-925B-CC27C1E2CB3B" Id="python_lib_re" Location="either">
-                        <File Id="python_lib_re__constants.py" Name="_constants.py" />
-                        <File Id="python_lib_re__parser.py" Name="_parser.py" />
-                        <File Id="python_lib_re___init__.py" Name="__init__.py" />
-                        <File Id="python_lib_re__casefix.py" Name="_casefix.py" />
-                        <File Id="python_lib_re__compiler.py" Name="_compiler.py" />
-                      </Component>
-                    </Directory>
-                  <Directory Id="python_lib_sqlite3" Name="sqlite3">
-                    <Component DiskId="1" Guid="BE3250BD-DFB3-40E8-9DDA-6BBD0E29FD7F" Id="python_lib_sqlite3" Location="either">
-                      <File Id="lib_sqlite3___init__.py" Name="__init__.py" />
-                      <File Id="lib_sqlite3_dbapi2.py" Name="dbapi2.py" />
-                      <File Id="lib_sqlite3_dump.py" Name="dump.py" />
-                    </Component>
-                  </Directory>
-                  <Directory Id="python_lib_tkinter" Name="tkinter">
-                    <Component DiskId="1" Guid="9E530BD5-373E-4337-AA9B-65254E7957B4" Id="python_lib_tkinter" Location="either">
-                      <File Id="lib_tkinter___init__.py" Name="__init__.py" />
-                      <File Id="lib_tkinter___main__.py" Name="__main__.py" />
-                      <File Id="lib_tkinter_colorchooser.py" Name="colorchooser.py" />
-                      <File Id="lib_tkinter_commondialog.py" Name="commondialog.py" />
-                      <File Id="lib_tkinter_constants.py" Name="constants.py" />
-                      <File Id="lib_tkinter_dialog.py" Name="dialog.py" />
-                      <File Id="lib_tkinter_dnd.py" Name="dnd.py" />
-                      <File Id="lib_tkinter_filedialog.py" Name="filedialog.py" />
-                      <File Id="lib_tkinter_font.py" Name="font.py" />
-                      <File Id="lib_tkinter_messagebox.py" Name="messagebox.py" />
-                      <File Id="lib_tkinter_scrolledtext.py" Name="scrolledtext.py" />
-                      <File Id="lib_tkinter_simpledialog.py" Name="simpledialog.py" />
-                      <File Id="lib_tkinter_tix.py" Name="tix.py" />
-                      <File Id="lib_tkinter_ttk.py" Name="ttk.py" />
-                    </Component>
-                  </Directory>
-                  <Directory Id="python_lib_tomllib" Name="tomllib">
-                    <Component DiskId="1" Guid="9FEF7ACC-133E-464C-B402-78EC3574BC10" Id="python_lib_tomllib" Location="either">
-                        <File Id="python_lib_tomllib___init__.py" Name="__init__.py" />
-                        <File Id="python_lib_tomllib__parser.py" Name="_parser.py" />
-                        <File Id="python_lib_tomllib__re.py" Name="_re.py" />
-                        <File Id="python_lib_tomllib__types.py" Name="_types.py" />
-                    </Component>
-                  </Directory>
-                  <Directory Id="python_lib_urllib" Name="urllib">
-                    <Component DiskId="1" Guid="A36A4131-1404-46C0-B723-655E2661B9D9" Id="python_lib_urllib" Location="either">
-                      <File Id="lib_urllib___init__.py" Name="__init__.py" />
-                      <File Id="lib_urllib_error.py" Name="error.py" />
-                      <File Id="lib_urllib_parse.py" Name="parse.py" />
-                      <File Id="lib_urllib_request.py" Name="request.py" />
-                      <File Id="lib_urllib_response.py" Name="response.py" />
-                      <File Id="lib_urllib_robotparser.py" Name="robotparser.py" />
-                    </Component>
-                  </Directory>
-                  <Directory Id="python_lib_venv" Name="venv">
-                    <Component DiskId="1" Guid="FF56E5C5-DD7D-4C7F-9E2B-C9D4E593B010" Id="python_lib_venv" Location="either">
-                      <File Id="lib_venv___init__.py" Name="__init__.py" />
-                      <File Id="lib_venv___main__.py" Name="__main__.py" />
-                    </Component>
-                    <Directory Id="python_lib_venv_scripts" Name="scripts">
-                      <!-- <Component DiskId="1" Guid="6213A054-2AA4-4485-8102-1D461ED36BFA" Id="python_lib_venv_scripts" Location="either">
-                      </Component> -->
-                      <Directory Id="python_lib_venv_scripts_common" Name="common">
-                        <Component DiskId="1" Guid="E95983FB-0B49-4890-8A9A-36CB19198E60" Id="python_lib_venv_scripts_common" Location="either">
-                          <File Id="lib_venv_scripts_common_activate" Name="activate" />
-                        </Component>
-                      </Directory>
-                      <Directory Id="python_lib_venv_scripts_nt" Name="nt">
-                        <Component DiskId="1" Guid="945FDF30-E5C6-4165-8C57-2E3A99D3CEB6" Id="python_lib_venv_scripts_nt" Location="either">
-                          <File Id="lib_venv_scripts_nt_activate.bat" Name="activate.bat" />
-                          <!-- <File Id="lib_venv_scripts_nt_Activate.ps1" Name="Activate.ps1" /> -->
-                          <File Id="lib_venv_scripts_nt_deactivate.bat" Name="deactivate.bat" />
-                        </Component>
-                      </Directory>
-                      <Directory Id="python_lib_venv_scripts_posix" Name="posix">
-                        <Component DiskId="1" Guid="B48942FF-DA40-4D08-8738-25E614CB3866" Id="python_lib_venv_scripts_posix" Location="either">
-                          <File Id="lib_venv_scripts_posix_activate.csh" Name="activate.csh" />
-                          <File Id="lib_venv_scripts_posix_activate.fish" Name="activate.fish" />
-                        </Component>
-                      </Directory>
-                    </Directory>
-                  </Directory>
-                  <Directory Id="python_lib_wsgiref" Name="wsgiref">
-                    <Component DiskId="1" Guid="28E828AA-AF6E-4761-9E92-DAA878CE8506" Id="python_lib_wsgiref" Location="either">
-                      <File Id="lib_wsgiref___init__.py" Name="__init__.py" />
-                      <File Id="lib_wsgiref_handlers.py" Name="handlers.py" />
-                      <File Id="lib_wsgiref_headers.py" Name="headers.py" />
-                      <File Id="lib_wsgiref_simple_server.py" Name="simple_server.py" />
-                      <File Id="lib_wsgiref_util.py" Name="util.py" />
-                      <File Id="lib_wsgiref_validate.py" Name="validate.py" />
-                      <File Id="lib_wsgiref_types.py" Name="types.py" />
-                    </Component>
-                  </Directory>
-                  <Directory Id="python_lib_xml" Name="xml">
-                    <Component DiskId="1" Guid="18ACE21E-A03D-4006-A573-689901715431" Id="python_lib_xml" Location="either">
-                      <File Id="lib_xml___init__.py" Name="__init__.py" />
-                    </Component>
-                    <Directory Id="python_lib_xml_dom" Name="dom">
-                      <Component DiskId="1" Guid="8AE0C412-05B8-4CE8-9CF9-A792067A2737" Id="python_lib_xml_dom" Location="either">
-                        <File Id="lib_xml_dom___init__.py" Name="__init__.py" />
-                        <File Id="lib_xml_dom_domreg.py" Name="domreg.py" />
-                        <File Id="lib_xml_dom_expatbuilder.py" Name="expatbuilder.py" />
-                        <File Id="lib_xml_dom_minicompat.py" Name="minicompat.py" />
-                        <File Id="lib_xml_dom_minidom.py" Name="minidom.py" />
-                        <File Id="lib_xml_dom_NodeFilter.py" Name="NodeFilter.py" />
-                        <File Id="lib_xml_dom_pulldom.py" Name="pulldom.py" />
-                        <File Id="lib_xml_dom_xmlbuilder.py" Name="xmlbuilder.py" />
-                      </Component>
-                    </Directory>
-                    <Directory Id="python_lib_xml_etree" Name="etree">
-                      <Component DiskId="1" Guid="5189AA36-51C3-49EC-A60C-5807E8635BA3" Id="python_lib_xml_etree" Location="either">
-                        <File Id="lib_xml_etree___init__.py" Name="__init__.py" />
-                        <File Id="lib_xml_etree_cElementTree.py" Name="cElementTree.py" />
-                        <File Id="lib_xml_etree_ElementInclude.py" Name="ElementInclude.py" />
-                        <File Id="lib_xml_etree_ElementPath.py" Name="ElementPath.py" />
-                        <File Id="lib_xml_etree_ElementTree.py" Name="ElementTree.py" />
-                      </Component>
-                    </Directory>
-                    <Directory Id="python_lib_xml_parsers" Name="parsers">
-                      <Component DiskId="1" Guid="AF57EB12-2FFB-4D48-9BBC-4465F665BD75" Id="python_lib_xml_parsers" Location="either">
-                        <File Id="lib_xml_parsers___init__.py" Name="__init__.py" />
-                        <File Id="lib_xml_parsers_expat.py" Name="expat.py" />
-                      </Component>
-                    </Directory>
-                    <Directory Id="python_lib_xml_sax" Name="sax">
-                      <Component DiskId="1" Guid="CC4E9F21-8ED4-4ACC-93DB-88FA2219EB2C" Id="python_lib_xml_sax" Location="either">
-                        <File Id="lib_xml_sax___init__.py" Name="__init__.py" />
-                        <File Id="lib_xml_sax__exceptions.py" Name="_exceptions.py" />
-                        <File Id="lib_xml_sax_expatreader.py" Name="expatreader.py" />
-                        <File Id="lib_xml_sax_handler.py" Name="handler.py" />
-                        <File Id="lib_xml_sax_saxutils.py" Name="saxutils.py" />
-                        <File Id="lib_xml_sax_xmlreader.py" Name="xmlreader.py" />
-                      </Component>
-                    </Directory>
-                  </Directory>
-                  <Directory Id="python_lib_xmlrpc" Name="xmlrpc">
-                    <Component DiskId="1" Guid="A1A49B84-A1E7-4052-9847-3C733DE00FC8" Id="python_lib_xmlrpc" Location="either">
-                      <File Id="lib_xmlrpc___init__.py" Name="__init__.py" />
-                      <File Id="lib_xmlrpc_client.py" Name="client.py" />
-                      <File Id="lib_xmlrpc_server.py" Name="server.py" />
-                    </Component>
-                  </Directory>
-                  <Directory Id="python_lib_zoneinfo" Name="zoneinfo">
-                    <Component DiskId="1" Guid="FC4D1EA3-8BB7-4873-8DC9-DA3F574491F8" Id="python_lib_zoneinfo" Location="either">
-                        <File Id="python_lib_zoneinfo__init__.py" Name="__init__.py" />
-                        <File Id="python_lib_zoneinfo__common.py" Name="_common.py" />
-                        <File Id="python_lib_zoneinfo__tzpath.py" Name="_tzpath.py" />
-                        <File Id="python_lib_zoneinfo__zoneinfo.py" Name="_zoneinfo.py" />
-                    </Component>
-                  </Directory>
-                </Directory>
-                <Directory Id="python_site_packages" Name="site-packages">
-                  <Component DiskId="1" Guid="cc59f4da-0c26-4471-a957-bc9180d45fc4" Id="python_site_packages_pyodbc" Location="either">
-                    <?if $(var.SETUP_TYPE) = "debug" ?>
-                    <File Id="file68021d" Name="pyodbc_d.cp37-win_amd64.pyd"/>
-                    <?else ?>
-                    <File Id="file68021" Name="pyodbc.cp37-win_amd64.pyd"/>
-                    <?endif ?>
-                  </Component>
-                </Directory>
-              </Directory>
-              <!---   END PYTHON STUFF -->
-
-              <Directory Id="library_workbench" Name="workbench">
-                <Component DiskId="1" Guid="4b29e751-d608-47c2-b3ab-d156dcbd94c6" Id="library_workbench" Location="either">
-                  <File Id="file200000" Name="__init__.py"/>
-                  <File Id="file200001" Name="db_driver.py"/>
-                  <File Id="file200002" Name="ui.py"/>
-                  <File Id="file200003" Name="database_object_selector_widget.py"/>
-                  <File Id="file200004" Name="wizard_page_widget.py"/>
-                  <File Id="file200005" Name="wizard_progress_page_widget.py"/>
-                  <File Id="file200006" Name="exceptions.py"/>
-                  <File Id="file200007" Name="database_schema_selector_widget.py"/>
-                  <File Id="file200008" Name="utils.py"/>
-                  <File Id="file200009" Name="db_utils.py"/>
-                  <File Id="file200010" Name="template.py"/>
-                  <File Id="file200011" Name="notifications.py"/>
-                  <File Id="file200012" Name="tcp_utils.py"/>
-                  <File Id="file200013" Name="plugins.py"/>
-                  <File Id="file200014" Name="os_utils.py"/>
-                  <File Id="file200015" Name="change_tracker.py"/>
-                  <File Id="file200016" Name="client_utils.py"/>
-                  <File Id="file200017" Name="log.py"/>
-                  <File Id="file200018" Name="wizard_form.py"/>
-                </Component>
-                <Directory Id="library_workbench_graphics" Name="graphics">
-                  <Component DiskId="1" Guid="4b29e751-d608-47c2-b3ab-d156dcbd94c7" Id="library_workbench_graphics" Location="either">
-                    <File Id="file200020" Name="__init__.py"/>
-                    <File Id="file200021" Name="canvas.py"/>
-                    <File Id="file200022" Name="cairo_utils.py"/>
-                    <File Id="file200023" Name="charting.py"/>
-                  </Component>
-                </Directory>
-              </Directory>
-
-              <Directory Id="modules" Name="modules">
-                <Component DiskId="1" Guid="B3BF58B7-6217-48fb-B1D7-B2265E780CBB" Id="modules_files" Location="either">
-                  <File Id="file_man00001" Name="wb_catalog_utils.py"/>
-                  <File Id="file_man00002" Name="table_utils_grt.py"/>
-                  <File Id="file_man00004" Name="wb_utils_grt.py"/>
-                  <File Id="file_man00005" Name="wb_admin_grt.py"/>
-                  <File Id="file_man00006" Name="wb_model_utils.py"/>
-                  <File Id="file61001" Name="opts.py"/>
-                  <File Id="file61003" Name="wb_admin_config_file_be.py"/>
-                  <File Id="file61004" Name="wb_admin_config_file_ui.py"/>
-                  <File Id="file61006" Name="wb_admin_configuration_startup.py"/>
-                  <File Id="file61007" Name="wb_admin_connections.py"/>
-                  <File Id="file61008" Name="wb_admin_control.py"/>
-                  <File Id="file61009" Name="wb_admin_main.py"/>
-                  <File Id="file61009s" Name="wb_admin_server_status.py"/>
-                  <File Id="file61010" Name="wb_admin_monitor.py"/>
-                  <File Id="file61011" Name="wb_admin_utils.py"/>
-                  <File Id="file61012" Name="wb_admin_variable_list.py"/>
-                  <File Id="file61013" Name="wb_admin_variables.py"/>
-                  <File Id="file61402" Name="wb_admin_security.py"/>
-                  <File Id="file61403" Name="wb_admin_security_be.py"/>
-                  <File Id="file61404" Name="wb_admin_logs.py"/>
-                  <File Id="file61405" Name="wb_admin_user_privileges.py"/>
-                  <File Id="file61422" Name="wb_admin_export.py"/>
-                  <File Id="file614023" Name="wb_admin_export_options.py"/>
-                  <File Id="file614023a" Name="wb_execute_window.py"/>
-                  <File Id="file614024" Name="wb_common.py"/>
-                  <File Id="file614025" Name="wb_server_management.py"/>
-                  <File Id="file614026" Name="wb_server_control.py"/>
-                  <File Id="file614027" Name="sqlide_grt.py"/>
-                  <File Id="file6140281" Name="sqlide_power_import_wizard.py"/>
-                  <File Id="file6140282" Name="sqlide_power_export_wizard.py"/>
-                  <File Id="file6140283" Name="sqlide_power_import_export_be.py"/>
-                  <File Id="file614029" Name="text_grt.py"/>
-                  <File Id="file614030" Name="wba_monitor_be.py"/>
-                  <File Id="file614031" Name="wba_ssh_ui.py"/>
-                  <File Id="file614033" Name="sql_reformatter.py"/>
-                  <File Id="file614034" Name="wb_admin_ui_profile.py"/>
-                  <File Id="file614035" Name="wb_dev_utils_grt.py"/>
-                  <File Id="file614037" Name="code_utils_grt.py"/>
-                  <File Id="file614038" Name="wb_log_reader.py"/>
-                  <File Id="file614043" Name="text_output.py"/>
-                  <File Id="file614044" Name="sqlide_resultset_ext.py"/>
-                  <File Id="file614045" Name="sqlide_schematree_ext.py"/>
-                  <File Id="file614046" Name="table_templates.py"/>
-                  <File Id="file614047" Name="sqlide_catalogman_ext.py"/>
-                  <File Id="file614048" Name="sqlide_tableman_ext.py"/>
-                  <File Id="file614049" Name="run_script.py"/>
-                  <File Id="file614100" Name="sqlide_import_spatial.py"/>
-                  <File Id="file650000" Name="migration_grt.py"/>
-                  <File Id="file650001" Name="migration_main.py"/>
-                  <File Id="file650002" Name="migration_overview.py"/>
-                  <File Id="file650003" Name="migration_project_management.py"/>
-                  <File Id="file650004" Name="migration_toolbars.py"/>
-                  <File Id="file650005" Name="migration_ui_style.py"/>
-                  <File Id="file650006" Name="migration.py"/>
-                  <File Id="file650007" Name="migration_source_selection.py"/>
-                  <File Id="file650009" Name="migration_object_migration.py"/>
-                  <File Id="file650010" Name="migration_data_transfer.py"/>
-                  <File Id="file650011" Name="migration_object_editing.py"/>
-                  <File Id="file650012" Name="migration_object_selection.py"/>
-                  <File Id="file650013" Name="migration_schema_creation.py"/>
-                  <File Id="file650014" Name="migration_summary.py"/>
-                  <File Id="file650015" Name="migration_schema_selection.py"/>
-                  <File Id="file650016" Name="datatype_mapping_editor.py"/>
-                  <File Id="file650017" Name="migration_schema_mappings.py"/>
-                  <File Id="file650018" Name="migration_bulk_copy_data.py"/>
-
-                  <File Id="file66000" Name="db_mssql_grt.py"/>
-                  <File Id="file66001" Name="db_mssql_migration_grt.py"/>
-
-                  <File Id="file66100" Name="db_mysql_fe_grt.py"/>
-                  <File Id="file66101" Name="db_mysql_migration_grt.py"/>
-                  <File Id="file66102" Name="db_mysql_re_grt.py"/>
-
-                  <File Id="file66200" Name="db_generic_re_grt.py"/>
-                  <File Id="file66201" Name="db_generic_migration_grt.py"/>
-                  <File Id="file66202" Name="SQLEXT.py"/>
-
-                  <File Id="file66400" Name="db_sybase_re_grt.py"/>
-                  <File Id="file66401" Name="db_sybase_migration_grt.py"/>
-
-                  <File Id="file66501" Name="db_sql92_re_grt.py"/>
-                  <File Id="file66502" Name="db_sql92_migration_grt.py"/>
-
-                  <File Id="file66601" Name="db_postgresql_re_grt.py"/>
-                  <File Id="file66602" Name="db_postgresql_migration_grt.py"/>
-
-                  <File Id="file66801" Name="db_sqlanywhere_re_grt.py"/>
-                  <File Id="file66802" Name="db_sqlanywhere_migration_grt.py"/>
-
-                  <File Id="file66901" Name="db_sqlite_re_grt.py"/>
-                  <File Id="file66902" Name="db_sqlite_migration_grt.py"/>
-
-                  <File Id="file66911" Name="db_msaccess_re_grt.py"/>
-                  <File Id="file66912" Name="db_msaccess_migration_grt.py"/>
-
-                  <File Id="file66204" Name="DataMigrator.py"/>
-
-                  <File Id="file66221" Name="explain_renderer.py"/>
-                  <File Id="file66222" Name="optimizer_trace_renderer.py"/>
-                  <File Id="file66223" Name="performance_charting.py"/>
-                  <File Id="file66224" Name="wb_query_analysis_grt.py"/>
-
-                  <File Id="file66701" Name="db_copy_grt.py"/>
-                  <File Id="file66702" Name="db_copy_main.py"/>
-                  <File Id="file66703" Name="db_copy_overview.py"/>
-                  <File Id="file66704" Name="db_copy_source_target.py"/>
-                  <File Id="file66705" Name="db_copy_schema_selection.py"/>
-                  <File Id="file66706" Name="db_copy_progress.py"/>
-                  <File Id="file66707" Name="db_copy_report.py"/>
-
-                  <File Id="file66708" Name="wb_admin_perfschema.py"/>
-                  <File Id="file66709" Name="wb_admin_performance_dashboard.py"/>
-                  <File Id="file66710" Name="wb_admin_perfschema_instrumentation.py"/>
-                  <File Id="file66711" Name="wb_admin_perfschema_instrumentation_be.py"/>
-                  <File Id="file66712" Name="wb_admin_perfschema_reports.py"/>
-                </Component>
-
-                <?if $(var.LICENSE_TYPE) = "commercial"?>
-                <Directory Id="modules_wba_audit" Name="wba_audit">
-                  <Component DiskId="1" Guid="58D36A5F-774A-443C-9F70-935497D7249C" Id="modules_wba_audit" Location="either">
-                    <File Id="wba_audit01" Name="__init__.py"/>
-                    <File Id="wba_audit02" Name="wb_admin_audit_inspector.py"/>
-                    <File Id="wba_audit03" Name="wb_admin_audit_log_parser.py"/>
-                    <File Id="wba_audit04" Name="wb_admin_audit_browser.py"/>
-                  </Component>
-                </Directory>
-
-                <Directory Id="modules_wba_meb" Name="wba_meb">
-                  <Component DiskId="1" Guid="B3BF58B7-6217-48fb-B1D7-B2265E780CBA" Id="modules_wba_meb" Location="either">
-                    <File Id="wba_meb01" Name="__init__.py"/>
-                    <File Id="wba_meb02" Name="wb_admin_meb_common.py"/>
-                    <File Id="wba_meb03" Name="wb_admin_meb_config.py"/>
-                    <File Id="wba_meb04" Name="wb_admin_meb_editor.py"/>
-                    <File Id="wba_meb05" Name="wb_admin_meb_management.py"/>
-                    <File Id="wba_meb06" Name="wb_admin_meb_overview.py"/>
-                    <File Id="wba_meb07" Name="wb_admin_meb_restore.py"/>
-                    <File Id="wba_meb08" Name="wb_admin_meb_syshelpers.py"/>
-                    <File Id="wba_meb09" Name="wb_admin_meb.py"/>
-                  </Component>
-                </Directory>
-
-                <Directory Id="modules_wba_firewall" Name="wba_firewall">
-                  <Component DiskId="1" Guid="514f4fc3-d405-492f-85b4-c5295bf78360" Id="modules_wba_firewall" Location="either">
-                    <File Id="wba_firewall01" Name="__init__.py"/>
-                    <File Id="wba_firewall02" Name="wb_admin_firewall.py"/>
-                    <File Id="wba_firewall03" Name="wb_admin_firewall_install.py"/>
-                    <File Id="wba_firewall04" Name="wb_admin_firewall_manager.py"/>
-                    <File Id="wba_firewall05" Name="wb_admin_firewall_utils.py"/>
-                  </Component>
-                </Directory>
-                <?endif ?>
-
-                <Directory Id="data" Name="data">
-                  <Component DiskId="1" Guid="2bfa656d-c6a9-4c05-b7d8-155ccb03fc21" Id="modules_data" Location="either">
-                    <File Id="file7002" Name="mysql_rdbms_info.xml"/>
-                    <File Id="file7003" Name="mysql_engines.xml"/>
-                    <File Id="file7004" Name="mssql_rdbms_info.xml"/>
-                    <File Id="file7005" Name="generic_rdbms_info.xml"/>
-                    <File Id="file7007" Name="migration_generic_typemap.xml"/>
-                    <File Id="file7008" Name="sybase_rdbms_info.xml"/>
-                    <File Id="file7009" Name="sql92_rdbms_info.xml"/>
-                    <File Id="file7010" Name="postgresql_rdbms_info.xml"/>
-                    <File Id="file7011" Name="sqlanywhere_rdbms_info.xml"/>
-                    <File Id="file7012" Name="sqlite_rdbms_info.xml"/>
-                    <File Id="file7013" Name="msaccess_rdbms_info.xml"/>
-                  </Component>
-
-                  <Directory Id="sqlide" Name="sqlide">
-                    <Component DiskId="1" Guid="FB4A154E-6D79-4a81-9C6F-88BD9E3FB402" Id="modules_data_sqlite" Location="either">
-                      <File Id="file8001" Name="XML.tpl"/>
-                      <File Id="file8002" Name="CSV.tpl"/>
-                      <File Id="file8003" Name="HTML.tpl"/>
-                      <File Id="file8004" Name="CSV_semicolon.tpl"/>
-                      <File Id="file8006" Name="tab.tpl"/>
-                      <File Id="file8007" Name="SQL_inserts.tpl"/>
-                      <File Id="file8008" Name="CSV.pre.tpl"/>
-                      <File Id="file8009" Name="CSV_semicolon.pre.tpl"/>
-                      <File Id="file8010" Name="HTML.post.tpl"/>
-                      <File Id="file8011" Name="HTML.pre.tpl"/>
-                      <File Id="file8012" Name="SQL_inserts.pre.tpl"/>
-                      <File Id="file8013" Name="tab.pre.tpl"/>
-                      <File Id="file8014" Name="XML.post.tpl"/>
-                      <File Id="file8015" Name="XML.pre.tpl"/>
-                      <File Id="file8016" Name="XLS.post.tpl"/>
-                      <File Id="file8017" Name="XLS.pre.tpl"/>
-                      <File Id="file8018" Name="XLS.tpl"/>
-                      <File Id="file8019" Name="CSV.tpli"/>
-                      <File Id="file8020" Name="CSV_semicolon.tpli"/>
-                      <File Id="file8021" Name="HTML.tpli"/>
-                      <File Id="file8022" Name="SQL_inserts.tpli"/>
-                      <File Id="file8023" Name="XLS.tpli"/>
-                      <File Id="file8024" Name="XML.tpli"/>
-                      <File Id="file8025" Name="tab.tpli"/>
-                      <File Id="file8026" Name="XML_mysql.post.tpl"/>
-                      <File Id="file8027" Name="XML_mysql.pre.tpl"/>
-                      <File Id="file8028" Name="XML_mysql.tpl"/>
-                      <File Id="file8029" Name="XML_mysql.tpli"/>
-                      <File Id="file8030" Name="JSON.post.tpl"/>
-                      <File Id="file8031" Name="JSON.pre.tpl"/>
-                      <File Id="file8032" Name="JSON.tpl"/>
-                      <File Id="file8033" Name="JSON.tpli"/>
-
-                      <File Id="help56" Name="help-5.6.json"/>
-                      <File Id="help57" Name="help-5.7.json"/>
-                      <File Id="help80" Name="help-8.0.json"/>
-                    </Component>
-                  </Directory>
-
-                  <Directory Id="db_mysql_catalog_reporting" Name="db_mysql_catalog_reporting">
-                    <Directory Id="Basic_Text.tpl" Name="Basic_Text.tpl">
-                      <Component DiskId="1" Guid="B0805841-341F-4771-B42C-39083D482DB0" Id="catalog_reporting_TEXT_Basic" Location="either">
-                        <File Id="file9008" Name="basic_text_report.txt.tpl"/>
-                      </Component>
-                    </Directory>
-                  </Directory>
-
-                  <?if $(var.SETUP_TYPE) = "commercial" ?>
-                  <Directory Id="wb_model_reporting" Name="wb_model_reporting">
-                    <Directory Id="HTML_Basic_Frames.tpl" Name="HTML_Basic_Frames.tpl">
-                      <Component DiskId="1" Guid="33A5782A-F387-4986-9655-0E58B093A111" Id="reporting_HTML_Basic_Frames" Location="either">
-                        <File Id="file9001" Name="basic.css.tpl"/>
-                        <File Id="file9002" Name="index.html.tpl"/>
-                        <File Id="file9003" Name="info.xml"/>
-                        <File Id="file9004" Name="overview.html.tpl"/>
-                        <File Id="file9005" Name="preview_basic.png"/>
-                        <File Id="file9006" Name="restrained.css.tpl"/>
-                        <File Id="file9007" Name="table_details.html.tpl"/>
-                        <File Id="file9009" Name="preview_restrained.png"/>
-                      </Component>
-                    </Directory>
-
-                    <Directory Id="HTML_Basic_Single_Page.tpl" Name="HTML_Basic_Single_Page.tpl">
-                      <Component DiskId="1" Guid="5DAE3081-0B3E-48d5-9358-4308ADCE2E7D" Id="reporting_HTML_Basic_Single_Page" Location="either">
-                        <File Id="file10001" Name="index.html.tpl"/>
-                        <File Id="file10002" Name="info.xml"/>
-                        <File Id="file10003" Name="basic.css.tpl"/>
-                      </Component>
-                    </Directory>
-
-
-                    <Directory Id="HTML_Detailed_Frames.tpl" Name="HTML_Detailed_Frames.tpl">
-                      <Component DiskId="1" Guid="{95F9FB7C-C071-4e37-8BFF-BDF94670EC8B}" Id="reporting_HTML_Detailed_Frames" Location="either">
-                        <File Id="file16002" Name="overview_list.html.tpl"/>
-                        <File Id="file16003" Name="top.html.tpl"/>
-                        <File Id="file16007" Name="basic.css.tpl"/>
-                        <File Id="file16008" Name="overview.html.tpl"/>
-                        <File Id="file16009" Name="index.html.tpl"/>
-                        <File Id="file16011" Name="info.xml"/>
-                        <File Id="file16012" Name="table_details.html.tpl"/>
-                        <File Id="file16014" Name="coated.css.tpl"/>
-                        <File Id="file16020" Name="routine_details.html.tpl"/>
-                        <File Id="file16021" Name="view_details.html.tpl"/>
-                        <File Id="file16022" Name="table_details_list.html.tpl"/>
-                        <File Id="file16023" Name="table_element_details.html.tpl"/>
-                      </Component>
-
-                      <Directory Id="HTML_Detailed_Frames.tpl_images" Name="images">
-                        <Component DiskId="1" Guid="{98DBFAD3-A42E-49ce-8D8F-3A18D3517D82}" Id="reporting_HTML_Detailed_Frames_images" Location="either">
-                          <File Id="file16005" Name="logo.png"/>
-                          <File Id="file16015" Name="next.png"/>
-                          <File Id="file16016" Name="title-background.png"/>
-                          <File Id="file16017" Name="back.png"/>
-                          <File Id="file16018" Name="preview_coated.png"/>
-                          <File Id="file16019" Name="preview_main.png"/>
-                        </Component>
-                      </Directory>
-                    </Directory>
-
-
-                    <Directory Id="Text_Basic.tpl" Name="Text_Basic.tpl">
-                      <Component DiskId="1" Guid="657FBB7A-8E9E-4f20-B93F-E8F8E9D23560" Id="reporting_Text_Basic" Location="either">
-                        <File Id="file11001" Name="preview_basic.png"/>
-                        <File Id="file11002" Name="report.txt.tpl"/>
-                        <File Id="file11003" Name="info.xml"/>
-                      </Component>
-                    </Directory>
-                  </Directory>
-                  <?endif ?>
-                </Directory>
-              </Directory>
-
-              <Directory Id="mysql.profiles_dir" Name="mysql.profiles">
-                <Component DiskId="1" Guid="{6818AA27-3CA1-4e52-9BE6-94004D7A81D8}" Id="mysql.profiles" Location="either">
-                  <File Id="file12100c" Name="CentOS_7_(MySQL_Package).xml"/>
-                  <File Id="file12100" Name="Fedora_Linux_(MySQL_Package).xml"/>
-                  <File Id="file12101" Name="Fedora_Linux_(Vendor_Package).xml"/>
-                  <File Id="file121012" Name="Fedora_Linux_24_(Vendor_Package).xml"/>
-                  <File Id="file121012a" Name="Fedora_Linux_25_(Vendor_Package).xml"/>
-                  <File Id="file12102" Name="FreeBSD_(MySQL_Package).xml"/>
-                  <File Id="file12103" Name="Generic_Linux_(MySQL_tar_package).xml"/>
-                  <File Id="file12104" Name="macOS_(MySQL_Package).xml"/>
-                  <File Id="file12105" Name="OpenSolaris_(MySQL_Package).xml"/>
-                  <File Id="file12106" Name="RHEL_(MySQL_Package).xml"/>
-                  <File Id="file12107" Name="SLES_(MySQL_Package).xml"/>
-                  <File Id="file12108" Name="Ubuntu_Linux_(MySQL_Package).xml"/>
-                  <File Id="file12109" Name="Ubuntu_Linux_(Vendor_Package).xml"/>
-                  <File Id="file12108u" Name="Ubuntu_Linux_(sysvinit,_MySQL_Package).xml"/>
-                  <File Id="file12109u" Name="Ubuntu_Linux_(sysvinit,_Vendor_Package).xml"/>
-                  <File Id="file12113" Name="Linux_(Custom).xml"/>
-                  <File Id="file12122" Name="Windows_x64_(MySQL_x86_zip_Package).xml"/>
-                  <File Id="file12123" Name="Windows_(MySQL_5.5_Installer_Package).xml"/>
-                  <File Id="file12126" Name="Windows_(MySQL_5.6_Installer_Package).xml"/>
-                  <File Id="file12127" Name="Windows_(MySQL_5.7_Installer_Package).xml"/>
-                  <File Id="file12128" Name="Windows_(MySQL_8.0_Installer_Package).xml"/>
-                  <File Id="file12129" Name="Oracle_Linux_6_(MySQL_Package).xml"/>
-                  <File Id="file12130" Name="Oracle_Linux_7_(MySQL_Package).xml"/>
-                  <File Id="file12131" Name="RHEL_7_(MySQL_Package).xml"/>
-                  <File Id="file12132" Name="MySQL_Sandbox_Linux(MySQL_tar_package).xml"/>
-                  <File Id="file12133" Name="MySQL_Sandbox_MacOS(MySQL_tar_package).xml"/>
-                </Component>
-              </Directory>
-
-              <Directory Id="structs_dir" Name="structs">
-                <Component DiskId="1" Guid="554BE083-2ACC-4ce1-8D58-90774B4E8400" Id="structs" Location="either">
-                  <File Id="file14001" Name="structs.app.xml"/>
-                  <File Id="file14003" Name="structs.db.mgmt.xml"/>
-                  <File Id="file14004" Name="structs.db.migration.xml"/>
-                  <File Id="file14005" Name="structs.db.mssql.xml"/>
-                  <File Id="file14006" Name="structs.db.mysql.xml"/>
-                  <File Id="file14007" Name="structs.db.oracle.xml"/>
-                  <File Id="file14008" Name="structs.db.query.xml"/>
-                  <File Id="file14009" Name="structs.db.sybase.xml"/>
-                  <File Id="file14010" Name="structs.db.xml"/>
-                  <File Id="file14011" Name="structs.eer.xml"/>
-                  <File Id="file14012" Name="structs.model.xml"/>
-                  <File Id="file14013" Name="structs.workbench.logical.xml"/>
-                  <File Id="file14014" Name="structs.workbench.model.reporting.xml"/>
-                  <File Id="file14015" Name="structs.workbench.model.xml"/>
-                  <File Id="file14016" Name="structs.workbench.physical.xml"/>
-                  <File Id="file14017" Name="structs.workbench.xml"/>
-                  <File Id="file14018" Name="structs.xml"/>
-                  <File Id="file14019" Name="structs.meta.xml"/>
-                  <File Id="file14020" Name="structs.ui.xml"/>
-                  <File Id="file14021" Name="structs.wrapper.xml"/>
-                </Component>
-              </Directory>
-
-              <Directory Id="snippets_dir" Name="snippets">
-                <Component DiskId="1" Guid="324DDF84-3B33-4b9c-AA49-8A102DD0AA88" Id="snippets" Location="either">
-                  <File Id="file17001" Name="SQL DDL Statements.txt"/>
-                  <File Id="file17002" Name="SQL DML Statements.txt"/>
-                  <File Id="file17003" Name="DB Management.txt"/>
-                </Component>
-              </Directory>
-
-              <Directory Id="script_templates_dir" Name="script_templates">
-                <Component DiskId="1" Guid="909E0BD1-0A57-4816-B379-9AAB118E8A1E" Id="script_templates" Location="either">
-                  <File Id="file17501" Name="eer_model_object_grt.py.txt"/>
-                  <File Id="file17502" Name="eer_model_utility_grt.py.txt"/>
-                  <File Id="file17503" Name="generic_grt.py.txt"/>
-                  <File Id="file17504" Name="sql_editor_catalog_grt.py.txt"/>
-                  <File Id="file17505" Name="sql_editor_filter_grt.py.txt"/>
-                  <File Id="file17506" Name="sql_editor_resultset_grt.py.txt"/>
-                  <File Id="file17507" Name="sql_editor_utility_grt.py.txt"/>
-                </Component>
-              </Directory>
-
-              <Directory Id="sys_dir" Name="sys">
-                <Component DiskId="1" Guid="750471E1-68CA-4323-90D0-29D265DDD613" Id="sys" Location="either">
-                  <File Id="wbsys001" Name="after_setup.sql"/>
-                  <File Id="wbsys002" Name="before_setup.sql"/>
-                  <File Id="wbsys139" Name="sys_56.sql"/>
-                  <File Id="wbsys140" Name="sys_57.sql"/>
-                  <File Id="wbsys141" Name="sys_reports.js"/>
-                  <File Id="wbsys142" Name="generate_sql_file.sh"/>
-                </Component>
-                <Directory Id="sys_functions_dir" Name="functions">
-                  <Component DiskId="1" Guid="44906CA8-383E-11E4-B39F-F01FAF106FB3" Id="sys_functions" Location="either">
-                    <File Id="wbsys003" Name="extract_schema_from_file_name.sql"/>
-                    <File Id="wbsys004" Name="extract_table_from_file_name.sql"/>
-                    <File Id="wbsys005" Name="format_bytes.sql"/>
-                    <File Id="wbsys006" Name="format_path.sql"/>
-                    <File Id="wbsys007" Name="format_statement.sql"/>
-                    <File Id="wbsys008" Name="format_time.sql"/>
-                    <File Id="wbsys009" Name="ps_is_account_enabled.sql"/>
-                    <File Id="wbsys010" Name="ps_is_instrument_default_enabled.sql"/>
-                    <File Id="wbsys011" Name="ps_is_instrument_default_timed.sql"/>
-                    <File Id="wbsys012" Name="ps_thread_id.sql"/>
-                    <File Id="wbsys013" Name="ps_thread_stack.sql"/>
-                    <File Id="wbsys143" Name="ps_is_account_enabled_57.sql"/>
-                    <File Id="wbsys144" Name="ps_is_consumer_enabled.sql"/>
-                    <File Id="wbsys145" Name="ps_is_thread_instrumented.sql"/>
-                    <File Id="wbsys146" Name="sys_get_config.sql"/>
-                  </Component>
-                </Directory>
-                <Directory Id="sys_procedures_dir" Name="procedures">
-                  <Component DiskId="1" Guid="449121CA-383E-11E4-B39F-F01FAF106FB3" Id="sys_procedures" Location="either">
-                    <File Id="wbsys014" Name="create_synonym_db.sql"/>
-                    <File Id="wbsys015" Name="ps_setup_disable_background_threads.sql"/>
-                    <File Id="wbsys016" Name="ps_setup_disable_consumers.sql"/>
-                    <File Id="wbsys017" Name="ps_setup_disable_instrument.sql"/>
-                    <File Id="wbsys018" Name="ps_setup_disable_thread.sql"/>
-                    <File Id="wbsys019" Name="ps_setup_enable_background_threads.sql"/>
-                    <File Id="wbsys020" Name="ps_setup_enable_consumers.sql"/>
-                    <File Id="wbsys021" Name="ps_setup_enable_instrument.sql"/>
-                    <File Id="wbsys022" Name="ps_setup_enable_thread.sql"/>
-                    <File Id="wbsys023" Name="ps_setup_reload_saved.sql"/>
-                    <File Id="wbsys024" Name="ps_setup_reset_to_default.sql"/>
-                    <File Id="wbsys025" Name="ps_setup_reset_to_default_57.sql"/>
-                    <File Id="wbsys026" Name="ps_setup_save.sql"/>
-                    <File Id="wbsys027" Name="ps_setup_show_disabled.sql"/>
-                    <File Id="wbsys028" Name="ps_setup_show_disabled_consumers.sql"/>
-                    <File Id="wbsys029" Name="ps_setup_show_disabled_instruments.sql"/>
-                    <File Id="wbsys030" Name="ps_setup_show_enabled.sql"/>
-                    <File Id="wbsys031" Name="ps_setup_show_enabled_consumers.sql"/>
-                    <File Id="wbsys032" Name="ps_setup_show_enabled_instruments.sql"/>
-                    <File Id="wbsys033" Name="ps_statement_avg_latency_histogram.sql"/>
-                    <File Id="wbsys034" Name="ps_trace_statement_digest.sql"/>
-                    <File Id="wbsys035" Name="ps_trace_thread.sql"/>
-                    <File Id="wbsys036" Name="ps_truncate_all_tables.sql"/>
-                    <File Id="wbsys037" Name="ps_setup_disable_consumer.sql"/>
-                    <File Id="wbsys038" Name="ps_setup_enable_consumer.sql"/>
-                    <File Id="wbsys039" Name="ps_setup_reset_to_default_57_after.sql"/>
-                    <File Id="wbsys147" Name="ps_setup_reset_to_default_57_before.sql"/>
-                  </Component>
-                </Directory>
-                <Directory Id="sys_views_dir" Name="views">
-                  <Directory Id="sys_views_i_s_dir" Name="i_s">
-                    <Component DiskId="1" Guid="44925036-383E-11E4-B39F-F01FAF106FB3" Id="sys_views_i_s" Location="either">
-                      <File Id="wbsys040" Name="innodb_buffer_stats_by_schema.sql"/>
-                      <File Id="wbsys041" Name="innodb_buffer_stats_by_table.sql"/>
-                      <File Id="wbsys042" Name="schema_object_overview.sql"/>
-                      <File Id="wbsys148" Name="innodb_lock_waits.sql"/>
-                      <File Id="wbsys149" Name="x_innodb_buffer_stats_by_schema.sql"/>
-                      <File Id="wbsys150" Name="x_innodb_buffer_stats_by_table.sql"/>
-                      <File Id="wbsys151" Name="x_innodb_lock_waits.sql"/>
-                    </Component>
-                  </Directory>
-                  <Directory Id="sys_views_p_s_dir" Name="p_s">
-                    <Component DiskId="1" Guid="44929DC0-383E-11E4-B39F-F01FAF106FB3" Id="sys_views_p_s" Location="either">
-                      <File Id="wbsys043" Name="host_summary.sql"/>
-                      <File Id="wbsys044" Name="host_summary_57.sql"/>
-                      <File Id="wbsys045" Name="host_summary_by_file_io.sql"/>
-                      <File Id="wbsys046" Name="host_summary_by_file_io_type.sql"/>
-                      <File Id="wbsys047" Name="host_summary_by_stages.sql"/>
-                      <File Id="wbsys048" Name="host_summary_by_statement_latency.sql"/>
-                      <File Id="wbsys049" Name="host_summary_by_statement_type.sql"/>
-                      <File Id="wbsys050" Name="io_by_thread_by_latency.sql"/>
-                      <File Id="wbsys051" Name="io_global_by_file_by_bytes.sql"/>
-                      <File Id="wbsys052" Name="io_global_by_file_by_latency.sql"/>
-                      <File Id="wbsys053" Name="io_global_by_wait_by_bytes.sql"/>
-                      <File Id="wbsys054" Name="io_global_by_wait_by_latency.sql"/>
-                      <File Id="wbsys055" Name="latest_file_io.sql"/>
-                      <File Id="wbsys056" Name="memory_by_user.sql"/>
-                      <File Id="wbsys057" Name="memory_global_by_current_allocated.sql"/>
-                      <File Id="wbsys058" Name="memory_global_total.sql"/>
-                      <File Id="wbsys059" Name="processlist.sql"/>
-                      <File Id="wbsys060" Name="processlist_57.sql"/>
-                      <File Id="wbsys061" Name="ps_check_lost_instrumentation.sql"/>
-                      <File Id="wbsys062" Name="schema_index_statistics.sql"/>
-                      <File Id="wbsys063" Name="schema_table_statistics.sql"/>
-                      <File Id="wbsys064" Name="schema_table_statistics_with_buffer.sql"/>
-                      <File Id="wbsys065" Name="schema_tables_with_full_table_scans.sql"/>
-                      <File Id="wbsys066" Name="schema_unused_indexes.sql"/>
-                      <File Id="wbsys067" Name="statement_analysis.sql"/>
-                      <File Id="wbsys068" Name="statements_with_errors_or_warnings.sql"/>
-                      <File Id="wbsys069" Name="statements_with_full_table_scans.sql"/>
-                      <File Id="wbsys070" Name="statements_with_runtimes_in_95th_percentile.sql"/>
-                      <File Id="wbsys071" Name="statements_with_sorting.sql"/>
-                      <File Id="wbsys072" Name="statements_with_temp_tables.sql"/>
-                      <File Id="wbsys073" Name="user_summary.sql"/>
-                      <File Id="wbsys074" Name="user_summary_57.sql"/>
-                      <File Id="wbsys075" Name="user_summary_by_file_io.sql"/>
-                      <File Id="wbsys076" Name="user_summary_by_file_io_type.sql"/>
-                      <File Id="wbsys077" Name="user_summary_by_stages.sql"/>
-                      <File Id="wbsys078" Name="user_summary_by_statement_latency.sql"/>
-                      <File Id="wbsys079" Name="user_summary_by_statement_type.sql"/>
-                      <File Id="wbsys080" Name="wait_classes_global_by_avg_latency.sql"/>
-                      <File Id="wbsys081" Name="wait_classes_global_by_latency.sql"/>
-                      <File Id="wbsys082" Name="waits_by_host_by_latency.sql"/>
-                      <File Id="wbsys083" Name="waits_by_user_by_latency.sql"/>
-                      <File Id="wbsys084" Name="waits_global_by_latency.sql"/>
-                      <File Id="wbsys085" Name="memory_by_host_by_current_bytes.sql"/>
-                      <File Id="wbsys086" Name="memory_by_thread_by_current_bytes.sql"/>
-                      <File Id="wbsys087" Name="memory_by_user_by_current_bytes.sql"/>
-                      <File Id="wbsys088" Name="memory_global_by_current_bytes.sql"/>
-                      <File Id="wbsys089" Name="x_host_summary.sql"/>
-                      <File Id="wbsys090" Name="x_host_summary_57.sql"/>
-                      <File Id="wbsys091" Name="x_host_summary_by_file_io.sql"/>
-                      <File Id="wbsys092" Name="x_host_summary_by_file_io_type.sql"/>
-                      <File Id="wbsys093" Name="x_host_summary_by_stages.sql"/>
-                      <File Id="wbsys094" Name="x_host_summary_by_statement_latency.sql"/>
-                      <File Id="wbsys095" Name="x_host_summary_by_statement_type.sql"/>
-                      <File Id="wbsys096" Name="x_io_by_thread_by_latency.sql"/>
-                      <File Id="wbsys097" Name="x_io_global_by_file_by_bytes.sql"/>
-                      <File Id="wbsys098" Name="x_io_global_by_file_by_latency.sql"/>
-                      <File Id="wbsys099" Name="x_io_global_by_wait_by_bytes.sql"/>
-                      <File Id="wbsys100" Name="x_io_global_by_wait_by_latency.sql"/>
-                      <File Id="wbsys101" Name="x_latest_file_io.sql"/>
-                      <File Id="wbsys102" Name="x_memory_by_host_by_current_bytes.sql"/>
-                      <File Id="wbsys103" Name="x_memory_by_thread_by_current_bytes.sql"/>
-                      <File Id="wbsys104" Name="x_memory_by_user_by_current_bytes.sql"/>
-                      <File Id="wbsys105" Name="x_memory_global_by_current_bytes.sql"/>
-                      <File Id="wbsys106" Name="x_memory_global_total.sql"/>
-                      <File Id="wbsys107" Name="x_processlist.sql"/>
-                      <File Id="wbsys108" Name="x_processlist_57.sql"/>
-                      <File Id="wbsys109" Name="x_ps_digest_95th_percentile_by_avg_us.sql"/>
-                      <File Id="wbsys111" Name="x_ps_digest_avg_latency_distribution.sql"/>
-                      <File Id="wbsys112" Name="x_ps_schema_table_statistics_io.sql"/>
-                      <File Id="wbsys113" Name="x_schema_index_statistics.sql"/>
-                      <File Id="wbsys114" Name="x_schema_table_statistics.sql"/>
-                      <File Id="wbsys115" Name="x_schema_table_statistics_with_buffer.sql"/>
-                      <File Id="wbsys116" Name="x_schema_tables_with_full_table_scans.sql"/>
-                      <File Id="wbsys117" Name="x_statement_analysis.sql"/>
-                      <File Id="wbsys118" Name="x_statements_with_errors_or_warnings.sql"/>
-                      <File Id="wbsys119" Name="x_statements_with_full_table_scans.sql"/>
-                      <File Id="wbsys120" Name="x_statements_with_runtimes_in_95th_percentile.sql"/>
-                      <File Id="wbsys121" Name="x_statements_with_sorting.sql"/>
-                      <File Id="wbsys122" Name="x_statements_with_temp_tables.sql"/>
-                      <File Id="wbsys123" Name="x_user_summary.sql"/>
-                      <File Id="wbsys124" Name="x_user_summary_57.sql"/>
-                      <File Id="wbsys125" Name="x_user_summary_by_file_io.sql"/>
-                      <File Id="wbsys126" Name="x_user_summary_by_file_io_type.sql"/>
-                      <File Id="wbsys127" Name="x_user_summary_by_stages.sql"/>
-                      <File Id="wbsys128" Name="x_user_summary_by_statement_latency.sql"/>
-                      <File Id="wbsys129" Name="x_user_summary_by_statement_type.sql"/>
-                      <File Id="wbsys130" Name="x_wait_classes_global_by_avg_latency.sql"/>
-                      <File Id="wbsys131" Name="x_wait_classes_global_by_latency.sql"/>
-                      <File Id="wbsys132" Name="x_waits_by_host_by_latency.sql"/>
-                      <File Id="wbsys133" Name="x_waits_by_user_by_latency.sql"/>
-                      <File Id="wbsys134" Name="x_waits_global_by_latency.sql"/>
-                    </Component>
-                  </Directory>
-                </Directory>
-                <Directory Id="sys_tables_dir" Name="tables">
-                  <Component DiskId="1" Guid="C9397300-BCDE-405A-AD4C-C295E519E6CA" Id="sys_tables" Location="either">
-                    <File Id="wbsys135" Name="sys_config.sql"/>
-                    <File Id="wbsys136" Name="sys_config_data.sql"/>
-                  </Component>
-                </Directory>
-                <Directory Id="sys_triggers_dir" Name="triggers">
-                  <Component DiskId="1" Guid="E02DF9FB-96B6-411B-9D27-B7393D631BA9" Id="sys_triggers" Location="either">
-                    <File Id="wbsys137" Name="sys_config_insert_set_user.sql"/>
-                    <File Id="wbsys138" Name="sys_config_update_set_user.sql"/>
-                  </Component>
-                </Directory>
-              </Directory>
-
-              <Directory Id="sample_models_dir" Name="extras">
-                <Component DiskId="1" Guid="16209AE8-6388-4DD8-ADFB-6548FC014BCA" Id="extras" Location="either">
-                  <File Id="sample001" Name="sakila_full.mwb"/>
-                </Component>
-              </Directory>
-
-            </Directory>
-          </Directory>
-        </Directory>
-      </Directory>
-    </Directory>
-
-  </Fragment>
-</Wix>
-=======
 ﻿<Wix xmlns="http://wixtoolset.org/schemas/v4/wxs">
   <?if $(var.SETUP_TYPE) = "commercial" ?>
   <?define PRODUCT_NAME  = "MySQL Workbench $(var.VERSION_MAIN)"?>
@@ -2661,13 +79,6 @@
                 <File Id="file1103" Name="mysql_system_status.vbs" />
                 <File Id="file1104" Name="mysql_system_status_rmt.vbs" />
                 <File Id="file1106" Name="Scintilla.dll" />
-                <?if $(var.LICENSE_TYPE) = "debug"?>
-                <File Id="pcred.dll" Name="pcred.dll" />
-                <File Id="pcrecppd.dll" Name="pcrecppd.dll" />
-                <?else?>
-                <File Id="pcre.dll" Name="pcre.dll" />
-                <File Id="pcrecpp.dll" Name="pcrecpp.dll" />
-                <?endif?>
                 <File Id="file68725" Name="sqlite3.dll" />
                 <File Id="gdal.dll" Name="gdal.dll" />
                 <File Id="ogrinfo.exe" Name="ogrinfo.exe" />
@@ -5152,5 +2563,4 @@
         </Directory>
       </StandardDirectory>
     </Fragment>
-</Wix>
->>>>>>> 685ee714
+</Wix>