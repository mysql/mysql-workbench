
# This is the SPEC file to build RPM packages for MySQL Workbench
# 
# To use this file, you should define several macros when calling
# rpmbuild, in order to specify the edition, version and release
# numbers of the current build.
#
# Here's a usage example:
# rpmbuild -ba mysql-workbench.spec --target=`arch` \
#                                   --define='edition community' \
#                                   --define='version 8.0.0' \
#                                   --define='release 1'
####################################################################

# Enable use of "--with" and "--without" options to "rpmbuld"
#
# NOTE: If giving "--with paramiko" our own bundled paramiko is used,
# else the system one is use (a bit misleading option name)
#
# NOTE: Currently 'mysql_static' just means we don't copy
# "libmysqlclient.so*", a newer version of FindMySQL is needed to
# actually force the use of the "libmysqlclient.a" library.
# I.e. the -DMYSQLCLIENT_STATIC_LINKING:BOOL=TRUE below has currently
# no effect (instead you need to remove the shared libraries from the
# MySQL install)
%bcond_with paramiko
%bcond_without mysql_static

# Allow to continue when a binary with no build-id was found
%undefine _missing_build_ids_terminate_build

# Disable debug source packages
%undefine _debugsource_packages

%if !%{defined version}
%define version         @VERSION@
%endif

# whether at least Python 2.6 is available
%define have_python26   1
%include %{_rpmconfigdir}/macros.python

# FIXME change so that if not defined, this is a build building
# against RPM installed libraries
%if !%{defined linuxres_binaries}
%define linuxres_binaries %{linuxres_home}/builds
%endif

%if "%{edition}" == "commercial"
%define commercial       1
%define lictag           com
%define license_type     Commercial
%define license_file     LICENSE.mysql
%else
%define community        1
%define lictag           gpl
%define edition          community
%define license_type     GPLv2
%define license_file     COPYING
%endif

%define odbc_home        %{linuxres_binaries}/odbc
%define sqlite_dir       %{linuxres_binaries}/sqlite-%{lictag}
%define pysqlite_dir     %{linuxres_binaries}/pysqlite2-%{lictag}
%define pyodbc_dir       %{linuxres_binaries}/pyodbc
%define mysqlcppconn_dir %{linuxres_binaries}/cppconn-%{lictag}
%define gdal_dir         %{linuxres_binaries}/gdal-%{lictag}
%define vsqlite_dir      %{linuxres_binaries}/vsqlite-%{lictag}
%define antlr_dir        %{linuxres_binaries}/antlr
%define python_dir       %{linuxres_home}/python
%define antlr_jar_path   %{linuxres_home}/bin/antlr-4.7.1-complete.jar
%define boost_root       %{linuxres_home}

Summary: A MySQL visual database modeling, administration, development and migration tool
Name   : mysql-workbench-%{edition}
Version: %{version}
Release: %{release}%{?dist}
Group  : Applications/Databases
Vendor : Oracle Corporation
License: %{license_type}
URL    : http://wb.mysql.com
Source : %{name}-%{version}-src.tar.gz

BuildRoot    : %{_tmppath}/%{name}-%{version}-root

BuildRequires: pcre-devel >= 3.9
BuildRequires: cmake >= 2.8
BuildRequires: libzip-devel libxml2-devel
BuildRequires: python-devel >= 2.6
BuildRequires: gtk3-devel
BuildRequires: gtkmm30-devel
BuildRequires: mesa-libGL-devel
BuildRequires: make
BuildRequires: tar
BuildRequires: gcc-c++
BuildRequires: swig >= 1.3
BuildRequires: proj-devel

%if !%{defined mysql_home}
BuildRequires: mysql-devel >= 5.7
%endif

%if !%{defined linuxres_binaries}
BuildRequires: boost-devel
BuildRequires: sqlite-devel
BuildRequires: vsqlite++-devel
%endif

%if 0%{?fedora} >= 18
BuildRequires: libgnome-keyring-devel libuuid-devel
%else
BuildRequires: gnome-keyring-devel
%endif

%if 0%{?fedora} >= 26
BuildRequires: jasper-devel
%endif

Provides: mysql-workbench = %{version}-%{release}
Provides: mysql-workbench%{?_isa} = %{version}-%{release}
Requires: libzip
%if %{without paramiko}
Requires: python-paramiko >= 1.15.1
%endif
Requires: gnome-keyring
Requires: proj
Requires: glib2 >= 2.28
Requires: gtk3
Requires: gtkmm30
Requires: python2-crypto

# our old package names
Obsoletes: mysql-workbench < 7.0
Conflicts: mysql-workbench-oss
Conflicts: mysql-workbench-com-se
Conflicts: mysql-workbench-gpl

%if 0%{?commercial}
Obsoletes: mysql-workbench-com-se < 7.0
Conflicts: mysql-workbench-community
%else
Obsoletes: mysql-workbench-oss < 7.0
Obsoletes: mysql-workbench-gpl < 7.0
Conflicts: mysql-workbench-commercial
%endif


# Filtering: https://fedoraproject.org/wiki/Packaging:AutoProvidesAndRequiresFiltering (from EL7)
# FIXME if using system installs of one of these, this list is not correct
%global __requires_exclude ^lib(antlr3c_wb|cdbc|gdal|grt|iodbc|iodbcadm|iodbcinst|linux_utilities|mdcanvas|mdcanvasgtk|mforms|mysqlcppconn|parsers|sqlide|sqlite3|sqlparser|vsqlitepp|wbbase|wbprivate|wbpublic|wbscintilla|mtemplate)\\.so.*$
%global __provides_exclude_from ^(%{_libdir}/mysql.workbench/.*\\.so.*)$


%description
MySQL Workbench is a unified visual tool for database architects, developers, 
and DBAs. MySQL Workbench provides data modeling, SQL development, and 
comprehensive administration tools for server configuration, user 
administration, backup, and much more. MySQL Workbench is available on 
Windows, Linux and Mac OS X.


%prep

if [ -z "%{?linuxres_home}" ] ; then
  echo "ERROR: You need to run like: rpmbuild --define 'linuxres_home <path-to-res-repo>' ..."
  exit 1
fi

# Add the -D flag if you don't want to delete the source root on each build
%setup -q -n %{name}-%{version}-src


%build
export BOOST_ROOT=%{boost_root}
%if 0%{?fedora} > 22
CXXFLAGS="-std=c++11 $CXXFLAGS" \
%undefine _hardened_build #need to undefine because of some memory problems
%endif
# CMAKE_INSTALL_PREFIX etc is handled by the cmake macro
%cmake -DCMAKE_BUILD_TYPE=Release \
       -DREAL_EXECUTABLE_DIR=%{_libexecdir}/mysql-workbench \
%if %{defined mysql_home}
       -DMySQL_CONFIG_PATH=%{mysql_home}/bin/mysql_config \
       -DUSE_BUNDLED_MYSQLDUMP=1 \
%endif
%if %{with mysql_static}
       -DMYSQLCLIENT_STATIC_LINKING:BOOL=TRUE \
%endif
       -DMySQLCppConn_LIBRARIES="-L%{mysqlcppconn_dir}/lib -lmysqlcppconn" \
       -DMySQLCppConn_INCLUDE_DIR=%{mysqlcppconn_dir}/include \
       -DIODBC_CONFIG_PATH=%{odbc_home}/bin/iodbc-config \
       -DIODBC_INCLUDE_PATH=%{odbc_home}/include \
       -DIODBC_LIBRARIES_PATH=%{odbc_home}/lib \
       -DGDAL_INCLUDE_DIR=%{gdal_dir}/include \
       -DGDAL_LIBRARY=%{gdal_dir}/lib/libgdal.so \
       -DVSQLITE_INCLUDE_DIR=%{vsqlite_dir}/include \
       -DVSQLITE_LIBRARIES="-L%{vsqlite_dir}/lib -lvsqlitepp" \
       -DANTLR4_INCLUDE_DIR=%{antlr_dir}/include \
<<<<<<< HEAD
       -DANTLR4_LIBRARY="-L%{antlr_dir}/lib -lantlr-runtime" \
=======
       -DANTLR4_LIBRARIES="-L%{antlr_dir}/lib -lantlr4-runtime" \
>>>>>>> 3c93b46f
       -DWITH_ANTLR_JAR=%{antlr_jar_path}


make %{?_smp_mflags}


%install
make install DESTDIR=%{buildroot}
rm -fr %{buildroot}/usr/share/doc/mysql-workbench

# Bundle client programs and lib
%if %{defined mysql_home}
%if %{without mysql_static}
  cp -a %{mysql_home}/lib/libmysqlclient.so.* %{buildroot}%{_libdir}/mysql-workbench/
%endif
  cp -a %{mysql_home}/bin/mysql %{buildroot}%{_libexecdir}/mysql-workbench/
  cp -a %{mysql_home}/bin/mysqldump %{buildroot}%{_libexecdir}/mysql-workbench/
%endif

#
# Don't bundle libzip.so. Those can be found in EPEL.
#
#%%if 0%%{?rhel}
#  cp -a /usr/lib64/libzip.so* %%{buildroot}%%{_libdir}/mysql-workbench/
#%%endif

find %{buildroot}%{_libdir}/mysql-workbench -name \*.a  -exec rm {} \; -print
find %{buildroot}%{_libdir}/mysql-workbench -name \*.la -exec rm {} \; -print

%if %{defined linuxres_binaries}
  # Bundle pre-built libs
  cp -a %{pyodbc_dir}                                 %{buildroot}%{_libdir}/mysql-workbench/modules/
  cp -a %{pysqlite_dir}                               %{buildroot}%{_libdir}/mysql-workbench/modules/
  cp -a %{sqlite_dir}/lib/*.so*                       %{buildroot}%{_libdir}/mysql-workbench/
  cp -a %{gdal_dir}/lib/*.so*                         %{buildroot}%{_libdir}/mysql-workbench/
  cp -a %{mysqlcppconn_dir}/lib/libmysqlcppconn.so*   %{buildroot}%{_libdir}/mysql-workbench/
# Note that MySQL Shell only provide static libraries at the moment,
# i.e. is linked into the WB binaries
# cp -a %%{mysqlshell_dir}/lib/*.so*                  %%{buildroot}%%{_libdir}/mysql-workbench/
  cp -a %{vsqlite_dir}/lib/libvsqlitepp.so*           %{buildroot}%{_libdir}/mysql-workbench/
<<<<<<< HEAD
  cp -a %{antlr_dir}/lib/libantlr-runtime.so*         %{buildroot}%{_libdir}/mysql-workbench/
=======
  cp -a %{antlr_dir}/lib/libantlr4-runtime.so*         %{buildroot}%{_libdir}/mysql-workbench/
>>>>>>> 3c93b46f
  cp -a %{odbc_home}/lib/libiodbc{,inst,adm}.so*      %{buildroot}%{_libdir}/mysql-workbench/
  cp -a %{odbc_home}/bin/iodbcadm-gtk                 %{buildroot}%{_libexecdir}/mysql-workbench/
%if %{with paramiko}
  cp -a %{python_dir}/paramiko %{python_dir}/ecdsa    %{buildroot}%{_libdir}/mysql-workbench/modules/
%endif
%endif


%post
touch --no-create %{_datadir}/icons/hicolor || :
if [ -x %{_bindir}/gtk-update-icon-cache ]; then
   %{_bindir}/gtk-update-icon-cache --quiet %{_datadir}/icons/hicolor || :
fi

if [ -x %{_bindir}/update-desktop-database ]; then
    %{_bindir}/update-desktop-database
fi

if [ -x %{_bindir}/update-mime-database ]; then
    %{_bindir}/update-mime-database %{_datadir}/mime 2>&1 > /dev/null || :
fi


%postun
touch --no-create %{_datadir}/icons/hicolor || :
if [ -x %{_bindir}/gtk-update-icon-cache ]; then
   %{_bindir}/gtk-update-icon-cache --quiet %{_datadir}/icons/hicolor || :
fi

if [ -x %{_bindir}/update-desktop-database ]; then
    %{_bindir}/update-desktop-database
fi

if [ -x %{_bindir}/update-mime-database ]; then
    %{_bindir}/update-mime-database %{_datadir}/mime 2>&1 > /dev/null || :
fi


%clean
rm -rf %{buildroot}
rm -rf %{_builddir}/%{name}-%{version}-src


%files 
%defattr(0644, root, root, 0755)
%doc %{license_file} README.md

%attr(0755,root,root) %{_bindir}/mysql-workbench
%attr(0755,root,root) %{_bindir}/wbcopytables

%dir %{_libexecdir}/mysql-workbench
%attr(0755,root,root) %{_libexecdir}/mysql-workbench/mysql-workbench-bin
%attr(0755,root,root) %{_libexecdir}/mysql-workbench/wbcopytables-bin
%attr(0755,root,root) %{_libexecdir}/mysql-workbench/iodbcadm-gtk
%attr(0755,root,root) %{_libexecdir}/mysql-workbench/mysql
%attr(0755,root,root) %{_libexecdir}/mysql-workbench/mysqldump

%{_libdir}/mysql-workbench

%{_datadir}/mysql-workbench
%attr(0755,root,root) %{_datadir}/mysql-workbench/extras/*.sh

%{_datadir}/icons/hicolor/*/mimetypes/*
%{_datadir}/icons/hicolor/*/apps/*
%{_datadir}/mime-info/*
%{_datadir}/mime/packages/*
%{_datadir}/applications/*.desktop


%if 0%{?fedora} == 19
%debug_package
%endif

%changelog
<|MERGE_RESOLUTION|>--- conflicted
+++ resolved
@@ -196,11 +196,7 @@
        -DVSQLITE_INCLUDE_DIR=%{vsqlite_dir}/include \
        -DVSQLITE_LIBRARIES="-L%{vsqlite_dir}/lib -lvsqlitepp" \
        -DANTLR4_INCLUDE_DIR=%{antlr_dir}/include \
-<<<<<<< HEAD
-       -DANTLR4_LIBRARY="-L%{antlr_dir}/lib -lantlr-runtime" \
-=======
        -DANTLR4_LIBRARIES="-L%{antlr_dir}/lib -lantlr4-runtime" \
->>>>>>> 3c93b46f
        -DWITH_ANTLR_JAR=%{antlr_jar_path}
 
 
@@ -241,11 +237,7 @@
 # i.e. is linked into the WB binaries
 # cp -a %%{mysqlshell_dir}/lib/*.so*                  %%{buildroot}%%{_libdir}/mysql-workbench/
   cp -a %{vsqlite_dir}/lib/libvsqlitepp.so*           %{buildroot}%{_libdir}/mysql-workbench/
-<<<<<<< HEAD
-  cp -a %{antlr_dir}/lib/libantlr-runtime.so*         %{buildroot}%{_libdir}/mysql-workbench/
-=======
   cp -a %{antlr_dir}/lib/libantlr4-runtime.so*         %{buildroot}%{_libdir}/mysql-workbench/
->>>>>>> 3c93b46f
   cp -a %{odbc_home}/lib/libiodbc{,inst,adm}.so*      %{buildroot}%{_libdir}/mysql-workbench/
   cp -a %{odbc_home}/bin/iodbcadm-gtk                 %{buildroot}%{_libexecdir}/mysql-workbench/
 %if %{with paramiko}
