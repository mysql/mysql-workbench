@echo off

rem -------------------------------------------------------------------------------
rem Check parameter
if [%1] == [] goto Usage
if [%2] == [] goto Usage
if [%3] == [] goto Usage

rem -------------------------------------------------------------------------------
rem Script start
echo Preparing output directory...

rem -------------------------------------------------------------------------------
rem Set directory variables

set LIBRARY_DIR=%1library
echo Library directory: %LIBRARY_DIR%

set RES_DIR=%1res
echo Resources directory: %RES_DIR%

set IMAGES_DIR=%1images
echo Images directory: %IMAGES_DIR%

set SCRIPTS_DIR=%1scripts
echo Scripts directory: %SCRIPTS_DIR%

set EXT_LIB_DIR=%1..\mysql-win-res\lib\%3
echo Windows resource directory: %EXT_LIB_DIR%

set EXT_BIN_DIR=%1..\mysql-win-res\redist-bin\%3\%2
echo External binary directory: %EXT_BIN_DIR%

set EXT_DATA_DIR=%1..\mysql-win-res\data
echo External data directory: %EXT_DATA_DIR%

set EXT_SRC_DIR=%1..\mysql-win-res\source
echo External source directory: %EXT_SRC_DIR%

set TARGET_DIR=%1bin\%3\%2
echo Target directory: %TARGET_DIR%

set PYTHON_COMMON_DIR=%1..\mysql-win-res\lib\Python
echo Python common library directory: %PYTHON_COMMON_DIR%

set PYTHON_LIB_DIR=%EXT_LIB_DIR%\python\%2
echo Python library directory: %PYTHON_LIB_DIR%

rem -------------------------------------------------------------------------------
rem Copy the files to the target directory

echo Copy Struct files ...
if not exist %TARGET_DIR%\structs mkdir %TARGET_DIR%\structs
xcopy /i /s /y /d %RES_DIR%\grt\structs*.xml %TARGET_DIR%\structs\. 1> nul 2> nul

echo Copy image files ...
if not exist %TARGET_DIR%\images\grt\structs mkdir %TARGET_DIR%\images\grt\structs
if not exist %TARGET_DIR%\images\icons mkdir %TARGET_DIR%\images\icons
if not exist %TARGET_DIR%\images\cursors mkdir %TARGET_DIR%\images\cursors
if not exist %TARGET_DIR%\images\ui mkdir %TARGET_DIR%\images\ui
if not exist %TARGET_DIR%\images\home mkdir %TARGET_DIR%\images\home
if not exist %TARGET_DIR%\images\sql mkdir %TARGET_DIR%\images\sql
xcopy /i /s /y /d %IMAGES_DIR%\grt\*.png %TARGET_DIR%\images\grt\. 1> nul 2> nul
xcopy /i /s /y /d %IMAGES_DIR%\grt\structs\*.png %TARGET_DIR%\images\grt\structs\. 1> nul 2> nul
xcopy /i /y /d %IMAGES_DIR%\icons\*.png %TARGET_DIR%\images\icons\. 1> nul 2> nul
xcopy /i /s /y /d %IMAGES_DIR%\toolbar\*.png %TARGET_DIR%\images\icons\. 1> nul 2> nul
xcopy /i /s /y /d %IMAGES_DIR%\changeset\*.png %TARGET_DIR%\images\icons\. 1> nul 2> nul
xcopy /i /s /y /d %IMAGES_DIR%\admin\*.png %TARGET_DIR%\images\icons\. 1> nul 2> nul
xcopy /i /s /y /d %IMAGES_DIR%\migration\*.png %TARGET_DIR%\images\icons\. 1> nul 2> nul
xcopy /i /s /y /d %EXT_DATA_DIR%\cursors\*.cur %TARGET_DIR%\images\cursors\. 1> nul 2> nul
xcopy /i /s /y /d %EXT_DATA_DIR%\icons\MySQLWorkbench.ico %TARGET_DIR%\images\icons\. 1> nul 2> nul
xcopy /i /s /y /d %EXT_DATA_DIR%\icons\MySQLWorkbenchDoc.ico %TARGET_DIR%\. 1> nul 2> nul
xcopy /i /s /y /d %EXT_DATA_DIR%\icons\MySQLWBPlugin.ico %TARGET_DIR%\. 1> nul 2> nul
xcopy /i /s /y /d %IMAGES_DIR%\ui\*.png %TARGET_DIR%\images\ui\. 1> nul 2> nul
xcopy /i /s /y /d %IMAGES_DIR%\ui\*.xpm %TARGET_DIR%\images\ui\. 1> nul 2> nul
xcopy /i /s /y /d %IMAGES_DIR%\home\*.png %TARGET_DIR%\images\home\. 1> nul 2> nul
xcopy /i /s /y /d %IMAGES_DIR%\sql\*.png %TARGET_DIR%\images\sql\. 1> nul 2> nul

echo Copy Resource files ..
if not exist %TARGET_DIR%\data mkdir %TARGET_DIR%\data
xcopy /i /s /y /d %RES_DIR%\grtdata\*.xml %TARGET_DIR%\data\. 1> nul 2> nul
xcopy /i /s /y /d %RES_DIR%\wbdata\*.xml %TARGET_DIR%\data\. 1> nul 2> nul
xcopy /i /s /y /d %RES_DIR%\wbdata\data.db %TARGET_DIR%\data\.

if not exist %TARGET_DIR%\mysql.profiles mkdir %TARGET_DIR%\mysql.profiles
copy %RES_DIR%\mysql.profiles\*.xml %TARGET_DIR%\mysql.profiles\. 1> nul 2> nul

if not exist %TARGET_DIR%\snippets mkdir %TARGET_DIR%\snippets
copy %RES_DIR%\snippets\*.txt %TARGET_DIR%\snippets\. 1> nul 2> nul

if not exist %TARGET_DIR%\script_templates mkdir %TARGET_DIR%\script_templates
copy %RES_DIR%\scripts\script_templates\*.txt %TARGET_DIR%\script_templates\. 1> nul 2> nul

if not exist %TARGET_DIR%\sys mkdir %TARGET_DIR%\sys
xcopy /i /s /y /d %RES_DIR%\scripts\sys %TARGET_DIR%\sys 1> nul 2> nul


echo Copy Scripting Libraries...
<<<<<<< HEAD
xcopy /i /s /y /d %RES_DIR%\scripts\vbs\*.vbs %TARGET_DIR%\
xcopy /i /s /y /d %RES_DIR%\scripts\lua\*.lua %TARGET_DIR%\
=======
>>>>>>> 9dcfc499
xcopy /i /s /y /d %RES_DIR%\scripts\python\*.py %TARGET_DIR%\
xcopy /i /s /y /d %RES_DIR%\scripts\snippets\shell_snippets.* %TARGET_DIR%\
xcopy /i /s /y /d %LIBRARY_DIR%\sshtunnel\sshtunnel.py %TARGET_DIR%\
xcopy /i /s /y /d %RES_DIR%\scripts\shell\*.vbs %TARGET_DIR%\

echo Copy python workbench files
if not exist %TARGET_DIR%\workbench mkdir %TARGET_DIR%\workbench
xcopy /i /s /y /d %LIBRARY_DIR%\python\workbench\*.py %TARGET_DIR%\workbench

echo Copy python/mforms
xcopy /i /s /y /d %LIBRARY_DIR%\forms\swig\mforms.py %TARGET_DIR%\
xcopy /i /s /y /d %LIBRARY_DIR%\forms\swig\cairo.py %TARGET_DIR%\

echo Copy libraries ...

xcopy /i /s /y /d %EXT_BIN_DIR%\mysqldump.exe %TARGET_DIR%\.
xcopy /i /s /y /d %EXT_BIN_DIR%\mysql.exe %TARGET_DIR%\.

echo * MySQL client library ...
xcopy /i /s /y /d %EXT_LIB_DIR%\mysql\%2\libmysql.dll %TARGET_DIR%\.
rem xcopy /i /s /y /d %EXT_LIB_DIR%\mysql\%2\libmysql.pdb %TARGET_DIR%\. 1> nul 2> nul

echo * MySQL cdbc driver ...
rem copy %EXT_LIB_DIR%\cppconn\mysql\%2\mysqlcppconn.dll %TARGET_DIR%\. 1> nul 2> nul

echo * glib libraries ...
xcopy /i /s /y /d %EXT_LIB_DIR%\glib\libglib-2.0-0.dll %TARGET_DIR%\. 1> nul 2> nul
xcopy /i /s /y /d %EXT_LIB_DIR%\glib\libgmodule-2.0-0.dll %TARGET_DIR%\. 1> nul 2> nul
xcopy /i /s /y /d %EXT_LIB_DIR%\glib\libgobject-2.0-0.dll %TARGET_DIR%\. 1> nul 2> nul
xcopy /i /s /y /d %EXT_LIB_DIR%\glib\libgthread-2.0-0.dll %TARGET_DIR%\. 1> nul 2> nul
xcopy /i /s /y /d %EXT_LIB_DIR%\glib\libintl-8.dll %TARGET_DIR%\. 1> nul 2> nul

echo * libxml2 libraries ...
xcopy /i /s /y /d %EXT_LIB_DIR%\libxml\libxml2.dll %TARGET_DIR%\.
xcopy /i /s /y /d %EXT_LIB_DIR%\libxml\libiconv.dll %TARGET_DIR%\.

echo * zlib + libzip libraries ...
xcopy /i /s /y /d %EXT_LIB_DIR%\zlib\zlib.dll %TARGET_DIR%\.
xcopy /i /s /y /d %EXT_LIB_DIR%\libzip\libzip.dll %TARGET_DIR%\.

rem =========== Python ============================

echo * Python libraries ...
if not exist %TARGET_DIR%\python mkdir %TARGET_DIR%\python 1> nul 2> nul
if not exist %TARGET_DIR%\python\lib mkdir %TARGET_DIR%\python\lib 1> nul 2> nul
if not exist %TARGET_DIR%\python\DLLs mkdir %TARGET_DIR%\python\DLLs 1> nul 2> nul
if not exist %TARGET_DIR%\python\site-packages mkdir %TARGET_DIR%\python\site-packages 1> nul 2> nul

rem the shared python files
xcopy /i /y /d %PYTHON_COMMON_DIR%\*.py %TARGET_DIR%\python\lib 1> nul 2> nul

xcopy /i /s /y /d %PYTHON_COMMON_DIR%\multiprocessing %TARGET_DIR%\python\lib\multiprocessing 1> nul 2> nul
xcopy /i /s /y /d %PYTHON_COMMON_DIR%\email %TARGET_DIR%\python\lib\email 1> nul 2> nul
xcopy /i /s /y /d %PYTHON_COMMON_DIR%\encodings %TARGET_DIR%\python\lib\encodings 1> nul 2> nul
xcopy /i /s /y /d %PYTHON_COMMON_DIR%\logging %TARGET_DIR%\python\lib\logging 1> nul 2> nul
xcopy /i /s /y /d %PYTHON_COMMON_DIR%\json %TARGET_DIR%\python\lib\json 1> nul 2> nul
rem xcopy /i /s /y /d %PYTHON_COMMON_DIR%\unittest %TARGET_DIR%\python\lib\unittest 1> nul 2> nul
xcopy /i /s /y /d %PYTHON_COMMON_DIR%\ctypes %TARGET_DIR%\python\lib\ctypes 1> nul 2> nul
xcopy /i /s /y /d %PYTHON_COMMON_DIR%\sqlite3 %TARGET_DIR%\python\lib\sqlite3 1> nul 2> nul
xcopy /i /s /y /d %PYTHON_COMMON_DIR%\xml %TARGET_DIR%\python\lib\xml 1> nul 2> nul

xcopy /i /y /d %PYTHON_LIB_DIR%\*.dll %TARGET_DIR%\. 1> nul 2> nul
xcopy /i /y /d %PYTHON_LIB_DIR%\DLLs\*.pyd %TARGET_DIR%\python\DLLs 1> nul 2> nul

rem site packages that are release type independent
xcopy /i /s /y /d %PYTHON_COMMON_DIR%\site-packages\paramiko %TARGET_DIR%\python\site-packages\paramiko 1> nul 2> nul

rem site packages for debug/release types
xcopy /i /s /y /d %PYTHON_LIB_DIR%\site-packages\Crypto %TARGET_DIR%\python\site-packages\Crypto 1> nul 2> nul
xcopy /i /s /y /d %PYTHON_LIB_DIR%\site-packages\pysqlite2 %TARGET_DIR%\python\site-packages\pysqlite2 1> nul 2> nul
xcopy /i /s /y /d %PYTHON_LIB_DIR%\site-packages\*.pyd %TARGET_DIR%\python\site-packages\ 1> nul 2> nul

rem Cleanup stuff that should never or only under certain circumstances stay in the target folder.
rem if "%2"=="Release" del %TARGET_DIR%\python\*_d.* /S
rem del %TARGET_DIR%\python\*85.dll %TARGET_DIR%\python\_tkinter.*  1> nul 2> nul

rem =======================================

echo * cairo library ...
xcopy /i /s /y /d %EXT_LIB_DIR%\cairo\*.dll %TARGET_DIR%\. 1> nul 2> nul

echo * png library ...
xcopy /i /s /y /d %EXT_LIB_DIR%\libpng\libpng.dll %TARGET_DIR%\.

echo * ctemplate library ...
copy %EXT_LIB_DIR%\ctemplate\%2\libctemplate.dll %TARGET_DIR%\.

echo * cppconn library ...
copy %EXT_LIB_DIR%\mysqlcppconn\%2\mysqlcppconn.dll %TARGET_DIR%\.

echo * pcre library ...
copy %EXT_LIB_DIR%\pcre\%2\pcre.dll %TARGET_DIR%\.

echo * sqlite library ...
copy %EXT_LIB_DIR%\sqlite\%2\sqlite3.dll %TARGET_DIR%\.

rem copy LGPL source packages to bin directory - only for community release build
if "%2"=="Release" (
  echo * LGPL source packages ...
  if not exist %TARGET_DIR%\lgpl_sources mkdir %TARGET_DIR%\lgpl_sources
  xcopy /i /s /y /d %EXT_SRC_DIR%\glib-2.12.12.tar.bz2 %TARGET_DIR%\lgpl_sources
  xcopy /i /s /y /d %EXT_SRC_DIR%\libiconv-1.14.tar.gz %TARGET_DIR%\lgpl_sources
  xcopy /i /s /y /d %EXT_SRC_DIR%\paramiko-1.7.7.1.zip %TARGET_DIR%\lgpl_sources
  xcopy /i /s /y /d %EXT_SRC_DIR%\libxml2-2.9.1.tar.gz %TARGET_DIR%\lgpl_sources
)

echo * Templates
if not exist %TARGET_DIR%\modules\data\sqlide mkdir %TARGET_DIR%\modules\data\sqlide
xcopy /i /s /y /d %RES_DIR%\sqlidedata\templates\*.* %TARGET_DIR%\modules\data\sqlide\. 1> nul 2> nul

echo * Copy Sample Files
if not exist %TARGET_DIR%\extras mkdir %TARGET_DIR%\extras
xcopy /i /y /d %1samples\models\* %TARGET_DIR%\extras 1> nul 2> nul

echo * README file
xcopy /i /y /d %1README %TARGET_DIR%

rem -------------------------------------------------------------------------------
rem Call sub-scripts

call %1\modules\PrepareOutputDir.cmd %1 %2 %3

rem -------------------------------------------------------------------------------
rem Work is done
echo Output directory preparation complete.

rem Make sure to reset error level
set ERRORLEVEL=0

goto EndOfScript

:Usage

echo This script sets up the output directory so that applications can be started from there and find
echo all directories and files as in the final distribution. The script takes 3 parameters, the 
echo SolutionDirectory and ConfigurationName.
echo Use an ABSOLUTE PATH to the solution directory and end it with a backslash!
echo .
echo Usage: 
echo   %0 SolutionDirectory ConfigurationName Architecture
echo .
echo Example:
echo   %0 "C:\Documents and Settings\mysqldev\My Documents\work\mysql-workbench\" Debug x64
echo .

:EndOfScript
<|MERGE_RESOLUTION|>--- conflicted
+++ resolved
@@ -1,249 +1,245 @@
-@echo off
-
-rem -------------------------------------------------------------------------------
-rem Check parameter
-if [%1] == [] goto Usage
-if [%2] == [] goto Usage
-if [%3] == [] goto Usage
-
-rem -------------------------------------------------------------------------------
-rem Script start
-echo Preparing output directory...
-
-rem -------------------------------------------------------------------------------
-rem Set directory variables
-
-set LIBRARY_DIR=%1library
-echo Library directory: %LIBRARY_DIR%
-
-set RES_DIR=%1res
-echo Resources directory: %RES_DIR%
-
-set IMAGES_DIR=%1images
-echo Images directory: %IMAGES_DIR%
-
-set SCRIPTS_DIR=%1scripts
-echo Scripts directory: %SCRIPTS_DIR%
-
-set EXT_LIB_DIR=%1..\mysql-win-res\lib\%3
-echo Windows resource directory: %EXT_LIB_DIR%
-
-set EXT_BIN_DIR=%1..\mysql-win-res\redist-bin\%3\%2
-echo External binary directory: %EXT_BIN_DIR%
-
-set EXT_DATA_DIR=%1..\mysql-win-res\data
-echo External data directory: %EXT_DATA_DIR%
-
-set EXT_SRC_DIR=%1..\mysql-win-res\source
-echo External source directory: %EXT_SRC_DIR%
-
-set TARGET_DIR=%1bin\%3\%2
-echo Target directory: %TARGET_DIR%
-
-set PYTHON_COMMON_DIR=%1..\mysql-win-res\lib\Python
-echo Python common library directory: %PYTHON_COMMON_DIR%
-
-set PYTHON_LIB_DIR=%EXT_LIB_DIR%\python\%2
-echo Python library directory: %PYTHON_LIB_DIR%
-
-rem -------------------------------------------------------------------------------
-rem Copy the files to the target directory
-
-echo Copy Struct files ...
-if not exist %TARGET_DIR%\structs mkdir %TARGET_DIR%\structs
-xcopy /i /s /y /d %RES_DIR%\grt\structs*.xml %TARGET_DIR%\structs\. 1> nul 2> nul
-
-echo Copy image files ...
-if not exist %TARGET_DIR%\images\grt\structs mkdir %TARGET_DIR%\images\grt\structs
-if not exist %TARGET_DIR%\images\icons mkdir %TARGET_DIR%\images\icons
-if not exist %TARGET_DIR%\images\cursors mkdir %TARGET_DIR%\images\cursors
-if not exist %TARGET_DIR%\images\ui mkdir %TARGET_DIR%\images\ui
-if not exist %TARGET_DIR%\images\home mkdir %TARGET_DIR%\images\home
-if not exist %TARGET_DIR%\images\sql mkdir %TARGET_DIR%\images\sql
-xcopy /i /s /y /d %IMAGES_DIR%\grt\*.png %TARGET_DIR%\images\grt\. 1> nul 2> nul
-xcopy /i /s /y /d %IMAGES_DIR%\grt\structs\*.png %TARGET_DIR%\images\grt\structs\. 1> nul 2> nul
-xcopy /i /y /d %IMAGES_DIR%\icons\*.png %TARGET_DIR%\images\icons\. 1> nul 2> nul
-xcopy /i /s /y /d %IMAGES_DIR%\toolbar\*.png %TARGET_DIR%\images\icons\. 1> nul 2> nul
-xcopy /i /s /y /d %IMAGES_DIR%\changeset\*.png %TARGET_DIR%\images\icons\. 1> nul 2> nul
-xcopy /i /s /y /d %IMAGES_DIR%\admin\*.png %TARGET_DIR%\images\icons\. 1> nul 2> nul
-xcopy /i /s /y /d %IMAGES_DIR%\migration\*.png %TARGET_DIR%\images\icons\. 1> nul 2> nul
-xcopy /i /s /y /d %EXT_DATA_DIR%\cursors\*.cur %TARGET_DIR%\images\cursors\. 1> nul 2> nul
-xcopy /i /s /y /d %EXT_DATA_DIR%\icons\MySQLWorkbench.ico %TARGET_DIR%\images\icons\. 1> nul 2> nul
-xcopy /i /s /y /d %EXT_DATA_DIR%\icons\MySQLWorkbenchDoc.ico %TARGET_DIR%\. 1> nul 2> nul
-xcopy /i /s /y /d %EXT_DATA_DIR%\icons\MySQLWBPlugin.ico %TARGET_DIR%\. 1> nul 2> nul
-xcopy /i /s /y /d %IMAGES_DIR%\ui\*.png %TARGET_DIR%\images\ui\. 1> nul 2> nul
-xcopy /i /s /y /d %IMAGES_DIR%\ui\*.xpm %TARGET_DIR%\images\ui\. 1> nul 2> nul
-xcopy /i /s /y /d %IMAGES_DIR%\home\*.png %TARGET_DIR%\images\home\. 1> nul 2> nul
-xcopy /i /s /y /d %IMAGES_DIR%\sql\*.png %TARGET_DIR%\images\sql\. 1> nul 2> nul
-
-echo Copy Resource files ..
-if not exist %TARGET_DIR%\data mkdir %TARGET_DIR%\data
-xcopy /i /s /y /d %RES_DIR%\grtdata\*.xml %TARGET_DIR%\data\. 1> nul 2> nul
-xcopy /i /s /y /d %RES_DIR%\wbdata\*.xml %TARGET_DIR%\data\. 1> nul 2> nul
-xcopy /i /s /y /d %RES_DIR%\wbdata\data.db %TARGET_DIR%\data\.
-
-if not exist %TARGET_DIR%\mysql.profiles mkdir %TARGET_DIR%\mysql.profiles
-copy %RES_DIR%\mysql.profiles\*.xml %TARGET_DIR%\mysql.profiles\. 1> nul 2> nul
-
-if not exist %TARGET_DIR%\snippets mkdir %TARGET_DIR%\snippets
-copy %RES_DIR%\snippets\*.txt %TARGET_DIR%\snippets\. 1> nul 2> nul
-
-if not exist %TARGET_DIR%\script_templates mkdir %TARGET_DIR%\script_templates
-copy %RES_DIR%\scripts\script_templates\*.txt %TARGET_DIR%\script_templates\. 1> nul 2> nul
-
-if not exist %TARGET_DIR%\sys mkdir %TARGET_DIR%\sys
-xcopy /i /s /y /d %RES_DIR%\scripts\sys %TARGET_DIR%\sys 1> nul 2> nul
-
-
-echo Copy Scripting Libraries...
-<<<<<<< HEAD
-xcopy /i /s /y /d %RES_DIR%\scripts\vbs\*.vbs %TARGET_DIR%\
-xcopy /i /s /y /d %RES_DIR%\scripts\lua\*.lua %TARGET_DIR%\
-=======
->>>>>>> 9dcfc499
-xcopy /i /s /y /d %RES_DIR%\scripts\python\*.py %TARGET_DIR%\
-xcopy /i /s /y /d %RES_DIR%\scripts\snippets\shell_snippets.* %TARGET_DIR%\
-xcopy /i /s /y /d %LIBRARY_DIR%\sshtunnel\sshtunnel.py %TARGET_DIR%\
-xcopy /i /s /y /d %RES_DIR%\scripts\shell\*.vbs %TARGET_DIR%\
-
-echo Copy python workbench files
-if not exist %TARGET_DIR%\workbench mkdir %TARGET_DIR%\workbench
-xcopy /i /s /y /d %LIBRARY_DIR%\python\workbench\*.py %TARGET_DIR%\workbench
-
-echo Copy python/mforms
-xcopy /i /s /y /d %LIBRARY_DIR%\forms\swig\mforms.py %TARGET_DIR%\
-xcopy /i /s /y /d %LIBRARY_DIR%\forms\swig\cairo.py %TARGET_DIR%\
-
-echo Copy libraries ...
-
-xcopy /i /s /y /d %EXT_BIN_DIR%\mysqldump.exe %TARGET_DIR%\.
-xcopy /i /s /y /d %EXT_BIN_DIR%\mysql.exe %TARGET_DIR%\.
-
-echo * MySQL client library ...
-xcopy /i /s /y /d %EXT_LIB_DIR%\mysql\%2\libmysql.dll %TARGET_DIR%\.
-rem xcopy /i /s /y /d %EXT_LIB_DIR%\mysql\%2\libmysql.pdb %TARGET_DIR%\. 1> nul 2> nul
-
-echo * MySQL cdbc driver ...
-rem copy %EXT_LIB_DIR%\cppconn\mysql\%2\mysqlcppconn.dll %TARGET_DIR%\. 1> nul 2> nul
-
-echo * glib libraries ...
-xcopy /i /s /y /d %EXT_LIB_DIR%\glib\libglib-2.0-0.dll %TARGET_DIR%\. 1> nul 2> nul
-xcopy /i /s /y /d %EXT_LIB_DIR%\glib\libgmodule-2.0-0.dll %TARGET_DIR%\. 1> nul 2> nul
-xcopy /i /s /y /d %EXT_LIB_DIR%\glib\libgobject-2.0-0.dll %TARGET_DIR%\. 1> nul 2> nul
-xcopy /i /s /y /d %EXT_LIB_DIR%\glib\libgthread-2.0-0.dll %TARGET_DIR%\. 1> nul 2> nul
-xcopy /i /s /y /d %EXT_LIB_DIR%\glib\libintl-8.dll %TARGET_DIR%\. 1> nul 2> nul
-
-echo * libxml2 libraries ...
-xcopy /i /s /y /d %EXT_LIB_DIR%\libxml\libxml2.dll %TARGET_DIR%\.
-xcopy /i /s /y /d %EXT_LIB_DIR%\libxml\libiconv.dll %TARGET_DIR%\.
-
-echo * zlib + libzip libraries ...
-xcopy /i /s /y /d %EXT_LIB_DIR%\zlib\zlib.dll %TARGET_DIR%\.
-xcopy /i /s /y /d %EXT_LIB_DIR%\libzip\libzip.dll %TARGET_DIR%\.
-
-rem =========== Python ============================
-
-echo * Python libraries ...
-if not exist %TARGET_DIR%\python mkdir %TARGET_DIR%\python 1> nul 2> nul
-if not exist %TARGET_DIR%\python\lib mkdir %TARGET_DIR%\python\lib 1> nul 2> nul
-if not exist %TARGET_DIR%\python\DLLs mkdir %TARGET_DIR%\python\DLLs 1> nul 2> nul
-if not exist %TARGET_DIR%\python\site-packages mkdir %TARGET_DIR%\python\site-packages 1> nul 2> nul
-
-rem the shared python files
-xcopy /i /y /d %PYTHON_COMMON_DIR%\*.py %TARGET_DIR%\python\lib 1> nul 2> nul
-
-xcopy /i /s /y /d %PYTHON_COMMON_DIR%\multiprocessing %TARGET_DIR%\python\lib\multiprocessing 1> nul 2> nul
-xcopy /i /s /y /d %PYTHON_COMMON_DIR%\email %TARGET_DIR%\python\lib\email 1> nul 2> nul
-xcopy /i /s /y /d %PYTHON_COMMON_DIR%\encodings %TARGET_DIR%\python\lib\encodings 1> nul 2> nul
-xcopy /i /s /y /d %PYTHON_COMMON_DIR%\logging %TARGET_DIR%\python\lib\logging 1> nul 2> nul
-xcopy /i /s /y /d %PYTHON_COMMON_DIR%\json %TARGET_DIR%\python\lib\json 1> nul 2> nul
-rem xcopy /i /s /y /d %PYTHON_COMMON_DIR%\unittest %TARGET_DIR%\python\lib\unittest 1> nul 2> nul
-xcopy /i /s /y /d %PYTHON_COMMON_DIR%\ctypes %TARGET_DIR%\python\lib\ctypes 1> nul 2> nul
-xcopy /i /s /y /d %PYTHON_COMMON_DIR%\sqlite3 %TARGET_DIR%\python\lib\sqlite3 1> nul 2> nul
-xcopy /i /s /y /d %PYTHON_COMMON_DIR%\xml %TARGET_DIR%\python\lib\xml 1> nul 2> nul
-
-xcopy /i /y /d %PYTHON_LIB_DIR%\*.dll %TARGET_DIR%\. 1> nul 2> nul
-xcopy /i /y /d %PYTHON_LIB_DIR%\DLLs\*.pyd %TARGET_DIR%\python\DLLs 1> nul 2> nul
-
-rem site packages that are release type independent
-xcopy /i /s /y /d %PYTHON_COMMON_DIR%\site-packages\paramiko %TARGET_DIR%\python\site-packages\paramiko 1> nul 2> nul
-
-rem site packages for debug/release types
-xcopy /i /s /y /d %PYTHON_LIB_DIR%\site-packages\Crypto %TARGET_DIR%\python\site-packages\Crypto 1> nul 2> nul
-xcopy /i /s /y /d %PYTHON_LIB_DIR%\site-packages\pysqlite2 %TARGET_DIR%\python\site-packages\pysqlite2 1> nul 2> nul
-xcopy /i /s /y /d %PYTHON_LIB_DIR%\site-packages\*.pyd %TARGET_DIR%\python\site-packages\ 1> nul 2> nul
-
-rem Cleanup stuff that should never or only under certain circumstances stay in the target folder.
-rem if "%2"=="Release" del %TARGET_DIR%\python\*_d.* /S
-rem del %TARGET_DIR%\python\*85.dll %TARGET_DIR%\python\_tkinter.*  1> nul 2> nul
-
-rem =======================================
-
-echo * cairo library ...
-xcopy /i /s /y /d %EXT_LIB_DIR%\cairo\*.dll %TARGET_DIR%\. 1> nul 2> nul
-
-echo * png library ...
-xcopy /i /s /y /d %EXT_LIB_DIR%\libpng\libpng.dll %TARGET_DIR%\.
-
-echo * ctemplate library ...
-copy %EXT_LIB_DIR%\ctemplate\%2\libctemplate.dll %TARGET_DIR%\.
-
-echo * cppconn library ...
-copy %EXT_LIB_DIR%\mysqlcppconn\%2\mysqlcppconn.dll %TARGET_DIR%\.
-
-echo * pcre library ...
-copy %EXT_LIB_DIR%\pcre\%2\pcre.dll %TARGET_DIR%\.
-
-echo * sqlite library ...
-copy %EXT_LIB_DIR%\sqlite\%2\sqlite3.dll %TARGET_DIR%\.
-
-rem copy LGPL source packages to bin directory - only for community release build
-if "%2"=="Release" (
-  echo * LGPL source packages ...
-  if not exist %TARGET_DIR%\lgpl_sources mkdir %TARGET_DIR%\lgpl_sources
-  xcopy /i /s /y /d %EXT_SRC_DIR%\glib-2.12.12.tar.bz2 %TARGET_DIR%\lgpl_sources
-  xcopy /i /s /y /d %EXT_SRC_DIR%\libiconv-1.14.tar.gz %TARGET_DIR%\lgpl_sources
-  xcopy /i /s /y /d %EXT_SRC_DIR%\paramiko-1.7.7.1.zip %TARGET_DIR%\lgpl_sources
-  xcopy /i /s /y /d %EXT_SRC_DIR%\libxml2-2.9.1.tar.gz %TARGET_DIR%\lgpl_sources
-)
-
-echo * Templates
-if not exist %TARGET_DIR%\modules\data\sqlide mkdir %TARGET_DIR%\modules\data\sqlide
-xcopy /i /s /y /d %RES_DIR%\sqlidedata\templates\*.* %TARGET_DIR%\modules\data\sqlide\. 1> nul 2> nul
-
-echo * Copy Sample Files
-if not exist %TARGET_DIR%\extras mkdir %TARGET_DIR%\extras
-xcopy /i /y /d %1samples\models\* %TARGET_DIR%\extras 1> nul 2> nul
-
-echo * README file
-xcopy /i /y /d %1README %TARGET_DIR%
-
-rem -------------------------------------------------------------------------------
-rem Call sub-scripts
-
-call %1\modules\PrepareOutputDir.cmd %1 %2 %3
-
-rem -------------------------------------------------------------------------------
-rem Work is done
-echo Output directory preparation complete.
-
-rem Make sure to reset error level
-set ERRORLEVEL=0
-
-goto EndOfScript
-
-:Usage
-
-echo This script sets up the output directory so that applications can be started from there and find
-echo all directories and files as in the final distribution. The script takes 3 parameters, the 
-echo SolutionDirectory and ConfigurationName.
-echo Use an ABSOLUTE PATH to the solution directory and end it with a backslash!
-echo .
-echo Usage: 
-echo   %0 SolutionDirectory ConfigurationName Architecture
-echo .
-echo Example:
-echo   %0 "C:\Documents and Settings\mysqldev\My Documents\work\mysql-workbench\" Debug x64
-echo .
-
-:EndOfScript
+@echo off
+
+rem -------------------------------------------------------------------------------
+rem Check parameter
+if [%1] == [] goto Usage
+if [%2] == [] goto Usage
+if [%3] == [] goto Usage
+
+rem -------------------------------------------------------------------------------
+rem Script start
+echo Preparing output directory...
+
+rem -------------------------------------------------------------------------------
+rem Set directory variables
+
+set LIBRARY_DIR=%1library
+echo Library directory: %LIBRARY_DIR%
+
+set RES_DIR=%1res
+echo Resources directory: %RES_DIR%
+
+set IMAGES_DIR=%1images
+echo Images directory: %IMAGES_DIR%
+
+set SCRIPTS_DIR=%1scripts
+echo Scripts directory: %SCRIPTS_DIR%
+
+set EXT_LIB_DIR=%1..\mysql-win-res\lib\%3
+echo Windows resource directory: %EXT_LIB_DIR%
+
+set EXT_BIN_DIR=%1..\mysql-win-res\redist-bin\%3\%2
+echo External binary directory: %EXT_BIN_DIR%
+
+set EXT_DATA_DIR=%1..\mysql-win-res\data
+echo External data directory: %EXT_DATA_DIR%
+
+set EXT_SRC_DIR=%1..\mysql-win-res\source
+echo External source directory: %EXT_SRC_DIR%
+
+set TARGET_DIR=%1bin\%3\%2
+echo Target directory: %TARGET_DIR%
+
+set PYTHON_COMMON_DIR=%1..\mysql-win-res\lib\Python
+echo Python common library directory: %PYTHON_COMMON_DIR%
+
+set PYTHON_LIB_DIR=%EXT_LIB_DIR%\python\%2
+echo Python library directory: %PYTHON_LIB_DIR%
+
+rem -------------------------------------------------------------------------------
+rem Copy the files to the target directory
+
+echo Copy Struct files ...
+if not exist %TARGET_DIR%\structs mkdir %TARGET_DIR%\structs
+xcopy /i /s /y /d %RES_DIR%\grt\structs*.xml %TARGET_DIR%\structs\. 1> nul 2> nul
+
+echo Copy image files ...
+if not exist %TARGET_DIR%\images\grt\structs mkdir %TARGET_DIR%\images\grt\structs
+if not exist %TARGET_DIR%\images\icons mkdir %TARGET_DIR%\images\icons
+if not exist %TARGET_DIR%\images\cursors mkdir %TARGET_DIR%\images\cursors
+if not exist %TARGET_DIR%\images\ui mkdir %TARGET_DIR%\images\ui
+if not exist %TARGET_DIR%\images\home mkdir %TARGET_DIR%\images\home
+if not exist %TARGET_DIR%\images\sql mkdir %TARGET_DIR%\images\sql
+xcopy /i /s /y /d %IMAGES_DIR%\grt\*.png %TARGET_DIR%\images\grt\. 1> nul 2> nul
+xcopy /i /s /y /d %IMAGES_DIR%\grt\structs\*.png %TARGET_DIR%\images\grt\structs\. 1> nul 2> nul
+xcopy /i /y /d %IMAGES_DIR%\icons\*.png %TARGET_DIR%\images\icons\. 1> nul 2> nul
+xcopy /i /s /y /d %IMAGES_DIR%\toolbar\*.png %TARGET_DIR%\images\icons\. 1> nul 2> nul
+xcopy /i /s /y /d %IMAGES_DIR%\changeset\*.png %TARGET_DIR%\images\icons\. 1> nul 2> nul
+xcopy /i /s /y /d %IMAGES_DIR%\admin\*.png %TARGET_DIR%\images\icons\. 1> nul 2> nul
+xcopy /i /s /y /d %IMAGES_DIR%\migration\*.png %TARGET_DIR%\images\icons\. 1> nul 2> nul
+xcopy /i /s /y /d %EXT_DATA_DIR%\cursors\*.cur %TARGET_DIR%\images\cursors\. 1> nul 2> nul
+xcopy /i /s /y /d %EXT_DATA_DIR%\icons\MySQLWorkbench.ico %TARGET_DIR%\images\icons\. 1> nul 2> nul
+xcopy /i /s /y /d %EXT_DATA_DIR%\icons\MySQLWorkbenchDoc.ico %TARGET_DIR%\. 1> nul 2> nul
+xcopy /i /s /y /d %EXT_DATA_DIR%\icons\MySQLWBPlugin.ico %TARGET_DIR%\. 1> nul 2> nul
+xcopy /i /s /y /d %IMAGES_DIR%\ui\*.png %TARGET_DIR%\images\ui\. 1> nul 2> nul
+xcopy /i /s /y /d %IMAGES_DIR%\ui\*.xpm %TARGET_DIR%\images\ui\. 1> nul 2> nul
+xcopy /i /s /y /d %IMAGES_DIR%\home\*.png %TARGET_DIR%\images\home\. 1> nul 2> nul
+xcopy /i /s /y /d %IMAGES_DIR%\sql\*.png %TARGET_DIR%\images\sql\. 1> nul 2> nul
+
+echo Copy Resource files ..
+if not exist %TARGET_DIR%\data mkdir %TARGET_DIR%\data
+xcopy /i /s /y /d %RES_DIR%\grtdata\*.xml %TARGET_DIR%\data\. 1> nul 2> nul
+xcopy /i /s /y /d %RES_DIR%\wbdata\*.xml %TARGET_DIR%\data\. 1> nul 2> nul
+xcopy /i /s /y /d %RES_DIR%\wbdata\data.db %TARGET_DIR%\data\.
+
+if not exist %TARGET_DIR%\mysql.profiles mkdir %TARGET_DIR%\mysql.profiles
+copy %RES_DIR%\mysql.profiles\*.xml %TARGET_DIR%\mysql.profiles\. 1> nul 2> nul
+
+if not exist %TARGET_DIR%\snippets mkdir %TARGET_DIR%\snippets
+copy %RES_DIR%\snippets\*.txt %TARGET_DIR%\snippets\. 1> nul 2> nul
+
+if not exist %TARGET_DIR%\script_templates mkdir %TARGET_DIR%\script_templates
+copy %RES_DIR%\scripts\script_templates\*.txt %TARGET_DIR%\script_templates\. 1> nul 2> nul
+
+if not exist %TARGET_DIR%\sys mkdir %TARGET_DIR%\sys
+xcopy /i /s /y /d %RES_DIR%\scripts\sys %TARGET_DIR%\sys 1> nul 2> nul
+
+
+echo Copy Scripting Libraries...
+xcopy /i /s /y /d %RES_DIR%\scripts\vbs\*.vbs %TARGET_DIR%\
+xcopy /i /s /y /d %RES_DIR%\scripts\python\*.py %TARGET_DIR%\
+xcopy /i /s /y /d %RES_DIR%\scripts\snippets\shell_snippets.* %TARGET_DIR%\
+xcopy /i /s /y /d %LIBRARY_DIR%\sshtunnel\sshtunnel.py %TARGET_DIR%\
+xcopy /i /s /y /d %RES_DIR%\scripts\shell\*.vbs %TARGET_DIR%\
+
+echo Copy python workbench files
+if not exist %TARGET_DIR%\workbench mkdir %TARGET_DIR%\workbench
+xcopy /i /s /y /d %LIBRARY_DIR%\python\workbench\*.py %TARGET_DIR%\workbench
+
+echo Copy python/mforms
+xcopy /i /s /y /d %LIBRARY_DIR%\forms\swig\mforms.py %TARGET_DIR%\
+xcopy /i /s /y /d %LIBRARY_DIR%\forms\swig\cairo.py %TARGET_DIR%\
+
+echo Copy libraries ...
+
+xcopy /i /s /y /d %EXT_BIN_DIR%\mysqldump.exe %TARGET_DIR%\.
+xcopy /i /s /y /d %EXT_BIN_DIR%\mysql.exe %TARGET_DIR%\.
+
+echo * MySQL client library ...
+xcopy /i /s /y /d %EXT_LIB_DIR%\mysql\%2\libmysql.dll %TARGET_DIR%\.
+rem xcopy /i /s /y /d %EXT_LIB_DIR%\mysql\%2\libmysql.pdb %TARGET_DIR%\. 1> nul 2> nul
+
+echo * MySQL cdbc driver ...
+rem copy %EXT_LIB_DIR%\cppconn\mysql\%2\mysqlcppconn.dll %TARGET_DIR%\. 1> nul 2> nul
+
+echo * glib libraries ...
+xcopy /i /s /y /d %EXT_LIB_DIR%\glib\libglib-2.0-0.dll %TARGET_DIR%\. 1> nul 2> nul
+xcopy /i /s /y /d %EXT_LIB_DIR%\glib\libgmodule-2.0-0.dll %TARGET_DIR%\. 1> nul 2> nul
+xcopy /i /s /y /d %EXT_LIB_DIR%\glib\libgobject-2.0-0.dll %TARGET_DIR%\. 1> nul 2> nul
+xcopy /i /s /y /d %EXT_LIB_DIR%\glib\libgthread-2.0-0.dll %TARGET_DIR%\. 1> nul 2> nul
+xcopy /i /s /y /d %EXT_LIB_DIR%\glib\libintl-8.dll %TARGET_DIR%\. 1> nul 2> nul
+
+echo * libxml2 libraries ...
+xcopy /i /s /y /d %EXT_LIB_DIR%\libxml\libxml2.dll %TARGET_DIR%\.
+xcopy /i /s /y /d %EXT_LIB_DIR%\libxml\libiconv.dll %TARGET_DIR%\.
+
+echo * zlib + libzip libraries ...
+xcopy /i /s /y /d %EXT_LIB_DIR%\zlib\zlib.dll %TARGET_DIR%\.
+xcopy /i /s /y /d %EXT_LIB_DIR%\libzip\libzip.dll %TARGET_DIR%\.
+
+rem =========== Python ============================
+
+echo * Python libraries ...
+if not exist %TARGET_DIR%\python mkdir %TARGET_DIR%\python 1> nul 2> nul
+if not exist %TARGET_DIR%\python\lib mkdir %TARGET_DIR%\python\lib 1> nul 2> nul
+if not exist %TARGET_DIR%\python\DLLs mkdir %TARGET_DIR%\python\DLLs 1> nul 2> nul
+if not exist %TARGET_DIR%\python\site-packages mkdir %TARGET_DIR%\python\site-packages 1> nul 2> nul
+
+rem the shared python files
+xcopy /i /y /d %PYTHON_COMMON_DIR%\*.py %TARGET_DIR%\python\lib 1> nul 2> nul
+
+xcopy /i /s /y /d %PYTHON_COMMON_DIR%\multiprocessing %TARGET_DIR%\python\lib\multiprocessing 1> nul 2> nul
+xcopy /i /s /y /d %PYTHON_COMMON_DIR%\email %TARGET_DIR%\python\lib\email 1> nul 2> nul
+xcopy /i /s /y /d %PYTHON_COMMON_DIR%\encodings %TARGET_DIR%\python\lib\encodings 1> nul 2> nul
+xcopy /i /s /y /d %PYTHON_COMMON_DIR%\logging %TARGET_DIR%\python\lib\logging 1> nul 2> nul
+xcopy /i /s /y /d %PYTHON_COMMON_DIR%\json %TARGET_DIR%\python\lib\json 1> nul 2> nul
+rem xcopy /i /s /y /d %PYTHON_COMMON_DIR%\unittest %TARGET_DIR%\python\lib\unittest 1> nul 2> nul
+xcopy /i /s /y /d %PYTHON_COMMON_DIR%\ctypes %TARGET_DIR%\python\lib\ctypes 1> nul 2> nul
+xcopy /i /s /y /d %PYTHON_COMMON_DIR%\sqlite3 %TARGET_DIR%\python\lib\sqlite3 1> nul 2> nul
+xcopy /i /s /y /d %PYTHON_COMMON_DIR%\xml %TARGET_DIR%\python\lib\xml 1> nul 2> nul
+
+xcopy /i /y /d %PYTHON_LIB_DIR%\*.dll %TARGET_DIR%\. 1> nul 2> nul
+xcopy /i /y /d %PYTHON_LIB_DIR%\DLLs\*.pyd %TARGET_DIR%\python\DLLs 1> nul 2> nul
+
+rem site packages that are release type independent
+xcopy /i /s /y /d %PYTHON_COMMON_DIR%\site-packages\paramiko %TARGET_DIR%\python\site-packages\paramiko 1> nul 2> nul
+
+rem site packages for debug/release types
+xcopy /i /s /y /d %PYTHON_LIB_DIR%\site-packages\Crypto %TARGET_DIR%\python\site-packages\Crypto 1> nul 2> nul
+xcopy /i /s /y /d %PYTHON_LIB_DIR%\site-packages\pysqlite2 %TARGET_DIR%\python\site-packages\pysqlite2 1> nul 2> nul
+xcopy /i /s /y /d %PYTHON_LIB_DIR%\site-packages\*.pyd %TARGET_DIR%\python\site-packages\ 1> nul 2> nul
+
+rem Cleanup stuff that should never or only under certain circumstances stay in the target folder.
+rem if "%2"=="Release" del %TARGET_DIR%\python\*_d.* /S
+rem del %TARGET_DIR%\python\*85.dll %TARGET_DIR%\python\_tkinter.*  1> nul 2> nul
+
+rem =======================================
+
+echo * cairo library ...
+xcopy /i /s /y /d %EXT_LIB_DIR%\cairo\*.dll %TARGET_DIR%\. 1> nul 2> nul
+
+echo * png library ...
+xcopy /i /s /y /d %EXT_LIB_DIR%\libpng\libpng.dll %TARGET_DIR%\.
+
+echo * ctemplate library ...
+copy %EXT_LIB_DIR%\ctemplate\%2\libctemplate.dll %TARGET_DIR%\.
+
+echo * cppconn library ...
+copy %EXT_LIB_DIR%\mysqlcppconn\%2\mysqlcppconn.dll %TARGET_DIR%\.
+
+echo * pcre library ...
+copy %EXT_LIB_DIR%\pcre\%2\pcre.dll %TARGET_DIR%\.
+
+echo * sqlite library ...
+copy %EXT_LIB_DIR%\sqlite\%2\sqlite3.dll %TARGET_DIR%\.
+
+rem copy LGPL source packages to bin directory - only for community release build
+if "%2"=="Release" (
+  echo * LGPL source packages ...
+  if not exist %TARGET_DIR%\lgpl_sources mkdir %TARGET_DIR%\lgpl_sources
+  xcopy /i /s /y /d %EXT_SRC_DIR%\glib-2.12.12.tar.bz2 %TARGET_DIR%\lgpl_sources
+  xcopy /i /s /y /d %EXT_SRC_DIR%\libiconv-1.14.tar.gz %TARGET_DIR%\lgpl_sources
+  xcopy /i /s /y /d %EXT_SRC_DIR%\paramiko-1.7.7.1.zip %TARGET_DIR%\lgpl_sources
+  xcopy /i /s /y /d %EXT_SRC_DIR%\libxml2-2.9.1.tar.gz %TARGET_DIR%\lgpl_sources
+)
+
+echo * Templates
+if not exist %TARGET_DIR%\modules\data\sqlide mkdir %TARGET_DIR%\modules\data\sqlide
+xcopy /i /s /y /d %RES_DIR%\sqlidedata\templates\*.* %TARGET_DIR%\modules\data\sqlide\. 1> nul 2> nul
+
+echo * Copy Sample Files
+if not exist %TARGET_DIR%\extras mkdir %TARGET_DIR%\extras
+xcopy /i /y /d %1samples\models\* %TARGET_DIR%\extras 1> nul 2> nul
+
+echo * README file
+xcopy /i /y /d %1README %TARGET_DIR%
+
+rem -------------------------------------------------------------------------------
+rem Call sub-scripts
+
+call %1\modules\PrepareOutputDir.cmd %1 %2 %3
+
+rem -------------------------------------------------------------------------------
+rem Work is done
+echo Output directory preparation complete.
+
+rem Make sure to reset error level
+set ERRORLEVEL=0
+
+goto EndOfScript
+
+:Usage
+
+echo This script sets up the output directory so that applications can be started from there and find
+echo all directories and files as in the final distribution. The script takes 3 parameters, the 
+echo SolutionDirectory and ConfigurationName.
+echo Use an ABSOLUTE PATH to the solution directory and end it with a backslash!
+echo .
+echo Usage: 
+echo   %0 SolutionDirectory ConfigurationName Architecture
+echo .
+echo Example:
+echo   %0 "C:\Documents and Settings\mysqldev\My Documents\work\mysql-workbench\" Debug x64
+echo .
+
+:EndOfScript