#!/usr/bin/env python
<<<<<<< HEAD
# Copyright (c) 2014, 2015 Oracle and/or its affiliates. All rights reserved.
=======
# Copyright (c) 2016, Oracle and/or its affiliates. All rights reserved.
>>>>>>> fce6ca1d
#
# This program is free software; you can redistribute it and/or
# modify it under the terms of the GNU General Public License as
# published by the Free Software Foundation; version 2 of the
# License.
#
# This program is distributed in the hope that it will be useful,
# but WITHOUT ANY WARRANTY; without even the implied warranty of
# MERCHANTABILITY or FITNESS FOR A PARTICULAR PURPOSE. See the
# GNU General Public License for more details.
#
# You should have received a copy of the GNU General Public License
# along with this program; if not, write to the Free Software
# Foundation, Inc., 51 Franklin St, Fifth Floor, Boston, MA
# 02110-1301  USA

import os
import sys
import StringIO
import ConfigParser
from time import strptime, strftime
import re
import subprocess
import logging
import json

is_library = True



def call_system(command, spawn, output_handler = None):
    result = 0

    logging.info('Executing command: %s' % command)

    if spawn or output_handler is None:
        try:
            if os.fork() != 0:
                return result
            
            os.setpgrp()
            
            for i in range(0,100):
                try:
                    os.close(i)
                except:
                    pass
                      
            os.execvp("/bin/sh", ["/bin/sh", "-c", command])
        except OSError, e:
            logging.error('Error on command execution: %s' % str(e))
            result = 1

    else:
        child = subprocess.Popen(command, bufsize=0, shell=True, stdin=subprocess.PIPE, stdout=subprocess.PIPE, stderr=subprocess.STDOUT, close_fds=True, preexec_fn=os.setpgrp)
        
    if not spawn:
        if output_handler:
            for line in iter(child.stdout.readline, ""):
                output_handler(line)

        child.wait()
        
        result = child.returncode

    return result


def check_version_at_least(command, major, minor, revno):
  output = StringIO.StringIO()
  
  ret_val = call_system("%s --version" % command, False, output.write)
  
  if ret_val == 0:
    tokens = output.getvalue().strip().split()
    
    version = ""
    found_major = 0
    found_minor = 0
    found_revno = 0
    
    for token in tokens:
      if token == 'version':
        version = 'found'
      else:
        if version == 'found':
          version = token
          version_tokens = version.split('.')
          found_major = int(version_tokens[0])
          found_minor = int(version_tokens[1])
          found_revno = int(version_tokens[2])
    
    return  (found_major, found_minor, found_revno) >= (major, minor, revno)


class ConfigReader(object):
    def __init__(self, file):
        self._file = file

        profile_file = open(file, 'r')
        data = profile_file.read()

        self.doc = ConfigParser.ConfigParser()
        self.doc.readfp(StringIO.StringIO(data))

    def read_value(self, section, item, mandatory = False, default = None):
        value = default

        try:
            value = self.doc.get(section, item)
        except:
            if mandatory:
                raise
            else:
                pass

        return value

class ConfigUpdater(object):
        def __init__(self):
            self.config = None
           
        def load_config(self, file_name):
            self.config = ConfigReader(file_name)
            
        def update(self, file_name):
            my_source_handler = open(file_name, 'r')
            my_target_handler = open(file_name + ".tmp", 'w')
            
            current_section = None
            for line in my_source_handler:
                line = line.strip()
                
                if line.startswith('[') and line.endswith(']'):
                    current_section = line[1:-1]
                elif not line.startswith('#') and line.find('=') != -1:
                    att, val = line.split('=', 2)
                    
                    att = att.strip()
                    val = val.strip()
                    
                    if current_section:
                        new_val = self.config.read_value(current_section, att, False, None)
                        
                        if new_val is not None:
                            line = '%s = %s' % (att, new_val)
                
                my_target_handler.write('%s\n' % line)
                
            my_source_handler.close()
            my_target_handler.close()
            
            os.remove(file_name)
            os.rename(file_name + ".tmp", file_name)
            

class MEBCommand(object):
    def __init__(self, params = None, output_handler = None):
        self.params = params
        self.output_handler = output_handler

    def read_params(self):
        pass

    def print_usage(self):
        pass

    def execute(self):
        if self.read_params():
            print "ERROR: Missing command execution logic"
        else:
            self.print_usage()
            
        return 1

    # The parameter count increases in 2 when run as a script
    # The first two parameters are the script name and the command identifier
    def param_count(self):
        return len(self.params) if is_library else len(self.params) - 2

    def get_param(self, index):

        real_index = index
        if not is_library:
            real_index += 2

        return self.params[real_index]

    def write_output(self, output):
        if self.output_handler:
            self.output_handler(output + '\n')
        else:
            print output


class MEBCommandProcessor(MEBCommand):
    def __init__(self, params = None, output_handler = None):
        super(MEBCommandProcessor, self).__init__(params, output_handler)
        self.help_needed = False

        self._commands = {}
        self._commands['BACKUP'] = MEBBackup
        self._commands['VERSION'] = MEBHelperVersion
        self._commands['GET_PROFILES'] = MEBGetProfiles
        self._commands['UPDATE_SCHEDULING'] = MEBUpdateScheduling
        self._commands['PROPAGATE_DATA'] = MEBPropagateSettings


    def read_params(self):
        ret_val = True
        try:
            self.command = sys.argv[1]

            if self.command.upper() == 'HELP':
                self.command = sys.argv[2]
                self.help_needed = True
        except IndexError:
            print "Error executing helper, use it as follows:"
            logging.error("Unable to execute %s with no parameters." % __file__)
            ret_val = False

        return ret_val

    def print_usage(self):
        self.write_output("mysqlwbmeb <command> <parameters>")
        self.write_output("WHERE : <command>        : is one of %s" % ','.join(self._commands.keys()))
        self.write_output("        <parameters>     : are the parameters needed for each command.")
        self.write_output("\nYou can also use as follows to get each command parameters:\n")
        self.write_output("mysqlwbmeb help <command>")
        self.write_output("WHERE : <command>        : is one of %s\n" % self._commands.keys())

    def execute(self):
        processed = False
        ret_val = 1
        if self.read_params():
            command = self.command.upper()
            if self._commands.has_key(command):
                klass = self._commands[command]
                instance = klass(self.params, self.output_handler)
                processed = True
                if self.help_needed:
                    instance.print_usage()
                    ret_val = 0
                else:
                    ret_val = instance.execute()


        if not processed:
            self.write_output("\nERROR Executing mysqlwbmeb\n")
            self.print_usage()
            
        return ret_val

class MEBBackup(MEBCommand):
    def __init__(self, params = None, output_handler = None):
        super(MEBBackup, self).__init__(params, output_handler)
        self.file_name=''
        self.time_format = '%Y-%m-%d_%H-%M-%S'
        self.time_format_re = re.compile("\\b[1-9]\\d\\d\\d\\b-[0-1]\\d-[0-3]\\d_[0-2]\\d-[0-5]\\d-[0-5]\\d")
        self.backup_ok_re   = re.compile("^mysqlbackup completed OK!$")  # according to http://dev.mysql.com/doc/mysql-enterprise-backup/3.10/en/mysqlbackup.html, we can rely on this appearing at the end of the backup log when the backup succeeds

    def print_usage(self):
        self.write_output("BACKUP <profile> <compress> <incremental> <to_single_file> <report_progress> <command>")
        self.write_output("WHERE : <profile>        : is the UUID of the profile to be used for the backup process.")
        self.write_output("        <compress>       : indicates if the backup will be compressed. (1 or 0)")
        self.write_output("        <incremental>    : indicates the backup should be incremental.  (1 or 0)")
        self.write_output("        <to_single_file> : indicates the backup will be done to an image file.  (1 or 0)")
        self.write_output("        <report_progress>: indicates the backup should be compressed.  (1 or 0)")
        self.write_output("        <command>        : indicates the backup operation to be done, could be backup or backup-and-apply-log")
        self.write_output("        [file_name]      : indicates the target name for the backup file or folder\n\n")

    def read_bool_param(self, param):
        true_param = ['1', 'TRUE', 'YES']

        return param.upper() in true_param;

    def read_params(self):
        ret_val = False
        if self.param_count() >= 6:
            self.profile_file = self.get_param(0)
            self.compress = self.read_bool_param(self.get_param(1))
            self.incremental = self.read_bool_param(self.get_param(2))
            self.to_single_file = self.read_bool_param(self.get_param(3))
            self.report_progress = self.read_bool_param(self.get_param(4))
            self.bkcommand = self.get_param(5)
            
            if self.param_count() > 6:
                self.file_name = self.get_param(6)

            ret_val = True

        return ret_val

    def read_profile_data(self):
        # Gets the path to this file which should be on the
        # backups home directory
        this_file_path = os.path.realpath(__file__)
        backups_home = os.path.dirname(this_file_path)

        # Creates the full path to the profile file
        self.profile_file = os.path.join(backups_home, self.profile_file)

        # Loads the information to be used to create the command call
        profile = ConfigReader(self.profile_file)
        self.command = profile.read_value('meb_manager', 'command', True, "")
        self.backup_dir = profile.read_value('mysqlbackup', 'backup_dir', True, "")
        self.inc_backup_dir = profile.read_value('mysqlbackup', 'incremental_backup_dir', True, "")
        self.use_tts = profile.read_value('meb_manager', 'using_tts', False, "0")
        self.compress_method = profile.read_value('meb_manager', 'compress_method', False, 'lz4')
        self.compress_level = profile.read_value('meb_manager', 'compress_level', False, '1')
        self.skip_unused_pages = profile.read_value('meb_manager', 'skip_unused_pages', False, False) == 'True'

    def set_backup_paths(self):
        target_folder = ''

        # Defines the target file/folder name for the backup
        if self.file_name != '':
            if self.to_single_file:
                if self.file_name.lower()[-4:] != '.mbi':
                    self.file_name += '.mbi'

                # On an image backup the backup dir will be the one
                # Received as a parameter
                self.backup_dir = self.file_name[:-4]
                self.log_path = self.file_name.replace('.mbi', '.log')
            else:
                # If a file name is passed it is used as the backup folder
                target_folder = self.file_name
        else:
            # If no file name is passed, uses the timestamp to create one
            target_folder = strftime(self.time_format)
            
        # The full path is the target folder under the backups home for
        # the profile
        if target_folder:
            self.backup_dir = os.path.join(self.backup_dir, target_folder)
            self.log_path = self.backup_dir + '.log'


    def prepare_command(self):
        ret_val = True
        self.command_call = '"%s" --defaults-file="%s"' % (self.command, self.profile_file)

        # Adds the compress parameter if needed
        if self.compress:
        
            if check_version_at_least(self.command, 3, 10, 0):
                # lz4 is the default so id it is selected only sets the --compress option
                if self.compress_method == 'lz4':
                    self.command_call += " --compress"
                 # Otherwise using --compress-method makes --compress to be not needed
                else:
                    self.command_call += " --compress-method=%s" % self.compress_method

                    # Level is only specified if not using the default value
                    if self.compress_level != '1':
                        self.command_call += " --compress-level=%s" % self.compress_level
            else:
                self.command_call += " --compress"


        # Get the right path parameter, path and running type 
        path_param = " --backup-dir"

        # If the backup is incremental
        if self.incremental:
            base_folder = self.get_incremental_base_folder()

            if base_folder:
                self.command_call += ' --incremental --incremental-base=dir:"%s"' % base_folder
                self.backup_dir = self.inc_backup_dir
                path_param = '  --incremental-backup-dir'
            else:
                self.write_output("ERROR: Unable to run incremental backup without a base folder.")
                ret_val = False
        elif self.skip_unused_pages:
            self.command_call += " --skip-unused-pages"
                
        # Sets the needed backup paths
        self.set_backup_paths()

        # Adds the backup folder to the command
        self.command_call += ' %s="%s"' % (path_param, self.backup_dir)

        if self.to_single_file:
            self.command_call += ' --backup-image=%s' % self.file_name
            
        if self.use_tts != "0":
            tts_value="with-minimum-locking"
            if self.use_tts=="2":
                tts_value="with-full-locking"
                
            self.command_call += " --use-tts=%s" % tts_value
            
        if self.report_progress:
            self.command_call += ' --show-progress=stdout'

        self.command_call += ' %s > "%s" 2>&1' % (self.bkcommand, self.log_path)

        return ret_val

    def execute(self):
        ret_val = 1
        if self.read_params():
            # Loads the profile information to be used on the
            # explicitly on the command call
            self.read_profile_data()

            if self.prepare_command():
                # Spawns the backup command execution
                ret_val = call_system(self.command_call, True)
                
                # Prints the data to be returned back
                self.write_output(json.dumps({'LOG_PATH':self.log_path}))

        else:
            self.print_usage()
            
        return ret_val


    def get_incremental_base_folder(self):
        base_folder=''
        base_tstamp=strptime('1900-01-01_00-00-00', self.time_format)

        lastest_full = self.find_lastest_backup(self.backup_dir, base_tstamp)

        if lastest_full > base_tstamp:
            base_folder = self.backup_dir
            base_tstamp = lastest_full

            lastest_inc = self.find_lastest_backup(self.inc_backup_dir, base_tstamp)

            if lastest_inc > base_tstamp:
                base_tstamp = lastest_inc
                base_folder = self.inc_backup_dir

            if base_folder:
                base_folder = os.path.join(base_folder, strftime(self.time_format, base_tstamp))

        return base_folder


    def find_lastest_backup(self, path, base_time):

        sub_folders = [name for name in os.listdir(path) if os.path.isdir(os.path.join(path, name))]
        sub_folders.sort(reverse=True)    # sort backups in newest-to-oldest order
        lastest_time = base_time

        # find the most-recent valid backup
        for folder in sub_folders:
            if self.time_format_re.match(folder):

                if self.is_backup_dir_valid(os.path.join(path,folder)):
                    lastest_time = strptime(folder, self.time_format)
                    break

        return lastest_time

    def is_backup_dir_valid(self, folder):

        log_filename = folder + '.log'  # each /path/to/backup/dir has a corresponding /path/to/backup/dir.log

        # grep log file for the flag message
        f = open(log_filename, 'r')
        for line in f:
            if self.backup_ok_re.match(line):
                return True
        return False

class MEBUpdateScheduling(MEBCommand):
    def __init__(self, params = None, output_handler = None):
        super(MEBUpdateScheduling, self).__init__(params, output_handler)

        # Initializes these to False so they serve their purpose
        # in the case of a DELETE
        self.new_fb_schedule = "False"
        self.new_ib_schedule = "False"        

    def print_usage(self):
        self.write_output("UPDATE_SCHEDULING <profile> <old_label> <old_full> <old_incremental>")
        self.write_output("WHERE : <change>           : Indicates the operation being done with the profile: NEW, UPDATE, DELETE.")
        self.write_output("        <profile>          : is the UUID of the profile to be used for the scheduling.")
        self.write_output("        [<old_label>]      : indicates the label under which the jobs were scheduled. Applies on UPDATE and DELETE changes.")
        self.write_output("        [<old_full>]       : indicates if the profile was scheduled for full backup. (0 or 1). Applies on UPDATE and DELETE changes.")
        self.write_output("        [<old_incremental>]: indicates if the profile was scheduled for incremental backup. (0 or 1). Applies on UPDATE and DELETE changes.\n\n")

    def read_params(self):
        ret_val = False

        if self.param_count() >= 2:
            self.change = self.get_param(0)
            if self.change == "NEW":
                param_count = 2
            else:
                param_count = 5
            
            if self.param_count() == param_count:

                self.uuid = self.get_param(1)
                
                self.profile_file = '%s.cnf' % self.uuid
                
                if self.change != "NEW":
                    self.old_label = self.get_param(2)
                    self.old_fb_schedule = self.get_param(3)
                    self.old_ib_schedule = self.get_param(4)
                
                ret_val = True

        return ret_val

    def init_profile(self):
        # Gets the path to this file which should be on the
        # backups home directory
        this_file_path = os.path.realpath(__file__)
        backups_home = os.path.dirname(this_file_path)

        # Creates the full path to the profile file
        self.profile_file = os.path.join(backups_home, self.profile_file)

        # Loads the information to be used to create the command call
        self.profile = ConfigReader(self.profile_file)
        self.new_label = self.profile.read_value("meb_manager", "label", "")
        self.uuid = self.profile.read_value("meb_manager", "uuid", "")
        self.new_fb_schedule = self.profile.read_value("meb_manager", "full_backups_enabled", "")
        self.new_ib_schedule = self.profile.read_value("meb_manager", "inc_backups_enabled", "")
        self.compress = self.profile.read_value("meb_manager", "compress", "")
        self.apply_log = self.profile.read_value("meb_manager", "apply_log", "")
        self.backup_dir = self.profile.read_value('mysqlbackup', 'backup_dir', True, "")




    def read_profile_data(self, backup_type):
        self.frequency = self.profile.read_value("meb_manager", backup_type + "_backups_frequency", "")
        self.month_day = self.profile.read_value("meb_manager", backup_type + "_backups_month_day", "")
        self.week_days = self.profile.read_value("meb_manager", backup_type + "_backups_week_days", "")
        self.hour = self.profile.read_value("meb_manager", backup_type + "_backups_hour", "")
        self.minute = self.profile.read_value("meb_manager", backup_type + "_backups_minute", "")

        print "Loaded data for type : %s" % backup_type
        print "Frequency: %s" % self.frequency
        print "Month Day: %s" % self.month_day
        print "Week Days: %s" % self.week_days
        print "Hour: %s" % self.hour
        print "Minute: %s" % self.minute

    def get_unschedule_command(self, backup_type):
        cron_file = "%s/wb_cron_file" % os.path.dirname(__file__)

        if backup_type == 'full':
            command = "crontab -l | grep -P -v '%s.*%s\.cnf\s\d\s0' > '%s'; crontab '%s';rm '%s'" % (__file__, self.uuid, cron_file, cron_file, cron_file)
        else:
            command = "crontab -l | grep -P -v '%s.*%s\.cnf\s\d\s1' > '%s'; crontab '%s';rm '%s'" % (__file__, self.uuid, cron_file, cron_file, cron_file)
            
        return command

    def create_backup_command_call(self, backup_type):
        cmd_data = []

        cmd_data.append('"%s"' % __file__)

        # Appends the command to be handled by the helper
        cmd_data.append('BACKUP')

        # Uses the configuration file for the backup (MUST be the 1st option)
        cmd_data.append('%s.cnf' % self.uuid)

        real_compress = "0"
        real_incremental = "0"

        if backup_type == 'full':
            # The compress option is set only for full backups when apply-log is not
            # enabled, this is because --compress will be ignored anyway
            if self.compress and not self.apply_log:
                # 1 to indicate compress, 0 to indicate NOT incremental
                real_compress = "1"

        elif backup_type == 'inc':
            real_incremental = "1"

        cmd_data.append(real_compress)
        cmd_data.append(real_incremental)
        cmd_data.append("0")
        cmd_data.append("1")

        if self.apply_log == "True" and backup_type == 'full':
            cmd_data.append('backup-and-apply-log')
        else:
            cmd_data.append('backup')

        return " ".join(cmd_data)        

    def get_schedule_command(self, backup_type):
        # Configures the backup and log target paths
        log_path = self.backup_dir
        target_path = "\$BACKUP_NAME.log" 

        if backup_type == "inc":
            target_path = "inc/\$BACKUP_NAME.log"

        log_path = os.path.join(log_path, target_path)

        # Creates the mysqlbackup command call
        command = self.create_backup_command_call(backup_type)

        self.read_profile_data(backup_type)

        schedule = []
        schedule.append(str(self.minute))
        schedule.append('*' if self.frequency == "0" else str(self.hour))
        schedule.append('*' if self.frequency in ["0", "1", "2"] else str(self.month_day))
        schedule.append('*')
        schedule.append('*' if self.frequency != "2" else self.week_days)
        schedule.append("BACKUP_NAME=\$(date +\%Y-\%m-\%d_\%H-\%M-\%S); " + command)

        schedule.append('> \\"%s\\" 2>&1' % log_path)

        # A temporary file to store the crontab
        cron_file = "'%s/wb_cron_file'" % self.backup_dir

        cron_entry = " ".join(schedule)
        schedule_command = 'crontab -l > %s; echo "%s" >> %s; crontab %s; rm %s' % (cron_file, cron_entry, cron_file, cron_file, cron_file)

        return schedule_command

    def execute(self):
        output = StringIO.StringIO()
        ret_val = 0
        if self.read_params():
        
            if self.change != "DELETE":
                self.init_profile()
            
            # Unscheduling would NOT occur on NEW profiles
            command = ""
            if self.change != "NEW":
                label = self.new_label if hasattr(self, 'new_label') else self.old_label
                message = ", renamed from %s" % self.old_label if self.old_label != label else "."
                
                if self.old_fb_schedule == "1" or self.old_label != label:
                    command = self.get_unschedule_command("full")
                    logging.debug("Unscheduling full backup for profile: %s%s" % (label, message))
                    ret_val = ret_val + call_system(command, False, output.write)

                if self.old_ib_schedule == "1" or self.old_label != label:
                    command = self.get_unschedule_command("inc")
                    logging.debug("Unscheduling incremental backup for profile: %s%s" % (label, message))
                    ret_val = ret_val + call_system(command, False, output.write)
            
            if self.new_fb_schedule == "True":
                self.read_profile_data("full")
                command = self.get_schedule_command("full")
                logging.debug("Scheduling full backup for profile: %s." % self.new_label)
                ret_val = ret_val + call_system(command, False, output.write)
            
            if self.new_ib_schedule == "True":
                self.read_profile_data("inc")
                command = self.get_schedule_command("inc")
                logging.debug("Scheduling incremental backup for profile: %s." % self.new_label)
                ret_val = ret_val + call_system(command, False, output.write)
        else:
            self.print_usage()

        # In case of error prints the output
        if ret_val:
            self.write_output(output.getvalue().strip())
        
        return ret_val

class MEBPropagateSettings(MEBCommand):
    def __init__(self, params = None, output_handler = None):
        super(MEBPropagateSettings, self).__init__(params, output_handler)
        
        self.datafile = ""
        self.datadir = ""
        this_file_path = os.path.realpath(__file__)
        self.backups_home = os.path.dirname(this_file_path)
    
    def read_params(self):
        ret_val = False
        if self.param_count() == 1:
            self.datafile = self.get_param(0)
            ret_val = True

        return ret_val

    def print_usage(self):
        self.write_output("PROPAGATE_DATA <datadir>")
        self.write_output("WHERE : <datadir> : is the path to the datadir of the server instance for which the profiles are")
        self.write_output("                    being loaded. (There could be more than one instance on the same box).")
        

    def execute(self):
        ret_val = 1
        if self.read_params():
            ret_val = 0
            
            # Loads the information to be propagated
            updater = ConfigUpdater()
            source_config_file = os.path.join(self.backups_home, self.datafile)
            updater.load_config(source_config_file)
            self.datadir = updater.config.read_value('target', 'datadir', None, None)
        
            if self.datadir is not None:
                # Creates the string to be used on the file search
                search_string = os.path.join(self.backups_home, '*.cnf')

                # The glob module will be used to list only the required files
                import glob
                for filename in glob.glob(search_string):
                    # Creates a config reader for each profile
                    profile = ConfigReader(filename)

                    # Verifies the datadir to ensure it belongs to the requested instance
                    profile_datadir = profile.read_value('mysqlbackup', 'datadir', False, "")
                    if profile_datadir == self.datadir:
                        updater.update(filename)
            else:
                self.write_output('Data propagation file is missing the target datadir.')
                
            # Deletes the temporary file
            os.remove(source_config_file)
        else:
            self.print_usage()

        return ret_val

            
class MEBGetProfiles(MEBCommand):
    def __init__(self, params = None, output_handler = None):
        super(MEBGetProfiles, self).__init__(params, output_handler)
        self.datadir = ''
        self.meb_version=0

    def read_params(self):
        ret_val = False

        if self.param_count() == 2:
            self.meb_command = self.get_param(0)
            self.datadir = self.get_param(1)
            ret_val = True

        return ret_val

    def print_usage(self):
        self.write_output("GET_PROFILES <meb_command> <datadir>")
        self.write_output("WHERE : <meb_command> : is the path to a valid MEB executable.")
        self.write_output("WHERE :               : is the path to the datadir of the server instance for which the profiles are")
        self.write_output("                        being loaded. (There could be more than one instance on the same box).")

        if is_library:
            self.write_output("\nWhen executed from python code the WBMEB_BACKUPSHOME environment variable must be set.")
        

    def execute(self):
        # Gets the backups home path
        backups_home = ''
        if os.environ.has_key('WBMEB_BACKUPSHOME'):
            backups_home = os.environ['WBMEB_BACKUPSHOME']

        if backups_home and self.read_params():
            master_data = {}


            # Creates the string to be used on the file search
            search_string = os.path.join(backups_home, '*.cnf')

            # The glob module will be used to list only the required files
            import glob
            for filename in glob.glob(search_string):
                profile_issues = 0
                
                # Creates a config reader for each profile
                profile = ConfigReader(filename)
                
                # Verifies the profile configured command is the same as the received as parameter
                profile_command = profile.read_value('meb_manager', 'command', False, "")
                if profile_command != self.meb_command:
                    profile_issues |= 16

                # Verifies the datadir to ensure it belongs to the requested instance
                profile_datadir = profile.read_value('mysqlbackup', 'datadir', False, "")
                if profile_datadir == self.datadir:
                    data = {}
                    data['LABEL'] = profile.read_value('meb_manager', 'label', False, "")
                    data['PARTIAL'] = profile.read_value('meb_manager', 'partial', False, "")
                    data['USING_TTS'] = profile.read_value('meb_manager', 'using_tts', False, "0")
                    data['BACKUP_DIR'] = profile.read_value('mysqlbackup', 'backup_dir', False, "")

                    # Gets the folder stats to calculate available space
                    fs = os.statvfs(data['BACKUP_DIR'])
                    total = fs.f_frsize * fs.f_blocks
                    free = fs.f_frsize * fs.f_bfree

                    # Formats to a human readable format
                    data['AVAILABLE'] = self.get_available_space(total, free)

                    # Validates the backups folder for write permission
                    if not os.access(data['BACKUP_DIR'], os.W_OK):
                        profile_issues |= 1

                    # Gets the full schedule data
                    e = profile.read_value('meb_manager', 'full_backups_enabled', False, "")
                    f = profile.read_value('meb_manager', 'full_backups_frequency', False, "")
                    md = profile.read_value('meb_manager', 'full_backups_month_day', False, "")
                    wd = profile.read_value('meb_manager', 'full_backups_week_days', False, "")
                    h = profile.read_value('meb_manager', 'full_backups_hour', False, "")
                    m = profile.read_value('meb_manager', 'full_backups_minute', False, "")
                    data['FSCHEDULE'] = '-'.join([e, f, md, wd, h, m])

                    # Gets the incremental schedule data
                    e = profile.read_value('meb_manager', 'inc_backups_enabled', False, "")
                    f = profile.read_value('meb_manager', 'inc_backups_frequency', False, "")
                    md = profile.read_value('meb_manager', 'inc_backups_month_day', False, "")
                    wd = profile.read_value('meb_manager', 'inc_backups_week_days', False, "")
                    h = profile.read_value('meb_manager', 'inc_backups_hour', False, "")
                    m = profile.read_value('meb_manager', 'inc_backups_minute', False, "")
                    data['ISCHEDULE'] = '-'.join([e, f, md, wd, h, m])
                    
                    # Profiles with version 0 could have a UUID as the value for the "includes" field
                    # It was used to make all of the InnoDB tables NOT matching the selection criteria on initial
                    # versions of MEB.
                    # On MEB 3.9.0 this became invalid as an error would be generated so
                    # If found in a profile, we need to report the invalid configuration on the UI.
                    profile_version = int(profile.read_value('meb_manager', 'version', False, "0"))
                    if profile_version == '0' and check_version_at_least(self.meb_command, 3, 9, 0):
                        include = profile.read_value('mysqlbackup', 'include', False, "")
                        if include:
                            expression='^[\dA-Fa-f]{8}-([\dA-Fa-f]{4}-){3}[\dA-Fa-f]{12}$'
                            compiled=re.compile(expression)
                            match=compiled.match(include)
                            
                            if match:
                                profile_issues |= 2
                
                    command = profile.read_value('meb_manager', 'command', False, "")
                    if check_version_at_least(command, 3, 10, 0):
                        include   = profile.read_value('mysqlbackup', 'include', False, "")
                        databases = profile.read_value('mysqlbackup', 'databases', False, "")
                    
                        if include or databases:
                            profile_issues |= 8
                    else:
                        include = profile.read_value('mysqlbackup', 'include_tables', False, "")
                        exclude = profile.read_value('mysqlbackup', 'exclude_tables', False, "")
                        
                        if include or exclude:
                          profile_issues |= 4

                    # The VALID item will cintain a numeric valid describing the issues encountered on the profile
                    # Validation. Each issue should be assigned a value of 2^x so the different issues can be joined
                    # using bitwise operations
                    # 1 : Indicates the backup folder is not valid to store the backups.
                    # 2 : Indicates a partial backup profile using a regular expression on the include parameter.
                    data['VALID'] = profile_issues
                    

                    master_data[filename] = data

            # If any, prints the profile data
            if master_data:
                self.write_output(json.dumps(master_data))

            return 0
        else:
            self.print_usage()
            return 1

    def get_available_space(self, total, available):
        suffixes = ['B', 'KB', 'MB', 'GB', 'TB', 'PB', 'EB']
        limit = float(1024)
        index = 0
        while total > limit:
            total /= limit
            available /= limit
            index +=1

        return "%s%s of %s%s available" % ('{0:.2f}'.format(available), suffixes[index], '{0:.2f}'.format(total), suffixes[index])
            
        return 0

class MEBHelperVersion(MEBCommand):
    def __init__(self, params = None, output_handler = None):
        super(MEBHelperVersion, self).__init__(params, output_handler)
        
    def execute(self):
        try:
          import hashlib

          file = open (__file__, 'r')
          data = file.read()
          md5 = hashlib.md5(data)

          self.write_output(md5.hexdigest())
        except Exception, e:
            logging.error('MEBHelperVersion error ' % str(e))
            return 1
        return 0

if __name__ == "__main__":
    # The parameters passed to the command will have an offset when called
    # form the script, this is the script name and the command name
    is_library = False

    # Setups some environment variables
    this_file_path = os.path.realpath(__file__)
    os.environ['WBMEB_BACKUPSHOME'] = os.path.dirname(this_file_path)

    # Initializes the logging module
    log_file = '%s.log' % __file__[:-3]
    logging.basicConfig(filename=log_file, level=logging.DEBUG)
    logging.basicConfig(format='[%(asctime)s] %(message)s', datefmt='%Y-%m-%d %I:%M:%S %p')

    processor = MEBCommandProcessor(sys.argv)
    sys.exit(processor.execute())










<|MERGE_RESOLUTION|>--- conflicted
+++ resolved
@@ -1,9 +1,5 @@
 #!/usr/bin/env python
-<<<<<<< HEAD
-# Copyright (c) 2014, 2015 Oracle and/or its affiliates. All rights reserved.
-=======
-# Copyright (c) 2016, Oracle and/or its affiliates. All rights reserved.
->>>>>>> fce6ca1d
+# Copyright (c) 2014, 2016, Oracle and/or its affiliates. All rights reserved.
 #
 # This program is free software; you can redistribute it and/or
 # modify it under the terms of the GNU General Public License as
