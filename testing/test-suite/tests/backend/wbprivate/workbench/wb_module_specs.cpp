/*
 * Copyright (c) 2019, 2021, Oracle and/or its affiliates.
 *
 * This program is free software; you can redistribute it and/or modify
 * it under the terms of the GNU General Public License, version 2.0,
 * as published by the Free Software Foundation.
 *
 * This program is also distributed with certain software (including
 * but not limited to OpenSSL) that is licensed under separate terms, as
 * designated in a particular file or component or in included license
 * documentation.  The authors of MySQL hereby grant you an additional
 * permission to link the program and your derivative works with the
 * separately licensed software that they have included with MySQL.
 * This program is distributed in the hope that it will be useful,  but
 * WITHOUT ANY WARRANTY; without even the implied warranty of
 * MERCHANTABILITY or FITNESS FOR A PARTICULAR PURPOSE.  See
 * the GNU General Public License, version 2.0, for more details.
 *
 * You should have received a copy of the GNU General Public License
 * along with this program; if not, write to the Free Software Foundation, Inc.,
 * 51 Franklin St, Fifth Floor, Boston, MA 02110-1301 USA
 */

#include "wb_test_helpers.h"
#include "workbench/wb_module.h"

#include "casmine.h"

namespace {

$ModuleEnvironment() {};

$TestData {
  std::unique_ptr<WorkbenchTester> tester;
};

$describe("wb_module tests for Workbench") {
  $beforeAll([&]() {
    data->tester.reset(new WorkbenchTester());
    // data->tester->initializeRuntime();
  });

  $afterAll([&]() {
  });

  $it("Supported OS test", []() {
    // As we move out of supporting old operating systems, we will need to update both this test and isOsSupported()
    // So if it's failing and it wasn't before, that's probably why - just update them.

    // proxy function for a module call
    grt::Module* module = grt::GRT::get()->get_module("Workbench");
    auto isOsSupportedProxy = [module](std::string const& os) -> bool {
      grt::StringListRef arguments(grt::Initialized);
      arguments.ginsert(grt::StringRef(os));

      grt::ValueRef result = module->call_function("isOsSupported", arguments);
      return *grt::IntegerRef::cast_from(result) != 0;
    };

    // unrecognised OS
    $expect(isOsSupportedProxy("")).toBeFalse();
    $expect(isOsSupportedProxy("Some OS")).toBeFalse();
    $expect(isOsSupportedProxy("unknown")).toBeTrue(); // special flag returned by get_local_os_name() when it was unable to get OS info

    // windows
    $expect(isOsSupportedProxy("Windows")).toBeFalse();
    $expect(isOsSupportedProxy("Windows 98")).toBeFalse();
    $expect(isOsSupportedProxy("..... Windows 98 .....")).toBeFalse();
    $expect(isOsSupportedProxy("Windows 10")).toBeTrue();
    $expect(isOsSupportedProxy("..... Windows 10 .....")).toBeTrue();
    $expect(isOsSupportedProxy("..... Windows ..... 10 .....")).toBeFalse();

    // debian-based
    $expect(isOsSupportedProxy("Ubuntu")).toBeFalse();
    $expect(isOsSupportedProxy("Ubuntu 12.04")).toBeFalse();
    $expect(isOsSupportedProxy("..... Ubuntu 12.04 .....")).toBeFalse();
    $expect(isOsSupportedProxy("Ubuntu 15.04")).toBeFalse();
    $expect(isOsSupportedProxy("Ubuntu 15.04 i386")).toBeFalse();
    $expect(isOsSupportedProxy("..... Ubuntu 15.04 i386 .....")).toBeFalse();
    $expect(isOsSupportedProxy("Ubuntu 16.04 x86_64")).toBeFalse();
    $expect(isOsSupportedProxy("..... Ubuntu ..... 16.04 ..... x86_64 .....")).toBeFalse();
    $expect(isOsSupportedProxy("..... Ubuntu 16.04 ..... x86_64 .....")).toBeFalse();
    $expect(isOsSupportedProxy("Ubuntu 16.04.2 x86_64")).toBeFalse();
    $expect(isOsSupportedProxy("Ubuntu 18.10 x86_64")).toBeFalse();
    $expect(isOsSupportedProxy("..... Ubuntu 18.10 ..... x86_64 .....")).toBeFalse();

    $expect(isOsSupportedProxy("Ubuntu 18.04")).toBeFalse();
    $expect(isOsSupportedProxy("..... Ubuntu 18.04 ..... x86_64 .....")).toBeFalse();
    $expect(isOsSupportedProxy("Ubuntu 19.04")).toBeFalse();
    $expect(isOsSupportedProxy("Ubuntu 19.10")).toBeFalse();
    $expect(isOsSupportedProxy("Ubuntu 20.04")).toBeTrue();
    $expect(isOsSupportedProxy("Ubuntu 20.10")).toBeFalse();
    $expect(isOsSupportedProxy("Ubuntu 21.04")).toBeTrue();

    // red-hat based
    $expect(isOsSupportedProxy("Red Hat Enterprise Linux Server release")).toBeFalse();
    $expect(isOsSupportedProxy("Red Hat Enterprise Linux Server release 6")).toBeFalse();
    $expect(isOsSupportedProxy("..... Red Hat Enterprise Linux Server release 6 .....")).toBeFalse();
    $expect(isOsSupportedProxy("Red Hat Enterprise Linux Server release 7")).toBeTrue();
    $expect(isOsSupportedProxy("..... Red Hat Enterprise Linux Server release 7 i386 .....")).toBeTrue();
    $expect(isOsSupportedProxy("Red Hat Enterprise Linux Server release 7.1 x86_64")).toBeTrue();
    $expect(isOsSupportedProxy("..... Red Hat Enterprise Linux Server release 7.1 ..... x86_64 .....")).toBeTrue();
    $expect(isOsSupportedProxy("..... Red Hat Enterprise Linux Server release ..... 7.1 ..... x86_64 .....")).toBeFalse();
    $expect(isOsSupportedProxy("..... Red Hat Enterprise Linux release 8 .....")).toBeTrue();
    $expect(isOsSupportedProxy("Red Hat Enterprise Linux release 8.0")).toBeTrue();
    $expect(isOsSupportedProxy("..... Red Hat Enterprise Linux release 8.0")).toBeTrue();

    // mac
    $expect(isOsSupportedProxy("Mac OS")).toBeFalse();
    $expect(isOsSupportedProxy("OS X 10.1")).toBeFalse();
    $expect(isOsSupportedProxy("..... OS X 10.1 .....")).toBeFalse();
    $expect(isOsSupportedProxy("OS X 10.10")).toBeFalse();
    $expect(isOsSupportedProxy("OS X 10.10 i386")).toBeFalse();
    $expect(isOsSupportedProxy("macOS 10.14")).toBeFalse();
    $expect(isOsSupportedProxy("..... macOS 10.14 i386 .....")).toBeFalse();
    $expect(isOsSupportedProxy("macOS 10.15 x86_64")).toBeFalse();
    $expect(isOsSupportedProxy("..... macOS 10.15 ..... x86_64 .....")).toBeFalse();
    $expect(isOsSupportedProxy("..... macOS ..... 10.15 ..... x86_64 .....")).toBeFalse();
    $expect(isOsSupportedProxy("macOS 11.2")).toBeFalse();
<<<<<<< HEAD
    $expect(isOsSupportedProxy("..... macOS 11.2 ..... x86_64 .....")).toBeTrue();
=======
    $expect(isOsSupportedProxy("..... macOS 11.5 ..... x86_64 .....")).toBeTrue();
>>>>>>> e317b3d1
    $expect(isOsSupportedProxy("..... macOS ..... 11.2 ..... x86_64 .....")).toBeFalse();
    $expect(isOsSupportedProxy("macOS 11.5")).toBeTrue();

    // other debian-based
    $expect(isOsSupportedProxy("Debian 5 x86_64")).toBeFalse();
    $expect(isOsSupportedProxy("Debian 9 x86_64")).toBeFalse();
    $expect(isOsSupportedProxy("Debian 10 x86_64")).toBeTrue();

    // other red-hat-based
    $expect(isOsSupportedProxy("Fedora release 26 x86_64")).toBeFalse();
    $expect(isOsSupportedProxy("Fedora release 27 x86_64")).toBeFalse();
    $expect(isOsSupportedProxy("Fedora release 28 x86_64")).toBeFalse();
    $expect(isOsSupportedProxy("Fedora release 29 x86_64")).toBeFalse();
    $expect(isOsSupportedProxy("Fedora release 30 x86_64")).toBeFalse();
    $expect(isOsSupportedProxy("Fedora release 31 x86_64")).toBeFalse();
    $expect(isOsSupportedProxy("Fedora release 32 x86_64")).toBeFalse();
    $expect(isOsSupportedProxy("Fedora release 33 x86_64")).toBeTrue();
    $expect(isOsSupportedProxy("Fedora release 34 x86_64")).toBeTrue();
  });
}
}<|MERGE_RESOLUTION|>--- conflicted
+++ resolved
@@ -117,13 +117,8 @@
     $expect(isOsSupportedProxy("..... macOS 10.15 ..... x86_64 .....")).toBeFalse();
     $expect(isOsSupportedProxy("..... macOS ..... 10.15 ..... x86_64 .....")).toBeFalse();
     $expect(isOsSupportedProxy("macOS 11.2")).toBeFalse();
-<<<<<<< HEAD
-    $expect(isOsSupportedProxy("..... macOS 11.2 ..... x86_64 .....")).toBeTrue();
-=======
     $expect(isOsSupportedProxy("..... macOS 11.5 ..... x86_64 .....")).toBeTrue();
->>>>>>> e317b3d1
     $expect(isOsSupportedProxy("..... macOS ..... 11.2 ..... x86_64 .....")).toBeFalse();
-    $expect(isOsSupportedProxy("macOS 11.5")).toBeTrue();
 
     // other debian-based
     $expect(isOsSupportedProxy("Debian 5 x86_64")).toBeFalse();
