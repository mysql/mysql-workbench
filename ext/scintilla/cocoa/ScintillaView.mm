--- conflicted
+++ resolved
@@ -1,3834 +1,1884 @@
-<<<<<<< HEAD
-
-/**
- * Implementation of the native Cocoa View that serves as container for the scintilla parts.
- *
- * Created by Mike Lischke.
- *
- * Copyright 2011, 2013, Oracle and/or its affiliates. All rights reserved.
- * Copyright 2009, 2011 Sun Microsystems, Inc. All rights reserved.
- * This file is dual licensed under LGPL v2.1 and the Scintilla license (http://www.scintilla.org/License.txt).
- */
-
-#import "Platform.h"
-#import "ScintillaView.h"
-#import "ScintillaCocoa.h"
-
-using namespace Scintilla;
-
-// Two additional cursors we need, which aren't provided by Cocoa.
-static NSCursor* reverseArrowCursor;
-static NSCursor* waitCursor;
-
-NSString *const SCIUpdateUINotification = @"SCIUpdateUI";
-
-/**
- * Provide an NSCursor object that matches the Window::Cursor enumeration.
- */
-static NSCursor *cursorFromEnum(Window::Cursor cursor)
-{
-  switch (cursor)
-  {
-    case Window::cursorText:
-      return [NSCursor IBeamCursor];
-    case Window::cursorArrow:
-      return [NSCursor arrowCursor];
-    case Window::cursorWait:
-      return waitCursor;
-    case Window::cursorHoriz:
-      return [NSCursor resizeLeftRightCursor];
-    case Window::cursorVert:
-      return [NSCursor resizeUpDownCursor];
-    case Window::cursorReverseArrow:
-      return reverseArrowCursor;
-    case Window::cursorUp:
-    default:
-      return [NSCursor arrowCursor];
-  }
-}
-
-
-@implementation SCIMarginView
-
-@synthesize marginWidth, owner;
-
-- (id)initWithScrollView:(NSScrollView *)aScrollView
-{
-  self = [super initWithScrollView:aScrollView orientation:NSVerticalRuler];
-  if (self != nil)
-  {
-    owner = nil;
-    marginWidth = 20;
-    currentCursors = [[NSMutableArray arrayWithCapacity:0] retain];
-    for (size_t i=0; i<=SC_MAX_MARGIN; i++)
-    {
-      [currentCursors addObject: [reverseArrowCursor retain]];
-    }
-    [self setClientView:[aScrollView documentView]];
-  }
-  return self;
-}
-
-- (void) dealloc
-{
-  [currentCursors release];
-  [super dealloc];
-}
-
-- (void) setFrame: (NSRect) frame
-{
-  [super setFrame: frame];
-
-  [[self window] invalidateCursorRectsForView: self];
-}
-
-- (CGFloat)requiredThickness
-{
-  return marginWidth;
-}
-
-- (void)drawHashMarksAndLabelsInRect:(NSRect)aRect
-{
-  if (owner) {
-    NSRect contentRect = [[[self scrollView] contentView] bounds];
-    NSRect marginRect = [self bounds];
-    // Ensure paint to bottom of view to avoid glitches
-    if (marginRect.size.height > contentRect.size.height) {
-      // Legacy scroll bar mode leaves a poorly painted corner
-      aRect = marginRect;
-    }
-    owner.backend->PaintMargin(aRect);
-  }
-}
-
-- (void) mouseDown: (NSEvent *) theEvent
-{
-  NSClipView *textView = [[self scrollView] contentView];
-  [[textView window] makeFirstResponder:textView];
-  owner.backend->MouseDown(theEvent);
-}
-
-- (void) mouseDragged: (NSEvent *) theEvent
-{
-  owner.backend->MouseMove(theEvent);
-}
-
-- (void) mouseMoved: (NSEvent *) theEvent
-{
-  owner.backend->MouseMove(theEvent);
-}
-
-- (void) mouseUp: (NSEvent *) theEvent
-{
-  owner.backend->MouseUp(theEvent);
-}
-
-/**
- * This method is called to give us the opportunity to define our mouse sensitive rectangle.
- */
-- (void) resetCursorRects
-{
-  [super resetCursorRects];
-
-  int x = 0;
-  NSRect marginRect = [self bounds];
-  size_t co = [currentCursors count];
-  for (size_t i=0; i<co; i++)
-  {
-    long cursType = owner.backend->WndProc(SCI_GETMARGINCURSORN, i, 0);
-    long width =owner.backend->WndProc(SCI_GETMARGINWIDTHN, i, 0);
-    NSCursor *cc = cursorFromEnum(static_cast<Window::Cursor>(cursType));
-    [currentCursors replaceObjectAtIndex:i withObject: cc];
-    marginRect.origin.x = x;
-    marginRect.size.width = width;
-    [self addCursorRect: marginRect cursor: cc];
-    [cc setOnMouseEntered: YES];
-    x += width;
-  }
-}
-
-@end
-
-@implementation SCIContentView
-
-@synthesize owner = mOwner;
-
-//--------------------------------------------------------------------------------------------------
-
-- (NSView*) initWithFrame: (NSRect) frame
-{
-  self = [super initWithFrame: frame];
-
-  if (self != nil)
-  {
-    // Some initialization for our view.
-    mCurrentCursor = [[NSCursor arrowCursor] retain];
-    trackingArea = nil;
-    mMarkedTextRange = NSMakeRange(NSNotFound, 0);
-
-    [self registerForDraggedTypes: [NSArray arrayWithObjects:
-                                   NSStringPboardType, ScintillaRecPboardType, NSFilenamesPboardType, nil]];
-  }
-
-  return self;
-}
-
-//--------------------------------------------------------------------------------------------------
-
-/**
- * When the view is resized or scrolled we need to update our tracking area.
- */
-- (void) updateTrackingAreas
-{
-  if (trackingArea)
-    [self removeTrackingArea:trackingArea];
-  
-  int opts = (NSTrackingActiveAlways | NSTrackingInVisibleRect | NSTrackingMouseEnteredAndExited | NSTrackingMouseMoved);
-  trackingArea = [[NSTrackingArea alloc] initWithRect:[self bounds]
-                                              options:opts
-                                                owner:self
-                                             userInfo:nil];
-  [self addTrackingArea: trackingArea];
-  [super updateTrackingAreas];
-}
-
-//--------------------------------------------------------------------------------------------------
-
-/**
- * When the view is resized we need to let the backend know.
- */
-- (void) setFrame: (NSRect) frame
-{
-  [super setFrame: frame];
-	
-  mOwner.backend->Resize();
-}
-
-//--------------------------------------------------------------------------------------------------
-
-/**
- * Called by the backend if a new cursor must be set for the view.
- */
-- (void) setCursor: (int) cursor
-{
-  Window::Cursor eCursor = (Window::Cursor)cursor;
-  [mCurrentCursor autorelease];
-  mCurrentCursor = cursorFromEnum(eCursor);
-  [mCurrentCursor retain];
-
-  // Trigger recreation of the cursor rectangle(s).
-  [[self window] invalidateCursorRectsForView: self];
-  [mOwner updateMarginCursors];
-}
-
-//--------------------------------------------------------------------------------------------------
-
-/**
- * This method is called to give us the opportunity to define our mouse sensitive rectangle.
- */
-- (void) resetCursorRects
-{
-  [super resetCursorRects];
-
-  // We only have one cursor rect: our bounds.
-  [self addCursorRect: [self bounds] cursor: mCurrentCursor];
-  [mCurrentCursor setOnMouseEntered: YES];
-}
-
-//--------------------------------------------------------------------------------------------------
-
-/**
- * Called before repainting.
- */
-- (void) viewWillDraw
-{
-  const NSRect *rects;
-  NSInteger nRects = 0;
-  [self getRectsBeingDrawn:&rects count:&nRects];
-  if (nRects > 0) {
-    NSRect rectUnion = rects[0];
-    for (int i=0;i<nRects;i++) {
-      rectUnion = NSUnionRect(rectUnion, rects[i]);
-    }
-    mOwner.backend->WillDraw(rectUnion);
-  }
-  [super viewWillDraw];
-}
-
-//--------------------------------------------------------------------------------------------------
-
-/**
- * Called before responsive scrolling overdraw.
- */
-- (void) prepareContentInRect: (NSRect) rect
-{
-  mOwner.backend->WillDraw(rect);
-#if MAC_OS_X_VERSION_MAX_ALLOWED > 1080
-  [super prepareContentInRect: rect];
-#endif
-}
-
-//--------------------------------------------------------------------------------------------------
-
-/**
- * Gets called by the runtime when the view needs repainting.
- */
-- (void) drawRect: (NSRect) rect
-{
-  CGContextRef context = (CGContextRef) [[NSGraphicsContext currentContext] graphicsPort];
-
-  if (!mOwner.backend->Draw(rect, context)) {
-    dispatch_async(dispatch_get_main_queue(), ^{
-      [self setNeedsDisplay:YES];
-    });
-  }
-}
-
-//--------------------------------------------------------------------------------------------------
-
-/**
- * Windows uses a client coordinate system where the upper left corner is the origin in a window
- * (and so does Scintilla). We have to adjust for that. However by returning YES here, we are
- * already done with that.
- * Note that because of returning YES here most coordinates we use now (e.g. for painting,
- * invalidating rectangles etc.) are given with +Y pointing down!
- */
-- (BOOL) isFlipped
-{
-  return YES;
-}
-
-//--------------------------------------------------------------------------------------------------
-
-- (BOOL) isOpaque
-{
-  return YES;
-}
-
-//--------------------------------------------------------------------------------------------------
-
-/**
- * Implement the "click through" behavior by telling the caller we accept the first mouse event too.
- */
-- (BOOL) acceptsFirstMouse: (NSEvent *) theEvent
-{
-#pragma unused(theEvent)
-  return YES;
-}
-
-//--------------------------------------------------------------------------------------------------
-
-/**
- * Make this view accepting events as first responder.
- */
-- (BOOL) acceptsFirstResponder
-{
-  return YES;
-}
-
-//--------------------------------------------------------------------------------------------------
-
-/**
- * Called by the framework if it wants to show a context menu for the editor.
- */
-- (NSMenu*) menuForEvent: (NSEvent*) theEvent
-{
-  if (![mOwner respondsToSelector: @selector(menuForEvent:)])
-    return mOwner.backend->CreateContextMenu(theEvent);
-  else
-    return [mOwner menuForEvent: theEvent];
-}
-
-//--------------------------------------------------------------------------------------------------
-
-// Adoption of NSTextInputClient protocol.
-
-- (NSAttributedString *)attributedSubstringForProposedRange:(NSRange)aRange actualRange:(NSRangePointer)actualRange
-{
-  const NSRange posRange = mOwner.backend->PositionsFromCharacters(aRange);
-  // The backend validated aRange and may have removed characters beyond the end of the document.
-  const NSRange charRange = mOwner.backend->CharactersFromPositions(posRange);
-  if (!NSEqualRanges(aRange, charRange))
-  {
-    *actualRange = charRange;
-  }
-
-  [mOwner message: SCI_SETTARGETRANGE wParam: posRange.location lParam: NSMaxRange(posRange)];
-  std::string text([mOwner message: SCI_TARGETASUTF8] + 1, 0);
-  [mOwner message: SCI_TARGETASUTF8 wParam: 0 lParam: reinterpret_cast<sptr_t>(&text[0])];
-  NSString *result = [NSString stringWithUTF8String: text.c_str()];
-  NSMutableAttributedString *asResult = [[[NSMutableAttributedString alloc] initWithString:result] autorelease];
-
-  const NSRange rangeAS = NSMakeRange(0, [asResult length]);
-  const long style = [mOwner message: SCI_GETSTYLEAT wParam:posRange.location];
-  std::string fontName([mOwner message: SCI_STYLEGETFONT wParam:style lParam:0] + 1, 0);
-  [mOwner message: SCI_STYLEGETFONT wParam:style lParam:(sptr_t)&fontName[0]];
-  const CGFloat fontSize = [mOwner message: SCI_STYLEGETSIZEFRACTIONAL wParam:style] / 100.0f;
-  NSString *sFontName = [NSString stringWithUTF8String: fontName.c_str()];
-  NSFont *font = [NSFont fontWithName:sFontName size:fontSize];
-  [asResult addAttribute:NSFontAttributeName value:font range:rangeAS];
-
-  return asResult;
-}
-
-//--------------------------------------------------------------------------------------------------
-
-- (NSUInteger) characterIndexForPoint: (NSPoint) point
-{
-  const NSRect rectPoint = {point, NSZeroSize};
-  const NSRect rectInWindow = [self.window convertRectFromScreen:rectPoint];
-  const NSRect rectLocal = [[[self superview] superview] convertRect:rectInWindow fromView:nil];
-
-  const long position = [mOwner message: SCI_CHARPOSITIONFROMPOINT
-                                 wParam: rectLocal.origin.x
-                                 lParam: rectLocal.origin.y];
-  if (position == INVALID_POSITION)
-  {
-    return NSNotFound;
-  }
-  else
-  {
-    const NSRange index = mOwner.backend->CharactersFromPositions(NSMakeRange(position, 0));
-    return index.location;
-  }
-}
-
-//--------------------------------------------------------------------------------------------------
-
-- (void) doCommandBySelector: (SEL) selector
-{
-  if ([self respondsToSelector: @selector(selector)])
-    [self performSelector: selector withObject: nil];
-}
-
-//--------------------------------------------------------------------------------------------------
-
-- (NSRect) firstRectForCharacterRange: (NSRange) aRange actualRange: (NSRangePointer) actualRange
-{
-  const NSRange posRange = mOwner.backend->PositionsFromCharacters(aRange);
-
-  NSRect rect;
-  rect.origin.x = [mOwner message: SCI_POINTXFROMPOSITION wParam: 0 lParam: posRange.location];
-  rect.origin.y = [mOwner message: SCI_POINTYFROMPOSITION wParam: 0 lParam: posRange.location];
-  const NSUInteger rangeEnd = NSMaxRange(posRange);
-  rect.size.width = [mOwner message: SCI_POINTXFROMPOSITION wParam: 0 lParam: rangeEnd] - rect.origin.x;
-  rect.size.height = [mOwner message: SCI_POINTYFROMPOSITION wParam: 0 lParam: rangeEnd] - rect.origin.y;
-  rect.size.height += [mOwner message: SCI_TEXTHEIGHT wParam: 0 lParam: 0];
-  const NSRect rectInWindow = [[[self superview] superview] convertRect:rect toView:nil];
-  const NSRect rectScreen = [self.window convertRectToScreen:rectInWindow];
-
-  return rectScreen;
-}
-
-//--------------------------------------------------------------------------------------------------
-
-- (BOOL) hasMarkedText
-{
-  return mMarkedTextRange.length > 0;
-}
-
-//--------------------------------------------------------------------------------------------------
-
-/**
- * General text input. Used to insert new text at the current input position, replacing the current
- * selection if there is any.
- * First removes the replacementRange.
- */
-- (void) insertText: (id) aString replacementRange: (NSRange) replacementRange
-{
-	if ((mMarkedTextRange.location != NSNotFound) && (replacementRange.location != NSNotFound))
-	{
-		NSLog(@"Trying to insertText when there is both a marked range and a replacement range");
-	}
-
-	// Remove any previously marked text first.
-	mOwner.backend->CompositionUndo();
-	if (mMarkedTextRange.location != NSNotFound)
-	{
-		const NSRange posRangeMark = mOwner.backend->PositionsFromCharacters(mMarkedTextRange);
-		[mOwner message: SCI_SETEMPTYSELECTION wParam: posRangeMark.location];
-	}
-	mMarkedTextRange = NSMakeRange(NSNotFound, 0);
-
-	if (replacementRange.location == (NSNotFound-1))
-		// This occurs when the accent popup is visible and menu selected.
-		// Its replacing a non-existent position so do nothing.
-		return;
-
-	if (replacementRange.location != NSNotFound)
-	{
-		const NSRange posRangeReplacement = mOwner.backend->PositionsFromCharacters(replacementRange);
-		[mOwner message: SCI_DELETERANGE
-			 wParam: posRangeReplacement.location
-			 lParam: posRangeReplacement.length];
-		[mOwner message: SCI_SETEMPTYSELECTION wParam: posRangeReplacement.location];
-	}
-
-	NSString* newText = @"";
-	if ([aString isKindOfClass:[NSString class]])
-		newText = (NSString*) aString;
-	else if ([aString isKindOfClass:[NSAttributedString class]])
-		newText = (NSString*) [aString string];
-
-	mOwner.backend->InsertText(newText);
-}
-
-//--------------------------------------------------------------------------------------------------
-
-- (NSRange) markedRange
-{
-  return mMarkedTextRange;
-}
-
-//--------------------------------------------------------------------------------------------------
-
-- (NSRange) selectedRange
-{
-  const long positionBegin = [mOwner message: SCI_GETSELECTIONSTART];
-  const long positionEnd = [mOwner message: SCI_GETSELECTIONEND];
-  NSRange posRangeSel = NSMakeRange(positionBegin, positionEnd-positionBegin);
-  return mOwner.backend->CharactersFromPositions(posRangeSel);
-}
-
-//--------------------------------------------------------------------------------------------------
-
-/**
- * Called by the input manager to set text which might be combined with further input to form
- * the final text (e.g. composition of ^ and a to â).
- *
- * @param aString The text to insert, either what has been marked already or what is selected already
- *                or simply added at the current insertion point. Depending on what is available.
- * @param range The range of the new text to select (given relative to the insertion point of the new text).
- * @param replacementRange The range to remove before insertion.
- */
-- (void) setMarkedText: (id) aString selectedRange: (NSRange)range replacementRange: (NSRange)replacementRange
-{
-  NSString* newText = @"";
-  if ([aString isKindOfClass:[NSString class]])
-    newText = (NSString*) aString;
-  else
-    if ([aString isKindOfClass:[NSAttributedString class]])
-      newText = (NSString*) [aString string];
-
-  // Replace marked text if there is one.
-  if (mMarkedTextRange.length > 0)
-  {
-    mOwner.backend->CompositionUndo();
-    if (replacementRange.location != NSNotFound)
-    {
-      // This situation makes no sense and has not occurred in practice.
-      NSLog(@"Can not handle a replacement range when there is also a marked range");
-    }
-    else
-    {
-      replacementRange = mMarkedTextRange;
-      const NSRange posRangeMark = mOwner.backend->PositionsFromCharacters(mMarkedTextRange);
-      [mOwner message: SCI_SETEMPTYSELECTION wParam: posRangeMark.location];
-    }
-  }
-  else
-  {
-    // Must perform deletion before entering composition mode or else
-    // both document and undo history will not contain the deleted text
-    // leading to an inaccurate and unusable undo history.
-    
-    // Convert selection virtual space into real space
-    mOwner.backend->ConvertSelectionVirtualSpace();
-
-    if (replacementRange.location != NSNotFound)
-    {
-      const NSRange posRangeReplacement = mOwner.backend->PositionsFromCharacters(replacementRange);
-      [mOwner message: SCI_DELETERANGE
-               wParam: posRangeReplacement.location
-               lParam: posRangeReplacement.length];
-    }
-    else  // No marked or replacement range, so replace selection
-    {
-      if (!mOwner.backend->ScintillaCocoa::ClearAllSelections()) {
-        // Some of the selection is protected so can not perform composition here
-        return;
-      }
-      // Ensure only a single selection.
-      mOwner.backend->SelectOnlyMainSelection();
-      replacementRange = [self selectedRange];
-    }
-  }
-
-  // To support IME input to multiple selections, the following code would
-  // need to insert newText at each selection, mark each piece of new text and then
-  // select range relative to each insertion.
-
-  if ([newText length])
-  {
-    // Switching into composition.
-    mOwner.backend->CompositionStart();
-    
-    NSRange posRangeCurrent = mOwner.backend->PositionsFromCharacters(NSMakeRange(replacementRange.location, 0));
-    // Note: Scintilla internally works almost always with bytes instead chars, so we need to take
-    //       this into account when determining selection ranges and such.
-    int lengthInserted = mOwner.backend->InsertText(newText);
-    posRangeCurrent.length = lengthInserted;
-    mMarkedTextRange = mOwner.backend->CharactersFromPositions(posRangeCurrent);
-    // Mark the just inserted text. Keep the marked range for later reset.
-    [mOwner setGeneralProperty: SCI_SETINDICATORCURRENT value: INDIC_IME];
-    [mOwner setGeneralProperty: SCI_INDICATORFILLRANGE
-                     parameter: posRangeCurrent.location
-                         value: posRangeCurrent.length];
-  }
-  else
-  {
-    mMarkedTextRange = NSMakeRange(NSNotFound, 0);
-    // Re-enable undo action collection if composition ended (indicated by an empty mark string).
-    mOwner.backend->CompositionCommit();
-  }
-
-  // Select the part which is indicated in the given range. It does not scroll the caret into view.
-  if (range.length > 0)
-  {
-    // range is in characters so convert to bytes for selection.
-    range.location += replacementRange.location;
-    NSRange posRangeSelect = mOwner.backend->PositionsFromCharacters(range);
-    [mOwner setGeneralProperty: SCI_SETSELECTION parameter: NSMaxRange(posRangeSelect) value: posRangeSelect.location];
-  }
-}
-
-//--------------------------------------------------------------------------------------------------
-
-- (void) unmarkText
-{
-  if (mMarkedTextRange.length > 0)
-  {
-    mOwner.backend->CompositionCommit();
-    mMarkedTextRange = NSMakeRange(NSNotFound, 0);
-  }
-}
-
-//--------------------------------------------------------------------------------------------------
-
-- (NSArray*) validAttributesForMarkedText
-{
-  return nil;
-}
-
-// End of the NSTextInputClient protocol adoption.
-
-//--------------------------------------------------------------------------------------------------
-
-/**
- * Generic input method. It is used to pass on keyboard input to Scintilla. The control itself only
- * handles shortcuts. The input is then forwarded to the Cocoa text input system, which in turn does
- * its own input handling (character composition via NSTextInputClient protocol):
- */
-- (void) keyDown: (NSEvent *) theEvent
-{
-  if (mMarkedTextRange.length == 0)
-	mOwner.backend->KeyboardInput(theEvent);
-  NSArray* events = [NSArray arrayWithObject: theEvent];
-  [self interpretKeyEvents: events];
-}
-
-//--------------------------------------------------------------------------------------------------
-
-- (void) mouseDown: (NSEvent *) theEvent
-{
-  mOwner.backend->MouseDown(theEvent);
-}
-
-//--------------------------------------------------------------------------------------------------
-
-- (void) mouseDragged: (NSEvent *) theEvent
-{
-  mOwner.backend->MouseMove(theEvent);
-}
-
-//--------------------------------------------------------------------------------------------------
-
-- (void) mouseUp: (NSEvent *) theEvent
-{
-  mOwner.backend->MouseUp(theEvent);
-}
-
-//--------------------------------------------------------------------------------------------------
-
-- (void) mouseMoved: (NSEvent *) theEvent
-{
-  mOwner.backend->MouseMove(theEvent);
-}
-
-//--------------------------------------------------------------------------------------------------
-
-- (void) mouseEntered: (NSEvent *) theEvent
-{
-  mOwner.backend->MouseEntered(theEvent);
-}
-
-//--------------------------------------------------------------------------------------------------
-
-- (void) mouseExited: (NSEvent *) theEvent
-{
-  mOwner.backend->MouseExited(theEvent);
-}
-
-//--------------------------------------------------------------------------------------------------
-
-/**
- * Mouse wheel with command key magnifies text.
- * Enabling this code causes visual garbage to appear when scrolling
- * horizontally on OS X 10.9 with a retina display.
- * Pinch gestures and key commands can be used for magnification.
- */
-#ifdef SCROLL_WHEEL_MAGNIFICATION
-- (void) scrollWheel: (NSEvent *) theEvent
-{
-  if (([theEvent modifierFlags] & NSCommandKeyMask) != 0) {
-    mOwner.backend->MouseWheel(theEvent);
-  } else {
-    [super scrollWheel:theEvent];
-  }
-}
-#endif
-
-//--------------------------------------------------------------------------------------------------
-
-/**
- * Ensure scrolling is aligned to whole lines instead of starting part-way through a line
- */
-- (NSRect)adjustScroll:(NSRect)proposedVisibleRect
-{
-  NSRect rc = proposedVisibleRect;
-  // Snap to lines
-  NSRect contentRect = [self bounds];
-  if ((rc.origin.y > 0) && (NSMaxY(rc) < contentRect.size.height)) {
-    // Only snap for positions inside the document - allow outside
-    // for overshoot.
-    long lineHeight = mOwner.backend->WndProc(SCI_TEXTHEIGHT, 0, 0);
-    rc.origin.y = roundf(static_cast<XYPOSITION>(rc.origin.y) / lineHeight) * lineHeight;
-  }
-  return rc;
-}
-
-//--------------------------------------------------------------------------------------------------
-
-/**
- * The editor is getting the foreground control (the one getting the input focus).
- */
-- (BOOL) becomeFirstResponder
-{
-  mOwner.backend->WndProc(SCI_SETFOCUS, 1, 0);
-  return YES;
-}
-
-//--------------------------------------------------------------------------------------------------
-
-/**
- * The editor is losing the input focus.
- */
-- (BOOL) resignFirstResponder
-{
-  mOwner.backend->WndProc(SCI_SETFOCUS, 0, 0);
-  return YES;
-}
-
-//--------------------------------------------------------------------------------------------------
-
-/**
- * Called when an external drag operation enters the view.
- */
-- (NSDragOperation) draggingEntered: (id <NSDraggingInfo>) sender
-{
-  return mOwner.backend->DraggingEntered(sender);
-}
-
-//--------------------------------------------------------------------------------------------------
-
-/**
- * Called frequently during an external drag operation if we are the target.
- */
-- (NSDragOperation) draggingUpdated: (id <NSDraggingInfo>) sender
-{
-  return mOwner.backend->DraggingUpdated(sender);
-}
-
-//--------------------------------------------------------------------------------------------------
-
-/**
- * Drag image left the view. Clean up if necessary.
- */
-- (void) draggingExited: (id <NSDraggingInfo>) sender
-{
-  mOwner.backend->DraggingExited(sender);
-}
-
-//--------------------------------------------------------------------------------------------------
-
-- (BOOL) prepareForDragOperation: (id <NSDraggingInfo>) sender
-{
-#pragma unused(sender)
-  return YES;
-}
-
-//--------------------------------------------------------------------------------------------------
-
-- (BOOL) performDragOperation: (id <NSDraggingInfo>) sender
-{
-  return mOwner.backend->PerformDragOperation(sender);
-}
-
-//--------------------------------------------------------------------------------------------------
-
-/**
- * Returns operations we allow as drag source.
- */
-- (NSDragOperation) draggingSourceOperationMaskForLocal: (BOOL) isLocal
-{
-// Scintilla does not choose different operations for other applications
-#pragma unused(isLocal)
-  return NSDragOperationCopy | NSDragOperationMove | NSDragOperationDelete;
-}
-
-//--------------------------------------------------------------------------------------------------
-
-/**
- * Finished a drag: may need to delete selection.
- */
-
-- (void)draggedImage:(NSImage *)image endedAt:(NSPoint)screenPoint operation:(NSDragOperation)operation {
-    if (operation == NSDragOperationDelete) {
-        mOwner.backend->WndProc(SCI_CLEAR, 0, 0);
-    }
-}
-
-//--------------------------------------------------------------------------------------------------
-
-/**
- * Drag operation is done. Notify editor.
- */
-- (void) concludeDragOperation: (id <NSDraggingInfo>) sender
-{
-  // Clean up is the same as if we are no longer the drag target.
-  mOwner.backend->DraggingExited(sender);
-}
-
-//--------------------------------------------------------------------------------------------------
-
-// NSResponder actions.
-
-- (void) selectAll: (id) sender
-{
-#pragma unused(sender)
-  mOwner.backend->SelectAll();
-}
-
-- (void) deleteBackward: (id) sender
-{
-#pragma unused(sender)
-  mOwner.backend->DeleteBackward();
-}
-
-- (void) cut: (id) sender
-{
-#pragma unused(sender)
-  mOwner.backend->Cut();
-}
-
-- (void) copy: (id) sender
-{
-#pragma unused(sender)
-  mOwner.backend->Copy();
-}
-
-- (void) paste: (id) sender
-{
-#pragma unused(sender)
-  if (mMarkedTextRange.location != NSNotFound)
-  {
-    [[NSTextInputContext currentInputContext] discardMarkedText];
-    mOwner.backend->CompositionCommit();
-    mMarkedTextRange = NSMakeRange(NSNotFound, 0);
-  }
-  mOwner.backend->Paste();
-}
-
-- (void) undo: (id) sender
-{
-#pragma unused(sender)
-  if (mMarkedTextRange.location != NSNotFound)
-  {
-    [[NSTextInputContext currentInputContext] discardMarkedText];
-    mOwner.backend->CompositionCommit();
-    mMarkedTextRange = NSMakeRange(NSNotFound, 0);
-  }
-  mOwner.backend->Undo();
-}
-
-- (void) redo: (id) sender
-{
-#pragma unused(sender)
-  mOwner.backend->Redo();
-}
-
-- (BOOL) canUndo
-{
-  return mOwner.backend->CanUndo() && (mMarkedTextRange.location == NSNotFound);
-}
-
-- (BOOL) canRedo
-{
-  return mOwner.backend->CanRedo();
-}
-
-- (BOOL) validateUserInterfaceItem: (id <NSValidatedUserInterfaceItem>) anItem
-{
-  SEL action = [anItem action];
-  if (action==@selector(undo:)) {
-    return [self canUndo];
-  }
-  else if (action==@selector(redo:)) {
-    return [self canRedo];
-  }
-  else if (action==@selector(cut:) || action==@selector(copy:) || action==@selector(clear:)) {
-    return mOwner.backend->HasSelection();
-  }
-  else if (action==@selector(paste:)) {
-    return mOwner.backend->CanPaste();
-  }
-  return YES;
-}
-
-- (void) clear: (id) sender
-{
-  [self deleteBackward:sender];
-}
-
-- (BOOL) isEditable
-{
-  return mOwner.backend->WndProc(SCI_GETREADONLY, 0, 0) == 0;
-}
-
-//--------------------------------------------------------------------------------------------------
-
-- (void) dealloc
-{
-  [mCurrentCursor release];
-  [super dealloc];
-}
-
-@end
-
-//--------------------------------------------------------------------------------------------------
-
-@implementation ScintillaView
-
-@synthesize backend = mBackend;
-@synthesize delegate = mDelegate;
-@synthesize scrollView;
-
-/**
- * ScintillaView is a composite control made from an NSView and an embedded NSView that is
- * used as canvas for the output (by the backend, using its CGContext), plus other elements
- * (scrollers, info bar).
- */
-
-//--------------------------------------------------------------------------------------------------
-
-/**
- * Initialize custom cursor.
- */
-+ (void) initialize
-{
-  if (self == [ScintillaView class])
-  {
-    NSBundle* bundle = [NSBundle bundleForClass: [ScintillaView class]];
-
-    NSString* path = [bundle pathForResource: @"mac_cursor_busy" ofType: @"tiff" inDirectory: nil];
-    NSImage* image = [[[NSImage alloc] initWithContentsOfFile: path] autorelease];
-    waitCursor = [[NSCursor alloc] initWithImage: image hotSpot: NSMakePoint(2, 2)];
-
-    path = [bundle pathForResource: @"mac_cursor_flipped" ofType: @"tiff" inDirectory: nil];
-    image = [[[NSImage alloc] initWithContentsOfFile: path] autorelease];
-    reverseArrowCursor = [[NSCursor alloc] initWithImage: image hotSpot: NSMakePoint(12, 2)];
-  }
-}
-
-//--------------------------------------------------------------------------------------------------
-
-/**
- * Specify the SCIContentView class. Can be overridden in a subclass to provide an SCIContentView subclass.
- */
-
-+ (Class) contentViewClass
-{
-  return [SCIContentView class];
-}
-
-//--------------------------------------------------------------------------------------------------
-
-/**
- * Receives zoom messages, for example when a "pinch zoom" is performed on the trackpad.
- */
-- (void) magnifyWithEvent: (NSEvent *) event
-{
-#if MAC_OS_X_VERSION_MAX_ALLOWED > MAC_OS_X_VERSION_10_5
-  zoomDelta += event.magnification * 10.0;
-
-  if (fabs(zoomDelta)>=1.0) {
-    long zoomFactor = static_cast<long>([self getGeneralProperty: SCI_GETZOOM] + zoomDelta);
-    [self setGeneralProperty: SCI_SETZOOM parameter: zoomFactor value:0];
-    zoomDelta = 0.0;
-  }
-#endif
-}
-
-- (void) beginGestureWithEvent: (NSEvent *) event
-{
-// Scintilla is only interested in this event as the starft of a zoom
-#pragma unused(event)
-  zoomDelta = 0.0;
-}
-
-//--------------------------------------------------------------------------------------------------
-
-/**
- * Sends a new notification of the given type to the default notification center.
- */
-- (void) sendNotification: (NSString*) notificationName
-{
-  NSNotificationCenter* center = [NSNotificationCenter defaultCenter];
-  [center postNotificationName: notificationName object: self];
-}
-
-//--------------------------------------------------------------------------------------------------
-
-/**
- * Called by a connected component (usually the info bar) if something changed there.
- *
- * @param type The type of the notification.
- * @param message Carries the new status message if the type is a status message change.
- * @param location Carries the new location (e.g. caret) if the type is a caret change or similar type.
- * @param value Carries the new zoom value if the type is a zoom change.
- */
-- (void) notify: (NotificationType) type message: (NSString*) message location: (NSPoint) location
-          value: (float) value
-{
-// These parameters are just to conform to the protocol
-#pragma unused(message)
-#pragma unused(location)
-  switch (type)
-  {
-    case IBNZoomChanged:
-    {
-      // Compute point increase/decrease based on default font size.
-      long fontSize = [self getGeneralProperty: SCI_STYLEGETSIZE parameter: STYLE_DEFAULT];
-      int zoom = (int) (fontSize * (value - 1));
-      [self setGeneralProperty: SCI_SETZOOM value: zoom];
-      break;
-    }
-    default:
-      break;
-  };
-}
-
-//--------------------------------------------------------------------------------------------------
-
-- (void) setCallback: (id <InfoBarCommunicator>) callback
-{
-// Not used. Only here to satisfy protocol.
-#pragma unused(callback)
-}
-
-//--------------------------------------------------------------------------------------------------
-
-/**
- * Prevents drawing of the inner view to avoid flickering when doing many visual updates
- * (like clearing all marks and setting new ones etc.).
- */
-- (void) suspendDrawing: (BOOL) suspend
-{
-  if (suspend)
-    [[self window] disableFlushWindow];
-  else
-    [[self window] enableFlushWindow];
-}
-
-//--------------------------------------------------------------------------------------------------
-
-/**
- * Method receives notifications from Scintilla (e.g. for handling clicks on the
- * folder margin or changes in the editor).
- * A delegate can be set to receive all notifications. If set no handling takes place here, except
- * for action pertaining to internal stuff (like the info bar).
- */
-- (void) notification: (Scintilla::SCNotification*)scn
-{
-  // Parent notification. Details are passed as SCNotification structure.
-
-  if (mDelegate != nil)
-  {
-    [mDelegate notification: scn];
-    if (scn->nmhdr.code != SCN_ZOOM && scn->nmhdr.code != SCN_UPDATEUI)
-      return;
-  }
-
-  switch (scn->nmhdr.code)
-  {
-    case SCN_MARGINCLICK:
-    {
-      if (scn->margin == 2)
-      {
-	// Click on the folder margin. Toggle the current line if possible.
-	long line = [self getGeneralProperty: SCI_LINEFROMPOSITION parameter: scn->position];
-	[self setGeneralProperty: SCI_TOGGLEFOLD value: line];
-      }
-      break;
-    };
-    case SCN_MODIFIED:
-    {
-      // Decide depending on the modification type what to do.
-      // There can be more than one modification carried by one notification.
-      if (scn->modificationType & (SC_MOD_INSERTTEXT | SC_MOD_DELETETEXT))
-	[self sendNotification: NSTextDidChangeNotification];
-      break;
-    }
-    case SCN_ZOOM:
-    {
-      // A zoom change happened. Notify info bar if there is one.
-      float zoom = [self getGeneralProperty: SCI_GETZOOM parameter: 0];
-      long fontSize = [self getGeneralProperty: SCI_STYLEGETSIZE parameter: STYLE_DEFAULT];
-      float factor = (zoom / fontSize) + 1;
-      [mInfoBar notify: IBNZoomChanged message: nil location: NSZeroPoint value: factor];
-      break;
-    }
-    case SCN_UPDATEUI:
-    {
-      // Triggered whenever changes in the UI state need to be reflected.
-      // These can be: caret changes, selection changes etc.
-      NSPoint caretPosition = mBackend->GetCaretPosition();
-      [mInfoBar notify: IBNCaretChanged message: nil location: caretPosition value: 0];
-      [self sendNotification: SCIUpdateUINotification];
-      if (scn->updated & (SC_UPDATE_SELECTION | SC_UPDATE_CONTENT))
-      {
-	[self sendNotification: NSTextViewDidChangeSelectionNotification];
-      }
-      break;
-    }
-    case SCN_FOCUSOUT:
-      [self sendNotification: NSTextDidEndEditingNotification];
-      break;
-    case SCN_FOCUSIN: // Nothing to do for now.
-      break;
-  }
-}
-
-//--------------------------------------------------------------------------------------------------
-
-/**
- * Initialization of the view. Used to setup a few other things we need.
- */
-- (id) initWithFrame: (NSRect) frame
-{
-  self = [super initWithFrame:frame];
-  if (self)
-  {
-    mContent = [[[[[self class] contentViewClass] alloc] initWithFrame:NSZeroRect] autorelease];
-    mContent.owner = self;
-
-    // Initialize the scrollers but don't show them yet.
-    // Pick an arbitrary size, just to make NSScroller selecting the proper scroller direction
-    // (horizontal or vertical).
-    NSRect scrollerRect = NSMakeRect(0, 0, 100, 10);
-    scrollView = [[[NSScrollView alloc] initWithFrame: scrollerRect] autorelease];
-    [scrollView setDocumentView: mContent];
-    [scrollView setHasVerticalScroller:YES];
-    [scrollView setHasHorizontalScroller:YES];
-    [scrollView setAutoresizingMask:NSViewWidthSizable|NSViewHeightSizable];
-    //[scrollView setScrollerStyle:NSScrollerStyleLegacy];
-    //[scrollView setScrollerKnobStyle:NSScrollerKnobStyleDark];
-    //[scrollView setHorizontalScrollElasticity:NSScrollElasticityNone];
-    [self addSubview: scrollView];
-
-    marginView = [[SCIMarginView alloc] initWithScrollView:scrollView];
-    marginView.owner = self;
-    [marginView setRuleThickness:[marginView requiredThickness]];
-    [scrollView setVerticalRulerView:marginView];
-    [scrollView setHasHorizontalRuler:NO];
-    [scrollView setHasVerticalRuler:YES];
-    [scrollView setRulersVisible:YES];
-
-    mBackend = new ScintillaCocoa(mContent, marginView);
-
-    // Establish a connection from the back end to this container so we can handle situations
-    // which require our attention.
-    mBackend->SetDelegate(self);
-
-    // Setup a special indicator used in the editor to provide visual feedback for
-    // input composition, depending on language, keyboard etc.
-    [self setColorProperty: SCI_INDICSETFORE parameter: INDIC_IME fromHTML: @"#FF0000"];
-    [self setGeneralProperty: SCI_INDICSETUNDER parameter: INDIC_IME value: 1];
-    [self setGeneralProperty: SCI_INDICSETSTYLE parameter: INDIC_IME value: INDIC_PLAIN];
-    [self setGeneralProperty: SCI_INDICSETALPHA parameter: INDIC_IME value: 100];
-
-    NSNotificationCenter *center = [NSNotificationCenter defaultCenter];
-    [center addObserver:self
-               selector:@selector(applicationDidResignActive:)
-                   name:NSApplicationDidResignActiveNotification
-                 object:nil];
-
-    [center addObserver:self
-               selector:@selector(applicationDidBecomeActive:)
-                   name:NSApplicationDidBecomeActiveNotification
-                 object:nil];
-
-    [[scrollView contentView] setPostsBoundsChangedNotifications:YES];
-    [center addObserver:self
-	       selector:@selector(scrollerAction:)
-		   name:NSViewBoundsDidChangeNotification
-		 object:[scrollView contentView]];
-  }
-  return self;
-}
-
-//--------------------------------------------------------------------------------------------------
-
-- (void) dealloc
-{
-  [[NSNotificationCenter defaultCenter] removeObserver:self];
-  delete mBackend;
-  [marginView release];
-  [super dealloc];
-}
-
-//--------------------------------------------------------------------------------------------------
-
-- (void) applicationDidResignActive: (NSNotification *)note {
-#pragma unused(note)
-    mBackend->ActiveStateChanged(false);
-}
-
-//--------------------------------------------------------------------------------------------------
-
-- (void) applicationDidBecomeActive: (NSNotification *)note {
-#pragma unused(note)
-    mBackend->ActiveStateChanged(true);
-}
-
-//--------------------------------------------------------------------------------------------------
-
-- (void) viewDidMoveToWindow
-{
-  [super viewDidMoveToWindow];
-
-  [self positionSubViews];
-
-  // Enable also mouse move events for our window (and so this view).
-  [[self window] setAcceptsMouseMovedEvents: YES];
-}
-
-//--------------------------------------------------------------------------------------------------
-
-/**
- * Used to position and size the parts of the editor (content, scrollers, info bar).
- */
-- (void) positionSubViews
-{
-  CGFloat scrollerWidth = [NSScroller scrollerWidthForControlSize:NSRegularControlSize
-						scrollerStyle:NSScrollerStyleLegacy];
-
-  NSSize size = [self frame].size;
-  NSRect barFrame = {{0, size.height - scrollerWidth}, {size.width, scrollerWidth}};
-  BOOL infoBarVisible = mInfoBar != nil && ![mInfoBar isHidden];
-
-  // Horizontal offset of the content. Almost always 0 unless the vertical scroller
-  // is on the left side.
-  CGFloat contentX = 0;
-  NSRect scrollRect = {{contentX, 0}, {size.width, size.height}};
-
-  // Info bar frame.
-  if (infoBarVisible)
-  {
-    scrollRect.size.height -= scrollerWidth;
-    // Initial value already is as if the bar is at top.
-    if (!mInfoBarAtTop)
-    {
-      scrollRect.origin.y += scrollerWidth;
-      barFrame.origin.y = 0;
-    }
-  }
-
-  if (!NSEqualRects([scrollView frame], scrollRect)) {
-    [scrollView setFrame: scrollRect];
-  }
-
-  if (infoBarVisible)
-    [mInfoBar setFrame: barFrame];
-}
-
-//--------------------------------------------------------------------------------------------------
-
-/**
- * Set the width of the margin.
- */
-- (void) setMarginWidth: (int) width
-{
-  if (marginView.ruleThickness != width)
-  {
-    marginView.marginWidth = width;
-    [marginView setRuleThickness:[marginView requiredThickness]];
-  }
-}
-
-//--------------------------------------------------------------------------------------------------
-
-/**
- * Triggered by one of the scrollers when it gets manipulated by the user. Notify the backend
- * about the change.
- */
-- (void) scrollerAction: (id) sender
-{
-  mBackend->UpdateForScroll();
-}
-
-//--------------------------------------------------------------------------------------------------
-
-/**
- * Used to reposition our content depending on the size of the view.
- */
-- (void) setFrame: (NSRect) newFrame
-{
-  NSRect previousFrame = [self frame];
-  [super setFrame: newFrame];
-  [self positionSubViews];
-  if (!NSEqualRects(previousFrame, newFrame)) {
-    mBackend->Resize();
-  }
-}
-
-//--------------------------------------------------------------------------------------------------
-
-/**
- * Getter for the currently selected text in raw form (no formatting information included).
- * If there is no text available an empty string is returned.
- */
-- (NSString*) selectedString
-{
-  NSString *result = @"";
-
-  const long length = mBackend->WndProc(SCI_GETSELTEXT, 0, 0);
-  if (length > 0)
-  {
-    std::string buffer(length + 1, '\0');
-    try
-    {
-      mBackend->WndProc(SCI_GETSELTEXT, length + 1, (sptr_t) &buffer[0]);
-
-      result = [NSString stringWithUTF8String: buffer.c_str()];
-    }
-    catch (...)
-    {
-    }
-  }
-
-  return result;
-}
-
-//--------------------------------------------------------------------------------------------------
-
-/**
- * Delete a range from the document.
- */
-- (void) deleteRange: (NSRange) aRange
-{
-  if (aRange.length > 0)
-  {
-    NSRange posRange = mBackend->PositionsFromCharacters(aRange);
-    [self message: SCI_DELETERANGE wParam: posRange.location lParam: posRange.length];
-  }
-}
-
-//--------------------------------------------------------------------------------------------------
-
-/**
- * Getter for the current text in raw form (no formatting information included).
- * If there is no text available an empty string is returned.
- */
-- (NSString*) string
-{
-  NSString *result = @"";
-
-  const long length = mBackend->WndProc(SCI_GETLENGTH, 0, 0);
-  if (length > 0)
-  {
-    std::string buffer(length + 1, '\0');
-    try
-    {
-      mBackend->WndProc(SCI_GETTEXT, length + 1, (sptr_t) &buffer[0]);
-
-      result = [NSString stringWithUTF8String: buffer.c_str()];
-    }
-    catch (...)
-    {
-    }
-  }
-
-  return result;
-}
-
-//--------------------------------------------------------------------------------------------------
-
-/**
- * Setter for the current text (no formatting included).
- */
-- (void) setString: (NSString*) aString
-{
-  const char* text = [aString UTF8String];
-  mBackend->WndProc(SCI_SETTEXT, 0, (long) text);
-}
-
-//--------------------------------------------------------------------------------------------------
-
-- (void) insertString: (NSString*) aString atOffset: (int)offset
-{
-  const char* text = [aString UTF8String];
-  mBackend->WndProc(SCI_ADDTEXT, offset, (long) text);
-}
-
-//--------------------------------------------------------------------------------------------------
-
-- (void) setEditable: (BOOL) editable
-{
-  mBackend->WndProc(SCI_SETREADONLY, editable ? 0 : 1, 0);
-}
-
-//--------------------------------------------------------------------------------------------------
-
-- (BOOL) isEditable
-{
-  return mBackend->WndProc(SCI_GETREADONLY, 0, 0) == 0;
-}
-
-//--------------------------------------------------------------------------------------------------
-
-- (SCIContentView*) content
-{
-  return mContent;
-}
-
-//--------------------------------------------------------------------------------------------------
-
-- (void) updateMarginCursors {
-  [[self window] invalidateCursorRectsForView: marginView];
-}
-
-//--------------------------------------------------------------------------------------------------
-
-/**
- * Direct call into the backend to allow uninterpreted access to it. The values to be passed in and
- * the result heavily depend on the message that is used for the call. Refer to the Scintilla
- * documentation to learn what can be used here.
- */
-+ (sptr_t) directCall: (ScintillaView*) sender message: (unsigned int) message wParam: (uptr_t) wParam
-               lParam: (sptr_t) lParam
-{
-  return ScintillaCocoa::DirectFunction(
-    reinterpret_cast<sptr_t>(sender->mBackend), message, wParam, lParam);
-}
-
-- (sptr_t) message: (unsigned int) message wParam: (uptr_t) wParam lParam: (sptr_t) lParam
-{
-  return mBackend->WndProc(message, wParam, lParam);
-}
-
-- (sptr_t) message: (unsigned int) message wParam: (uptr_t) wParam
-{
-  return mBackend->WndProc(message, wParam, 0);
-}
-
-- (sptr_t) message: (unsigned int) message
-{
-  return mBackend->WndProc(message, 0, 0);
-}
-
-//--------------------------------------------------------------------------------------------------
-
-/**
- * This is a helper method to set properties in the backend, with native parameters.
- *
- * @param property Main property like SCI_STYLESETFORE for which a value is to be set.
- * @param parameter Additional info for this property like a parameter or index.
- * @param value The actual value. It depends on the property what this parameter means.
- */
-- (void) setGeneralProperty: (int) property parameter: (long) parameter value: (long) value
-{
-  mBackend->WndProc(property, parameter, value);
-}
-
-//--------------------------------------------------------------------------------------------------
-
-/**
- * A simplified version for setting properties which only require one parameter.
- *
- * @param property Main property like SCI_STYLESETFORE for which a value is to be set.
- * @param value The actual value. It depends on the property what this parameter means.
- */
-- (void) setGeneralProperty: (int) property value: (long) value
-{
-  mBackend->WndProc(property, value, 0);
-}
-
-//--------------------------------------------------------------------------------------------------
-
-/**
- * This is a helper method to get a property in the backend, with native parameters.
- *
- * @param property Main property like SCI_STYLESETFORE for which a value is to get.
- * @param parameter Additional info for this property like a parameter or index.
- * @param extra Yet another parameter if needed.
- * @result A generic value which must be interpreted depending on the property queried.
- */
-- (long) getGeneralProperty: (int) property parameter: (long) parameter extra: (long) extra
-{
-  return mBackend->WndProc(property, parameter, extra);
-}
-
-//--------------------------------------------------------------------------------------------------
-
-/**
- * Convenience function to avoid unneeded extra parameter.
- */
-- (long) getGeneralProperty: (int) property parameter: (long) parameter
-{
-  return mBackend->WndProc(property, parameter, 0);
-}
-
-//--------------------------------------------------------------------------------------------------
-
-/**
- * Convenience function to avoid unneeded parameters.
- */
-- (long) getGeneralProperty: (int) property
-{
-  return mBackend->WndProc(property, 0, 0);
-}
-
-//--------------------------------------------------------------------------------------------------
-
-/**
- * Use this variant if you have to pass in a reference to something (e.g. a text range).
- */
-- (long) getGeneralProperty: (int) property ref: (const void*) ref
-{
-  return mBackend->WndProc(property, 0, (sptr_t) ref);
-}
-
-//--------------------------------------------------------------------------------------------------
-
-/**
- * Specialized property setter for colors.
- */
-- (void) setColorProperty: (int) property parameter: (long) parameter value: (NSColor*) value
-{
-  if ([value colorSpaceName] != NSDeviceRGBColorSpace)
-    value = [value colorUsingColorSpaceName: NSDeviceRGBColorSpace];
-  long red = static_cast<long>([value redComponent] * 255);
-  long green = static_cast<long>([value greenComponent] * 255);
-  long blue = static_cast<long>([value blueComponent] * 255);
-
-  long color = (blue << 16) + (green << 8) + red;
-  mBackend->WndProc(property, parameter, color);
-}
-
-//--------------------------------------------------------------------------------------------------
-
-/**
- * Another color property setting, which allows to specify the color as string like in HTML
- * documents (i.e. with leading # and either 3 hex digits or 6).
- */
-- (void) setColorProperty: (int) property parameter: (long) parameter fromHTML: (NSString*) fromHTML
-{
-  if ([fromHTML length] > 3 && [fromHTML characterAtIndex: 0] == '#')
-  {
-    bool longVersion = [fromHTML length] > 6;
-    int index = 1;
-
-    char value[3] = {0, 0, 0};
-    value[0] = static_cast<char>([fromHTML characterAtIndex: index++]);
-    if (longVersion)
-      value[1] = static_cast<char>([fromHTML characterAtIndex: index++]);
-    else
-      value[1] = value[0];
-
-    unsigned rawRed;
-    [[NSScanner scannerWithString: [NSString stringWithUTF8String: value]] scanHexInt: &rawRed];
-
-    value[0] = static_cast<char>([fromHTML characterAtIndex: index++]);
-    if (longVersion)
-      value[1] = static_cast<char>([fromHTML characterAtIndex: index++]);
-    else
-      value[1] = value[0];
-
-    unsigned rawGreen;
-    [[NSScanner scannerWithString: [NSString stringWithUTF8String: value]] scanHexInt: &rawGreen];
-
-    value[0] = static_cast<char>([fromHTML characterAtIndex: index++]);
-    if (longVersion)
-      value[1] = static_cast<char>([fromHTML characterAtIndex: index++]);
-    else
-      value[1] = value[0];
-
-    unsigned rawBlue;
-    [[NSScanner scannerWithString: [NSString stringWithUTF8String: value]] scanHexInt: &rawBlue];
-
-    long color = (rawBlue << 16) + (rawGreen << 8) + rawRed;
-    mBackend->WndProc(property, parameter, color);
-  }
-}
-
-//--------------------------------------------------------------------------------------------------
-
-/**
- * Specialized property getter for colors.
- */
-- (NSColor*) getColorProperty: (int) property parameter: (long) parameter
-{
-  long color = mBackend->WndProc(property, parameter, 0);
-  CGFloat red = (color & 0xFF) / 255.0;
-  CGFloat green = ((color >> 8) & 0xFF) / 255.0;
-  CGFloat blue = ((color >> 16) & 0xFF) / 255.0;
-  NSColor* result = [NSColor colorWithDeviceRed: red green: green blue: blue alpha: 1];
-  return result;
-}
-
-//--------------------------------------------------------------------------------------------------
-
-/**
- * Specialized property setter for references (pointers, addresses).
- */
-- (void) setReferenceProperty: (int) property parameter: (long) parameter value: (const void*) value
-{
-  mBackend->WndProc(property, parameter, (sptr_t) value);
-}
-
-//--------------------------------------------------------------------------------------------------
-
-/**
- * Specialized property getter for references (pointers, addresses).
- */
-- (const void*) getReferenceProperty: (int) property parameter: (long) parameter
-{
-  return (const void*) mBackend->WndProc(property, parameter, 0);
-}
-
-//--------------------------------------------------------------------------------------------------
-
-/**
- * Specialized property setter for string values.
- */
-- (void) setStringProperty: (int) property parameter: (long) parameter value: (NSString*) value
-{
-  const char* rawValue = [value UTF8String];
-  mBackend->WndProc(property, parameter, (sptr_t) rawValue);
-}
-
-
-//--------------------------------------------------------------------------------------------------
-
-/**
- * Specialized property getter for string values.
- */
-- (NSString*) getStringProperty: (int) property parameter: (long) parameter
-{
-  const char* rawValue = (const char*) mBackend->WndProc(property, parameter, 0);
-  return [NSString stringWithUTF8String: rawValue];
-}
-
-//--------------------------------------------------------------------------------------------------
-
-/**
- * Specialized property setter for lexer properties, which are commonly passed as strings.
- */
-- (void) setLexerProperty: (NSString*) name value: (NSString*) value
-{
-  const char* rawName = [name UTF8String];
-  const char* rawValue = [value UTF8String];
-  mBackend->WndProc(SCI_SETPROPERTY, (sptr_t) rawName, (sptr_t) rawValue);
-}
-
-//--------------------------------------------------------------------------------------------------
-
-/**
- * Specialized property getter for references (pointers, addresses).
- */
-- (NSString*) getLexerProperty: (NSString*) name
-{
-  const char* rawName = [name UTF8String];
-  const char* result = (const char*) mBackend->WndProc(SCI_SETPROPERTY, (sptr_t) rawName, 0);
-  return [NSString stringWithUTF8String: result];
-}
-
-//--------------------------------------------------------------------------------------------------
-
-/**
- * Sets the notification callback
- */
-- (void) registerNotifyCallback: (intptr_t) windowid value: (Scintilla::SciNotifyFunc) callback
-{
-	mBackend->RegisterNotifyCallback(windowid, callback);
-}
-
-
-//--------------------------------------------------------------------------------------------------
-
-/**
- * Sets the new control which is displayed as info bar at the top or bottom of the editor.
- * Set newBar to nil if you want to hide the bar again.
- * The info bar's height is set to the height of the scrollbar.
- */
-- (void) setInfoBar: (NSView <InfoBarCommunicator>*) newBar top: (BOOL) top
-{
-  if (mInfoBar != newBar)
-  {
-    [mInfoBar removeFromSuperview];
-
-    mInfoBar = newBar;
-    mInfoBarAtTop = top;
-    if (mInfoBar != nil)
-    {
-      [self addSubview: mInfoBar];
-      [mInfoBar setCallback: self];
-    }
-
-    [self positionSubViews];
-  }
-}
-
-//--------------------------------------------------------------------------------------------------
-
-/**
- * Sets the edit's info bar status message. This call only has an effect if there is an info bar.
- */
-- (void) setStatusText: (NSString*) text
-{
-  if (mInfoBar != nil)
-    [mInfoBar notify: IBNStatusChanged message: text location: NSZeroPoint value: 0];
-}
-
-//--------------------------------------------------------------------------------------------------
-
-- (NSRange) selectedRange
-{
-  return [mContent selectedRange];
-}
-
-//--------------------------------------------------------------------------------------------------
-
-- (void)insertText: (id) aString
-{
-  if ([aString isKindOfClass:[NSString class]])
-    mBackend->InsertText(aString);
-  else if ([aString isKindOfClass:[NSAttributedString class]])
-    mBackend->InsertText([aString string]);
-}
-
-//--------------------------------------------------------------------------------------------------
-
-/**
- * For backwards compatibility.
- */
-- (BOOL) findAndHighlightText: (NSString*) searchText
-                    matchCase: (BOOL) matchCase
-                    wholeWord: (BOOL) wholeWord
-                     scrollTo: (BOOL) scrollTo
-                         wrap: (BOOL) wrap
-{
-  return [self findAndHighlightText: searchText
-                          matchCase: matchCase
-                          wholeWord: wholeWord
-                           scrollTo: scrollTo
-                               wrap: wrap
-                          backwards: NO];
-}
-
-//--------------------------------------------------------------------------------------------------
-
-/**
- * Searches and marks the first occurrence of the given text and optionally scrolls it into view.
- *
- * @result YES if something was found, NO otherwise.
- */
-- (BOOL) findAndHighlightText: (NSString*) searchText
-                    matchCase: (BOOL) matchCase
-                    wholeWord: (BOOL) wholeWord
-                     scrollTo: (BOOL) scrollTo
-                         wrap: (BOOL) wrap
-                    backwards: (BOOL) backwards
-{
-  int searchFlags= 0;
-  if (matchCase)
-    searchFlags |= SCFIND_MATCHCASE;
-  if (wholeWord)
-    searchFlags |= SCFIND_WHOLEWORD;
-
-  long selectionStart = [self getGeneralProperty: SCI_GETSELECTIONSTART parameter: 0];
-  long selectionEnd = [self getGeneralProperty: SCI_GETSELECTIONEND parameter: 0];
-
-  // Sets the start point for the coming search to the beginning of the current selection.
-  // For forward searches we have therefore to set the selection start to the current selection end
-  // for proper incremental search. This does not harm as we either get a new selection if something
-  // is found or the previous selection is restored.
-  if (!backwards)
-    [self getGeneralProperty: SCI_SETSELECTIONSTART parameter: selectionEnd];
-  [self setGeneralProperty: SCI_SEARCHANCHOR value: 0];
-  sptr_t result;
-  const char* textToSearch = [searchText UTF8String];
-
-  // The following call will also set the selection if something was found.
-  if (backwards)
-  {
-    result = [ScintillaView directCall: self
-                               message: SCI_SEARCHPREV
-                                wParam: searchFlags
-                                lParam: (sptr_t) textToSearch];
-    if (result < 0 && wrap)
-    {
-      // Try again from the end of the document if nothing could be found so far and
-      // wrapped search is set.
-      [self getGeneralProperty: SCI_SETSELECTIONSTART parameter: [self getGeneralProperty: SCI_GETTEXTLENGTH parameter: 0]];
-      [self setGeneralProperty: SCI_SEARCHANCHOR value: 0];
-      result = [ScintillaView directCall: self
-                                 message: SCI_SEARCHNEXT
-                                  wParam: searchFlags
-                                  lParam: (sptr_t) textToSearch];
-    }
-  }
-  else
-  {
-    result = [ScintillaView directCall: self
-                               message: SCI_SEARCHNEXT
-                                wParam: searchFlags
-                                lParam: (sptr_t) textToSearch];
-    if (result < 0 && wrap)
-    {
-      // Try again from the start of the document if nothing could be found so far and
-      // wrapped search is set.
-      [self getGeneralProperty: SCI_SETSELECTIONSTART parameter: 0];
-      [self setGeneralProperty: SCI_SEARCHANCHOR value: 0];
-      result = [ScintillaView directCall: self
-                                 message: SCI_SEARCHNEXT
-                                  wParam: searchFlags
-                                  lParam: (sptr_t) textToSearch];
-    }
-  }
-
-  if (result >= 0)
-  {
-    if (scrollTo)
-      [self setGeneralProperty: SCI_SCROLLCARET value: 0];
-  }
-  else
-  {
-    // Restore the former selection if we did not find anything.
-    [self setGeneralProperty: SCI_SETSELECTIONSTART value: selectionStart];
-    [self setGeneralProperty: SCI_SETSELECTIONEND value: selectionEnd];
-  }
-  return (result >= 0) ? YES : NO;
-}
-
-//--------------------------------------------------------------------------------------------------
-
-/**
- * Searches the given text and replaces
- *
- * @result Number of entries replaced, 0 if none.
- */
-- (int) findAndReplaceText: (NSString*) searchText
-                    byText: (NSString*) newText
-                 matchCase: (BOOL) matchCase
-                 wholeWord: (BOOL) wholeWord
-                     doAll: (BOOL) doAll
-{
-  // The current position is where we start searching for single occurrences. Otherwise we start at
-  // the beginning of the document.
-  long startPosition;
-  if (doAll)
-    startPosition = 0; // Start at the beginning of the text if we replace all occurrences.
-  else
-    // For a single replacement we start at the current caret position.
-    startPosition = [self getGeneralProperty: SCI_GETCURRENTPOS];
-  long endPosition = [self getGeneralProperty: SCI_GETTEXTLENGTH];
-
-  int searchFlags= 0;
-  if (matchCase)
-    searchFlags |= SCFIND_MATCHCASE;
-  if (wholeWord)
-    searchFlags |= SCFIND_WHOLEWORD;
-  [self setGeneralProperty: SCI_SETSEARCHFLAGS value: searchFlags];
-  [self setGeneralProperty: SCI_SETTARGETSTART value: startPosition];
-  [self setGeneralProperty: SCI_SETTARGETEND value: endPosition];
-
-  const char* textToSearch = [searchText UTF8String];
-  long sourceLength = strlen(textToSearch); // Length in bytes.
-  const char* replacement = [newText UTF8String];
-  long targetLength = strlen(replacement);  // Length in bytes.
-  sptr_t result;
-
-  int replaceCount = 0;
-  if (doAll)
-  {
-    while (true)
-    {
-      result = [ScintillaView directCall: self
-                                 message: SCI_SEARCHINTARGET
-                                  wParam: sourceLength
-                                  lParam: (sptr_t) textToSearch];
-      if (result < 0)
-        break;
-
-      replaceCount++;
-      [ScintillaView directCall: self
-                                 message: SCI_REPLACETARGET
-                                  wParam: targetLength
-                                  lParam: (sptr_t) replacement];
-
-      // The replacement changes the target range to the replaced text. Continue after that till the end.
-      // The text length might be changed by the replacement so make sure the target end is the actual
-      // text end.
-      [self setGeneralProperty: SCI_SETTARGETSTART value: [self getGeneralProperty: SCI_GETTARGETEND]];
-      [self setGeneralProperty: SCI_SETTARGETEND value: [self getGeneralProperty: SCI_GETTEXTLENGTH]];
-    }
-  }
-  else
-  {
-    result = [ScintillaView directCall: self
-                               message: SCI_SEARCHINTARGET
-                                wParam: sourceLength
-                                lParam: (sptr_t) textToSearch];
-    replaceCount = (result < 0) ? 0 : 1;
-
-    if (replaceCount > 0)
-    {
-      [ScintillaView directCall: self
-                                 message: SCI_REPLACETARGET
-                                  wParam: targetLength
-                                  lParam: (sptr_t) replacement];
-
-    // For a single replace we set the new selection to the replaced text.
-    [self setGeneralProperty: SCI_SETSELECTIONSTART value: [self getGeneralProperty: SCI_GETTARGETSTART]];
-    [self setGeneralProperty: SCI_SETSELECTIONEND value: [self getGeneralProperty: SCI_GETTARGETEND]];
-    }
-  }
-
-  return replaceCount;
-}
-
-//--------------------------------------------------------------------------------------------------
-
-- (void) setFontName: (NSString*) font
-                size: (int) size
-                bold: (BOOL) bold
-                italic: (BOOL) italic
-{
-  for (int i = 0; i < 128; i++)
-  {
-    [self setGeneralProperty: SCI_STYLESETFONT
-                   parameter: i
-                       value: (sptr_t)[font UTF8String]];
-    [self setGeneralProperty: SCI_STYLESETSIZE
-                   parameter: i
-                       value: size];
-    [self setGeneralProperty: SCI_STYLESETBOLD
-                   parameter: i
-                       value: bold];
-    [self setGeneralProperty: SCI_STYLESETITALIC
-                   parameter: i
-                       value: italic];
-  }
-}
-
-//--------------------------------------------------------------------------------------------------
-
-@end
-
-=======
-
-/**
- * Implementation of the native Cocoa View that serves as container for the scintilla parts.
- *
- * Created by Mike Lischke.
- *
- * Copyright 2011, 2015, Oracle and/or its affiliates. All rights reserved.
- * Copyright 2009, 2011 Sun Microsystems, Inc. All rights reserved.
- * This file is dual licensed under LGPL v2.1 and the Scintilla license (http://www.scintilla.org/License.txt).
- */
-
-#import "Platform.h"
-#import "ScintillaView.h"
-#import "ScintillaCocoa.h"
-
-using namespace Scintilla;
-
-// Two additional cursors we need, which aren't provided by Cocoa.
-static NSCursor* reverseArrowCursor;
-static NSCursor* waitCursor;
-
-// The scintilla indicator used for keyboard input.
-#define INPUT_INDICATOR INDIC_MAX - 1
-
-NSString *const SCIUpdateUINotification = @"SCIUpdateUI";
-
-/**
- * Provide an NSCursor object that matches the Window::Cursor enumeration.
- */
-static NSCursor *cursorFromEnum(Window::Cursor cursor)
-{
-  switch (cursor)
-  {
-    case Window::cursorText:
-      return [NSCursor IBeamCursor];
-    case Window::cursorArrow:
-      return [NSCursor arrowCursor];
-    case Window::cursorWait:
-      return waitCursor;
-    case Window::cursorHoriz:
-      return [NSCursor resizeLeftRightCursor];
-    case Window::cursorVert:
-      return [NSCursor resizeUpDownCursor];
-    case Window::cursorReverseArrow:
-      return reverseArrowCursor;
-    case Window::cursorUp:
-    default:
-      return [NSCursor arrowCursor];
-  }
-}
-
-
-@implementation SCIMarginView
-
-@synthesize marginWidth, owner;
-
-- (id)initWithScrollView:(NSScrollView *)aScrollView
-{
-  self = [super initWithScrollView:aScrollView orientation:NSVerticalRuler];
-  if (self != nil)
-  {
-    owner = nil;
-    marginWidth = 20;
-    currentCursors = [[NSMutableArray arrayWithCapacity:0] retain];
-    for (size_t i=0; i<5; i++)
-    {
-      [currentCursors addObject: [reverseArrowCursor retain]];
-    }
-    [self setClientView:[aScrollView documentView]];
-  }
-  return self;
-}
-
-- (void) dealloc
-{
-  [currentCursors release];
-  [super dealloc];
-}
-
-- (void) setFrame: (NSRect) frame
-{
-  [super setFrame: frame];
-
-  [[self window] invalidateCursorRectsForView: self];
-}
-
-- (CGFloat)requiredThickness
-{
-  return marginWidth;
-}
-
-- (void)drawHashMarksAndLabelsInRect:(NSRect)aRect
-{
-  if (owner) {
-    NSRect contentRect = [[[self scrollView] contentView] bounds];
-    NSRect marginRect = [self bounds];
-    // Ensure paint to bottom of view to avoid glitches
-    if (marginRect.size.height > contentRect.size.height) {
-      // Legacy scroll bar mode leaves a poorly painted corner
-      aRect = marginRect;
-    }
-    owner.backend->PaintMargin(aRect);
-  }
-}
-
-- (void) mouseDown: (NSEvent *) theEvent
-{
-  NSClipView *textView = [[self scrollView] contentView];
-  [[textView window] makeFirstResponder:textView];
-  owner.backend->MouseDown(theEvent);
-}
-
-- (void) mouseDragged: (NSEvent *) theEvent
-{
-  owner.backend->MouseMove(theEvent);
-}
-
-- (void) mouseMoved: (NSEvent *) theEvent
-{
-  owner.backend->MouseMove(theEvent);
-}
-
-- (void) mouseUp: (NSEvent *) theEvent
-{
-  owner.backend->MouseUp(theEvent);
-}
-
-/**
- * This method is called to give us the opportunity to define our mouse sensitive rectangle.
- */
-- (void) resetCursorRects
-{
-  [super resetCursorRects];
-
-  int x = 0;
-  NSRect marginRect = [self bounds];
-  size_t co = [currentCursors count];
-  for (size_t i=0; i<co; i++)
-  {
-    int cursType = owner.backend->WndProc(SCI_GETMARGINCURSORN, i, 0);
-    int width =owner.backend->WndProc(SCI_GETMARGINWIDTHN, i, 0);
-    NSCursor *cc = cursorFromEnum(static_cast<Window::Cursor>(cursType));
-    [currentCursors replaceObjectAtIndex:i withObject: cc];
-    marginRect.origin.x = x;
-    marginRect.size.width = width;
-    [self addCursorRect: marginRect cursor: cc];
-    [cc setOnMouseEntered: YES];
-    x += width;
-  }
-}
-
-@end
-
-@implementation SCIContentView
-
-@synthesize owner = mOwner;
-
-//--------------------------------------------------------------------------------------------------
-
-- (NSView*) initWithFrame: (NSRect) frame
-{
-  self = [super initWithFrame: frame];
-
-  if (self != nil)
-  {
-    // Some initialization for our view.
-    mCurrentCursor = [[NSCursor arrowCursor] retain];
-    mCurrentTrackingRect = 0;
-    mMarkedTextRange = NSMakeRange(NSNotFound, 0);
-
-    [self registerForDraggedTypes: [NSArray arrayWithObjects:
-                                   NSStringPboardType, ScintillaRecPboardType, NSFilenamesPboardType, nil]];
-  }
-
-  return self;
-}
-
-//--------------------------------------------------------------------------------------------------
-
-/**
- * When the view is resized we need to update our tracking rectangle and let the backend know.
- */
-- (void) setFrame: (NSRect) frame
-{
-  [super setFrame: frame];
-
-  // Make the content also a tracking rectangle for mouse events.
-  if (mCurrentTrackingRect != 0)
-    [self removeTrackingRect: mCurrentTrackingRect];
-	mCurrentTrackingRect = [self addTrackingRect: [self bounds]
-                                         owner: self
-                                      userData: nil
-                                  assumeInside: YES];
-  mOwner.backend->Resize();
-}
-
-//--------------------------------------------------------------------------------------------------
-
-/**
- * Called by the backend if a new cursor must be set for the view.
- */
-- (void) setCursor: (int) cursor
-{
-  Window::Cursor eCursor = (Window::Cursor)cursor;
-  [mCurrentCursor autorelease];
-  mCurrentCursor = cursorFromEnum(eCursor);
-  [mCurrentCursor retain];
-
-  // Trigger recreation of the cursor rectangle(s).
-  [[self window] invalidateCursorRectsForView: self];
-  [mOwner updateMarginCursors];
-}
-
-//--------------------------------------------------------------------------------------------------
-
-/**
- * This method is called to give us the opportunity to define our mouse sensitive rectangle.
- */
-- (void) resetCursorRects
-{
-  [super resetCursorRects];
-
-  // We only have one cursor rect: our bounds.
-  [self addCursorRect: [self bounds] cursor: mCurrentCursor];
-  [mCurrentCursor setOnMouseEntered: YES];
-}
-
-//--------------------------------------------------------------------------------------------------
-
-/**
- * Called before repainting.
- */
-- (void) viewWillDraw
-{
-  const NSRect *rects;
-  NSInteger nRects = 0;
-  [self getRectsBeingDrawn:&rects count:&nRects];
-  if (nRects > 0) {
-    NSRect rectUnion = rects[0];
-    for (int i=0;i<nRects;i++) {
-      rectUnion = NSUnionRect(rectUnion, rects[i]);
-    }
-    mOwner.backend->WillDraw(rectUnion);
-  }
-  [super viewWillDraw];
-}
-
-//--------------------------------------------------------------------------------------------------
-
-/**
- * Called before responsive scrolling overdraw.
- */
-- (void) prepareContentInRect: (NSRect) rect
-{
-  mOwner.backend->WillDraw(rect);
-#if MAC_OS_X_VERSION_MAX_ALLOWED > 1080
-  [super prepareContentInRect: rect];
-#endif
-}
-
-//--------------------------------------------------------------------------------------------------
-
-/**
- * Gets called by the runtime when the view needs repainting.
- */
-- (void) drawRect: (NSRect) rect
-{
-  CGContextRef context = (CGContextRef) [[NSGraphicsContext currentContext] graphicsPort];
-
-  if (!mOwner.backend->Draw(rect, context)) {
-    dispatch_async(dispatch_get_main_queue(), ^{
-      [self setNeedsDisplay:YES];
-    });
-  }
-}
-
-//--------------------------------------------------------------------------------------------------
-
-/**
- * Windows uses a client coordinate system where the upper left corner is the origin in a window
- * (and so does Scintilla). We have to adjust for that. However by returning YES here, we are
- * already done with that.
- * Note that because of returning YES here most coordinates we use now (e.g. for painting,
- * invalidating rectangles etc.) are given with +Y pointing down!
- */
-- (BOOL) isFlipped
-{
-  return YES;
-}
-
-//--------------------------------------------------------------------------------------------------
-
-- (BOOL) isOpaque
-{
-  return YES;
-}
-
-//--------------------------------------------------------------------------------------------------
-
-/**
- * Implement the "click through" behavior by telling the caller we accept the first mouse event too.
- */
-- (BOOL) acceptsFirstMouse: (NSEvent *) theEvent
-{
-#pragma unused(theEvent)
-  return YES;
-}
-
-//--------------------------------------------------------------------------------------------------
-
-/**
- * Make this view accepting events as first responder.
- */
-- (BOOL) acceptsFirstResponder
-{
-  return YES;
-}
-
-//--------------------------------------------------------------------------------------------------
-
-/**
- * Called by the framework if it wants to show a context menu for the editor.
- */
-- (NSMenu*) menuForEvent: (NSEvent*) theEvent
-{
-  if (![mOwner respondsToSelector: @selector(menuForEvent:)])
-    return mOwner.backend->CreateContextMenu(theEvent);
-  else
-    return [mOwner menuForEvent: theEvent];
-}
-
-//--------------------------------------------------------------------------------------------------
-
-// Adoption of NSTextInputClient protocol.
-
-- (NSAttributedString *)attributedSubstringForProposedRange:(NSRange)aRange actualRange:(NSRangePointer)actualRange
-{
-  return nil;
-}
-
-//--------------------------------------------------------------------------------------------------
-
-- (NSUInteger) characterIndexForPoint: (NSPoint) point
-{
-  return NSNotFound;
-}
-
-//--------------------------------------------------------------------------------------------------
-
-- (void) doCommandBySelector: (SEL) selector
-{
-  if ([self respondsToSelector: @selector(selector)])
-    [self performSelector: selector withObject: nil];
-}
-
-//--------------------------------------------------------------------------------------------------
-
-- (NSRect) firstRectForCharacterRange: (NSRange) aRange actualRange: (NSRangePointer) actualRange
-{
-  NSRect rect;
-  rect.origin.x = [ScintillaView directCall: mOwner
-				    message: SCI_POINTXFROMPOSITION
-				     wParam: 0
-				     lParam: aRange.location];
-  rect.origin.y = [ScintillaView directCall: mOwner
-				    message: SCI_POINTYFROMPOSITION
-				     wParam: 0
-				     lParam: aRange.location];
-  int rangeEnd = aRange.location + aRange.length;
-  rect.size.width = [ScintillaView directCall: mOwner
-				      message: SCI_POINTXFROMPOSITION
-				       wParam: 0
-				       lParam: rangeEnd] - rect.origin.x;
-  rect.size.height = [ScintillaView directCall: mOwner
-				       message: SCI_POINTYFROMPOSITION
-					wParam: 0
-					lParam: rangeEnd] - rect.origin.y;
-  rect.size.height += [ScintillaView directCall: mOwner
-					message: SCI_TEXTHEIGHT
-					 wParam: 0
-					 lParam: 0];
-  rect = [[[self superview] superview] convertRect:rect toView:nil];
-#if MAC_OS_X_VERSION_MAX_ALLOWED > MAC_OS_X_VERSION_10_6
-  if ([self.window respondsToSelector:@selector(convertRectToScreen:)])
-      rect = [self.window convertRectToScreen:rect];
-  else // convertRectToScreen not available on 10.6
-      rect.origin = [self.window convertBaseToScreen:rect.origin];
-#else
-  rect.origin = [self.window convertBaseToScreen:rect.origin];
-#endif
-
-  return rect;
-}
-
-//--------------------------------------------------------------------------------------------------
-
-- (BOOL) hasMarkedText
-{
-  return mMarkedTextRange.length > 0;
-}
-
-//--------------------------------------------------------------------------------------------------
-
-/**
- * General text input. Used to insert new text at the current input position, replacing the current
- * selection if there is any.
- * First removes the replacementRange.
- */
-- (void) insertText: (id) aString replacementRange: (NSRange) replacementRange
-{
-	// Remove any previously marked text first.
-	[self removeMarkedText];
-
-	if (replacementRange.location == (NSNotFound-1))
-		// This occurs when the accent popup is visible and menu selected.
-		// Its replacing a non-existent position so do nothing.
-		return;
-
-	[mOwner deleteRange: replacementRange];
-
-	NSString* newText = @"";
-	if ([aString isKindOfClass:[NSString class]])
-		newText = (NSString*) aString;
-	else if ([aString isKindOfClass:[NSAttributedString class]])
-		newText = (NSString*) [aString string];
-
-	mOwner.backend->InsertText(newText);
-}
-
-//--------------------------------------------------------------------------------------------------
-
-- (NSRange) markedRange
-{
-  return mMarkedTextRange;
-}
-
-//--------------------------------------------------------------------------------------------------
-
-- (NSRange) selectedRange
-{
-  long begin = [mOwner getGeneralProperty: SCI_GETSELECTIONSTART parameter: 0];
-  long end = [mOwner getGeneralProperty: SCI_GETSELECTIONEND parameter: 0];
-  return NSMakeRange(begin, end - begin);
-}
-
-//--------------------------------------------------------------------------------------------------
-
-/**
- * Called by the input manager to set text which might be combined with further input to form
- * the final text (e.g. composition of ^ and a to â).
- *
- * @param aString The text to insert, either what has been marked already or what is selected already
- *                or simply added at the current insertion point. Depending on what is available.
- * @param range The range of the new text to select (given relative to the insertion point of the new text).
- * @param replacementRange The range to remove before insertion.
- */
-- (void) setMarkedText: (id) aString selectedRange: (NSRange)range replacementRange: (NSRange)replacementRange
-{
-  NSString* newText = @"";
-  if ([aString isKindOfClass:[NSString class]])
-    newText = (NSString*) aString;
-  else
-    if ([aString isKindOfClass:[NSAttributedString class]])
-      newText = (NSString*) [aString string];
-
-  long currentPosition = [mOwner getGeneralProperty: SCI_GETCURRENTPOS parameter: 0];
-
-  // Replace marked text if there is one.
-  if (mMarkedTextRange.length > 0)
-  {
-    [mOwner setGeneralProperty: SCI_SETSELECTIONSTART
-                         value: mMarkedTextRange.location];
-    [mOwner setGeneralProperty: SCI_SETSELECTIONEND
-                         value: mMarkedTextRange.location + mMarkedTextRange.length];
-    currentPosition = mMarkedTextRange.location;
-  }
-  else
-  {
-    // Switching into composition so remember if collecting undo.
-    undoCollectionWasActive = [mOwner getGeneralProperty: SCI_GETUNDOCOLLECTION] != 0;
-
-    // Keep Scintilla from collecting undo actions for the composition task.
-    [mOwner setGeneralProperty: SCI_SETUNDOCOLLECTION value: 0];
-
-    // Ensure only a single selection
-    mOwner.backend->SelectOnlyMainSelection();
-  }
-
-  [mOwner deleteRange: replacementRange];
-
-  // Note: Scintilla internally works almost always with bytes instead chars, so we need to take
-  //       this into account when determining selection ranges and such.
-  std::string raw_text = [newText UTF8String];
-  int lengthInserted = mOwner.backend->InsertText(newText);
-
-  mMarkedTextRange.location = currentPosition;
-  mMarkedTextRange.length = lengthInserted;
-
-  if (lengthInserted > 0)
-  {
-    // Mark the just inserted text. Keep the marked range for later reset.
-    [mOwner setGeneralProperty: SCI_SETINDICATORCURRENT value: INPUT_INDICATOR];
-    [mOwner setGeneralProperty: SCI_INDICATORFILLRANGE
-                     parameter: mMarkedTextRange.location
-                         value: mMarkedTextRange.length];
-  }
-  else
-  {
-    // Re-enable undo action collection if composition ended (indicated by an empty mark string).
-    if (undoCollectionWasActive)
-      [mOwner setGeneralProperty: SCI_SETUNDOCOLLECTION value: range.length == 0];
-  }
-
-  // Select the part which is indicated in the given range. It does not scroll the caret into view.
-  if (range.length > 0)
-  {
-    // range is in characters so convert to bytes for selection.
-    int rangeStart = currentPosition;
-    for (size_t characterInComposition=0; characterInComposition<range.location; characterInComposition++)
-      rangeStart = [mOwner getGeneralProperty: SCI_POSITIONAFTER parameter: rangeStart];
-    int rangeEnd = rangeStart;
-    for (size_t characterInRange=0; characterInRange<range.length; characterInRange++)
-      rangeEnd = [mOwner getGeneralProperty: SCI_POSITIONAFTER parameter: rangeEnd];
-    [mOwner setGeneralProperty: SCI_SETSELECTION parameter: rangeEnd value: rangeStart];
-  }
-}
-
-//--------------------------------------------------------------------------------------------------
-
-- (void) unmarkText
-{
-  if (mMarkedTextRange.length > 0)
-  {
-    [mOwner setGeneralProperty: SCI_SETINDICATORCURRENT value: INPUT_INDICATOR];
-    [mOwner setGeneralProperty: SCI_INDICATORCLEARRANGE
-                     parameter: mMarkedTextRange.location
-                         value: mMarkedTextRange.length];
-    mMarkedTextRange = NSMakeRange(NSNotFound, 0);
-
-    // Reenable undo action collection, after we are done with text composition.
-    if (undoCollectionWasActive)
-      [mOwner setGeneralProperty: SCI_SETUNDOCOLLECTION value: 1];
-  }
-}
-
-//--------------------------------------------------------------------------------------------------
-
-/**
- * Removes any currently marked text.
- */
-- (void) removeMarkedText
-{
-  if (mMarkedTextRange.length > 0)
-  {
-    // We have already marked text. Replace that.
-    [mOwner deleteRange: mMarkedTextRange];
-
-    mMarkedTextRange = NSMakeRange(NSNotFound, 0);
-
-    // Reenable undo action collection, after we are done with text composition.
-    if (undoCollectionWasActive)
-      [mOwner setGeneralProperty: SCI_SETUNDOCOLLECTION value: 1];
-  }
-}
-
-//--------------------------------------------------------------------------------------------------
-
-- (NSArray*) validAttributesForMarkedText
-{
-  return nil;
-}
-
-// End of the NSTextInputClient protocol adoption.
-
-//--------------------------------------------------------------------------------------------------
-
-/**
- * Generic input method. It is used to pass on keyboard input to Scintilla. The control itself only
- * handles shortcuts. The input is then forwarded to the Cocoa text input system, which in turn does
- * its own input handling (character composition via NSTextInputClient protocol):
- */
-- (void) keyDown: (NSEvent *) theEvent
-{
-  if (mMarkedTextRange.length == 0)
-    mOwner.backend->KeyboardInput(theEvent);
-  NSArray* events = [NSArray arrayWithObject: theEvent];
-  [self interpretKeyEvents: events];
-}
-
-//--------------------------------------------------------------------------------------------------
-
-- (void) mouseDown: (NSEvent *) theEvent
-{
-  mOwner.backend->MouseDown(theEvent);
-}
-
-//--------------------------------------------------------------------------------------------------
-
-- (void) mouseDragged: (NSEvent *) theEvent
-{
-  mOwner.backend->MouseMove(theEvent);
-}
-
-//--------------------------------------------------------------------------------------------------
-
-- (void) mouseUp: (NSEvent *) theEvent
-{
-  mOwner.backend->MouseUp(theEvent);
-}
-
-//--------------------------------------------------------------------------------------------------
-
-- (void) mouseMoved: (NSEvent *) theEvent
-{
-  mOwner.backend->MouseMove(theEvent);
-}
-
-//--------------------------------------------------------------------------------------------------
-
-- (void) mouseEntered: (NSEvent *) theEvent
-{
-  mOwner.backend->MouseEntered(theEvent);
-}
-
-//--------------------------------------------------------------------------------------------------
-
-- (void) mouseExited: (NSEvent *) theEvent
-{
-  mOwner.backend->MouseExited(theEvent);
-}
-
-//--------------------------------------------------------------------------------------------------
-
-/**
- * Mouse wheel with command key magnifies text.
- * Enabling this code causes visual garbage to appear when scrolling
- * horizontally on OS X 10.9 with a retina display.
- * Pinch gestures and key commands can be used for magnification.
- */
-#ifdef SCROLL_WHEEL_MAGNIFICATION
-- (void) scrollWheel: (NSEvent *) theEvent
-{
-  if (([theEvent modifierFlags] & NSCommandKeyMask) != 0) {
-    mOwner.backend->MouseWheel(theEvent);
-  } else {
-    [super scrollWheel:theEvent];
-  }
-}
-#endif
-
-//--------------------------------------------------------------------------------------------------
-
-/**
- * Ensure scrolling is aligned to whole lines instead of starting part-way through a line
- */
-- (NSRect)adjustScroll:(NSRect)proposedVisibleRect
-{
-  NSRect rc = proposedVisibleRect;
-  // Snap to lines
-  NSRect contentRect = [self bounds];
-  if ((rc.origin.y > 0) && (NSMaxY(rc) < contentRect.size.height)) {
-    // Only snap for positions inside the document - allow outside
-    // for overshoot.
-    int lineHeight = mOwner.backend->WndProc(SCI_TEXTHEIGHT, 0, 0);
-    rc.origin.y = roundf(rc.origin.y / lineHeight) * lineHeight;
-  }
-  return rc;
-}
-
-//--------------------------------------------------------------------------------------------------
-
-/**
- * The editor is getting the foreground control (the one getting the input focus).
- */
-- (BOOL) becomeFirstResponder
-{
-  mOwner.backend->WndProc(SCI_SETFOCUS, 1, 0);
-  return YES;
-}
-
-//--------------------------------------------------------------------------------------------------
-
-/**
- * The editor is losing the input focus.
- */
-- (BOOL) resignFirstResponder
-{
-  mOwner.backend->WndProc(SCI_SETFOCUS, 0, 0);
-  return YES;
-}
-
-//--------------------------------------------------------------------------------------------------
-
-/**
- * Called when an external drag operation enters the view.
- */
-- (NSDragOperation) draggingEntered: (id <NSDraggingInfo>) sender
-{
-  return mOwner.backend->DraggingEntered(sender);
-}
-
-//--------------------------------------------------------------------------------------------------
-
-/**
- * Called frequently during an external drag operation if we are the target.
- */
-- (NSDragOperation) draggingUpdated: (id <NSDraggingInfo>) sender
-{
-  return mOwner.backend->DraggingUpdated(sender);
-}
-
-//--------------------------------------------------------------------------------------------------
-
-/**
- * Drag image left the view. Clean up if necessary.
- */
-- (void) draggingExited: (id <NSDraggingInfo>) sender
-{
-  mOwner.backend->DraggingExited(sender);
-}
-
-//--------------------------------------------------------------------------------------------------
-
-- (BOOL) prepareForDragOperation: (id <NSDraggingInfo>) sender
-{
-#pragma unused(sender)
-  return YES;
-}
-
-//--------------------------------------------------------------------------------------------------
-
-- (BOOL) performDragOperation: (id <NSDraggingInfo>) sender
-{
-  return mOwner.backend->PerformDragOperation(sender);
-}
-
-//--------------------------------------------------------------------------------------------------
-
-/**
- * Returns operations we allow as drag source.
- */
-- (NSDragOperation) draggingSourceOperationMaskForLocal: (BOOL) flag
-{
-  return NSDragOperationCopy | NSDragOperationMove | NSDragOperationDelete;
-}
-
-//--------------------------------------------------------------------------------------------------
-
-/**
- * Finished a drag: may need to delete selection.
- */
-
-- (void)draggedImage:(NSImage *)image endedAt:(NSPoint)screenPoint operation:(NSDragOperation)operation {
-    if (operation == NSDragOperationDelete) {
-        mOwner.backend->WndProc(SCI_CLEAR, 0, 0);
-    }
-}
-
-//--------------------------------------------------------------------------------------------------
-
-/**
- * Drag operation is done. Notify editor.
- */
-- (void) concludeDragOperation: (id <NSDraggingInfo>) sender
-{
-  // Clean up is the same as if we are no longer the drag target.
-  mOwner.backend->DraggingExited(sender);
-}
-
-//--------------------------------------------------------------------------------------------------
-
-// NSResponder actions.
-
-- (void) selectAll: (id) sender
-{
-#pragma unused(sender)
-  mOwner.backend->SelectAll();
-}
-
-- (void) deleteBackward: (id) sender
-{
-#pragma unused(sender)
-  mOwner.backend->DeleteBackward();
-}
-
-- (void) cut: (id) sender
-{
-#pragma unused(sender)
-  mOwner.backend->Cut();
-}
-
-- (void) copy: (id) sender
-{
-#pragma unused(sender)
-  mOwner.backend->Copy();
-}
-
-- (void) paste: (id) sender
-{
-#pragma unused(sender)
-  mOwner.backend->Paste();
-}
-
-- (void) undo: (id) sender
-{
-#pragma unused(sender)
-  mOwner.backend->Undo();
-}
-
-- (void) redo: (id) sender
-{
-#pragma unused(sender)
-  mOwner.backend->Redo();
-}
-
-- (BOOL) canUndo
-{
-  return mOwner.backend->CanUndo();
-}
-
-- (BOOL) canRedo
-{
-  return mOwner.backend->CanRedo();
-}
-
-- (BOOL) validateUserInterfaceItem: (id <NSValidatedUserInterfaceItem>) anItem
-{
-  SEL action = [anItem action];
-  if (action==@selector(undo:)) {
-    return [self canUndo];
-  }
-  else if (action==@selector(redo:)) {
-    return [self canRedo];
-  }
-  else if (action==@selector(cut:) || action==@selector(copy:) || action==@selector(clear:)) {
-    return mOwner.backend->HasSelection();
-  }
-  else if (action==@selector(paste:)) {
-    return mOwner.backend->CanPaste();
-  }
-  return YES;
-}
-
-- (void) clear: (id) sender
-{
-  [self deleteBackward:sender];
-}
-
-- (BOOL) isEditable
-{
-  return mOwner.backend->WndProc(SCI_GETREADONLY, 0, 0) == 0;
-}
-
-//--------------------------------------------------------------------------------------------------
-
-- (void) dealloc
-{
-  [mCurrentCursor release];
-  [super dealloc];
-}
-
-@end
-
-//--------------------------------------------------------------------------------------------------
-
-@implementation ScintillaView
-
-@synthesize backend = mBackend;
-@synthesize delegate = mDelegate;
-@synthesize scrollView;
-
-/**
- * ScintillaView is a composite control made from an NSView and an embedded NSView that is
- * used as canvas for the output (by the backend, using its CGContext), plus other elements
- * (scrollers, info bar).
- */
-
-//--------------------------------------------------------------------------------------------------
-
-/**
- * Initialize custom cursor.
- */
-+ (void) initialize
-{
-  if (self == [ScintillaView class])
-  {
-    NSBundle* bundle = [NSBundle bundleForClass: [ScintillaView class]];
-
-    NSString* path = [bundle pathForResource: @"mac_cursor_busy" ofType: @"tiff" inDirectory: nil];
-    NSImage* image = [[[NSImage alloc] initWithContentsOfFile: path] autorelease];
-    waitCursor = [[NSCursor alloc] initWithImage: image hotSpot: NSMakePoint(2, 2)];
-
-    path = [bundle pathForResource: @"mac_cursor_flipped" ofType: @"tiff" inDirectory: nil];
-    image = [[[NSImage alloc] initWithContentsOfFile: path] autorelease];
-    reverseArrowCursor = [[NSCursor alloc] initWithImage: image hotSpot: NSMakePoint(12, 2)];
-  }
-}
-
-//--------------------------------------------------------------------------------------------------
-
-/**
- * Specify the SCIContentView class. Can be overridden in a subclass to provide an SCIContentView subclass.
- */
-
-+ (Class) contentViewClass
-{
-  return [SCIContentView class];
-}
-
-//--------------------------------------------------------------------------------------------------
-
-/**
- * Receives zoom messages, for example when a "pinch zoom" is performed on the trackpad.
- */
-- (void) magnifyWithEvent: (NSEvent *) event
-{
-#if MAC_OS_X_VERSION_MAX_ALLOWED > MAC_OS_X_VERSION_10_5
-  zoomDelta += event.magnification * 10.0;
-
-  if (fabsf(zoomDelta)>=1.0) {
-    long zoomFactor = [self getGeneralProperty: SCI_GETZOOM] + zoomDelta;
-    [self setGeneralProperty: SCI_SETZOOM parameter: zoomFactor value:0];
-    zoomDelta = 0.0;
-  }
-#endif
-}
-
-- (void) beginGestureWithEvent: (NSEvent *) event
-{
-  zoomDelta = 0.0;
-}
-
-//--------------------------------------------------------------------------------------------------
-
-/**
- * Sends a new notification of the given type to the default notification center.
- */
-- (void) sendNotification: (NSString*) notificationName
-{
-  NSNotificationCenter* center = [NSNotificationCenter defaultCenter];
-  [center postNotificationName: notificationName object: self];
-}
-
-//--------------------------------------------------------------------------------------------------
-
-/**
- * Called by a connected component (usually the info bar) if something changed there.
- *
- * @param type The type of the notification.
- * @param message Carries the new status message if the type is a status message change.
- * @param location Carries the new location (e.g. caret) if the type is a caret change or similar type.
- * @param location Carries the new zoom value if the type is a zoom change.
- */
-- (void) notify: (NotificationType) type message: (NSString*) message location: (NSPoint) location
-          value: (float) value
-{
-  switch (type)
-  {
-    case IBNZoomChanged:
-    {
-      // Compute point increase/decrease based on default font size.
-      long fontSize = [self getGeneralProperty: SCI_STYLEGETSIZE parameter: STYLE_DEFAULT];
-      int zoom = (int) (fontSize * (value - 1));
-      [self setGeneralProperty: SCI_SETZOOM value: zoom];
-      break;
-    }
-    default:
-      break;
-  };
-}
-
-//--------------------------------------------------------------------------------------------------
-
-- (void) setCallback: (id <InfoBarCommunicator>) callback
-{
-  // Not used. Only here to satisfy protocol.
-}
-
-//--------------------------------------------------------------------------------------------------
-
-/**
- * Prevents drawing of the inner view to avoid flickering when doing many visual updates
- * (like clearing all marks and setting new ones etc.).
- */
-- (void) suspendDrawing: (BOOL) suspend
-{
-  if (suspend)
-    [[self window] disableFlushWindow];
-  else
-    [[self window] enableFlushWindow];
-}
-
-//--------------------------------------------------------------------------------------------------
-
-/**
- * Method receives notifications from Scintilla (e.g. for handling clicks on the
- * folder margin or changes in the editor).
- * A delegate can be set to receive all notifications. If set no handling takes place here, except
- * for action pertaining to internal stuff (like the info bar).
- */
-- (void) notification: (Scintilla::SCNotification*)scn
-{
-  // Parent notification. Details are passed as SCNotification structure.
-
-  if (mDelegate != nil)
-  {
-    [mDelegate notification: scn];
-    if (scn->nmhdr.code != SCN_ZOOM && scn->nmhdr.code != SCN_UPDATEUI)
-      return;
-  }
-
-  switch (scn->nmhdr.code)
-  {
-    case SCN_MARGINCLICK:
-    {
-      if (scn->margin == 2)
-      {
-	// Click on the folder margin. Toggle the current line if possible.
-	long line = [self getGeneralProperty: SCI_LINEFROMPOSITION parameter: scn->position];
-	[self setGeneralProperty: SCI_TOGGLEFOLD value: line];
-      }
-      break;
-    };
-    case SCN_MODIFIED:
-    {
-      // Decide depending on the modification type what to do.
-      // There can be more than one modification carried by one notification.
-      if (scn->modificationType & (SC_MOD_INSERTTEXT | SC_MOD_DELETETEXT))
-	[self sendNotification: NSTextDidChangeNotification];
-      break;
-    }
-    case SCN_ZOOM:
-    {
-      // A zoom change happened. Notify info bar if there is one.
-      float zoom = [self getGeneralProperty: SCI_GETZOOM parameter: 0];
-      long fontSize = [self getGeneralProperty: SCI_STYLEGETSIZE parameter: STYLE_DEFAULT];
-      float factor = (zoom / fontSize) + 1;
-      [mInfoBar notify: IBNZoomChanged message: nil location: NSZeroPoint value: factor];
-      break;
-    }
-    case SCN_UPDATEUI:
-    {
-      // Triggered whenever changes in the UI state need to be reflected.
-      // These can be: caret changes, selection changes etc.
-      NSPoint caretPosition = mBackend->GetCaretPosition();
-      [mInfoBar notify: IBNCaretChanged message: nil location: caretPosition value: 0];
-      [self sendNotification: SCIUpdateUINotification];
-      if (scn->updated & (SC_UPDATE_SELECTION | SC_UPDATE_CONTENT))
-      {
-	[self sendNotification: NSTextViewDidChangeSelectionNotification];
-      }
-      break;
-    }
-    case SCN_FOCUSOUT:
-      [self sendNotification: NSTextDidEndEditingNotification];
-      break;
-    case SCN_FOCUSIN: // Nothing to do for now.
-      break;
-  }
-}
-
-//--------------------------------------------------------------------------------------------------
-
-/**
- * Initialization of the view. Used to setup a few other things we need.
- */
-- (id) initWithFrame: (NSRect) frame
-{
-  self = [super initWithFrame:frame];
-  if (self)
-  {
-    mContent = [[[[[self class] contentViewClass] alloc] initWithFrame:NSZeroRect] autorelease];
-    mContent.owner = self;
-
-    // Initialize the scrollers but don't show them yet.
-    // Pick an arbitrary size, just to make NSScroller selecting the proper scroller direction
-    // (horizontal or vertical).
-    NSRect scrollerRect = NSMakeRect(0, 0, 100, 10);
-    scrollView = [[[NSScrollView alloc] initWithFrame: scrollerRect] autorelease];
-    [scrollView setDocumentView: mContent];
-    [scrollView setHasVerticalScroller:YES];
-    [scrollView setHasHorizontalScroller:YES];
-    [scrollView setAutoresizingMask:NSViewWidthSizable|NSViewHeightSizable];
-    //[scrollView setScrollerStyle:NSScrollerStyleLegacy];
-    //[scrollView setScrollerKnobStyle:NSScrollerKnobStyleDark];
-    //[scrollView setHorizontalScrollElasticity:NSScrollElasticityNone];
-    [self addSubview: scrollView];
-
-    marginView = [[SCIMarginView alloc] initWithScrollView:scrollView];
-    marginView.owner = self;
-    [marginView setRuleThickness:[marginView requiredThickness]];
-    [scrollView setVerticalRulerView:marginView];
-    [scrollView setHasHorizontalRuler:NO];
-    [scrollView setHasVerticalRuler:YES];
-    [scrollView setRulersVisible:YES];
-
-    mBackend = new ScintillaCocoa(mContent, marginView);
-
-    // Establish a connection from the back end to this container so we can handle situations
-    // which require our attention.
-    mBackend->SetDelegate(self);
-
-    // Setup a special indicator used in the editor to provide visual feedback for
-    // input composition, depending on language, keyboard etc.
-    [self setColorProperty: SCI_INDICSETFORE parameter: INPUT_INDICATOR fromHTML: @"#FF0000"];
-    [self setGeneralProperty: SCI_INDICSETUNDER parameter: INPUT_INDICATOR value: 1];
-    [self setGeneralProperty: SCI_INDICSETSTYLE parameter: INPUT_INDICATOR value: INDIC_PLAIN];
-    [self setGeneralProperty: SCI_INDICSETALPHA parameter: INPUT_INDICATOR value: 100];
-
-    NSNotificationCenter *center = [NSNotificationCenter defaultCenter];
-    [center addObserver:self
-               selector:@selector(applicationDidResignActive:)
-                   name:NSApplicationDidResignActiveNotification
-                 object:nil];
-
-    [center addObserver:self
-               selector:@selector(applicationDidBecomeActive:)
-                   name:NSApplicationDidBecomeActiveNotification
-                 object:nil];
-
-    [[scrollView contentView] setPostsBoundsChangedNotifications:YES];
-    [center addObserver:self
-	       selector:@selector(scrollerAction:)
-		   name:NSViewBoundsDidChangeNotification
-		 object:[scrollView contentView]];
-  }
-  return self;
-}
-
-//--------------------------------------------------------------------------------------------------
-
-- (void) dealloc
-{
-  [[NSNotificationCenter defaultCenter] removeObserver:self];
-  delete mBackend;
-  [marginView release];
-  [super dealloc];
-}
-
-//--------------------------------------------------------------------------------------------------
-
-- (void) applicationDidResignActive: (NSNotification *)note {
-#pragma unused(note)
-    mBackend->ActiveStateChanged(false);
-}
-
-//--------------------------------------------------------------------------------------------------
-
-- (void) applicationDidBecomeActive: (NSNotification *)note {
-#pragma unused(note)
-    mBackend->ActiveStateChanged(true);
-}
-
-//--------------------------------------------------------------------------------------------------
-
-- (void) viewDidMoveToWindow
-{
-  [super viewDidMoveToWindow];
-
-  [self positionSubViews];
-
-  // Enable also mouse move events for our window (and so this view).
-  [[self window] setAcceptsMouseMovedEvents: YES];
-}
-
-//--------------------------------------------------------------------------------------------------
-
-/**
- * Used to position and size the parts of the editor (content, scrollers, info bar).
- */
-- (void) positionSubViews
-{
-  int scrollerWidth = [NSScroller scrollerWidth];
-
-  NSSize size = [self frame].size;
-  NSRect barFrame = {0, size.height - scrollerWidth, size.width, static_cast<CGFloat>(scrollerWidth)};
-  BOOL infoBarVisible = mInfoBar != nil && ![mInfoBar isHidden];
-
-  // Horizontal offset of the content. Almost always 0 unless the vertical scroller
-  // is on the left side.
-  CGFloat contentX = 0;
-  NSRect scrollRect = {contentX, 0, size.width, size.height};
-
-  // Info bar frame.
-  if (infoBarVisible)
-  {
-    scrollRect.size.height -= scrollerWidth;
-    // Initial value already is as if the bar is at top.
-    if (!mInfoBarAtTop)
-    {
-      scrollRect.origin.y += scrollerWidth;
-      barFrame.origin.y = 0;
-    }
-  }
-
-  if (!NSEqualRects([scrollView frame], scrollRect)) {
-    [scrollView setFrame: scrollRect];
-  }
-
-  if (infoBarVisible)
-    [mInfoBar setFrame: barFrame];
-}
-
-//--------------------------------------------------------------------------------------------------
-
-/**
- * Set the width of the margin.
- */
-- (void) setMarginWidth: (int) width
-{
-  if (marginView.ruleThickness != width)
-  {
-    marginView.marginWidth = width;
-    [marginView setRuleThickness:[marginView requiredThickness]];
-  }
-}
-
-//--------------------------------------------------------------------------------------------------
-
-/**
- * Triggered by one of the scrollers when it gets manipulated by the user. Notify the backend
- * about the change.
- */
-- (void) scrollerAction: (id) sender
-{
-  mBackend->UpdateForScroll();
-}
-
-//--------------------------------------------------------------------------------------------------
-
-/**
- * Used to reposition our content depending on the size of the view.
- */
-- (void) setFrame: (NSRect) newFrame
-{
-  NSRect previousFrame = [self frame];
-  [super setFrame: newFrame];
-  [self positionSubViews];
-  if (!NSEqualRects(previousFrame, newFrame)) {
-    mBackend->Resize();
-  }
-}
-
-//--------------------------------------------------------------------------------------------------
-
-/**
- * Getter for the currently selected text in raw form (no formatting information included).
- * If there is no text available an empty string is returned.
- */
-- (NSString*) selectedString
-{
-  NSString *result = @"";
-
-  const long length = mBackend->WndProc(SCI_GETSELTEXT, 0, 0);
-  if (length > 0)
-  {
-    std::string buffer(length + 1, '\0');
-    try
-    {
-      mBackend->WndProc(SCI_GETSELTEXT, length + 1, (sptr_t) &buffer[0]);
-
-      result = [NSString stringWithUTF8String: buffer.c_str()];
-    }
-    catch (...)
-    {
-    }
-  }
-
-  return result;
-}
-
-//--------------------------------------------------------------------------------------------------
-
-/**
- * Delete a range from the document.
- */
-- (void) deleteRange: (NSRange) aRange
-{
-  if (aRange.length > 0)
-  {
-    [self message: SCI_DELETERANGE wParam: aRange.location lParam: aRange.length];
-  }
-}
-
-//--------------------------------------------------------------------------------------------------
-
-/**
- * Getter for the current text in raw form (no formatting information included).
- * If there is no text available an empty string is returned.
- */
-- (NSString*) string
-{
-  NSString *result = @"";
-
-  const long length = mBackend->WndProc(SCI_GETLENGTH, 0, 0);
-  if (length > 0)
-  {
-    std::string buffer(length + 1, '\0');
-    try
-    {
-      mBackend->WndProc(SCI_GETTEXT, length + 1, (sptr_t) &buffer[0]);
-
-      result = [NSString stringWithUTF8String: buffer.c_str()];
-    }
-    catch (...)
-    {
-    }
-  }
-
-  return result;
-}
-
-//--------------------------------------------------------------------------------------------------
-
-/**
- * Setter for the current text (no formatting included).
- */
-- (void) setString: (NSString*) aString
-{
-  const char* text = [aString UTF8String];
-  mBackend->WndProc(SCI_SETTEXT, 0, (long) text);
-}
-
-//--------------------------------------------------------------------------------------------------
-
-- (void) insertString: (NSString*) aString atOffset: (int)offset
-{
-  const char* text = [aString UTF8String];
-  mBackend->WndProc(SCI_ADDTEXT, offset, (long) text);
-}
-
-//--------------------------------------------------------------------------------------------------
-
-- (void) setEditable: (BOOL) editable
-{
-  mBackend->WndProc(SCI_SETREADONLY, editable ? 0 : 1, 0);
-}
-
-//--------------------------------------------------------------------------------------------------
-
-- (BOOL) isEditable
-{
-  return mBackend->WndProc(SCI_GETREADONLY, 0, 0) == 0;
-}
-
-//--------------------------------------------------------------------------------------------------
-
-- (SCIContentView*) content
-{
-  return mContent;
-}
-
-//--------------------------------------------------------------------------------------------------
-
-- (void) updateMarginCursors {
-  [[self window] invalidateCursorRectsForView: marginView];
-}
-
-//--------------------------------------------------------------------------------------------------
-
-/**
- * Direct call into the backend to allow uninterpreted access to it. The values to be passed in and
- * the result heavily depend on the message that is used for the call. Refer to the Scintilla
- * documentation to learn what can be used here.
- */
-+ (sptr_t) directCall: (ScintillaView*) sender message: (unsigned int) message wParam: (uptr_t) wParam
-               lParam: (sptr_t) lParam
-{
-  return ScintillaCocoa::DirectFunction(
-    reinterpret_cast<sptr_t>(sender->mBackend), message, wParam, lParam);
-}
-
-- (sptr_t) message: (unsigned int) message wParam: (uptr_t) wParam lParam: (sptr_t) lParam
-{
-  return mBackend->WndProc(message, wParam, lParam);
-}
-
-- (sptr_t) message: (unsigned int) message wParam: (uptr_t) wParam
-{
-  return mBackend->WndProc(message, wParam, 0);
-}
-
-- (sptr_t) message: (unsigned int) message
-{
-  return mBackend->WndProc(message, 0, 0);
-}
-
-//--------------------------------------------------------------------------------------------------
-
-/**
- * This is a helper method to set properties in the backend, with native parameters.
- *
- * @param property Main property like SCI_STYLESETFORE for which a value is to be set.
- * @param parameter Additional info for this property like a parameter or index.
- * @param value The actual value. It depends on the property what this parameter means.
- */
-- (void) setGeneralProperty: (int) property parameter: (long) parameter value: (long) value
-{
-  mBackend->WndProc(property, parameter, value);
-}
-
-//--------------------------------------------------------------------------------------------------
-
-/**
- * A simplified version for setting properties which only require one parameter.
- *
- * @param property Main property like SCI_STYLESETFORE for which a value is to be set.
- * @param value The actual value. It depends on the property what this parameter means.
- */
-- (void) setGeneralProperty: (int) property value: (long) value
-{
-  mBackend->WndProc(property, value, 0);
-}
-
-//--------------------------------------------------------------------------------------------------
-
-/**
- * This is a helper method to get a property in the backend, with native parameters.
- *
- * @param property Main property like SCI_STYLESETFORE for which a value is to get.
- * @param parameter Additional info for this property like a parameter or index.
- * @param extra Yet another parameter if needed.
- * @result A generic value which must be interpreted depending on the property queried.
- */
-- (long) getGeneralProperty: (int) property parameter: (long) parameter extra: (long) extra
-{
-  return mBackend->WndProc(property, parameter, extra);
-}
-
-//--------------------------------------------------------------------------------------------------
-
-/**
- * Convenience function to avoid unneeded extra parameter.
- */
-- (long) getGeneralProperty: (int) property parameter: (long) parameter
-{
-  return mBackend->WndProc(property, parameter, 0);
-}
-
-//--------------------------------------------------------------------------------------------------
-
-/**
- * Convenience function to avoid unneeded parameters.
- */
-- (long) getGeneralProperty: (int) property
-{
-  return mBackend->WndProc(property, 0, 0);
-}
-
-//--------------------------------------------------------------------------------------------------
-
-/**
- * Use this variant if you have to pass in a reference to something (e.g. a text range).
- */
-- (long) getGeneralProperty: (int) property ref: (const void*) ref
-{
-  return mBackend->WndProc(property, 0, (sptr_t) ref);
-}
-
-//--------------------------------------------------------------------------------------------------
-
-/**
- * Specialized property setter for colors.
- */
-- (void) setColorProperty: (int) property parameter: (long) parameter value: (NSColor*) value
-{
-  if ([value colorSpaceName] != NSDeviceRGBColorSpace)
-    value = [value colorUsingColorSpaceName: NSDeviceRGBColorSpace];
-  long red = [value redComponent] * 255;
-  long green = [value greenComponent] * 255;
-  long blue = [value blueComponent] * 255;
-
-  long color = (blue << 16) + (green << 8) + red;
-  mBackend->WndProc(property, parameter, color);
-}
-
-//--------------------------------------------------------------------------------------------------
-
-/**
- * Another color property setting, which allows to specify the color as string like in HTML
- * documents (i.e. with leading # and either 3 hex digits or 6).
- */
-- (void) setColorProperty: (int) property parameter: (long) parameter fromHTML: (NSString*) fromHTML
-{
-  if ([fromHTML length] > 3 && [fromHTML characterAtIndex: 0] == '#')
-  {
-    bool longVersion = [fromHTML length] > 6;
-    int index = 1;
-
-    char value[3] = {0, 0, 0};
-    value[0] = [fromHTML characterAtIndex: index++];
-    if (longVersion)
-      value[1] = [fromHTML characterAtIndex: index++];
-    else
-      value[1] = value[0];
-
-    unsigned rawRed;
-    [[NSScanner scannerWithString: [NSString stringWithUTF8String: value]] scanHexInt: &rawRed];
-
-    value[0] = [fromHTML characterAtIndex: index++];
-    if (longVersion)
-      value[1] = [fromHTML characterAtIndex: index++];
-    else
-      value[1] = value[0];
-
-    unsigned rawGreen;
-    [[NSScanner scannerWithString: [NSString stringWithUTF8String: value]] scanHexInt: &rawGreen];
-
-    value[0] = [fromHTML characterAtIndex: index++];
-    if (longVersion)
-      value[1] = [fromHTML characterAtIndex: index++];
-    else
-      value[1] = value[0];
-
-    unsigned rawBlue;
-    [[NSScanner scannerWithString: [NSString stringWithUTF8String: value]] scanHexInt: &rawBlue];
-
-    long color = (rawBlue << 16) + (rawGreen << 8) + rawRed;
-    mBackend->WndProc(property, parameter, color);
-  }
-}
-
-//--------------------------------------------------------------------------------------------------
-
-/**
- * Specialized property getter for colors.
- */
-- (NSColor*) getColorProperty: (int) property parameter: (long) parameter
-{
-  long color = mBackend->WndProc(property, parameter, 0);
-  float red = (color & 0xFF) / 255.0;
-  float green = ((color >> 8) & 0xFF) / 255.0;
-  float blue = ((color >> 16) & 0xFF) / 255.0;
-  NSColor* result = [NSColor colorWithDeviceRed: red green: green blue: blue alpha: 1];
-  return result;
-}
-
-//--------------------------------------------------------------------------------------------------
-
-/**
- * Specialized property setter for references (pointers, addresses).
- */
-- (void) setReferenceProperty: (int) property parameter: (long) parameter value: (const void*) value
-{
-  mBackend->WndProc(property, parameter, (sptr_t) value);
-}
-
-//--------------------------------------------------------------------------------------------------
-
-/**
- * Specialized property getter for references (pointers, addresses).
- */
-- (const void*) getReferenceProperty: (int) property parameter: (long) parameter
-{
-  return (const void*) mBackend->WndProc(property, parameter, 0);
-}
-
-//--------------------------------------------------------------------------------------------------
-
-/**
- * Specialized property setter for string values.
- */
-- (void) setStringProperty: (int) property parameter: (long) parameter value: (NSString*) value
-{
-  const char* rawValue = [value UTF8String];
-  mBackend->WndProc(property, parameter, (sptr_t) rawValue);
-}
-
-
-//--------------------------------------------------------------------------------------------------
-
-/**
- * Specialized property getter for string values.
- */
-- (NSString*) getStringProperty: (int) property parameter: (long) parameter
-{
-  const char* rawValue = (const char*) mBackend->WndProc(property, parameter, 0);
-  return [NSString stringWithUTF8String: rawValue];
-}
-
-//--------------------------------------------------------------------------------------------------
-
-/**
- * Specialized property setter for lexer properties, which are commonly passed as strings.
- */
-- (void) setLexerProperty: (NSString*) name value: (NSString*) value
-{
-  const char* rawName = [name UTF8String];
-  const char* rawValue = [value UTF8String];
-  mBackend->WndProc(SCI_SETPROPERTY, (sptr_t) rawName, (sptr_t) rawValue);
-}
-
-//--------------------------------------------------------------------------------------------------
-
-/**
- * Specialized property getter for references (pointers, addresses).
- */
-- (NSString*) getLexerProperty: (NSString*) name
-{
-  const char* rawName = [name UTF8String];
-  const char* result = (const char*) mBackend->WndProc(SCI_SETPROPERTY, (sptr_t) rawName, 0);
-  return [NSString stringWithUTF8String: result];
-}
-
-//--------------------------------------------------------------------------------------------------
-
-/**
- * Sets the notification callback
- */
-- (void) registerNotifyCallback: (intptr_t) windowid value: (Scintilla::SciNotifyFunc) callback
-{
-	mBackend->RegisterNotifyCallback(windowid, callback);
-}
-
-
-//--------------------------------------------------------------------------------------------------
-
-/**
- * Sets the new control which is displayed as info bar at the top or bottom of the editor.
- * Set newBar to nil if you want to hide the bar again.
- * The info bar's height is set to the height of the scrollbar.
- */
-- (void) setInfoBar: (NSView <InfoBarCommunicator>*) newBar top: (BOOL) top
-{
-  if (mInfoBar != newBar)
-  {
-    [mInfoBar removeFromSuperview];
-
-    mInfoBar = newBar;
-    mInfoBarAtTop = top;
-    if (mInfoBar != nil)
-    {
-      [self addSubview: mInfoBar];
-      [mInfoBar setCallback: self];
-    }
-
-    [self positionSubViews];
-  }
-}
-
-//--------------------------------------------------------------------------------------------------
-
-/**
- * Sets the edit's info bar status message. This call only has an effect if there is an info bar.
- */
-- (void) setStatusText: (NSString*) text
-{
-  if (mInfoBar != nil)
-    [mInfoBar notify: IBNStatusChanged message: text location: NSZeroPoint value: 0];
-}
-
-//--------------------------------------------------------------------------------------------------
-
-- (NSRange) selectedRange
-{
-  return [mContent selectedRange];
-}
-
-//--------------------------------------------------------------------------------------------------
-
-- (void)insertText: (NSString*)text
-{
-  mBackend->InsertText(text);
-}
-
-//--------------------------------------------------------------------------------------------------
-
-/**
- * For backwards compatibility.
- */
-- (BOOL) findAndHighlightText: (NSString*) searchText
-                    matchCase: (BOOL) matchCase
-                    wholeWord: (BOOL) wholeWord
-                     scrollTo: (BOOL) scrollTo
-                         wrap: (BOOL) wrap
-{
-  return [self findAndHighlightText: searchText
-                          matchCase: matchCase
-                          wholeWord: wholeWord
-                           scrollTo: scrollTo
-                               wrap: wrap
-                          backwards: NO];
-}
-
-//--------------------------------------------------------------------------------------------------
-
-/**
- * Searches and marks the first occurrence of the given text and optionally scrolls it into view.
- *
- * @result YES if something was found, NO otherwise.
- */
-- (BOOL) findAndHighlightText: (NSString*) searchText
-                    matchCase: (BOOL) matchCase
-                    wholeWord: (BOOL) wholeWord
-                     scrollTo: (BOOL) scrollTo
-                         wrap: (BOOL) wrap
-                    backwards: (BOOL) backwards
-{
-  int searchFlags= 0;
-  if (matchCase)
-    searchFlags |= SCFIND_MATCHCASE;
-  if (wholeWord)
-    searchFlags |= SCFIND_WHOLEWORD;
-
-  int selectionStart = [self getGeneralProperty: SCI_GETSELECTIONSTART parameter: 0];
-  int selectionEnd = [self getGeneralProperty: SCI_GETSELECTIONEND parameter: 0];
-
-  // Sets the start point for the coming search to the beginning of the current selection.
-  // For forward searches we have therefore to set the selection start to the current selection end
-  // for proper incremental search. This does not harm as we either get a new selection if something
-  // is found or the previous selection is restored.
-  if (!backwards)
-    [self getGeneralProperty: SCI_SETSELECTIONSTART parameter: selectionEnd];
-  [self setGeneralProperty: SCI_SEARCHANCHOR value: 0];
-  sptr_t result;
-  const char* textToSearch = [searchText UTF8String];
-
-  // The following call will also set the selection if something was found.
-  if (backwards)
-  {
-    result = [ScintillaView directCall: self
-                               message: SCI_SEARCHPREV
-                                wParam: searchFlags
-                                lParam: (sptr_t) textToSearch];
-    if (result < 0 && wrap)
-    {
-      // Try again from the end of the document if nothing could be found so far and
-      // wrapped search is set.
-      [self getGeneralProperty: SCI_SETSELECTIONSTART parameter: [self getGeneralProperty: SCI_GETTEXTLENGTH parameter: 0]];
-      [self setGeneralProperty: SCI_SEARCHANCHOR value: 0];
-      result = [ScintillaView directCall: self
-                                 message: SCI_SEARCHNEXT
-                                  wParam: searchFlags
-                                  lParam: (sptr_t) textToSearch];
-    }
-  }
-  else
-  {
-    result = [ScintillaView directCall: self
-                               message: SCI_SEARCHNEXT
-                                wParam: searchFlags
-                                lParam: (sptr_t) textToSearch];
-    if (result < 0 && wrap)
-    {
-      // Try again from the start of the document if nothing could be found so far and
-      // wrapped search is set.
-      [self getGeneralProperty: SCI_SETSELECTIONSTART parameter: 0];
-      [self setGeneralProperty: SCI_SEARCHANCHOR value: 0];
-      result = [ScintillaView directCall: self
-                                 message: SCI_SEARCHNEXT
-                                  wParam: searchFlags
-                                  lParam: (sptr_t) textToSearch];
-    }
-  }
-
-  if (result >= 0)
-  {
-    if (scrollTo)
-      [self setGeneralProperty: SCI_SCROLLCARET value: 0];
-  }
-  else
-  {
-    // Restore the former selection if we did not find anything.
-    [self setGeneralProperty: SCI_SETSELECTIONSTART value: selectionStart];
-    [self setGeneralProperty: SCI_SETSELECTIONEND value: selectionEnd];
-  }
-  return (result >= 0) ? YES : NO;
-}
-
-//--------------------------------------------------------------------------------------------------
-
-/**
- * Searches the given text and replaces
- *
- * @result Number of entries replaced, 0 if none.
- */
-- (int) findAndReplaceText: (NSString*) searchText
-                    byText: (NSString*) newText
-                 matchCase: (BOOL) matchCase
-                 wholeWord: (BOOL) wholeWord
-                     doAll: (BOOL) doAll
-{
-  // The current position is where we start searching for single occurrences. Otherwise we start at
-  // the beginning of the document.
-  int startPosition;
-  if (doAll)
-    startPosition = 0; // Start at the beginning of the text if we replace all occurrences.
-  else
-    // For a single replacement we start at the current caret position.
-    startPosition = [self getGeneralProperty: SCI_GETCURRENTPOS];
-  int endPosition = [self getGeneralProperty: SCI_GETTEXTLENGTH];
-
-  int searchFlags= 0;
-  if (matchCase)
-    searchFlags |= SCFIND_MATCHCASE;
-  if (wholeWord)
-    searchFlags |= SCFIND_WHOLEWORD;
-  [self setGeneralProperty: SCI_SETSEARCHFLAGS value: searchFlags];
-  [self setGeneralProperty: SCI_SETTARGETSTART value: startPosition];
-  [self setGeneralProperty: SCI_SETTARGETEND value: endPosition];
-
-  const char* textToSearch = [searchText UTF8String];
-  int sourceLength = strlen(textToSearch); // Length in bytes.
-  const char* replacement = [newText UTF8String];
-  int targetLength = strlen(replacement);  // Length in bytes.
-  sptr_t result;
-
-  int replaceCount = 0;
-  if (doAll)
-  {
-    while (true)
-    {
-      result = [ScintillaView directCall: self
-                                 message: SCI_SEARCHINTARGET
-                                  wParam: sourceLength
-                                  lParam: (sptr_t) textToSearch];
-      if (result < 0)
-        break;
-
-      replaceCount++;
-      [ScintillaView directCall: self
-                                 message: SCI_REPLACETARGET
-                                  wParam: targetLength
-                                  lParam: (sptr_t) replacement];
-
-      // The replacement changes the target range to the replaced text. Continue after that till the end.
-      // The text length might be changed by the replacement so make sure the target end is the actual
-      // text end.
-      [self setGeneralProperty: SCI_SETTARGETSTART value: [self getGeneralProperty: SCI_GETTARGETEND]];
-      [self setGeneralProperty: SCI_SETTARGETEND value: [self getGeneralProperty: SCI_GETTEXTLENGTH]];
-    }
-  }
-  else
-  {
-    result = [ScintillaView directCall: self
-                               message: SCI_SEARCHINTARGET
-                                wParam: sourceLength
-                                lParam: (sptr_t) textToSearch];
-    replaceCount = (result < 0) ? 0 : 1;
-
-    if (replaceCount > 0)
-    {
-      [ScintillaView directCall: self
-                                 message: SCI_REPLACETARGET
-                                  wParam: targetLength
-                                  lParam: (sptr_t) replacement];
-
-    // For a single replace we set the new selection to the replaced text.
-    [self setGeneralProperty: SCI_SETSELECTIONSTART value: [self getGeneralProperty: SCI_GETTARGETSTART]];
-    [self setGeneralProperty: SCI_SETSELECTIONEND value: [self getGeneralProperty: SCI_GETTARGETEND]];
-    }
-  }
-
-  return replaceCount;
-}
-
-//--------------------------------------------------------------------------------------------------
-
-- (void) setFontName: (NSString*) font
-                size: (int) size
-                bold: (BOOL) bold
-                italic: (BOOL) italic
-{
-  for (int i = 0; i < 128; i++)
-  {
-    [self setGeneralProperty: SCI_STYLESETFONT
-                   parameter: i
-                       value: (sptr_t)[font UTF8String]];
-    [self setGeneralProperty: SCI_STYLESETSIZE
-                   parameter: i
-                       value: size];
-    [self setGeneralProperty: SCI_STYLESETBOLD
-                   parameter: i
-                       value: bold];
-    [self setGeneralProperty: SCI_STYLESETITALIC
-                   parameter: i
-                       value: italic];
-  }
-}
-
-//--------------------------------------------------------------------------------------------------
-
-@end
->>>>>>> 42670556
+
+/**
+ * Implementation of the native Cocoa View that serves as container for the scintilla parts.
+ *
+ * Created by Mike Lischke.
+ *
+ * Copyright 2011, 2015, Oracle and/or its affiliates. All rights reserved.
+ * Copyright 2009, 2011 Sun Microsystems, Inc. All rights reserved.
+ * This file is dual licensed under LGPL v2.1 and the Scintilla license (http://www.scintilla.org/License.txt).
+ */
+
+#import "Platform.h"
+#import "ScintillaView.h"
+#import "ScintillaCocoa.h"
+
+using namespace Scintilla;
+
+// Two additional cursors we need, which aren't provided by Cocoa.
+static NSCursor* reverseArrowCursor;
+static NSCursor* waitCursor;
+
+// The scintilla indicator used for keyboard input.
+#define INPUT_INDICATOR INDIC_MAX - 1
+
+NSString *const SCIUpdateUINotification = @"SCIUpdateUI";
+
+/**
+ * Provide an NSCursor object that matches the Window::Cursor enumeration.
+ */
+static NSCursor *cursorFromEnum(Window::Cursor cursor)
+{
+  switch (cursor)
+  {
+    case Window::cursorText:
+      return [NSCursor IBeamCursor];
+    case Window::cursorArrow:
+      return [NSCursor arrowCursor];
+    case Window::cursorWait:
+      return waitCursor;
+    case Window::cursorHoriz:
+      return [NSCursor resizeLeftRightCursor];
+    case Window::cursorVert:
+      return [NSCursor resizeUpDownCursor];
+    case Window::cursorReverseArrow:
+      return reverseArrowCursor;
+    case Window::cursorUp:
+    default:
+      return [NSCursor arrowCursor];
+  }
+}
+
+
+@implementation SCIMarginView
+
+@synthesize marginWidth, owner;
+
+- (id)initWithScrollView:(NSScrollView *)aScrollView
+{
+  self = [super initWithScrollView:aScrollView orientation:NSVerticalRuler];
+  if (self != nil)
+  {
+    owner = nil;
+    marginWidth = 20;
+    currentCursors = [[NSMutableArray arrayWithCapacity:0] retain];
+    for (size_t i=0; i<5; i++)
+    {
+      [currentCursors addObject: [reverseArrowCursor retain]];
+    }
+    [self setClientView:[aScrollView documentView]];
+  }
+  return self;
+}
+
+- (void) dealloc
+{
+  [currentCursors release];
+  [super dealloc];
+}
+
+- (void) setFrame: (NSRect) frame
+{
+  [super setFrame: frame];
+
+  [[self window] invalidateCursorRectsForView: self];
+}
+
+- (CGFloat)requiredThickness
+{
+  return marginWidth;
+}
+
+- (void)drawHashMarksAndLabelsInRect:(NSRect)aRect
+{
+  if (owner) {
+    NSRect contentRect = [[[self scrollView] contentView] bounds];
+    NSRect marginRect = [self bounds];
+    // Ensure paint to bottom of view to avoid glitches
+    if (marginRect.size.height > contentRect.size.height) {
+      // Legacy scroll bar mode leaves a poorly painted corner
+      aRect = marginRect;
+    }
+    owner.backend->PaintMargin(aRect);
+  }
+}
+
+- (void) mouseDown: (NSEvent *) theEvent
+{
+  NSClipView *textView = [[self scrollView] contentView];
+  [[textView window] makeFirstResponder:textView];
+  owner.backend->MouseDown(theEvent);
+}
+
+- (void) mouseDragged: (NSEvent *) theEvent
+{
+  owner.backend->MouseMove(theEvent);
+}
+
+- (void) mouseMoved: (NSEvent *) theEvent
+{
+  owner.backend->MouseMove(theEvent);
+}
+
+- (void) mouseUp: (NSEvent *) theEvent
+{
+  owner.backend->MouseUp(theEvent);
+}
+
+/**
+ * This method is called to give us the opportunity to define our mouse sensitive rectangle.
+ */
+- (void) resetCursorRects
+{
+  [super resetCursorRects];
+
+  int x = 0;
+  NSRect marginRect = [self bounds];
+  size_t co = [currentCursors count];
+  for (size_t i=0; i<co; i++)
+  {
+    int cursType = owner.backend->WndProc(SCI_GETMARGINCURSORN, i, 0);
+    int width =owner.backend->WndProc(SCI_GETMARGINWIDTHN, i, 0);
+    NSCursor *cc = cursorFromEnum(static_cast<Window::Cursor>(cursType));
+    [currentCursors replaceObjectAtIndex:i withObject: cc];
+    marginRect.origin.x = x;
+    marginRect.size.width = width;
+    [self addCursorRect: marginRect cursor: cc];
+    [cc setOnMouseEntered: YES];
+    x += width;
+  }
+}
+
+@end
+
+@implementation SCIContentView
+
+@synthesize owner = mOwner;
+
+//--------------------------------------------------------------------------------------------------
+
+- (NSView*) initWithFrame: (NSRect) frame
+{
+  self = [super initWithFrame: frame];
+
+  if (self != nil)
+  {
+    // Some initialization for our view.
+    mCurrentCursor = [[NSCursor arrowCursor] retain];
+    mCurrentTrackingRect = 0;
+    mMarkedTextRange = NSMakeRange(NSNotFound, 0);
+
+    [self registerForDraggedTypes: [NSArray arrayWithObjects:
+                                   NSStringPboardType, ScintillaRecPboardType, NSFilenamesPboardType, nil]];
+  }
+
+  return self;
+}
+
+//--------------------------------------------------------------------------------------------------
+
+/**
+ * When the view is resized we need to update our tracking rectangle and let the backend know.
+ */
+- (void) setFrame: (NSRect) frame
+{
+  [super setFrame: frame];
+
+  // Make the content also a tracking rectangle for mouse events.
+  if (mCurrentTrackingRect != 0)
+    [self removeTrackingRect: mCurrentTrackingRect];
+	mCurrentTrackingRect = [self addTrackingRect: [self bounds]
+                                         owner: self
+                                      userData: nil
+                                  assumeInside: YES];
+  mOwner.backend->Resize();
+}
+
+//--------------------------------------------------------------------------------------------------
+
+/**
+ * Called by the backend if a new cursor must be set for the view.
+ */
+- (void) setCursor: (int) cursor
+{
+  Window::Cursor eCursor = (Window::Cursor)cursor;
+  [mCurrentCursor autorelease];
+  mCurrentCursor = cursorFromEnum(eCursor);
+  [mCurrentCursor retain];
+
+  // Trigger recreation of the cursor rectangle(s).
+  [[self window] invalidateCursorRectsForView: self];
+  [mOwner updateMarginCursors];
+}
+
+//--------------------------------------------------------------------------------------------------
+
+/**
+ * This method is called to give us the opportunity to define our mouse sensitive rectangle.
+ */
+- (void) resetCursorRects
+{
+  [super resetCursorRects];
+
+  // We only have one cursor rect: our bounds.
+  [self addCursorRect: [self bounds] cursor: mCurrentCursor];
+  [mCurrentCursor setOnMouseEntered: YES];
+}
+
+//--------------------------------------------------------------------------------------------------
+
+/**
+ * Called before repainting.
+ */
+- (void) viewWillDraw
+{
+  const NSRect *rects;
+  NSInteger nRects = 0;
+  [self getRectsBeingDrawn:&rects count:&nRects];
+  if (nRects > 0) {
+    NSRect rectUnion = rects[0];
+    for (int i=0;i<nRects;i++) {
+      rectUnion = NSUnionRect(rectUnion, rects[i]);
+    }
+    mOwner.backend->WillDraw(rectUnion);
+  }
+  [super viewWillDraw];
+}
+
+//--------------------------------------------------------------------------------------------------
+
+/**
+ * Called before responsive scrolling overdraw.
+ */
+- (void) prepareContentInRect: (NSRect) rect
+{
+  mOwner.backend->WillDraw(rect);
+#if MAC_OS_X_VERSION_MAX_ALLOWED > 1080
+  [super prepareContentInRect: rect];
+#endif
+}
+
+//--------------------------------------------------------------------------------------------------
+
+/**
+ * Gets called by the runtime when the view needs repainting.
+ */
+- (void) drawRect: (NSRect) rect
+{
+  CGContextRef context = (CGContextRef) [[NSGraphicsContext currentContext] graphicsPort];
+
+  if (!mOwner.backend->Draw(rect, context)) {
+    dispatch_async(dispatch_get_main_queue(), ^{
+      [self setNeedsDisplay:YES];
+    });
+  }
+}
+
+//--------------------------------------------------------------------------------------------------
+
+/**
+ * Windows uses a client coordinate system where the upper left corner is the origin in a window
+ * (and so does Scintilla). We have to adjust for that. However by returning YES here, we are
+ * already done with that.
+ * Note that because of returning YES here most coordinates we use now (e.g. for painting,
+ * invalidating rectangles etc.) are given with +Y pointing down!
+ */
+- (BOOL) isFlipped
+{
+  return YES;
+}
+
+//--------------------------------------------------------------------------------------------------
+
+- (BOOL) isOpaque
+{
+  return YES;
+}
+
+//--------------------------------------------------------------------------------------------------
+
+/**
+ * Implement the "click through" behavior by telling the caller we accept the first mouse event too.
+ */
+- (BOOL) acceptsFirstMouse: (NSEvent *) theEvent
+{
+#pragma unused(theEvent)
+  return YES;
+}
+
+//--------------------------------------------------------------------------------------------------
+
+/**
+ * Make this view accepting events as first responder.
+ */
+- (BOOL) acceptsFirstResponder
+{
+  return YES;
+}
+
+//--------------------------------------------------------------------------------------------------
+
+/**
+ * Called by the framework if it wants to show a context menu for the editor.
+ */
+- (NSMenu*) menuForEvent: (NSEvent*) theEvent
+{
+  if (![mOwner respondsToSelector: @selector(menuForEvent:)])
+    return mOwner.backend->CreateContextMenu(theEvent);
+  else
+    return [mOwner menuForEvent: theEvent];
+}
+
+//--------------------------------------------------------------------------------------------------
+
+// Adoption of NSTextInputClient protocol.
+
+- (NSAttributedString *)attributedSubstringForProposedRange:(NSRange)aRange actualRange:(NSRangePointer)actualRange
+{
+  return nil;
+}
+
+//--------------------------------------------------------------------------------------------------
+
+- (NSUInteger) characterIndexForPoint: (NSPoint) point
+{
+  return NSNotFound;
+}
+
+//--------------------------------------------------------------------------------------------------
+
+- (void) doCommandBySelector: (SEL) selector
+{
+  if ([self respondsToSelector: @selector(selector)])
+    [self performSelector: selector withObject: nil];
+}
+
+//--------------------------------------------------------------------------------------------------
+
+- (NSRect) firstRectForCharacterRange: (NSRange) aRange actualRange: (NSRangePointer) actualRange
+{
+  NSRect rect;
+  rect.origin.x = [ScintillaView directCall: mOwner
+				    message: SCI_POINTXFROMPOSITION
+				     wParam: 0
+				     lParam: aRange.location];
+  rect.origin.y = [ScintillaView directCall: mOwner
+				    message: SCI_POINTYFROMPOSITION
+				     wParam: 0
+				     lParam: aRange.location];
+  int rangeEnd = aRange.location + aRange.length;
+  rect.size.width = [ScintillaView directCall: mOwner
+				      message: SCI_POINTXFROMPOSITION
+				       wParam: 0
+				       lParam: rangeEnd] - rect.origin.x;
+  rect.size.height = [ScintillaView directCall: mOwner
+				       message: SCI_POINTYFROMPOSITION
+					wParam: 0
+					lParam: rangeEnd] - rect.origin.y;
+  rect.size.height += [ScintillaView directCall: mOwner
+					message: SCI_TEXTHEIGHT
+					 wParam: 0
+					 lParam: 0];
+  rect = [[[self superview] superview] convertRect:rect toView:nil];
+#if MAC_OS_X_VERSION_MAX_ALLOWED > MAC_OS_X_VERSION_10_6
+  if ([self.window respondsToSelector:@selector(convertRectToScreen:)])
+      rect = [self.window convertRectToScreen:rect];
+  else // convertRectToScreen not available on 10.6
+      rect.origin = [self.window convertBaseToScreen:rect.origin];
+#else
+  rect.origin = [self.window convertBaseToScreen:rect.origin];
+#endif
+
+  return rect;
+}
+
+//--------------------------------------------------------------------------------------------------
+
+- (BOOL) hasMarkedText
+{
+  return mMarkedTextRange.length > 0;
+}
+
+//--------------------------------------------------------------------------------------------------
+
+/**
+ * General text input. Used to insert new text at the current input position, replacing the current
+ * selection if there is any.
+ * First removes the replacementRange.
+ */
+- (void) insertText: (id) aString replacementRange: (NSRange) replacementRange
+{
+	// Remove any previously marked text first.
+	[self removeMarkedText];
+
+	if (replacementRange.location == (NSNotFound-1))
+		// This occurs when the accent popup is visible and menu selected.
+		// Its replacing a non-existent position so do nothing.
+		return;
+
+	[mOwner deleteRange: replacementRange];
+
+	NSString* newText = @"";
+	if ([aString isKindOfClass:[NSString class]])
+		newText = (NSString*) aString;
+	else if ([aString isKindOfClass:[NSAttributedString class]])
+		newText = (NSString*) [aString string];
+
+	mOwner.backend->InsertText(newText);
+}
+
+//--------------------------------------------------------------------------------------------------
+
+- (NSRange) markedRange
+{
+  return mMarkedTextRange;
+}
+
+//--------------------------------------------------------------------------------------------------
+
+- (NSRange) selectedRange
+{
+  long begin = [mOwner getGeneralProperty: SCI_GETSELECTIONSTART parameter: 0];
+  long end = [mOwner getGeneralProperty: SCI_GETSELECTIONEND parameter: 0];
+  return NSMakeRange(begin, end - begin);
+}
+
+//--------------------------------------------------------------------------------------------------
+
+/**
+ * Called by the input manager to set text which might be combined with further input to form
+ * the final text (e.g. composition of ^ and a to â).
+ *
+ * @param aString The text to insert, either what has been marked already or what is selected already
+ *                or simply added at the current insertion point. Depending on what is available.
+ * @param range The range of the new text to select (given relative to the insertion point of the new text).
+ * @param replacementRange The range to remove before insertion.
+ */
+- (void) setMarkedText: (id) aString selectedRange: (NSRange)range replacementRange: (NSRange)replacementRange
+{
+  NSString* newText = @"";
+  if ([aString isKindOfClass:[NSString class]])
+    newText = (NSString*) aString;
+  else
+    if ([aString isKindOfClass:[NSAttributedString class]])
+      newText = (NSString*) [aString string];
+
+  long currentPosition = [mOwner getGeneralProperty: SCI_GETCURRENTPOS parameter: 0];
+
+  // Replace marked text if there is one.
+  if (mMarkedTextRange.length > 0)
+  {
+    [mOwner setGeneralProperty: SCI_SETSELECTIONSTART
+                         value: mMarkedTextRange.location];
+    [mOwner setGeneralProperty: SCI_SETSELECTIONEND
+                         value: mMarkedTextRange.location + mMarkedTextRange.length];
+    currentPosition = mMarkedTextRange.location;
+  }
+  else
+  {
+    // Switching into composition so remember if collecting undo.
+    undoCollectionWasActive = [mOwner getGeneralProperty: SCI_GETUNDOCOLLECTION] != 0;
+
+    // Keep Scintilla from collecting undo actions for the composition task.
+    [mOwner setGeneralProperty: SCI_SETUNDOCOLLECTION value: 0];
+
+    // Ensure only a single selection
+    mOwner.backend->SelectOnlyMainSelection();
+  }
+
+  [mOwner deleteRange: replacementRange];
+
+  // Note: Scintilla internally works almost always with bytes instead chars, so we need to take
+  //       this into account when determining selection ranges and such.
+  std::string raw_text = [newText UTF8String];
+  int lengthInserted = mOwner.backend->InsertText(newText);
+
+  mMarkedTextRange.location = currentPosition;
+  mMarkedTextRange.length = lengthInserted;
+
+  if (lengthInserted > 0)
+  {
+    // Mark the just inserted text. Keep the marked range for later reset.
+    [mOwner setGeneralProperty: SCI_SETINDICATORCURRENT value: INPUT_INDICATOR];
+    [mOwner setGeneralProperty: SCI_INDICATORFILLRANGE
+                     parameter: mMarkedTextRange.location
+                         value: mMarkedTextRange.length];
+  }
+  else
+  {
+    // Re-enable undo action collection if composition ended (indicated by an empty mark string).
+    if (undoCollectionWasActive)
+      [mOwner setGeneralProperty: SCI_SETUNDOCOLLECTION value: range.length == 0];
+  }
+
+  // Select the part which is indicated in the given range. It does not scroll the caret into view.
+  if (range.length > 0)
+  {
+    // range is in characters so convert to bytes for selection.
+    int rangeStart = currentPosition;
+    for (size_t characterInComposition=0; characterInComposition<range.location; characterInComposition++)
+      rangeStart = [mOwner getGeneralProperty: SCI_POSITIONAFTER parameter: rangeStart];
+    int rangeEnd = rangeStart;
+    for (size_t characterInRange=0; characterInRange<range.length; characterInRange++)
+      rangeEnd = [mOwner getGeneralProperty: SCI_POSITIONAFTER parameter: rangeEnd];
+    [mOwner setGeneralProperty: SCI_SETSELECTION parameter: rangeEnd value: rangeStart];
+  }
+}
+
+//--------------------------------------------------------------------------------------------------
+
+- (void) unmarkText
+{
+  if (mMarkedTextRange.length > 0)
+  {
+    [mOwner setGeneralProperty: SCI_SETINDICATORCURRENT value: INPUT_INDICATOR];
+    [mOwner setGeneralProperty: SCI_INDICATORCLEARRANGE
+                     parameter: mMarkedTextRange.location
+                         value: mMarkedTextRange.length];
+    mMarkedTextRange = NSMakeRange(NSNotFound, 0);
+
+    // Reenable undo action collection, after we are done with text composition.
+    if (undoCollectionWasActive)
+      [mOwner setGeneralProperty: SCI_SETUNDOCOLLECTION value: 1];
+  }
+}
+
+//--------------------------------------------------------------------------------------------------
+
+/**
+ * Removes any currently marked text.
+ */
+- (void) removeMarkedText
+{
+  if (mMarkedTextRange.length > 0)
+  {
+    // We have already marked text. Replace that.
+    [mOwner deleteRange: mMarkedTextRange];
+
+    mMarkedTextRange = NSMakeRange(NSNotFound, 0);
+
+    // Reenable undo action collection, after we are done with text composition.
+    if (undoCollectionWasActive)
+      [mOwner setGeneralProperty: SCI_SETUNDOCOLLECTION value: 1];
+  }
+}
+
+//--------------------------------------------------------------------------------------------------
+
+- (NSArray*) validAttributesForMarkedText
+{
+  return nil;
+}
+
+// End of the NSTextInputClient protocol adoption.
+
+//--------------------------------------------------------------------------------------------------
+
+/**
+ * Generic input method. It is used to pass on keyboard input to Scintilla. The control itself only
+ * handles shortcuts. The input is then forwarded to the Cocoa text input system, which in turn does
+ * its own input handling (character composition via NSTextInputClient protocol):
+ */
+- (void) keyDown: (NSEvent *) theEvent
+{
+  if (mMarkedTextRange.length == 0)
+	mOwner.backend->KeyboardInput(theEvent);
+  NSArray* events = [NSArray arrayWithObject: theEvent];
+  [self interpretKeyEvents: events];
+}
+
+//--------------------------------------------------------------------------------------------------
+
+- (void) mouseDown: (NSEvent *) theEvent
+{
+  mOwner.backend->MouseDown(theEvent);
+}
+
+//--------------------------------------------------------------------------------------------------
+
+- (void) mouseDragged: (NSEvent *) theEvent
+{
+  mOwner.backend->MouseMove(theEvent);
+}
+
+//--------------------------------------------------------------------------------------------------
+
+- (void) mouseUp: (NSEvent *) theEvent
+{
+  mOwner.backend->MouseUp(theEvent);
+}
+
+//--------------------------------------------------------------------------------------------------
+
+- (void) mouseMoved: (NSEvent *) theEvent
+{
+  mOwner.backend->MouseMove(theEvent);
+}
+
+//--------------------------------------------------------------------------------------------------
+
+- (void) mouseEntered: (NSEvent *) theEvent
+{
+  mOwner.backend->MouseEntered(theEvent);
+}
+
+//--------------------------------------------------------------------------------------------------
+
+- (void) mouseExited: (NSEvent *) theEvent
+{
+  mOwner.backend->MouseExited(theEvent);
+}
+
+//--------------------------------------------------------------------------------------------------
+
+/**
+ * Mouse wheel with command key magnifies text.
+ * Enabling this code causes visual garbage to appear when scrolling
+ * horizontally on OS X 10.9 with a retina display.
+ * Pinch gestures and key commands can be used for magnification.
+ */
+#ifdef SCROLL_WHEEL_MAGNIFICATION
+- (void) scrollWheel: (NSEvent *) theEvent
+{
+  if (([theEvent modifierFlags] & NSCommandKeyMask) != 0) {
+    mOwner.backend->MouseWheel(theEvent);
+  } else {
+    [super scrollWheel:theEvent];
+  }
+}
+#endif
+
+//--------------------------------------------------------------------------------------------------
+
+/**
+ * Ensure scrolling is aligned to whole lines instead of starting part-way through a line
+ */
+- (NSRect)adjustScroll:(NSRect)proposedVisibleRect
+{
+  NSRect rc = proposedVisibleRect;
+  // Snap to lines
+  NSRect contentRect = [self bounds];
+  if ((rc.origin.y > 0) && (NSMaxY(rc) < contentRect.size.height)) {
+    // Only snap for positions inside the document - allow outside
+    // for overshoot.
+    int lineHeight = mOwner.backend->WndProc(SCI_TEXTHEIGHT, 0, 0);
+    rc.origin.y = roundf(rc.origin.y / lineHeight) * lineHeight;
+  }
+  return rc;
+}
+
+//--------------------------------------------------------------------------------------------------
+
+/**
+ * The editor is getting the foreground control (the one getting the input focus).
+ */
+- (BOOL) becomeFirstResponder
+{
+  mOwner.backend->WndProc(SCI_SETFOCUS, 1, 0);
+  return YES;
+}
+
+//--------------------------------------------------------------------------------------------------
+
+/**
+ * The editor is losing the input focus.
+ */
+- (BOOL) resignFirstResponder
+{
+  mOwner.backend->WndProc(SCI_SETFOCUS, 0, 0);
+  return YES;
+}
+
+//--------------------------------------------------------------------------------------------------
+
+/**
+ * Called when an external drag operation enters the view.
+ */
+- (NSDragOperation) draggingEntered: (id <NSDraggingInfo>) sender
+{
+  return mOwner.backend->DraggingEntered(sender);
+}
+
+//--------------------------------------------------------------------------------------------------
+
+/**
+ * Called frequently during an external drag operation if we are the target.
+ */
+- (NSDragOperation) draggingUpdated: (id <NSDraggingInfo>) sender
+{
+  return mOwner.backend->DraggingUpdated(sender);
+}
+
+//--------------------------------------------------------------------------------------------------
+
+/**
+ * Drag image left the view. Clean up if necessary.
+ */
+- (void) draggingExited: (id <NSDraggingInfo>) sender
+{
+  mOwner.backend->DraggingExited(sender);
+}
+
+//--------------------------------------------------------------------------------------------------
+
+- (BOOL) prepareForDragOperation: (id <NSDraggingInfo>) sender
+{
+#pragma unused(sender)
+  return YES;
+}
+
+//--------------------------------------------------------------------------------------------------
+
+- (BOOL) performDragOperation: (id <NSDraggingInfo>) sender
+{
+  return mOwner.backend->PerformDragOperation(sender);
+}
+
+//--------------------------------------------------------------------------------------------------
+
+/**
+ * Returns operations we allow as drag source.
+ */
+- (NSDragOperation) draggingSourceOperationMaskForLocal: (BOOL) flag
+{
+  return NSDragOperationCopy | NSDragOperationMove | NSDragOperationDelete;
+}
+
+//--------------------------------------------------------------------------------------------------
+
+/**
+ * Finished a drag: may need to delete selection.
+ */
+
+- (void)draggedImage:(NSImage *)image endedAt:(NSPoint)screenPoint operation:(NSDragOperation)operation {
+    if (operation == NSDragOperationDelete) {
+        mOwner.backend->WndProc(SCI_CLEAR, 0, 0);
+    }
+}
+
+//--------------------------------------------------------------------------------------------------
+
+/**
+ * Drag operation is done. Notify editor.
+ */
+- (void) concludeDragOperation: (id <NSDraggingInfo>) sender
+{
+  // Clean up is the same as if we are no longer the drag target.
+  mOwner.backend->DraggingExited(sender);
+}
+
+//--------------------------------------------------------------------------------------------------
+
+// NSResponder actions.
+
+- (void) selectAll: (id) sender
+{
+#pragma unused(sender)
+  mOwner.backend->SelectAll();
+}
+
+- (void) deleteBackward: (id) sender
+{
+#pragma unused(sender)
+  mOwner.backend->DeleteBackward();
+}
+
+- (void) cut: (id) sender
+{
+#pragma unused(sender)
+  mOwner.backend->Cut();
+}
+
+- (void) copy: (id) sender
+{
+#pragma unused(sender)
+  mOwner.backend->Copy();
+}
+
+- (void) paste: (id) sender
+{
+#pragma unused(sender)
+  mOwner.backend->Paste();
+}
+
+- (void) undo: (id) sender
+{
+#pragma unused(sender)
+  mOwner.backend->Undo();
+}
+
+- (void) redo: (id) sender
+{
+#pragma unused(sender)
+  mOwner.backend->Redo();
+}
+
+- (BOOL) canUndo
+{
+  return mOwner.backend->CanUndo();
+}
+
+- (BOOL) canRedo
+{
+  return mOwner.backend->CanRedo();
+}
+
+- (BOOL) validateUserInterfaceItem: (id <NSValidatedUserInterfaceItem>) anItem
+{
+  SEL action = [anItem action];
+  if (action==@selector(undo:)) {
+    return [self canUndo];
+  }
+  else if (action==@selector(redo:)) {
+    return [self canRedo];
+  }
+  else if (action==@selector(cut:) || action==@selector(copy:) || action==@selector(clear:)) {
+    return mOwner.backend->HasSelection();
+  }
+  else if (action==@selector(paste:)) {
+    return mOwner.backend->CanPaste();
+  }
+  return YES;
+}
+
+- (void) clear: (id) sender
+{
+  [self deleteBackward:sender];
+}
+
+- (BOOL) isEditable
+{
+  return mOwner.backend->WndProc(SCI_GETREADONLY, 0, 0) == 0;
+}
+
+//--------------------------------------------------------------------------------------------------
+
+- (void) dealloc
+{
+  [mCurrentCursor release];
+  [super dealloc];
+}
+
+@end
+
+//--------------------------------------------------------------------------------------------------
+
+@implementation ScintillaView
+
+@synthesize backend = mBackend;
+@synthesize delegate = mDelegate;
+@synthesize scrollView;
+
+/**
+ * ScintillaView is a composite control made from an NSView and an embedded NSView that is
+ * used as canvas for the output (by the backend, using its CGContext), plus other elements
+ * (scrollers, info bar).
+ */
+
+//--------------------------------------------------------------------------------------------------
+
+/**
+ * Initialize custom cursor.
+ */
++ (void) initialize
+{
+  if (self == [ScintillaView class])
+  {
+    NSBundle* bundle = [NSBundle bundleForClass: [ScintillaView class]];
+
+    NSString* path = [bundle pathForResource: @"mac_cursor_busy" ofType: @"tiff" inDirectory: nil];
+    NSImage* image = [[[NSImage alloc] initWithContentsOfFile: path] autorelease];
+    waitCursor = [[NSCursor alloc] initWithImage: image hotSpot: NSMakePoint(2, 2)];
+
+    path = [bundle pathForResource: @"mac_cursor_flipped" ofType: @"tiff" inDirectory: nil];
+    image = [[[NSImage alloc] initWithContentsOfFile: path] autorelease];
+    reverseArrowCursor = [[NSCursor alloc] initWithImage: image hotSpot: NSMakePoint(12, 2)];
+  }
+}
+
+//--------------------------------------------------------------------------------------------------
+
+/**
+ * Specify the SCIContentView class. Can be overridden in a subclass to provide an SCIContentView subclass.
+ */
+
++ (Class) contentViewClass
+{
+  return [SCIContentView class];
+}
+
+//--------------------------------------------------------------------------------------------------
+
+/**
+ * Receives zoom messages, for example when a "pinch zoom" is performed on the trackpad.
+ */
+- (void) magnifyWithEvent: (NSEvent *) event
+{
+#if MAC_OS_X_VERSION_MAX_ALLOWED > MAC_OS_X_VERSION_10_5
+  zoomDelta += event.magnification * 10.0;
+
+  if (fabsf(zoomDelta)>=1.0) {
+    long zoomFactor = [self getGeneralProperty: SCI_GETZOOM] + zoomDelta;
+    [self setGeneralProperty: SCI_SETZOOM parameter: zoomFactor value:0];
+    zoomDelta = 0.0;
+  }
+#endif
+}
+
+- (void) beginGestureWithEvent: (NSEvent *) event
+{
+  zoomDelta = 0.0;
+}
+
+//--------------------------------------------------------------------------------------------------
+
+/**
+ * Sends a new notification of the given type to the default notification center.
+ */
+- (void) sendNotification: (NSString*) notificationName
+{
+  NSNotificationCenter* center = [NSNotificationCenter defaultCenter];
+  [center postNotificationName: notificationName object: self];
+}
+
+//--------------------------------------------------------------------------------------------------
+
+/**
+ * Called by a connected component (usually the info bar) if something changed there.
+ *
+ * @param type The type of the notification.
+ * @param message Carries the new status message if the type is a status message change.
+ * @param location Carries the new location (e.g. caret) if the type is a caret change or similar type.
+ * @param location Carries the new zoom value if the type is a zoom change.
+ */
+- (void) notify: (NotificationType) type message: (NSString*) message location: (NSPoint) location
+          value: (float) value
+{
+  switch (type)
+  {
+    case IBNZoomChanged:
+    {
+      // Compute point increase/decrease based on default font size.
+      long fontSize = [self getGeneralProperty: SCI_STYLEGETSIZE parameter: STYLE_DEFAULT];
+      int zoom = (int) (fontSize * (value - 1));
+      [self setGeneralProperty: SCI_SETZOOM value: zoom];
+      break;
+    }
+    default:
+      break;
+  };
+}
+
+//--------------------------------------------------------------------------------------------------
+
+- (void) setCallback: (id <InfoBarCommunicator>) callback
+{
+  // Not used. Only here to satisfy protocol.
+}
+
+//--------------------------------------------------------------------------------------------------
+
+/**
+ * Prevents drawing of the inner view to avoid flickering when doing many visual updates
+ * (like clearing all marks and setting new ones etc.).
+ */
+- (void) suspendDrawing: (BOOL) suspend
+{
+  if (suspend)
+    [[self window] disableFlushWindow];
+  else
+    [[self window] enableFlushWindow];
+}
+
+//--------------------------------------------------------------------------------------------------
+
+/**
+ * Method receives notifications from Scintilla (e.g. for handling clicks on the
+ * folder margin or changes in the editor).
+ * A delegate can be set to receive all notifications. If set no handling takes place here, except
+ * for action pertaining to internal stuff (like the info bar).
+ */
+- (void) notification: (Scintilla::SCNotification*)scn
+{
+  // Parent notification. Details are passed as SCNotification structure.
+
+  if (mDelegate != nil)
+  {
+    [mDelegate notification: scn];
+    if (scn->nmhdr.code != SCN_ZOOM && scn->nmhdr.code != SCN_UPDATEUI)
+      return;
+  }
+
+  switch (scn->nmhdr.code)
+  {
+    case SCN_MARGINCLICK:
+    {
+      if (scn->margin == 2)
+      {
+	// Click on the folder margin. Toggle the current line if possible.
+	long line = [self getGeneralProperty: SCI_LINEFROMPOSITION parameter: scn->position];
+	[self setGeneralProperty: SCI_TOGGLEFOLD value: line];
+      }
+      break;
+    };
+    case SCN_MODIFIED:
+    {
+      // Decide depending on the modification type what to do.
+      // There can be more than one modification carried by one notification.
+      if (scn->modificationType & (SC_MOD_INSERTTEXT | SC_MOD_DELETETEXT))
+	[self sendNotification: NSTextDidChangeNotification];
+      break;
+    }
+    case SCN_ZOOM:
+    {
+      // A zoom change happened. Notify info bar if there is one.
+      float zoom = [self getGeneralProperty: SCI_GETZOOM parameter: 0];
+      long fontSize = [self getGeneralProperty: SCI_STYLEGETSIZE parameter: STYLE_DEFAULT];
+      float factor = (zoom / fontSize) + 1;
+      [mInfoBar notify: IBNZoomChanged message: nil location: NSZeroPoint value: factor];
+      break;
+    }
+    case SCN_UPDATEUI:
+    {
+      // Triggered whenever changes in the UI state need to be reflected.
+      // These can be: caret changes, selection changes etc.
+      NSPoint caretPosition = mBackend->GetCaretPosition();
+      [mInfoBar notify: IBNCaretChanged message: nil location: caretPosition value: 0];
+      [self sendNotification: SCIUpdateUINotification];
+      if (scn->updated & (SC_UPDATE_SELECTION | SC_UPDATE_CONTENT))
+      {
+	[self sendNotification: NSTextViewDidChangeSelectionNotification];
+      }
+      break;
+    }
+    case SCN_FOCUSOUT:
+      [self sendNotification: NSTextDidEndEditingNotification];
+      break;
+    case SCN_FOCUSIN: // Nothing to do for now.
+      break;
+  }
+}
+
+//--------------------------------------------------------------------------------------------------
+
+/**
+ * Initialization of the view. Used to setup a few other things we need.
+ */
+- (id) initWithFrame: (NSRect) frame
+{
+  self = [super initWithFrame:frame];
+  if (self)
+  {
+    mContent = [[[[[self class] contentViewClass] alloc] initWithFrame:NSZeroRect] autorelease];
+    mContent.owner = self;
+
+    // Initialize the scrollers but don't show them yet.
+    // Pick an arbitrary size, just to make NSScroller selecting the proper scroller direction
+    // (horizontal or vertical).
+    NSRect scrollerRect = NSMakeRect(0, 0, 100, 10);
+    scrollView = [[[NSScrollView alloc] initWithFrame: scrollerRect] autorelease];
+    [scrollView setDocumentView: mContent];
+    [scrollView setHasVerticalScroller:YES];
+    [scrollView setHasHorizontalScroller:YES];
+    [scrollView setAutoresizingMask:NSViewWidthSizable|NSViewHeightSizable];
+    //[scrollView setScrollerStyle:NSScrollerStyleLegacy];
+    //[scrollView setScrollerKnobStyle:NSScrollerKnobStyleDark];
+    //[scrollView setHorizontalScrollElasticity:NSScrollElasticityNone];
+    [self addSubview: scrollView];
+
+    marginView = [[SCIMarginView alloc] initWithScrollView:scrollView];
+    marginView.owner = self;
+    [marginView setRuleThickness:[marginView requiredThickness]];
+    [scrollView setVerticalRulerView:marginView];
+    [scrollView setHasHorizontalRuler:NO];
+    [scrollView setHasVerticalRuler:YES];
+    [scrollView setRulersVisible:YES];
+
+    mBackend = new ScintillaCocoa(mContent, marginView);
+
+    // Establish a connection from the back end to this container so we can handle situations
+    // which require our attention.
+    mBackend->SetDelegate(self);
+
+    // Setup a special indicator used in the editor to provide visual feedback for
+    // input composition, depending on language, keyboard etc.
+    [self setColorProperty: SCI_INDICSETFORE parameter: INPUT_INDICATOR fromHTML: @"#FF0000"];
+    [self setGeneralProperty: SCI_INDICSETUNDER parameter: INPUT_INDICATOR value: 1];
+    [self setGeneralProperty: SCI_INDICSETSTYLE parameter: INPUT_INDICATOR value: INDIC_PLAIN];
+    [self setGeneralProperty: SCI_INDICSETALPHA parameter: INPUT_INDICATOR value: 100];
+
+    NSNotificationCenter *center = [NSNotificationCenter defaultCenter];
+    [center addObserver:self
+               selector:@selector(applicationDidResignActive:)
+                   name:NSApplicationDidResignActiveNotification
+                 object:nil];
+
+    [center addObserver:self
+               selector:@selector(applicationDidBecomeActive:)
+                   name:NSApplicationDidBecomeActiveNotification
+                 object:nil];
+
+    [[scrollView contentView] setPostsBoundsChangedNotifications:YES];
+    [center addObserver:self
+	       selector:@selector(scrollerAction:)
+		   name:NSViewBoundsDidChangeNotification
+		 object:[scrollView contentView]];
+  }
+  return self;
+}
+
+//--------------------------------------------------------------------------------------------------
+
+- (void) dealloc
+{
+  [[NSNotificationCenter defaultCenter] removeObserver:self];
+  delete mBackend;
+  [marginView release];
+  [super dealloc];
+}
+
+//--------------------------------------------------------------------------------------------------
+
+- (void) applicationDidResignActive: (NSNotification *)note {
+#pragma unused(note)
+    mBackend->ActiveStateChanged(false);
+}
+
+//--------------------------------------------------------------------------------------------------
+
+- (void) applicationDidBecomeActive: (NSNotification *)note {
+#pragma unused(note)
+    mBackend->ActiveStateChanged(true);
+}
+
+//--------------------------------------------------------------------------------------------------
+
+- (void) viewDidMoveToWindow
+{
+  [super viewDidMoveToWindow];
+
+  [self positionSubViews];
+
+  // Enable also mouse move events for our window (and so this view).
+  [[self window] setAcceptsMouseMovedEvents: YES];
+}
+
+//--------------------------------------------------------------------------------------------------
+
+/**
+ * Used to position and size the parts of the editor (content, scrollers, info bar).
+ */
+- (void) positionSubViews
+{
+  int scrollerWidth = [NSScroller scrollerWidth];
+
+  NSSize size = [self frame].size;
+  NSRect barFrame = {0, size.height - scrollerWidth, size.width, static_cast<CGFloat>(scrollerWidth)};
+  BOOL infoBarVisible = mInfoBar != nil && ![mInfoBar isHidden];
+
+  // Horizontal offset of the content. Almost always 0 unless the vertical scroller
+  // is on the left side.
+  CGFloat contentX = 0;
+  NSRect scrollRect = {contentX, 0, size.width, size.height};
+
+  // Info bar frame.
+  if (infoBarVisible)
+  {
+    scrollRect.size.height -= scrollerWidth;
+    // Initial value already is as if the bar is at top.
+    if (!mInfoBarAtTop)
+    {
+      scrollRect.origin.y += scrollerWidth;
+      barFrame.origin.y = 0;
+    }
+  }
+
+  if (!NSEqualRects([scrollView frame], scrollRect)) {
+    [scrollView setFrame: scrollRect];
+  }
+
+  if (infoBarVisible)
+    [mInfoBar setFrame: barFrame];
+}
+
+//--------------------------------------------------------------------------------------------------
+
+/**
+ * Set the width of the margin.
+ */
+- (void) setMarginWidth: (int) width
+{
+  if (marginView.ruleThickness != width)
+  {
+    marginView.marginWidth = width;
+    [marginView setRuleThickness:[marginView requiredThickness]];
+  }
+}
+
+//--------------------------------------------------------------------------------------------------
+
+/**
+ * Triggered by one of the scrollers when it gets manipulated by the user. Notify the backend
+ * about the change.
+ */
+- (void) scrollerAction: (id) sender
+{
+  mBackend->UpdateForScroll();
+}
+
+//--------------------------------------------------------------------------------------------------
+
+/**
+ * Used to reposition our content depending on the size of the view.
+ */
+- (void) setFrame: (NSRect) newFrame
+{
+  NSRect previousFrame = [self frame];
+  [super setFrame: newFrame];
+  [self positionSubViews];
+  if (!NSEqualRects(previousFrame, newFrame)) {
+    mBackend->Resize();
+  }
+}
+
+//--------------------------------------------------------------------------------------------------
+
+/**
+ * Getter for the currently selected text in raw form (no formatting information included).
+ * If there is no text available an empty string is returned.
+ */
+- (NSString*) selectedString
+{
+  NSString *result = @"";
+
+  const long length = mBackend->WndProc(SCI_GETSELTEXT, 0, 0);
+  if (length > 0)
+  {
+    std::string buffer(length + 1, '\0');
+    try
+    {
+      mBackend->WndProc(SCI_GETSELTEXT, length + 1, (sptr_t) &buffer[0]);
+
+      result = [NSString stringWithUTF8String: buffer.c_str()];
+    }
+    catch (...)
+    {
+    }
+  }
+
+  return result;
+}
+
+//--------------------------------------------------------------------------------------------------
+
+/**
+ * Delete a range from the document.
+ */
+- (void) deleteRange: (NSRange) aRange
+{
+  if (aRange.length > 0)
+  {
+    [self message: SCI_DELETERANGE wParam: aRange.location lParam: aRange.length];
+  }
+}
+
+//--------------------------------------------------------------------------------------------------
+
+/**
+ * Getter for the current text in raw form (no formatting information included).
+ * If there is no text available an empty string is returned.
+ */
+- (NSString*) string
+{
+  NSString *result = @"";
+
+  const long length = mBackend->WndProc(SCI_GETLENGTH, 0, 0);
+  if (length > 0)
+  {
+    std::string buffer(length + 1, '\0');
+    try
+    {
+      mBackend->WndProc(SCI_GETTEXT, length + 1, (sptr_t) &buffer[0]);
+
+      result = [NSString stringWithUTF8String: buffer.c_str()];
+    }
+    catch (...)
+    {
+    }
+  }
+
+  return result;
+}
+
+//--------------------------------------------------------------------------------------------------
+
+/**
+ * Setter for the current text (no formatting included).
+ */
+- (void) setString: (NSString*) aString
+{
+  const char* text = [aString UTF8String];
+  mBackend->WndProc(SCI_SETTEXT, 0, (long) text);
+}
+
+//--------------------------------------------------------------------------------------------------
+
+- (void) insertString: (NSString*) aString atOffset: (int)offset
+{
+  const char* text = [aString UTF8String];
+  mBackend->WndProc(SCI_ADDTEXT, offset, (long) text);
+}
+
+//--------------------------------------------------------------------------------------------------
+
+- (void) setEditable: (BOOL) editable
+{
+  mBackend->WndProc(SCI_SETREADONLY, editable ? 0 : 1, 0);
+}
+
+//--------------------------------------------------------------------------------------------------
+
+- (BOOL) isEditable
+{
+  return mBackend->WndProc(SCI_GETREADONLY, 0, 0) == 0;
+}
+
+//--------------------------------------------------------------------------------------------------
+
+- (SCIContentView*) content
+{
+  return mContent;
+}
+
+//--------------------------------------------------------------------------------------------------
+
+- (void) updateMarginCursors {
+  [[self window] invalidateCursorRectsForView: marginView];
+}
+
+//--------------------------------------------------------------------------------------------------
+
+/**
+ * Direct call into the backend to allow uninterpreted access to it. The values to be passed in and
+ * the result heavily depend on the message that is used for the call. Refer to the Scintilla
+ * documentation to learn what can be used here.
+ */
++ (sptr_t) directCall: (ScintillaView*) sender message: (unsigned int) message wParam: (uptr_t) wParam
+               lParam: (sptr_t) lParam
+{
+  return ScintillaCocoa::DirectFunction(
+    reinterpret_cast<sptr_t>(sender->mBackend), message, wParam, lParam);
+}
+
+- (sptr_t) message: (unsigned int) message wParam: (uptr_t) wParam lParam: (sptr_t) lParam
+{
+  return mBackend->WndProc(message, wParam, lParam);
+}
+
+- (sptr_t) message: (unsigned int) message wParam: (uptr_t) wParam
+{
+  return mBackend->WndProc(message, wParam, 0);
+}
+
+- (sptr_t) message: (unsigned int) message
+{
+  return mBackend->WndProc(message, 0, 0);
+}
+
+//--------------------------------------------------------------------------------------------------
+
+/**
+ * This is a helper method to set properties in the backend, with native parameters.
+ *
+ * @param property Main property like SCI_STYLESETFORE for which a value is to be set.
+ * @param parameter Additional info for this property like a parameter or index.
+ * @param value The actual value. It depends on the property what this parameter means.
+ */
+- (void) setGeneralProperty: (int) property parameter: (long) parameter value: (long) value
+{
+  mBackend->WndProc(property, parameter, value);
+}
+
+//--------------------------------------------------------------------------------------------------
+
+/**
+ * A simplified version for setting properties which only require one parameter.
+ *
+ * @param property Main property like SCI_STYLESETFORE for which a value is to be set.
+ * @param value The actual value. It depends on the property what this parameter means.
+ */
+- (void) setGeneralProperty: (int) property value: (long) value
+{
+  mBackend->WndProc(property, value, 0);
+}
+
+//--------------------------------------------------------------------------------------------------
+
+/**
+ * This is a helper method to get a property in the backend, with native parameters.
+ *
+ * @param property Main property like SCI_STYLESETFORE for which a value is to get.
+ * @param parameter Additional info for this property like a parameter or index.
+ * @param extra Yet another parameter if needed.
+ * @result A generic value which must be interpreted depending on the property queried.
+ */
+- (long) getGeneralProperty: (int) property parameter: (long) parameter extra: (long) extra
+{
+  return mBackend->WndProc(property, parameter, extra);
+}
+
+//--------------------------------------------------------------------------------------------------
+
+/**
+ * Convenience function to avoid unneeded extra parameter.
+ */
+- (long) getGeneralProperty: (int) property parameter: (long) parameter
+{
+  return mBackend->WndProc(property, parameter, 0);
+}
+
+//--------------------------------------------------------------------------------------------------
+
+/**
+ * Convenience function to avoid unneeded parameters.
+ */
+- (long) getGeneralProperty: (int) property
+{
+  return mBackend->WndProc(property, 0, 0);
+}
+
+//--------------------------------------------------------------------------------------------------
+
+/**
+ * Use this variant if you have to pass in a reference to something (e.g. a text range).
+ */
+- (long) getGeneralProperty: (int) property ref: (const void*) ref
+{
+  return mBackend->WndProc(property, 0, (sptr_t) ref);
+}
+
+//--------------------------------------------------------------------------------------------------
+
+/**
+ * Specialized property setter for colors.
+ */
+- (void) setColorProperty: (int) property parameter: (long) parameter value: (NSColor*) value
+{
+  if ([value colorSpaceName] != NSDeviceRGBColorSpace)
+    value = [value colorUsingColorSpaceName: NSDeviceRGBColorSpace];
+  long red = [value redComponent] * 255;
+  long green = [value greenComponent] * 255;
+  long blue = [value blueComponent] * 255;
+
+  long color = (blue << 16) + (green << 8) + red;
+  mBackend->WndProc(property, parameter, color);
+}
+
+//--------------------------------------------------------------------------------------------------
+
+/**
+ * Another color property setting, which allows to specify the color as string like in HTML
+ * documents (i.e. with leading # and either 3 hex digits or 6).
+ */
+- (void) setColorProperty: (int) property parameter: (long) parameter fromHTML: (NSString*) fromHTML
+{
+  if ([fromHTML length] > 3 && [fromHTML characterAtIndex: 0] == '#')
+  {
+    bool longVersion = [fromHTML length] > 6;
+    int index = 1;
+
+    char value[3] = {0, 0, 0};
+    value[0] = [fromHTML characterAtIndex: index++];
+    if (longVersion)
+      value[1] = [fromHTML characterAtIndex: index++];
+    else
+      value[1] = value[0];
+
+    unsigned rawRed;
+    [[NSScanner scannerWithString: [NSString stringWithUTF8String: value]] scanHexInt: &rawRed];
+
+    value[0] = [fromHTML characterAtIndex: index++];
+    if (longVersion)
+      value[1] = [fromHTML characterAtIndex: index++];
+    else
+      value[1] = value[0];
+
+    unsigned rawGreen;
+    [[NSScanner scannerWithString: [NSString stringWithUTF8String: value]] scanHexInt: &rawGreen];
+
+    value[0] = [fromHTML characterAtIndex: index++];
+    if (longVersion)
+      value[1] = [fromHTML characterAtIndex: index++];
+    else
+      value[1] = value[0];
+
+    unsigned rawBlue;
+    [[NSScanner scannerWithString: [NSString stringWithUTF8String: value]] scanHexInt: &rawBlue];
+
+    long color = (rawBlue << 16) + (rawGreen << 8) + rawRed;
+    mBackend->WndProc(property, parameter, color);
+  }
+}
+
+//--------------------------------------------------------------------------------------------------
+
+/**
+ * Specialized property getter for colors.
+ */
+- (NSColor*) getColorProperty: (int) property parameter: (long) parameter
+{
+  long color = mBackend->WndProc(property, parameter, 0);
+  float red = (color & 0xFF) / 255.0;
+  float green = ((color >> 8) & 0xFF) / 255.0;
+  float blue = ((color >> 16) & 0xFF) / 255.0;
+  NSColor* result = [NSColor colorWithDeviceRed: red green: green blue: blue alpha: 1];
+  return result;
+}
+
+//--------------------------------------------------------------------------------------------------
+
+/**
+ * Specialized property setter for references (pointers, addresses).
+ */
+- (void) setReferenceProperty: (int) property parameter: (long) parameter value: (const void*) value
+{
+  mBackend->WndProc(property, parameter, (sptr_t) value);
+}
+
+//--------------------------------------------------------------------------------------------------
+
+/**
+ * Specialized property getter for references (pointers, addresses).
+ */
+- (const void*) getReferenceProperty: (int) property parameter: (long) parameter
+{
+  return (const void*) mBackend->WndProc(property, parameter, 0);
+}
+
+//--------------------------------------------------------------------------------------------------
+
+/**
+ * Specialized property setter for string values.
+ */
+- (void) setStringProperty: (int) property parameter: (long) parameter value: (NSString*) value
+{
+  const char* rawValue = [value UTF8String];
+  mBackend->WndProc(property, parameter, (sptr_t) rawValue);
+}
+
+
+//--------------------------------------------------------------------------------------------------
+
+/**
+ * Specialized property getter for string values.
+ */
+- (NSString*) getStringProperty: (int) property parameter: (long) parameter
+{
+  const char* rawValue = (const char*) mBackend->WndProc(property, parameter, 0);
+  return [NSString stringWithUTF8String: rawValue];
+}
+
+//--------------------------------------------------------------------------------------------------
+
+/**
+ * Specialized property setter for lexer properties, which are commonly passed as strings.
+ */
+- (void) setLexerProperty: (NSString*) name value: (NSString*) value
+{
+  const char* rawName = [name UTF8String];
+  const char* rawValue = [value UTF8String];
+  mBackend->WndProc(SCI_SETPROPERTY, (sptr_t) rawName, (sptr_t) rawValue);
+}
+
+//--------------------------------------------------------------------------------------------------
+
+/**
+ * Specialized property getter for references (pointers, addresses).
+ */
+- (NSString*) getLexerProperty: (NSString*) name
+{
+  const char* rawName = [name UTF8String];
+  const char* result = (const char*) mBackend->WndProc(SCI_SETPROPERTY, (sptr_t) rawName, 0);
+  return [NSString stringWithUTF8String: result];
+}
+
+//--------------------------------------------------------------------------------------------------
+
+/**
+ * Sets the notification callback
+ */
+- (void) registerNotifyCallback: (intptr_t) windowid value: (Scintilla::SciNotifyFunc) callback
+{
+	mBackend->RegisterNotifyCallback(windowid, callback);
+}
+
+
+//--------------------------------------------------------------------------------------------------
+
+/**
+ * Sets the new control which is displayed as info bar at the top or bottom of the editor.
+ * Set newBar to nil if you want to hide the bar again.
+ * The info bar's height is set to the height of the scrollbar.
+ */
+- (void) setInfoBar: (NSView <InfoBarCommunicator>*) newBar top: (BOOL) top
+{
+  if (mInfoBar != newBar)
+  {
+    [mInfoBar removeFromSuperview];
+
+    mInfoBar = newBar;
+    mInfoBarAtTop = top;
+    if (mInfoBar != nil)
+    {
+      [self addSubview: mInfoBar];
+      [mInfoBar setCallback: self];
+    }
+
+    [self positionSubViews];
+  }
+}
+
+//--------------------------------------------------------------------------------------------------
+
+/**
+ * Sets the edit's info bar status message. This call only has an effect if there is an info bar.
+ */
+- (void) setStatusText: (NSString*) text
+{
+  if (mInfoBar != nil)
+    [mInfoBar notify: IBNStatusChanged message: text location: NSZeroPoint value: 0];
+}
+
+//--------------------------------------------------------------------------------------------------
+
+- (NSRange) selectedRange
+{
+  return [mContent selectedRange];
+}
+
+//--------------------------------------------------------------------------------------------------
+
+- (void)insertText: (NSString*)text
+{
+  mBackend->InsertText(text);
+}
+
+//--------------------------------------------------------------------------------------------------
+
+/**
+ * For backwards compatibility.
+ */
+- (BOOL) findAndHighlightText: (NSString*) searchText
+                    matchCase: (BOOL) matchCase
+                    wholeWord: (BOOL) wholeWord
+                     scrollTo: (BOOL) scrollTo
+                         wrap: (BOOL) wrap
+{
+  return [self findAndHighlightText: searchText
+                          matchCase: matchCase
+                          wholeWord: wholeWord
+                           scrollTo: scrollTo
+                               wrap: wrap
+                          backwards: NO];
+}
+
+//--------------------------------------------------------------------------------------------------
+
+/**
+ * Searches and marks the first occurrence of the given text and optionally scrolls it into view.
+ *
+ * @result YES if something was found, NO otherwise.
+ */
+- (BOOL) findAndHighlightText: (NSString*) searchText
+                    matchCase: (BOOL) matchCase
+                    wholeWord: (BOOL) wholeWord
+                     scrollTo: (BOOL) scrollTo
+                         wrap: (BOOL) wrap
+                    backwards: (BOOL) backwards
+{
+  int searchFlags= 0;
+  if (matchCase)
+    searchFlags |= SCFIND_MATCHCASE;
+  if (wholeWord)
+    searchFlags |= SCFIND_WHOLEWORD;
+
+  int selectionStart = [self getGeneralProperty: SCI_GETSELECTIONSTART parameter: 0];
+  int selectionEnd = [self getGeneralProperty: SCI_GETSELECTIONEND parameter: 0];
+
+  // Sets the start point for the coming search to the beginning of the current selection.
+  // For forward searches we have therefore to set the selection start to the current selection end
+  // for proper incremental search. This does not harm as we either get a new selection if something
+  // is found or the previous selection is restored.
+  if (!backwards)
+    [self getGeneralProperty: SCI_SETSELECTIONSTART parameter: selectionEnd];
+  [self setGeneralProperty: SCI_SEARCHANCHOR value: 0];
+  sptr_t result;
+  const char* textToSearch = [searchText UTF8String];
+
+  // The following call will also set the selection if something was found.
+  if (backwards)
+  {
+    result = [ScintillaView directCall: self
+                               message: SCI_SEARCHPREV
+                                wParam: searchFlags
+                                lParam: (sptr_t) textToSearch];
+    if (result < 0 && wrap)
+    {
+      // Try again from the end of the document if nothing could be found so far and
+      // wrapped search is set.
+      [self getGeneralProperty: SCI_SETSELECTIONSTART parameter: [self getGeneralProperty: SCI_GETTEXTLENGTH parameter: 0]];
+      [self setGeneralProperty: SCI_SEARCHANCHOR value: 0];
+      result = [ScintillaView directCall: self
+                                 message: SCI_SEARCHNEXT
+                                  wParam: searchFlags
+                                  lParam: (sptr_t) textToSearch];
+    }
+  }
+  else
+  {
+    result = [ScintillaView directCall: self
+                               message: SCI_SEARCHNEXT
+                                wParam: searchFlags
+                                lParam: (sptr_t) textToSearch];
+    if (result < 0 && wrap)
+    {
+      // Try again from the start of the document if nothing could be found so far and
+      // wrapped search is set.
+      [self getGeneralProperty: SCI_SETSELECTIONSTART parameter: 0];
+      [self setGeneralProperty: SCI_SEARCHANCHOR value: 0];
+      result = [ScintillaView directCall: self
+                                 message: SCI_SEARCHNEXT
+                                  wParam: searchFlags
+                                  lParam: (sptr_t) textToSearch];
+    }
+  }
+
+  if (result >= 0)
+  {
+    if (scrollTo)
+      [self setGeneralProperty: SCI_SCROLLCARET value: 0];
+  }
+  else
+  {
+    // Restore the former selection if we did not find anything.
+    [self setGeneralProperty: SCI_SETSELECTIONSTART value: selectionStart];
+    [self setGeneralProperty: SCI_SETSELECTIONEND value: selectionEnd];
+  }
+  return (result >= 0) ? YES : NO;
+}
+
+//--------------------------------------------------------------------------------------------------
+
+/**
+ * Searches the given text and replaces
+ *
+ * @result Number of entries replaced, 0 if none.
+ */
+- (int) findAndReplaceText: (NSString*) searchText
+                    byText: (NSString*) newText
+                 matchCase: (BOOL) matchCase
+                 wholeWord: (BOOL) wholeWord
+                     doAll: (BOOL) doAll
+{
+  // The current position is where we start searching for single occurrences. Otherwise we start at
+  // the beginning of the document.
+  int startPosition;
+  if (doAll)
+    startPosition = 0; // Start at the beginning of the text if we replace all occurrences.
+  else
+    // For a single replacement we start at the current caret position.
+    startPosition = [self getGeneralProperty: SCI_GETCURRENTPOS];
+  int endPosition = [self getGeneralProperty: SCI_GETTEXTLENGTH];
+
+  int searchFlags= 0;
+  if (matchCase)
+    searchFlags |= SCFIND_MATCHCASE;
+  if (wholeWord)
+    searchFlags |= SCFIND_WHOLEWORD;
+  [self setGeneralProperty: SCI_SETSEARCHFLAGS value: searchFlags];
+  [self setGeneralProperty: SCI_SETTARGETSTART value: startPosition];
+  [self setGeneralProperty: SCI_SETTARGETEND value: endPosition];
+
+  const char* textToSearch = [searchText UTF8String];
+  int sourceLength = strlen(textToSearch); // Length in bytes.
+  const char* replacement = [newText UTF8String];
+  int targetLength = strlen(replacement);  // Length in bytes.
+  sptr_t result;
+
+  int replaceCount = 0;
+  if (doAll)
+  {
+    while (true)
+    {
+      result = [ScintillaView directCall: self
+                                 message: SCI_SEARCHINTARGET
+                                  wParam: sourceLength
+                                  lParam: (sptr_t) textToSearch];
+      if (result < 0)
+        break;
+
+      replaceCount++;
+      [ScintillaView directCall: self
+                                 message: SCI_REPLACETARGET
+                                  wParam: targetLength
+                                  lParam: (sptr_t) replacement];
+
+      // The replacement changes the target range to the replaced text. Continue after that till the end.
+      // The text length might be changed by the replacement so make sure the target end is the actual
+      // text end.
+      [self setGeneralProperty: SCI_SETTARGETSTART value: [self getGeneralProperty: SCI_GETTARGETEND]];
+      [self setGeneralProperty: SCI_SETTARGETEND value: [self getGeneralProperty: SCI_GETTEXTLENGTH]];
+    }
+  }
+  else
+  {
+    result = [ScintillaView directCall: self
+                               message: SCI_SEARCHINTARGET
+                                wParam: sourceLength
+                                lParam: (sptr_t) textToSearch];
+    replaceCount = (result < 0) ? 0 : 1;
+
+    if (replaceCount > 0)
+    {
+      [ScintillaView directCall: self
+                                 message: SCI_REPLACETARGET
+                                  wParam: targetLength
+                                  lParam: (sptr_t) replacement];
+
+    // For a single replace we set the new selection to the replaced text.
+    [self setGeneralProperty: SCI_SETSELECTIONSTART value: [self getGeneralProperty: SCI_GETTARGETSTART]];
+    [self setGeneralProperty: SCI_SETSELECTIONEND value: [self getGeneralProperty: SCI_GETTARGETEND]];
+    }
+  }
+
+  return replaceCount;
+}
+
+//--------------------------------------------------------------------------------------------------
+
+- (void) setFontName: (NSString*) font
+                size: (int) size
+                bold: (BOOL) bold
+                italic: (BOOL) italic
+{
+  for (int i = 0; i < 128; i++)
+  {
+    [self setGeneralProperty: SCI_STYLESETFONT
+                   parameter: i
+                       value: (sptr_t)[font UTF8String]];
+    [self setGeneralProperty: SCI_STYLESETSIZE
+                   parameter: i
+                       value: size];
+    [self setGeneralProperty: SCI_STYLESETBOLD
+                   parameter: i
+                       value: bold];
+    [self setGeneralProperty: SCI_STYLESETITALIC
+                   parameter: i
+                       value: italic];
+  }
+}
+
+//--------------------------------------------------------------------------------------------------
+
+@end
+