--- conflicted
+++ resolved
@@ -1,4 +1,3 @@
-<<<<<<< HEAD
 
 /**
  * Scintilla source code edit control
@@ -359,7 +358,7 @@
   [notificationQueue enqueueNotification: notification
                             postingStyle: NSPostWhenIdle
                             coalesceMask: (NSNotificationCoalescingOnName | NSNotificationCoalescingOnSender)
-                                forModes: nil];
+                                forModes: @[NSModalPanelRunLoopMode, NSDefaultRunLoopMode]];
 }
 
 //--------------------------------------------------------------------------------------------------
@@ -396,11 +395,6 @@
   idleTimer = NULL;
   observer = NULL;
   layerFindIndicator = NULL;
-  imeInteraction = imeInline;
-  for (TickReason tr=tickCaret; tr<=tickPlatform; tr = static_cast<TickReason>(tr+1))
-  {
-    timers[tr] = nil;
-  }
   Initialise();
 }
 
@@ -441,16 +435,13 @@
 void ScintillaCocoa::Finalise()
 {
   ObserverRemove();
-  for (TickReason tr=tickCaret; tr<=tickPlatform; tr = static_cast<TickReason>(tr+1))
-  {
-    FineTickerCancel(tr);
-  }
+  SetTicking(false);
   ScintillaBase::Finalise();
 }
 
 //--------------------------------------------------------------------------------------------------
 
-void ScintillaCocoa::UpdateObserver(CFRunLoopObserverRef /* observer */, CFRunLoopActivity /* activity */, void *info) {
+void ScintillaCocoa::UpdateObserver(CFRunLoopObserverRef observer, CFRunLoopActivity activity, void *info) {
   ScintillaCocoa* sci = reinterpret_cast<ScintillaCocoa*>(info);
   sci->IdleWork();
 }
@@ -522,26 +513,6 @@
                      false, (UInt8 *)buffer,usedLen, NULL);
     buffer[usedLen] = '\0';
     return buffer;
-}
-
-//--------------------------------------------------------------------------------------------------
-
-/**
- * Convert a core foundation string into a std::string in a particular encoding
- */
-
-static std::string EncodedBytesString(CFStringRef cfsRef, CFStringEncoding encoding) {
-	const CFRange rangeAll = {0, CFStringGetLength(cfsRef)};
-	CFIndex usedLen = 0;
-	CFStringGetBytes(cfsRef, rangeAll, encoding, '?', false,
-                         NULL, 0, &usedLen);
-	
-	std::string buffer(usedLen, '\0');
-	if (usedLen > 0) {
-		CFStringGetBytes(cfsRef, rangeAll, encoding, '?', false,
-                                 reinterpret_cast<UInt8 *>(&buffer[0]), usedLen, NULL);
-	}
-	return buffer;
 }
 
 //--------------------------------------------------------------------------------------------------
@@ -581,6 +552,9 @@
             CFRelease(cfsVal);
 			return lenMapped;
 		}
+		// Something failed so return a single NUL byte
+		folded[0] = '\0';
+		return 1;
 	}
 };
 
@@ -596,7 +570,7 @@
             // Only for single byte encodings
             for (int i=0x80; i<0x100; i++) {
                 char sCharacter[2] = "A";
-                sCharacter[0] = static_cast<char>(i);
+                sCharacter[0] = i;
                 CFStringRef cfsVal = CFStringCreateWithBytes(kCFAllocatorDefault,
                                                              reinterpret_cast<const UInt8 *>(sCharacter),
                                                              1, encoding, false);
@@ -682,9 +656,20 @@
 //--------------------------------------------------------------------------------------------------
 
 /**
+ * Helper function to get the outer container which represents the Scintilla editor on application side.
+ */
+ScintillaView* ScintillaCocoa::TopContainer()
+{
+  NSView* container = static_cast<NSView*>(wMain.GetID());
+  return static_cast<ScintillaView*>([[[container superview] superview] superview]);
+}
+
+//--------------------------------------------------------------------------------------------------
+
+/**
  * Helper function to get the scrolling view.
  */
-NSScrollView* ScintillaCocoa::ScrollContainer() const {
+NSScrollView* ScintillaCocoa::ScrollContainer() {
   NSView* container = static_cast<NSView*>(wMain.GetID());
   return static_cast<NSScrollView*>([[container superview] superview]);
 }
@@ -704,7 +689,7 @@
 /**
  * Return the top left visible point relative to the origin point of the whole document.
  */
-Scintilla::Point ScintillaCocoa::GetVisibleOriginInMain() const
+Scintilla::Point ScintillaCocoa::GetVisibleOriginInMain()
 {
   NSScrollView *scrollView = ScrollContainer();
   NSRect contentRect = [[scrollView contentView] bounds];
@@ -718,13 +703,12 @@
  * in order to make scrolling working properly.
  * The returned value is in document coordinates.
  */
-PRectangle ScintillaCocoa::GetClientRectangle() const
+PRectangle ScintillaCocoa::GetClientRectangle()
 {
   NSScrollView *scrollView = ScrollContainer();
   NSSize size = [[scrollView contentView] bounds].size;
   Point origin = GetVisibleOriginInMain();
-  return PRectangle(origin.x, origin.y, static_cast<XYPOSITION>(origin.x+size.width),
-		    static_cast<XYPOSITION>(origin.y + size.height));
+  return PRectangle(origin.x, origin.y, origin.x+size.width, origin.y + size.height);
 }
 
 //--------------------------------------------------------------------------------------------------
@@ -734,7 +718,7 @@
  */
 PRectangle ScintillaCocoa::GetClientDrawingRectangle() {
 #if MAC_OS_X_VERSION_MAX_ALLOWED > 1080
-  NSView *content = ContentView();
+  SCIContentView *content = ContentView();
   if ([content respondsToSelector: @selector(setPreparedContentRect:)]) {
     NSRect rcPrepared = [content preparedContentRect];
     if (!NSIsEmptyRect(rcPrepared))
@@ -776,7 +760,7 @@
 {
 #if MAC_OS_X_VERSION_MAX_ALLOWED > 1080
   // If running on 10.9, reset prepared area to visible area
-  NSView *content = ContentView();
+  SCIContentView *content = ContentView();
   if ([content respondsToSelector: @selector(setPreparedContentRect:)]) {
     content.preparedContentRect = [content visibleRect];
   }
@@ -823,7 +807,8 @@
 sptr_t scintilla_send_message(void* sci, unsigned int iMessage, uptr_t wParam, sptr_t lParam)
 {
   ScintillaView *control = reinterpret_cast<ScintillaView*>(sci);
-  return [control message:iMessage wParam:wParam lParam:lParam];
+  ScintillaCocoa* scintilla = [control backend];
+  return scintilla->WndProc(iMessage, wParam, lParam);
 }
 
 //--------------------------------------------------------------------------------------------------
@@ -846,24 +831,13 @@
     case SCI_GETDIRECTPOINTER:
       return reinterpret_cast<sptr_t>(this);
 
-    case SCI_TARGETASUTF8:
-      return TargetAsUTF8(reinterpret_cast<char*>(lParam));
-
-    case SCI_ENCODEDFROMUTF8:
-      return EncodedFromUTF8(reinterpret_cast<char*>(wParam),
-                             reinterpret_cast<char*>(lParam));
-
-    case SCI_SETIMEINTERACTION:
-      // Only inline IME supported on Cocoa
-      break;
-
     case SCI_GRABFOCUS:
       [[ContentView() window] makeFirstResponder:ContentView()];
       break;
 
     case SCI_SETBUFFEREDDRAW:
       // Buffered drawing not supported on Cocoa
-      view.bufferedDraw = false;
+      bufferedDraw = false;
       break;
 
     case SCI_FINDINDICATORSHOW:
@@ -900,72 +874,33 @@
 //--------------------------------------------------------------------------------------------------
 
 /**
- * Handle any ScintillaCocoa-specific ticking or call superclass.
- */
-void ScintillaCocoa::TickFor(TickReason reason)
-{
-  if (reason == tickPlatform)
-  {
-    DragScroll();
-  }
-  else
-  {
-    Editor::TickFor(reason);
-  }
-}
-
-//--------------------------------------------------------------------------------------------------
-
-/**
- * Report that this Editor subclass has a working implementation of FineTickerStart.
- */
-bool ScintillaCocoa::FineTickerAvailable()
-{
-  return true;
-}
-
-//--------------------------------------------------------------------------------------------------
-
-/**
- * Is a particular timer currently running?
- */
-bool ScintillaCocoa::FineTickerRunning(TickReason reason)
-{
-  return timers[reason] != nil;
-}
-
-//--------------------------------------------------------------------------------------------------
-
-/**
- * Start a fine-grained timer.
- */
-void ScintillaCocoa::FineTickerStart(TickReason reason, int millis, int tolerance)
-{
-  FineTickerCancel(reason);
-  NSTimer *fineTimer = [NSTimer scheduledTimerWithTimeInterval: millis / 1000.0
-                                                        target: timerTarget
-                                                      selector: @selector(timerFired:)
-                                                      userInfo: nil
-                                                       repeats: YES];
-  if (tolerance && [fineTimer respondsToSelector: @selector(setTolerance:)])
-  {
-    [fineTimer setTolerance: tolerance / 1000.0];
-  }
-  timers[reason] = fineTimer;
-}
-
-//--------------------------------------------------------------------------------------------------
-
-/**
- * Cancel a fine-grained timer.
- */
-void ScintillaCocoa::FineTickerCancel(TickReason reason)
-{
-  if (timers[reason])
-  {
-    [timers[reason] invalidate];
-    timers[reason] = nil;
-  }
+ * Enables or disables a timer that can trigger background processing at a regular interval, like
+ * drag scrolling or caret blinking.
+ */
+void ScintillaCocoa::SetTicking(bool on)
+{
+  if (timer.ticking != on)
+  {
+    timer.ticking = on;
+    if (timer.ticking)
+    {
+      // Scintilla ticks = milliseconds
+      tickTimer = [NSTimer scheduledTimerWithTimeInterval: timer.tickSize / 1000.0
+						   target: timerTarget
+						 selector: @selector(timerFired:)
+						 userInfo: nil
+						  repeats: YES];
+      [NSRunLoop.currentRunLoop addTimer: tickTimer forMode: NSModalPanelRunLoopMode];
+      timer.tickerID = reinterpret_cast<TickerID>(tickTimer);
+    }
+    else
+      if (timer.tickerID != NULL)
+      {
+        [reinterpret_cast<NSTimer*>(timer.tickerID) invalidate];
+        timer.tickerID = 0;
+      }
+  }
+  timer.ticksToWait = caret.period;
 }
 
 //--------------------------------------------------------------------------------------------------
@@ -983,6 +918,7 @@
 						 selector: @selector(idleTimerFired:)
 						 userInfo: nil
 						  repeats: YES];
+      [NSRunLoop.currentRunLoop addTimer: idleTimer forMode: NSModalPanelRunLoopMode];
       idler.idlerID = reinterpret_cast<IdlerID>(idleTimer);
     }
     else
@@ -1049,7 +985,7 @@
 
   pdoc->BeginUndoAction();
   ClearSelection(false);
-  InsertPasteShape(selectedText.Data(), static_cast<int>(selectedText.Length()),
+  InsertPasteShape(selectedText.Data(), selectedText.Length(),
 	  selectedText.rectangular ? pasteRectangular : pasteStream);
   pdoc->EndUndoAction();
 
@@ -1126,8 +1062,7 @@
 
 void ScintillaCocoa::CallTipMouseDown(NSPoint pt) {
     NSRect rectBounds = [(NSView *)(ct.wDraw.GetID()) bounds];
-    Point location(static_cast<XYPOSITION>(pt.x),
-		   static_cast<XYPOSITION>(rectBounds.size.height - pt.y));
+    Point location(pt.x, static_cast<XYPOSITION>(rectBounds.size.height - pt.y));
     ct.MouseClick(location);
     CallTipClick();
 }
@@ -1188,11 +1123,10 @@
  */
 NSPoint ScintillaCocoa::GetCaretPosition()
 {
-  const int line = pdoc->LineFromPosition(sel.RangeMain().caret.Position());
   NSPoint result;
 
-  result.y = line;
-  result.x = sel.RangeMain().caret.Position() - pdoc->LineStart(line);
+  result.y = pdoc->LineFromPosition(sel.RangeMain().caret.Position());
+  result.x = sel.RangeMain().caret.Position() - pdoc->LineStart(result.y);
   return result;
 }
 
@@ -1254,8 +1188,6 @@
     return;
 
   inDragDrop = ddDragging;
-
-  FineTickerStart(tickPlatform, timer.tickSize, 0);
 
   // Put the data to be dragged on the drag pasteboard.
   SelectionText selectedText;
@@ -1342,2408 +1274,6 @@
   SurfaceImpl *sw = new SurfaceImpl();
   SurfaceImpl *pixmap = NULL;
 
-  bool lastHideSelection = view.hideSelection;
-  view.hideSelection = true;
-  if (sw)
-  {
-    pixmap = new SurfaceImpl();
-    if (pixmap)
-    {
-      PRectangle imageRect = rcSel;
-      paintState = painting;
-      sw->InitPixMap(static_cast<int>(client.Width()), static_cast<int>(client.Height()), NULL, NULL);
-      paintingAllText = true;
-      // Have to create a new context and make current as text drawing goes
-      // to the current context, not a passed context.
-      CGContextRef gcsw = sw->GetContext();
-      NSGraphicsContext *nsgc = [NSGraphicsContext graphicsContextWithGraphicsPort: gcsw
-                                                                           flipped: YES];
-      [NSGraphicsContext setCurrentContext:nsgc];
-      CGContextTranslateCTM(gcsw, -client.left, -client.top);
-      Paint(sw, client);
-      paintState = notPainting;
-
-      pixmap->InitPixMap(static_cast<int>(imageRect.Width()), static_cast<int>(imageRect.Height()), NULL, NULL);
-
-      CGContextRef gc = pixmap->GetContext();
-      // To make Paint() work on a bitmap, we have to flip our coordinates and translate the origin
-      CGContextTranslateCTM(gc, 0, imageRect.Height());
-      CGContextScaleCTM(gc, 1.0, -1.0);
-
-      pixmap->CopyImageRectangle(*sw, imageRect, PRectangle(0.0f, 0.0f, imageRect.Width(), imageRect.Height()));
-      // XXX TODO: overwrite any part of the image that is not part of the
-      //           selection to make it transparent.  right now we just use
-      //           the full rectangle which may include non-selected text.
-    }
-    sw->Release();
-    delete sw;
-  }
-  view.hideSelection = lastHideSelection;
-
-  NSBitmapImageRep* bitmap = NULL;
-  if (pixmap)
-  {
-    CGImageRef imagePixmap = pixmap->GetImage();
-    bitmap = [[[NSBitmapImageRep alloc] initWithCGImage: imagePixmap] autorelease];
-    CGImageRelease(imagePixmap);
-    pixmap->Release();
-    delete pixmap;
-  }
-
-  NSImage* image = [[[NSImage alloc] initWithSize: selectionRectangle.size] autorelease];
-  [image addRepresentation: bitmap];
-
-  NSImage* dragImage = [[[NSImage alloc] initWithSize: selectionRectangle.size] autorelease];
-  [dragImage setBackgroundColor: [NSColor clearColor]];
-  [dragImage lockFocus];
-  [image drawAtPoint: NSZeroPoint fromRect: NSZeroRect operation: NSCompositeSourceOver fraction: 0.5];
-  [dragImage unlockFocus];
-
-  NSPoint startPoint;
-  startPoint.x = selectionRectangle.origin.x + client.left;
-  startPoint.y = selectionRectangle.origin.y + selectionRectangle.size.height + client.top;
-  [content dragImage: dragImage
-                  at: startPoint
-              offset: NSZeroSize
-               event: lastMouseEvent // Set in MouseMove.
-          pasteboard: pasteboard
-              source: content
-           slideBack: YES];
-}
-
-//--------------------------------------------------------------------------------------------------
-
-/**
- * Called when a drag operation reaches the control which was initiated outside.
- */
-NSDragOperation ScintillaCocoa::DraggingEntered(id <NSDraggingInfo> info)
-{
-  FineTickerStart(tickPlatform, timer.tickSize, 0);
-  return DraggingUpdated(info);
-}
-
-//--------------------------------------------------------------------------------------------------
-
-/**
- * Called frequently during a drag operation if we are the target. Keep telling the caller
- * what drag operation we accept and update the drop caret position to indicate the
- * potential insertion point of the dragged data.
- */
-NSDragOperation ScintillaCocoa::DraggingUpdated(id <NSDraggingInfo> info)
-{
-  // Convert the drag location from window coordinates to view coordinates and
-  // from there to a text position to finally set the drag position.
-  Point location = ConvertPoint([info draggingLocation]);
-  SetDragPosition(SPositionFromLocation(location));
-
-  NSDragOperation sourceDragMask = [info draggingSourceOperationMask];
-  if (sourceDragMask == NSDragOperationNone)
-    return sourceDragMask;
-
-  NSPasteboard* pasteboard = [info draggingPasteboard];
-
-  // Return what type of operation we will perform. Prefer move over copy.
-  if ([[pasteboard types] containsObject: NSStringPboardType] ||
-      [[pasteboard types] containsObject: ScintillaRecPboardType])
-    return (sourceDragMask & NSDragOperationMove) ? NSDragOperationMove : NSDragOperationCopy;
-
-  if ([[pasteboard types] containsObject: NSFilenamesPboardType])
-    return (sourceDragMask & NSDragOperationGeneric);
-  return NSDragOperationNone;
-}
-
-//--------------------------------------------------------------------------------------------------
-
-/**
- * Resets the current drag position as we are no longer the drag target.
- */
-void ScintillaCocoa::DraggingExited(id <NSDraggingInfo> info)
-{
-#pragma unused(info)
-  SetDragPosition(SelectionPosition(invalidPosition));
-  FineTickerCancel(tickPlatform);
-  inDragDrop = ddNone;
-}
-
-//--------------------------------------------------------------------------------------------------
-
-/**
- * Here is where the real work is done. Insert the text from the pasteboard.
- */
-bool ScintillaCocoa::PerformDragOperation(id <NSDraggingInfo> info)
-{
-  NSPasteboard* pasteboard = [info draggingPasteboard];
-
-  if ([[pasteboard types] containsObject: NSFilenamesPboardType])
-  {
-    NSArray* files = [pasteboard propertyListForType: NSFilenamesPboardType];
-    for (NSString* uri in files)
-      NotifyURIDropped([uri UTF8String]);
-  }
-  else
-  {
-    SelectionText text;
-    GetPasteboardData(pasteboard, &text);
-
-    if (text.Length() > 0)
-    {
-      NSDragOperation operation = [info draggingSourceOperationMask];
-      bool moving = (operation & NSDragOperationMove) != 0;
-
-      DropAt(posDrag, text.Data(), text.Length(), moving, text.rectangular);
-    };
-  }
-
-  return true;
-}
-
-//--------------------------------------------------------------------------------------------------
-
-void ScintillaCocoa::SetPasteboardData(NSPasteboard* board, const SelectionText &selectedText)
-{
-  if (selectedText.Length() == 0)
-    return;
-
-  CFStringEncoding encoding = EncodingFromCharacterSet(selectedText.codePage == SC_CP_UTF8,
-                                                       selectedText.characterSet);
-  CFStringRef cfsVal = CFStringCreateWithBytes(kCFAllocatorDefault,
-                                               reinterpret_cast<const UInt8 *>(selectedText.Data()),
-                                               selectedText.Length(), encoding, false);
-
-  NSArray *pbTypes = selectedText.rectangular ?
-    [NSArray arrayWithObjects: NSStringPboardType, ScintillaRecPboardType, nil] :
-    [NSArray arrayWithObjects: NSStringPboardType, nil];
-  [board declareTypes:pbTypes owner:nil];
-
-  if (selectedText.rectangular)
-  {
-    // This is specific to scintilla, allows us to drag rectangular selections around the document.
-    [board setString: (NSString *)cfsVal forType: ScintillaRecPboardType];
-  }
-
-  [board setString: (NSString *)cfsVal forType: NSStringPboardType];
-
-  if (cfsVal)
-    CFRelease(cfsVal);
-}
-
-//--------------------------------------------------------------------------------------------------
-
-/**
- * Helper method to retrieve the best fitting alternative from the general pasteboard.
- */
-bool ScintillaCocoa::GetPasteboardData(NSPasteboard* board, SelectionText* selectedText)
-{
-  NSArray* supportedTypes = [NSArray arrayWithObjects: ScintillaRecPboardType,
-                             NSStringPboardType,
-                             nil];
-  NSString *bestType = [board availableTypeFromArray: supportedTypes];
-  NSString* data = [board stringForType: bestType];
-
-  if (data != nil)
-  {
-    if (selectedText != nil)
-    {
-      CFStringEncoding encoding = EncodingFromCharacterSet(IsUnicodeMode(),
-                                                           vs.styles[STYLE_DEFAULT].characterSet);
-      CFRange rangeAll = {0, static_cast<CFIndex>([data length])};
-      CFIndex usedLen = 0;
-      CFStringGetBytes((CFStringRef)data, rangeAll, encoding, '?',
-                       false, NULL, 0, &usedLen);
-
-      std::vector<UInt8> buffer(usedLen);
-
-      CFStringGetBytes((CFStringRef)data, rangeAll, encoding, '?',
-                       false, buffer.data(),usedLen, NULL);
-
-      bool rectangular = bestType == ScintillaRecPboardType;
-
-      std::string dest(reinterpret_cast<const char *>(buffer.data()), usedLen);
-
-      selectedText->Copy(dest, pdoc->dbcsCodePage,
-                         vs.styles[STYLE_DEFAULT].characterSet , rectangular, false);
-    }
-    return true;
-  }
-
-  return false;
-}
-
-//--------------------------------------------------------------------------------------------------
-
-// Returns the target converted to UTF8.
-// Return the length in bytes.
-int ScintillaCocoa::TargetAsUTF8(char *text)
-{
-  const int targetLength = targetEnd - targetStart;
-  if (IsUnicodeMode())
-  {
-    if (text)
-      pdoc->GetCharRange(text, targetStart, targetLength);
-  }
-  else
-  {
-    // Need to convert
-    const CFStringEncoding encoding = EncodingFromCharacterSet(IsUnicodeMode(),
-                                                         vs.styles[STYLE_DEFAULT].characterSet);
-    const std::string s = RangeText(targetStart, targetEnd);
-    CFStringRef cfsVal = CFStringCreateWithBytes(kCFAllocatorDefault,
-                                                 reinterpret_cast<const UInt8 *>(s.c_str()),
-                                                 s.length(), encoding, false);
-	  
-    const std::string tmputf = EncodedBytesString(cfsVal, kCFStringEncodingUTF8);
-    
-    if (text)
-      memcpy(text, tmputf.c_str(), tmputf.length());
-    CFRelease(cfsVal);
-    return tmputf.length();
-  }
-  return targetLength;
-}
-
-//--------------------------------------------------------------------------------------------------
-
-// Translates a UTF8 string into the document encoding.
-// Return the length of the result in bytes.
-int ScintillaCocoa::EncodedFromUTF8(char *utf8, char *encoded) const
-{
-  const int inputLength = (lengthForEncode >= 0) ? lengthForEncode : strlen(utf8);
-  if (IsUnicodeMode())
-  {
-    if (encoded)
-      memcpy(encoded, utf8, inputLength);
-    return inputLength;
-  }
-  else
-  {
-    // Need to convert
-    const CFStringEncoding encoding = EncodingFromCharacterSet(IsUnicodeMode(),
-                                                         vs.styles[STYLE_DEFAULT].characterSet);
-    
-    CFStringRef cfsVal = CFStringCreateWithBytes(kCFAllocatorDefault,
-                                                 reinterpret_cast<const UInt8 *>(utf8),
-                                                 inputLength, kCFStringEncodingUTF8, false);
-    const std::string sEncoded = EncodedBytesString(cfsVal, encoding);
-    if (encoded)
-      memcpy(encoded, sEncoded.c_str(), sEncoded.length());
-    CFRelease(cfsVal);
-    return sEncoded.length();
-  }
-}
-
-//--------------------------------------------------------------------------------------------------
-
-void ScintillaCocoa::SetMouseCapture(bool on)
-{
-  capturedMouse = on;
-}
-
-//--------------------------------------------------------------------------------------------------
-
-bool ScintillaCocoa::HaveMouseCapture()
-{
-  return capturedMouse;
-}
-
-//--------------------------------------------------------------------------------------------------
-
-/**
- * Synchronously paint a rectangle of the window.
- */
-bool ScintillaCocoa::SyncPaint(void* gc, PRectangle rc)
-{
-  paintState = painting;
-  rcPaint = rc;
-  PRectangle rcText = GetTextRectangle();
-  paintingAllText = rcPaint.Contains(rcText);
-  bool succeeded = true;
-  Surface *sw = Surface::Allocate(SC_TECHNOLOGY_DEFAULT);
-  if (sw)
-  {
-    CGContextSetAllowsAntialiasing((CGContextRef)gc,
-                                   vs.extraFontFlag != SC_EFF_QUALITY_NON_ANTIALIASED);
-    CGContextSetAllowsFontSmoothing((CGContextRef)gc,
-                                    vs.extraFontFlag == SC_EFF_QUALITY_LCD_OPTIMIZED);
-#if MAC_OS_X_VERSION_MAX_ALLOWED > MAC_OS_X_VERSION_10_5
-    if (&CGContextSetAllowsFontSubpixelPositioning != NULL)
-      CGContextSetAllowsFontSubpixelPositioning((CGContextRef)gc,
-						vs.extraFontFlag == SC_EFF_QUALITY_DEFAULT ||
-						vs.extraFontFlag == SC_EFF_QUALITY_LCD_OPTIMIZED);
-#endif
-    sw->Init(gc, wMain.GetID());
-    Paint(sw, rc);
-    succeeded = paintState != paintAbandoned;
-    sw->Release();
-    delete sw;
-  }
-  paintState = notPainting;
-  if (!succeeded)
-  {
-    NSView *marginView = static_cast<NSView*>(wMargin.GetID());
-    [marginView setNeedsDisplay:YES];
-  }
-  return succeeded;
-}
-
-//--------------------------------------------------------------------------------------------------
-
-/**
- * Paint the margin into the SCIMarginView space.
- */
-void ScintillaCocoa::PaintMargin(NSRect aRect)
-{
-  CGContextRef gc = (CGContextRef) [[NSGraphicsContext currentContext] graphicsPort];
-
-  PRectangle rc = NSRectToPRectangle(aRect);
-  rcPaint = rc;
-  Surface *sw = Surface::Allocate(SC_TECHNOLOGY_DEFAULT);
-  if (sw)
-  {
-    CGContextSetAllowsAntialiasing(gc,
-                                   vs.extraFontFlag != SC_EFF_QUALITY_NON_ANTIALIASED);
-    CGContextSetAllowsFontSmoothing(gc,
-                                    vs.extraFontFlag == SC_EFF_QUALITY_LCD_OPTIMIZED);
-#if MAC_OS_X_VERSION_MAX_ALLOWED > MAC_OS_X_VERSION_10_5
-    if (&CGContextSetAllowsFontSubpixelPositioning != NULL)
-      CGContextSetAllowsFontSubpixelPositioning(gc,
-						vs.extraFontFlag == SC_EFF_QUALITY_DEFAULT ||
-						vs.extraFontFlag == SC_EFF_QUALITY_LCD_OPTIMIZED);
-#endif
-    sw->Init(gc, wMargin.GetID());
-    PaintSelMargin(sw, rc);
-    sw->Release();
-    delete sw;
-  }
-}
-
-//--------------------------------------------------------------------------------------------------
-
-/**
- * Prepare for drawing.
- *
- * @param rect The area that will be drawn, given in the sender's coordinate system.
- */
-void ScintillaCocoa::WillDraw(NSRect rect)
-{
-  RefreshStyleData();
-  PRectangle rcWillDraw = NSRectToPRectangle(rect);
-  int positionAfterRect = PositionAfterArea(rcWillDraw);
-  pdoc->EnsureStyledTo(positionAfterRect);
-  NotifyUpdateUI();
-  if (WrapLines(wsVisible)) {
-    // Wrap may have reduced number of lines so more lines may need to be styled
-    positionAfterRect = PositionAfterArea(rcWillDraw);
-    pdoc->EnsureStyledTo(positionAfterRect);
-    // The wrapping process has changed the height of some lines so redraw all.
-    Redraw();
-  }
-}
-
-//--------------------------------------------------------------------------------------------------
-
-/**
- * ScrollText is empty because scrolling is handled by the NSScrollView.
- */
-void ScintillaCocoa::ScrollText(int)
-{
-}
-
-//--------------------------------------------------------------------------------------------------
-
-/**
- * Modifies the vertical scroll position to make the current top line show up as such.
- */
-void ScintillaCocoa::SetVerticalScrollPos()
-{
-  NSScrollView *scrollView = ScrollContainer();
-  if (scrollView) {
-    NSClipView *clipView = [scrollView contentView];
-    NSRect contentRect = [clipView bounds];
-    [clipView scrollToPoint: NSMakePoint(contentRect.origin.x, topLine * vs.lineHeight)];
-    [scrollView reflectScrolledClipView:clipView];
-  }
-}
-
-//--------------------------------------------------------------------------------------------------
-
-/**
- * Modifies the horizontal scroll position to match xOffset.
- */
-void ScintillaCocoa::SetHorizontalScrollPos()
-{
-  PRectangle textRect = GetTextRectangle();
-
-  int maxXOffset = scrollWidth - static_cast<int>(textRect.Width());
-  if (maxXOffset < 0)
-    maxXOffset = 0;
-  if (xOffset > maxXOffset)
-    xOffset = maxXOffset;
-  NSScrollView *scrollView = ScrollContainer();
-  if (scrollView) {
-    NSClipView * clipView = [scrollView contentView];
-    NSRect contentRect = [clipView bounds];
-    [clipView scrollToPoint: NSMakePoint(xOffset, contentRect.origin.y)];
-    [scrollView reflectScrolledClipView:clipView];
-  }
-  MoveFindIndicatorWithBounce(NO);
-}
-
-//--------------------------------------------------------------------------------------------------
-
-/**
- * Used to adjust both scrollers to reflect the current scroll range and position in the editor.
- * Arguments no longer used as NSScrollView handles details of scroll bar sizes.
- *
- * @param nMax Number of lines in the editor.
- * @param nPage Number of lines per scroll page.
- * @return True if there was a change, otherwise false.
- */
-bool ScintillaCocoa::ModifyScrollBars(int nMax, int nPage)
-{
-#pragma unused(nMax, nPage)
-  return SetScrollingSize();
-}
-
-bool ScintillaCocoa::SetScrollingSize(void) {
-	bool changes = false;
-	SCIContentView *inner = ContentView();
-	if (!enteredSetScrollingSize) {
-		enteredSetScrollingSize = true;
-		NSScrollView *scrollView = ScrollContainer();
-		NSClipView *clipView = [ScrollContainer() contentView];
-		NSRect clipRect = [clipView bounds];
-		CGFloat docHeight = cs.LinesDisplayed() * vs.lineHeight;
-		if (!endAtLastLine)
-			docHeight += (int([scrollView bounds].size.height / vs.lineHeight)-3) * vs.lineHeight;
-		// Allow extra space so that last scroll position places whole line at top
-		int clipExtra = int(clipRect.size.height) % vs.lineHeight;
-		docHeight += clipExtra;
-		// Ensure all of clipRect covered by Scintilla drawing
-		if (docHeight < clipRect.size.height)
-			docHeight = clipRect.size.height;
-		CGFloat docWidth = scrollWidth;
-		bool showHorizontalScroll = horizontalScrollBarVisible &&
-			!Wrapping();
-		if (!showHorizontalScroll)
-			docWidth = clipRect.size.width;
-		NSRect contentRect = {{0, 0}, {docWidth, docHeight}};
-		NSRect contentRectNow = [inner frame];
-		changes = (contentRect.size.width != contentRectNow.size.width) ||
-			(contentRect.size.height != contentRectNow.size.height);
-		if (changes) {
-			[inner setFrame: contentRect];
-		}
-		[scrollView setHasVerticalScroller: verticalScrollBarVisible];
-		[scrollView setHasHorizontalScroller: showHorizontalScroll];
-		SetVerticalScrollPos();
-		enteredSetScrollingSize = false;
-	}
-	[inner.owner setMarginWidth: vs.fixedColumnWidth];
-	return changes;
-}
-
-//--------------------------------------------------------------------------------------------------
-
-void ScintillaCocoa::Resize()
-{
-  SetScrollingSize();
-  ChangeSize();
-}
-
-//--------------------------------------------------------------------------------------------------
-
-/**
- * Update fields to match scroll position after receiving a notification that the user has scrolled.
- */
-void ScintillaCocoa::UpdateForScroll() {
-  Point ptOrigin = GetVisibleOriginInMain();
-  xOffset = static_cast<int>(ptOrigin.x);
-  int newTop = Platform::Minimum(static_cast<int>(ptOrigin.y / vs.lineHeight), MaxScrollPos());
-  SetTopLine(newTop);
-}
-
-//--------------------------------------------------------------------------------------------------
-
-/**
- * Register a delegate that will be called for notifications and commands.
- * This provides similar functionality to RegisterNotifyCallback but in an
- * Objective C way.
- *
- * @param delegate_ A pointer to an object that implements ScintillaNotificationProtocol.
- */
-
-void ScintillaCocoa::SetDelegate(id<ScintillaNotificationProtocol> delegate_)
-{
-  delegate = delegate_;
-}
-
-//--------------------------------------------------------------------------------------------------
-
-/**
- * Used to register a callback function for a given window. This is used to emulate the way
- * Windows notifies other controls (mainly up in the view hierarchy) about certain events.
- *
- * @param windowid A handle to a window. That value is generic and can be anything. It is passed
- *                 through to the callback.
- * @param callback The callback function to be used for future notifications. If NULL then no
- *                 notifications will be sent anymore.
- */
-void ScintillaCocoa::RegisterNotifyCallback(intptr_t windowid, SciNotifyFunc callback)
-{
-  notifyObj = windowid;
-  notifyProc = callback;
-}
-
-//--------------------------------------------------------------------------------------------------
-
-void ScintillaCocoa::NotifyChange()
-{
-  if (notifyProc != NULL)
-    notifyProc(notifyObj, WM_COMMAND, Platform::LongFromTwoShorts(static_cast<short>(GetCtrlID()), SCEN_CHANGE),
-	       (uintptr_t) this);
-}
-
-//--------------------------------------------------------------------------------------------------
-
-void ScintillaCocoa::NotifyFocus(bool focus)
-{
-  if (notifyProc != NULL)
-    notifyProc(notifyObj, WM_COMMAND, Platform::LongFromTwoShorts(static_cast<short>(GetCtrlID()),
-	       (focus ? SCEN_SETFOCUS : SCEN_KILLFOCUS)),
-	       (uintptr_t) this);
-
-  Editor::NotifyFocus(focus);
-}
-
-//--------------------------------------------------------------------------------------------------
-
-/**
- * Used to send a notification (as WM_NOTIFY call) to the procedure, which has been set by the call
- * to RegisterNotifyCallback (so it is not necessarily the parent window).
- *
- * @param scn The notification to send.
- */
-void ScintillaCocoa::NotifyParent(SCNotification scn)
-{
-  scn.nmhdr.hwndFrom = (void*) this;
-  scn.nmhdr.idFrom = GetCtrlID();
-  if (notifyProc != NULL)
-    notifyProc(notifyObj, WM_NOTIFY, GetCtrlID(), (uintptr_t) &scn);
-  if (delegate)
-    [delegate notification:&scn];
-}
-
-//--------------------------------------------------------------------------------------------------
-
-void ScintillaCocoa::NotifyURIDropped(const char *uri)
-{
-  SCNotification scn;
-  scn.nmhdr.code = SCN_URIDROPPED;
-  scn.text = uri;
-
-  NotifyParent(scn);
-}
-
-//--------------------------------------------------------------------------------------------------
-
-bool ScintillaCocoa::HasSelection()
-{
-  return !sel.Empty();
-}
-
-//--------------------------------------------------------------------------------------------------
-
-bool ScintillaCocoa::CanUndo()
-{
-  return pdoc->CanUndo();
-}
-
-//--------------------------------------------------------------------------------------------------
-
-bool ScintillaCocoa::CanRedo()
-{
-  return pdoc->CanRedo();
-}
-
-//--------------------------------------------------------------------------------------------------
-
-void ScintillaCocoa::TimerFired(NSTimer* timer)
-{
-  for (TickReason tr=tickCaret; tr<=tickPlatform; tr = static_cast<TickReason>(tr+1))
-  {
-    if (timers[tr] == timer)
-    {
-      TickFor(tr);
-    }
-  }
-}
-
-//--------------------------------------------------------------------------------------------------
-
-void ScintillaCocoa::IdleTimerFired()
-{
-  bool more = Idle();
-  if (!more)
-    SetIdle(false);
-}
-
-//--------------------------------------------------------------------------------------------------
-
-/**
- * Main entry point for drawing the control.
- *
- * @param rect The area to paint, given in the sender's coordinate system.
- * @param gc The context we can use to paint.
- */
-bool ScintillaCocoa::Draw(NSRect rect, CGContextRef gc)
-{
-  return SyncPaint(gc, NSRectToPRectangle(rect));
-}
-
-//--------------------------------------------------------------------------------------------------
-
-/**
- * Helper function to translate OS X key codes to Scintilla key codes.
- */
-static inline UniChar KeyTranslate(UniChar unicodeChar)
-{
-  switch (unicodeChar)
-  {
-    case NSDownArrowFunctionKey:
-      return SCK_DOWN;
-    case NSUpArrowFunctionKey:
-      return SCK_UP;
-    case NSLeftArrowFunctionKey:
-      return SCK_LEFT;
-    case NSRightArrowFunctionKey:
-      return SCK_RIGHT;
-    case NSHomeFunctionKey:
-      return SCK_HOME;
-    case NSEndFunctionKey:
-      return SCK_END;
-    case NSPageUpFunctionKey:
-      return SCK_PRIOR;
-    case NSPageDownFunctionKey:
-      return SCK_NEXT;
-    case NSDeleteFunctionKey:
-      return SCK_DELETE;
-    case NSInsertFunctionKey:
-      return SCK_INSERT;
-    case '\n':
-    case 3:
-      return SCK_RETURN;
-    case 27:
-      return SCK_ESCAPE;
-    case 127:
-      return SCK_BACK;
-    case '\t':
-    case 25: // Shift tab, return to unmodified tab and handle that via modifiers.
-      return SCK_TAB;
-    default:
-      return unicodeChar;
-  }
-}
-
-//--------------------------------------------------------------------------------------------------
-
-/**
- * Translate NSEvent modifier flags into SCI_* modifier flags.
- *
- * @param modifiers An integer bit set of NSSEvent modifier flags.
- * @return A set of SCI_* modifier flags.
- */
-static int TranslateModifierFlags(NSUInteger modifiers)
-{
-  // Signal Control as SCI_META
-  return
-    (((modifiers & NSShiftKeyMask) != 0) ? SCI_SHIFT : 0) |
-    (((modifiers & NSCommandKeyMask) != 0) ? SCI_CTRL : 0) |
-    (((modifiers & NSAlternateKeyMask) != 0) ? SCI_ALT : 0) |
-    (((modifiers & NSControlKeyMask) != 0) ? SCI_META : 0);
-}
-
-//--------------------------------------------------------------------------------------------------
-
-/**
- * Main keyboard input handling method. It is called for any key down event, including function keys,
- * numeric keypad input and whatnot.
- *
- * @param event The event instance associated with the key down event.
- * @return True if the input was handled, false otherwise.
- */
-bool ScintillaCocoa::KeyboardInput(NSEvent* event)
-{
-  // For now filter out function keys.
-  NSString* input = [event characters];
-
-  bool handled = false;
-
-  // Handle each entry individually. Usually we only have one entry anyway.
-  for (size_t i = 0; i < input.length; i++)
-  {
-    const UniChar originalKey = [input characterAtIndex: i];
-    UniChar key = KeyTranslate(originalKey);
-
-    bool consumed = false; // Consumed as command?
-
-    if (KeyDownWithModifiers(key, TranslateModifierFlags([event modifierFlags]), &consumed))
-      handled = true;
-    if (consumed)
-      handled = true;
-  }
-
-  return handled;
-}
-
-//--------------------------------------------------------------------------------------------------
-
-/**
- * Used to insert already processed text provided by the Cocoa text input system.
- */
-int ScintillaCocoa::InsertText(NSString* input)
-{
-  CFStringEncoding encoding = EncodingFromCharacterSet(IsUnicodeMode(),
-                                                       vs.styles[STYLE_DEFAULT].characterSet);
-  std::string encoded = EncodedBytesString((CFStringRef)input, encoding);
-  
-  if (encoded.length() > 0)
-  {
-    AddCharUTF((char*) encoded.c_str(), static_cast<unsigned int>(encoded.length()), false);
-  }
-  return static_cast<int>(encoded.length());
-}
-
-//--------------------------------------------------------------------------------------------------
-
-/**
- * Convert from a range of characters to a range of bytes.
- */
-NSRange ScintillaCocoa::PositionsFromCharacters(NSRange range) const
-{
-  long start = pdoc->GetRelativePositionUTF16(0, range.location);
-  if (start == INVALID_POSITION)
-    start = pdoc->Length();
-  long end = pdoc->GetRelativePositionUTF16(start, range.length);
-  if (end == INVALID_POSITION)
-    end = pdoc->Length();
-  return NSMakeRange(start, end - start);
-}
-
-//--------------------------------------------------------------------------------------------------
-
-/**
- * Convert from a range of characters from a range of bytes.
- */
-NSRange ScintillaCocoa::CharactersFromPositions(NSRange range) const
-{
-  const long start = pdoc->CountUTF16(0, range.location);
-  const long len = pdoc->CountUTF16(range.location, NSMaxRange(range));
-  return NSMakeRange(start, len);
-}
-
-//--------------------------------------------------------------------------------------------------
-
-/**
- * Used to ensure that only one selection is active for input composition as composition
- * does not support multi-typing.
- */
-void ScintillaCocoa::SelectOnlyMainSelection()
-{
-  sel.SetSelection(sel.RangeMain());
-  Redraw();
-}
-
-//--------------------------------------------------------------------------------------------------
-
-/**
- * Convert virtual space before selection into real space.
- */
-void ScintillaCocoa::ConvertSelectionVirtualSpace()
-{
-  FillVirtualSpace();
-}
-
-//--------------------------------------------------------------------------------------------------
-
-/**
- * Erase all selected text and return whether the selection is now empty.
- * The selection may not be empty if the selection contained protected text.
- */
-bool ScintillaCocoa::ClearAllSelections()
-{
-  ClearSelection(true);
-  return sel.Empty();
-}
-
-//--------------------------------------------------------------------------------------------------
-
-/**
- * Start composing for IME.
- */
-void ScintillaCocoa::CompositionStart()
-{
-  if (!sel.Empty())
-  {
-    NSLog(@"Selection not empty when starting composition");
-  }
-  pdoc->TentativeStart();
-}
-
-//--------------------------------------------------------------------------------------------------
-
-/**
- * Commit the IME text.
- */
-void ScintillaCocoa::CompositionCommit()
-{
-  pdoc->TentativeCommit();
-  pdoc->decorations.SetCurrentIndicator(INDIC_IME);
-  pdoc->DecorationFillRange(0, 0, pdoc->Length());
-}
-
-//--------------------------------------------------------------------------------------------------
-
-/**
- * Remove the IME text.
- */
-void ScintillaCocoa::CompositionUndo()
-{
-  pdoc->TentativeUndo();
-}
-
-//--------------------------------------------------------------------------------------------------
-/**
- * When switching documents discard any incomplete character composition state as otherwise tries to
- * act on the new document.
- */
-void ScintillaCocoa::SetDocPointer(Document *document)
-{
-  // Drop input composition.
-  NSTextInputContext *inctxt = [NSTextInputContext currentInputContext];
-  [inctxt discardMarkedText];
-  SCIContentView *inner = ContentView();
-  [inner unmarkText];
-  Editor::SetDocPointer(document);
-}
-
-//--------------------------------------------------------------------------------------------------
-
-/**
- * Called by the owning view when the mouse pointer enters the control.
- */
-void ScintillaCocoa::MouseEntered(NSEvent* event)
-{
-  if (!HaveMouseCapture())
-  {
-    WndProc(SCI_SETCURSOR, (long int)SC_CURSORNORMAL, 0);
-
-    // Mouse location is given in screen coordinates and might also be outside of our bounds.
-    Point location = ConvertPoint([event locationInWindow]);
-    ButtonMove(location);
-  }
-}
-
-//--------------------------------------------------------------------------------------------------
-
-void ScintillaCocoa::MouseExited(NSEvent* /* event */)
-{
-  // Nothing to do here.
-}
-
-//--------------------------------------------------------------------------------------------------
-
-void ScintillaCocoa::MouseDown(NSEvent* event)
-{
-  Point location = ConvertPoint([event locationInWindow]);
-  NSTimeInterval time = [event timestamp];
-  bool command = ([event modifierFlags] & NSCommandKeyMask) != 0;
-  bool shift = ([event modifierFlags] & NSShiftKeyMask) != 0;
-  bool alt = ([event modifierFlags] & NSAlternateKeyMask) != 0;
-
-  ButtonDown(Point(location.x, location.y), (int) (time * 1000), shift, command, alt);
-}
-
-//--------------------------------------------------------------------------------------------------
-
-void ScintillaCocoa::MouseMove(NSEvent* event)
-{
-  lastMouseEvent = event;
-
-  ButtonMoveWithModifiers(ConvertPoint([event locationInWindow]), TranslateModifierFlags([event modifierFlags]));
-}
-
-//--------------------------------------------------------------------------------------------------
-
-void ScintillaCocoa::MouseUp(NSEvent* event)
-{
-  NSTimeInterval time = [event timestamp];
-  bool control = ([event modifierFlags] & NSControlKeyMask) != 0;
-
-  ButtonUp(ConvertPoint([event locationInWindow]), (int) (time * 1000), control);
-}
-
-//--------------------------------------------------------------------------------------------------
-
-void ScintillaCocoa::MouseWheel(NSEvent* event)
-{
-  bool command = ([event modifierFlags] & NSCommandKeyMask) != 0;
-  int dY = 0;
-
-    // In order to make scrolling with larger offset smoother we scroll less lines the larger the
-    // delta value is.
-    if ([event deltaY] < 0)
-    dY = -(int) sqrt(-10.0 * [event deltaY]);
-    else
-    dY = (int) sqrt(10.0 * [event deltaY]);
-
-  if (command)
-  {
-    // Zoom! We play with the font sizes in the styles.
-    // Number of steps/line is ignored, we just care if sizing up or down.
-    if (dY > 0.5)
-      KeyCommand(SCI_ZOOMIN);
-    else if (dY < -0.5)
-      KeyCommand(SCI_ZOOMOUT);
-  }
-  else
-  {
-  }
-}
-
-//--------------------------------------------------------------------------------------------------
-
-// Helper methods for NSResponder actions.
-
-void ScintillaCocoa::SelectAll()
-{
-  Editor::SelectAll();
-}
-
-void ScintillaCocoa::DeleteBackward()
-{
-  KeyDown(SCK_BACK, false, false, false, nil);
-}
-
-void ScintillaCocoa::Cut()
-{
-  Editor::Cut();
-}
-
-void ScintillaCocoa::Undo()
-{
-  Editor::Undo();
-}
-
-void ScintillaCocoa::Redo()
-{
-  Editor::Redo();
-}
-
-//--------------------------------------------------------------------------------------------------
-
-/**
- * Creates and returns a popup menu, which is then displayed by the Cocoa framework.
- */
-NSMenu* ScintillaCocoa::CreateContextMenu(NSEvent* /* event */)
-{
-  // Call ScintillaBase to create the context menu.
-  ContextMenu(Point(0, 0));
-
-  return reinterpret_cast<NSMenu*>(popup.GetID());
-}
-
-//--------------------------------------------------------------------------------------------------
-
-/**
- * An intermediate function to forward context menu commands from the menu action handler to
- * scintilla.
- */
-void ScintillaCocoa::HandleCommand(NSInteger command)
-{
-  Command(static_cast<int>(command));
-}
-
-//--------------------------------------------------------------------------------------------------
-
-void ScintillaCocoa::ActiveStateChanged(bool isActive)
-{
-  // If the window is being deactivated, lose the focus and turn off the ticking
-  if (!isActive) {
-    DropCaret();
-    //SetFocusState( false );
-    FineTickerCancel(tickCaret);
-  } else {
-    ShowCaretAtCurrentPosition();
-  }
-}
-
-// If building with old SDK, need to define version number for 10.8
-#ifndef NSAppKitVersionNumber10_8
-#define NSAppKitVersionNumber10_8 1187
-#endif
-
-//--------------------------------------------------------------------------------------------------
-
-void ScintillaCocoa::ShowFindIndicatorForRange(NSRange charRange, BOOL retaining)
-{
-#if MAC_OS_X_VERSION_MAX_ALLOWED > MAC_OS_X_VERSION_10_5
-  NSView *content = ContentView();
-  if (!layerFindIndicator)
-  {
-    layerFindIndicator = [[FindHighlightLayer alloc] init];
-    [content setWantsLayer: YES];
-    layerFindIndicator.geometryFlipped = content.layer.geometryFlipped;
-    if (floor(NSAppKitVersionNumber) > NSAppKitVersionNumber10_8)
-    {
-      // Content layer is unflipped on 10.9, but the indicator shows wrong unless flipped
-      layerFindIndicator.geometryFlipped = YES;
-    }
-    [[content layer] addSublayer:layerFindIndicator];
-  }
-  [layerFindIndicator removeAnimationForKey:@"animateFound"];
-
-  if (charRange.length)
-  {
-    CFStringEncoding encoding = EncodingFromCharacterSet(IsUnicodeMode(),
-							 vs.styles[STYLE_DEFAULT].characterSet);
-    std::vector<char> buffer(charRange.length);
-    pdoc->GetCharRange(&buffer[0], static_cast<int>(charRange.location), static_cast<int>(charRange.length));
-
-    CFStringRef cfsFind = CFStringCreateWithBytes(kCFAllocatorDefault,
-						  reinterpret_cast<const UInt8 *>(&buffer[0]),
-						  charRange.length, encoding, false);
-    layerFindIndicator.sFind = (NSString *)cfsFind;
-    if (cfsFind)
-        CFRelease(cfsFind);
-    layerFindIndicator.retaining = retaining;
-    layerFindIndicator.positionFind = static_cast<int>(charRange.location);
-    long style = WndProc(SCI_GETSTYLEAT, charRange.location, 0);
-    std::vector<char> bufferFontName(WndProc(SCI_STYLEGETFONT, style, 0) + 1);
-    WndProc(SCI_STYLEGETFONT, style, (sptr_t)&bufferFontName[0]);
-    layerFindIndicator.sFont = [NSString stringWithUTF8String: &bufferFontName[0]];
-
-    layerFindIndicator.fontSize = WndProc(SCI_STYLEGETSIZEFRACTIONAL, style, 0) /
-      (float)SC_FONT_SIZE_MULTIPLIER;
-    layerFindIndicator.widthText = WndProc(SCI_POINTXFROMPOSITION, 0, charRange.location + charRange.length) -
-      WndProc(SCI_POINTXFROMPOSITION, 0, charRange.location);
-    layerFindIndicator.heightLine = WndProc(SCI_TEXTHEIGHT, 0, 0);
-    MoveFindIndicatorWithBounce(YES);
-  }
-  else
-  {
-    [layerFindIndicator hideMatch];
-  }
-#endif
-}
-
-void ScintillaCocoa::MoveFindIndicatorWithBounce(BOOL bounce)
-{
-#if MAC_OS_X_VERSION_MAX_ALLOWED > MAC_OS_X_VERSION_10_5
-  if (layerFindIndicator)
-  {
-    CGPoint ptText = CGPointMake(
-      WndProc(SCI_POINTXFROMPOSITION, 0, layerFindIndicator.positionFind),
-      WndProc(SCI_POINTYFROMPOSITION, 0, layerFindIndicator.positionFind));
-    ptText.x = ptText.x - vs.fixedColumnWidth + xOffset;
-    ptText.y += topLine * vs.lineHeight;
-    if (!layerFindIndicator.geometryFlipped)
-    {
-      NSView *content = ContentView();
-      ptText.y = content.bounds.size.height - ptText.y;
-    }
-    [layerFindIndicator animateMatch:ptText bounce:bounce];
-  }
-#endif
-}
-
-void ScintillaCocoa::HideFindIndicator()
-{
-#if MAC_OS_X_VERSION_MAX_ALLOWED > MAC_OS_X_VERSION_10_5
-  if (layerFindIndicator)
-  {
-    [layerFindIndicator hideMatch];
-  }
-#endif
-}
-
-
-=======
-
-/**
- * Scintilla source code edit control
- * ScintillaCocoa.mm - Cocoa subclass of ScintillaBase
- *
- * Written by Mike Lischke <mlischke@sun.com>
- *
- * Loosely based on ScintillaMacOSX.cxx.
- * Copyright 2003 by Evan Jones <ejones@uwaterloo.ca>
- * Based on ScintillaGTK.cxx Copyright 1998-2002 by Neil Hodgson <neilh@scintilla.org>
- * The License.txt file describes the conditions under which this software may be distributed.
-  *
- * Copyright (c) 2009, 2010 Sun Microsystems, Inc. All rights reserved.
- * This file is dual licensed under LGPL v2.1 and the Scintilla license (http://www.scintilla.org/License.txt).
- */
-
-#import <Cocoa/Cocoa.h>
-#if MAC_OS_X_VERSION_MAX_ALLOWED > MAC_OS_X_VERSION_10_5
-#import <QuartzCore/CAGradientLayer.h>
-#endif
-#import <QuartzCore/CAAnimation.h>
-#import <QuartzCore/CATransaction.h>
-
-#import "Platform.h"
-#import "ScintillaView.h"
-#import "ScintillaCocoa.h"
-#import "PlatCocoa.h"
-
-using namespace Scintilla;
-
-NSString* ScintillaRecPboardType = @"com.scintilla.utf16-plain-text.rectangular";
-
-//--------------------------------------------------------------------------------------------------
-
-// Define keyboard shortcuts (equivalents) the Mac way.
-#define SCI_CMD ( SCI_CTRL)
-#define SCI_SCMD ( SCI_CMD | SCI_SHIFT)
-#define SCI_SMETA ( SCI_META | SCI_SHIFT)
-
-static const KeyToCommand macMapDefault[] =
-{
-  // OS X specific
-  {SCK_DOWN,      SCI_CTRL,   SCI_DOCUMENTEND},
-  {SCK_DOWN,      SCI_CSHIFT, SCI_DOCUMENTENDEXTEND},
-  {SCK_UP,        SCI_CTRL,   SCI_DOCUMENTSTART},
-  {SCK_UP,        SCI_CSHIFT, SCI_DOCUMENTSTARTEXTEND},
-  {SCK_LEFT,      SCI_CTRL,   SCI_VCHOME},
-  {SCK_LEFT,      SCI_CSHIFT, SCI_VCHOMEEXTEND},
-  {SCK_RIGHT,     SCI_CTRL,   SCI_LINEEND},
-  {SCK_RIGHT,     SCI_CSHIFT, SCI_LINEENDEXTEND},
-
-  // Similar to Windows and GTK+
-  // Where equivalent clashes with OS X standard, use Meta instead
-  {SCK_DOWN,      SCI_NORM,   SCI_LINEDOWN},
-  {SCK_DOWN,      SCI_SHIFT,  SCI_LINEDOWNEXTEND},
-  {SCK_DOWN,      SCI_META,   SCI_LINESCROLLDOWN},
-  {SCK_DOWN,      SCI_ASHIFT, SCI_LINEDOWNRECTEXTEND},
-  {SCK_UP,        SCI_NORM,   SCI_LINEUP},
-  {SCK_UP,        SCI_SHIFT,  SCI_LINEUPEXTEND},
-  {SCK_UP,        SCI_META,   SCI_LINESCROLLUP},
-  {SCK_UP,        SCI_ASHIFT, SCI_LINEUPRECTEXTEND},
-  {'[',           SCI_CTRL,   SCI_PARAUP},
-  {'[',           SCI_CSHIFT, SCI_PARAUPEXTEND},
-  {']',           SCI_CTRL,   SCI_PARADOWN},
-  {']',           SCI_CSHIFT, SCI_PARADOWNEXTEND},
-  {SCK_LEFT,      SCI_NORM,   SCI_CHARLEFT},
-  {SCK_LEFT,      SCI_SHIFT,  SCI_CHARLEFTEXTEND},
-  {SCK_LEFT,      SCI_ALT,    SCI_WORDLEFT},
-  {SCK_LEFT,      SCI_META,   SCI_WORDLEFT},
-  {SCK_LEFT,      SCI_SMETA,  SCI_WORDLEFTEXTEND},
-  {SCK_LEFT,      SCI_ASHIFT, SCI_CHARLEFTRECTEXTEND},
-  {SCK_RIGHT,     SCI_NORM,   SCI_CHARRIGHT},
-  {SCK_RIGHT,     SCI_SHIFT,  SCI_CHARRIGHTEXTEND},
-  {SCK_RIGHT,     SCI_ALT,    SCI_WORDRIGHT},
-  {SCK_RIGHT,     SCI_META,   SCI_WORDRIGHT},
-  {SCK_RIGHT,     SCI_SMETA,  SCI_WORDRIGHTEXTEND},
-  {SCK_RIGHT,     SCI_ASHIFT, SCI_CHARRIGHTRECTEXTEND},
-  {'/',           SCI_CTRL,   SCI_WORDPARTLEFT},
-  {'/',           SCI_CSHIFT, SCI_WORDPARTLEFTEXTEND},
-  {'\\',          SCI_CTRL,   SCI_WORDPARTRIGHT},
-  {'\\',          SCI_CSHIFT, SCI_WORDPARTRIGHTEXTEND},
-  {SCK_HOME,      SCI_NORM,   SCI_VCHOME},
-  {SCK_HOME,      SCI_SHIFT,  SCI_VCHOMEEXTEND},
-  {SCK_HOME,      SCI_CTRL,   SCI_DOCUMENTSTART},
-  {SCK_HOME,      SCI_CSHIFT, SCI_DOCUMENTSTARTEXTEND},
-  {SCK_HOME,      SCI_ALT,    SCI_HOMEDISPLAY},
-  {SCK_HOME,      SCI_ASHIFT, SCI_VCHOMERECTEXTEND},
-  {SCK_END,       SCI_NORM,   SCI_LINEEND},
-  {SCK_END,       SCI_SHIFT,  SCI_LINEENDEXTEND},
-  {SCK_END,       SCI_CTRL,   SCI_DOCUMENTEND},
-  {SCK_END,       SCI_CSHIFT, SCI_DOCUMENTENDEXTEND},
-  {SCK_END,       SCI_ALT,    SCI_LINEENDDISPLAY},
-  {SCK_END,       SCI_ASHIFT, SCI_LINEENDRECTEXTEND},
-  {SCK_PRIOR,     SCI_NORM,   SCI_PAGEUP},
-  {SCK_PRIOR,     SCI_SHIFT,  SCI_PAGEUPEXTEND},
-  {SCK_PRIOR,     SCI_ASHIFT, SCI_PAGEUPRECTEXTEND},
-  {SCK_NEXT,      SCI_NORM,   SCI_PAGEDOWN},
-  {SCK_NEXT,      SCI_SHIFT,  SCI_PAGEDOWNEXTEND},
-  {SCK_NEXT,      SCI_ASHIFT, SCI_PAGEDOWNRECTEXTEND},
-  {SCK_DELETE,    SCI_NORM,   SCI_CLEAR},
-  {SCK_DELETE,    SCI_SHIFT,  SCI_CUT},
-  {SCK_DELETE,    SCI_CTRL,   SCI_DELWORDRIGHT},
-  {SCK_DELETE,    SCI_CSHIFT, SCI_DELLINERIGHT},
-  {SCK_INSERT,    SCI_NORM,   SCI_EDITTOGGLEOVERTYPE},
-  {SCK_INSERT,    SCI_SHIFT,  SCI_PASTE},
-  {SCK_INSERT,    SCI_CTRL,   SCI_COPY},
-  {SCK_ESCAPE,    SCI_NORM,   SCI_CANCEL},
-  {SCK_BACK,      SCI_NORM,   SCI_DELETEBACK},
-  {SCK_BACK,      SCI_SHIFT,  SCI_DELETEBACK},
-  {SCK_BACK,      SCI_CTRL,   SCI_DELWORDLEFT},
-  {SCK_BACK,      SCI_ALT,    SCI_DELWORDLEFT},
-  {SCK_BACK,      SCI_CSHIFT, SCI_DELLINELEFT},
-  {'z',           SCI_CMD,    SCI_UNDO},
-  {'z',           SCI_SCMD,   SCI_REDO},
-  {'x',           SCI_CMD,    SCI_CUT},
-  {'c',           SCI_CMD,    SCI_COPY},
-  {'v',           SCI_CMD,    SCI_PASTE},
-  {'a',           SCI_CMD,    SCI_SELECTALL},
-  {SCK_TAB,       SCI_NORM,   SCI_TAB},
-  {SCK_TAB,       SCI_SHIFT,  SCI_BACKTAB},
-  {SCK_RETURN,    SCI_NORM,   SCI_NEWLINE},
-  {SCK_RETURN,    SCI_SHIFT,  SCI_NEWLINE},
-  {SCK_ADD,       SCI_CMD,    SCI_ZOOMIN},
-  {SCK_SUBTRACT,  SCI_CMD,    SCI_ZOOMOUT},
-  {SCK_DIVIDE,    SCI_CMD,    SCI_SETZOOM},
-  {'l',           SCI_CMD,    SCI_LINECUT},
-  {'l',           SCI_CSHIFT, SCI_LINEDELETE},
-  {'t',           SCI_CSHIFT, SCI_LINECOPY},
-  {'t',           SCI_CTRL,   SCI_LINETRANSPOSE},
-  {'d',           SCI_CTRL,   SCI_SELECTIONDUPLICATE},
-  {'u',           SCI_CTRL,   SCI_LOWERCASE},
-  {'u',           SCI_CSHIFT, SCI_UPPERCASE},
-  {0, 0, 0},
-};
-
-//--------------------------------------------------------------------------------------------------
-
-#if MAC_OS_X_VERSION_MAX_ALLOWED > MAC_OS_X_VERSION_10_5
-
-// Only implement FindHighlightLayer on OS X 10.6+
-
-/**
- * Class to display the animated gold roundrect used on OS X for matches.
- */
-@interface FindHighlightLayer : CAGradientLayer
-{
-@private
-	NSString *sFind;
-	int positionFind;
-	BOOL retaining;
-	CGFloat widthText;
-	CGFloat heightLine;
-	NSString *sFont;
-	CGFloat fontSize;
-}
-
-@property (copy) NSString *sFind;
-@property (assign) int positionFind;
-@property (assign) BOOL retaining;
-@property (assign) CGFloat widthText;
-@property (assign) CGFloat heightLine;
-@property (copy) NSString *sFont;
-@property (assign) CGFloat fontSize;
-
-- (void) animateMatch: (CGPoint)ptText bounce:(BOOL)bounce;
-- (void) hideMatch;
-
-@end
-
-//--------------------------------------------------------------------------------------------------
-
-@implementation FindHighlightLayer
-
-@synthesize sFind, positionFind, retaining, widthText, heightLine, sFont, fontSize;
-
--(id) init {
-	if (self = [super init]) {
-		[self setNeedsDisplayOnBoundsChange: YES];
-		// A gold to slightly redder gradient to match other applications
-		CGColorRef colGold = CGColorCreateGenericRGB(1.0, 1.0, 0, 1.0);
-		CGColorRef colGoldRed = CGColorCreateGenericRGB(1.0, 0.8, 0, 1.0);
-		self.colors = [NSArray arrayWithObjects:(id)colGoldRed, (id)colGold, nil];
-		CGColorRelease(colGoldRed);
-		CGColorRelease(colGold);
-
-		CGColorRef colGreyBorder = CGColorCreateGenericGray(0.756f, 0.5f);
-		self.borderColor = colGreyBorder;
-		CGColorRelease(colGreyBorder);
-
-		self.borderWidth = 1.0;
-		self.cornerRadius = 5.0f;
-		self.shadowRadius = 1.0f;
-		self.shadowOpacity = 0.9f;
-		self.shadowOffset = CGSizeMake(0.0f, -2.0f);
-		self.anchorPoint = CGPointMake(0.5, 0.5);
-	}
-	return self;
-
-}
-
-const CGFloat paddingHighlightX = 4;
-const CGFloat paddingHighlightY = 2;
-
--(void) drawInContext:(CGContextRef)context {
-	if (!sFind || !sFont)
-		return;
-
-	CFStringRef str = CFStringRef(sFind);
-
-	CFMutableDictionaryRef styleDict = CFDictionaryCreateMutable(kCFAllocatorDefault, 2,
-								     &kCFTypeDictionaryKeyCallBacks,
-								     &kCFTypeDictionaryValueCallBacks);
-	CGColorRef color = CGColorCreateGenericRGB(0.0, 0.0, 0.0, 1.0);
-	CFDictionarySetValue(styleDict, kCTForegroundColorAttributeName, color);
-	CTFontRef fontRef = ::CTFontCreateWithName((CFStringRef)sFont, fontSize, NULL);
-	CFDictionaryAddValue(styleDict, kCTFontAttributeName, fontRef);
-
-	CFAttributedStringRef attrString = ::CFAttributedStringCreate(NULL, str, styleDict);
-	CTLineRef textLine = ::CTLineCreateWithAttributedString(attrString);
-	// Indent from corner of bounds
-	CGContextSetTextPosition(context, paddingHighlightX, 3 + paddingHighlightY);
-	CTLineDraw(textLine, context);
-
-	CFRelease(textLine);
-	CFRelease(attrString);
-	CFRelease(fontRef);
-	CGColorRelease(color);
-	CFRelease(styleDict);
-}
-
-- (void) animateMatch: (CGPoint)ptText bounce:(BOOL)bounce {
-	if (!self.sFind || ![self.sFind length]) {
-		[self hideMatch];
-		return;
-	}
-
-	CGFloat width = self.widthText + paddingHighlightX * 2;
-	CGFloat height = self.heightLine + paddingHighlightY * 2;
-
-	CGFloat flipper = self.geometryFlipped ? -1.0 : 1.0;
-
-	// Adjust for padding
-	ptText.x -= paddingHighlightX;
-	ptText.y += flipper * paddingHighlightY;
-
-	// Shift point to centre as expanding about centre
-	ptText.x += width / 2.0;
-	ptText.y -= flipper * height / 2.0;
-
-	[CATransaction begin];
-	[CATransaction setValue:[NSNumber numberWithFloat:0.0] forKey:kCATransactionAnimationDuration];
-	self.bounds = CGRectMake(0,0, width, height);
-	self.position = ptText;
-	if (bounce) {
-		// Do not reset visibility when just moving
-		self.hidden = NO;
-		self.opacity = 1.0;
-	}
-	[self setNeedsDisplay];
-	[CATransaction commit];
-
-	if (bounce) {
-		CABasicAnimation *animBounce = [CABasicAnimation animationWithKeyPath:@"transform.scale"];
-		animBounce.duration = 0.15;
-		animBounce.autoreverses = YES;
-		animBounce.removedOnCompletion = NO;
-		animBounce.fromValue = [NSNumber numberWithFloat: 1.0];
-		animBounce.toValue = [NSNumber numberWithFloat: 1.25];
-
-		if (self.retaining) {
-
-			[self addAnimation: animBounce forKey:@"animateFound"];
-
-		} else {
-
-			CABasicAnimation *animFade = [CABasicAnimation animationWithKeyPath:@"opacity"];
-			animFade.duration = 0.1;
-			animFade.beginTime = 0.4;
-			animFade.removedOnCompletion = NO;
-			animFade.fromValue = [NSNumber numberWithFloat: 1.0];
-			animFade.toValue = [NSNumber numberWithFloat: 0.0];
-
-			CAAnimationGroup *group = [CAAnimationGroup animation];
-			[group setDuration:0.5];
-			group.removedOnCompletion = NO;
-			group.fillMode = kCAFillModeForwards;
-			[group setAnimations:[NSArray arrayWithObjects:animBounce, animFade, nil]];
-
-			[self addAnimation:group forKey:@"animateFound"];
-		}
-	}
-}
-
-- (void) hideMatch {
-	self.sFind = @"";
-	self.positionFind = INVALID_POSITION;
-	self.hidden = YES;
-}
-
-@end
-
-#endif
-
-//--------------------------------------------------------------------------------------------------
-
-@implementation TimerTarget
-
-- (id) init: (void*) target
-{
-  self = [super init];
-  if (self != nil)
-  {
-    mTarget = target;
-
-    // Get the default notification queue for the thread which created the instance (usually the
-    // main thread). We need that later for idle event processing.
-    NSNotificationCenter* center = [NSNotificationCenter defaultCenter];
-    notificationQueue = [[NSNotificationQueue alloc] initWithNotificationCenter: center];
-    [center addObserver: self selector: @selector(idleTriggered:) name: @"Idle" object: nil];
-  }
-  return self;
-}
-
-//--------------------------------------------------------------------------------------------------
-
-- (void) dealloc
-{
-  NSNotificationCenter* center = [NSNotificationCenter defaultCenter];
-  [center removeObserver:self];
-  [notificationQueue release];
-  [super dealloc];
-}
-
-//--------------------------------------------------------------------------------------------------
-
-/**
- * Method called by a timer installed by ScintillaCocoa. This two step approach is needed because
- * a native Obj-C class is required as target for the timer.
- */
-- (void) timerFired: (NSTimer*) timer
-{
-  reinterpret_cast<ScintillaCocoa*>(mTarget)->TimerFired(timer);
-}
-
-//--------------------------------------------------------------------------------------------------
-
-/**
- * Another timer callback for the idle timer.
- */
-- (void) idleTimerFired: (NSTimer*) timer
-{
-#pragma unused(timer)
-  // Idle timer event.
-  // Post a new idle notification, which gets executed when the run loop is idle.
-  // Since we are coalescing on name and sender there will always be only one actual notification
-  // even for multiple requests.
-  NSNotification *notification = [NSNotification notificationWithName: @"Idle" object: self];
-  [notificationQueue enqueueNotification: notification
-                            postingStyle: NSPostWhenIdle
-                            coalesceMask: (NSNotificationCoalescingOnName | NSNotificationCoalescingOnSender)
-                                forModes: @[NSModalPanelRunLoopMode, NSDefaultRunLoopMode]];
-}
-
-//--------------------------------------------------------------------------------------------------
-
-/**
- * Another step for idle events. The timer (for idle events) simply requests a notification on
- * idle time. Only when this notification is send we actually call back the editor.
- */
-- (void) idleTriggered: (NSNotification*) notification
-{
-#pragma unused(notification)
-  reinterpret_cast<ScintillaCocoa*>(mTarget)->IdleTimerFired();
-}
-
-@end
-
-//----------------- ScintillaCocoa -----------------------------------------------------------------
-
-ScintillaCocoa::ScintillaCocoa(SCIContentView* view, SCIMarginView* viewMargin)
-{
-  vs.marginInside = false;
-  wMain = view; // Don't retain since we're owned by view, which would cause a cycle
-  wMargin = viewMargin;
-  timerTarget = [[TimerTarget alloc] init: this];
-  lastMouseEvent = NULL;
-  delegate = NULL;
-  notifyObj = NULL;
-  notifyProc = NULL;
-  capturedMouse = false;
-  enteredSetScrollingSize = false;
-  scrollSpeed = 1;
-  scrollTicks = 2000;
-  tickTimer = NULL;
-  idleTimer = NULL;
-  observer = NULL;
-  layerFindIndicator = NULL;
-  Initialise();
-}
-
-//--------------------------------------------------------------------------------------------------
-
-ScintillaCocoa::~ScintillaCocoa()
-{
-  Finalise();
-  [timerTarget release];
-}
-
-//--------------------------------------------------------------------------------------------------
-
-/**
- * Core initialization of the control. Everything that needs to be set up happens here.
- */
-void ScintillaCocoa::Initialise()
-{
-  Scintilla_LinkLexers();
-
-  // Tell Scintilla not to buffer: Quartz buffers drawing for us.
-  WndProc(SCI_SETBUFFEREDDRAW, 0, 0);
-
-  // We are working with Unicode exclusively.
-  WndProc(SCI_SETCODEPAGE, SC_CP_UTF8, 0);
-
-  // Add Mac specific key bindings.
-  for (int i = 0; macMapDefault[i].key; i++)
-    kmap.AssignCmdKey(macMapDefault[i].key, macMapDefault[i].modifiers, macMapDefault[i].msg);
-
-}
-
-//--------------------------------------------------------------------------------------------------
-
-/**
- * We need some clean up. Do it here.
- */
-void ScintillaCocoa::Finalise()
-{
-  ObserverRemove();
-  SetTicking(false);
-  ScintillaBase::Finalise();
-}
-
-//--------------------------------------------------------------------------------------------------
-
-void ScintillaCocoa::UpdateObserver(CFRunLoopObserverRef observer, CFRunLoopActivity activity, void *info) {
-  ScintillaCocoa* sci = reinterpret_cast<ScintillaCocoa*>(info);
-  sci->IdleWork();
-}
-
-//--------------------------------------------------------------------------------------------------
-
-/**
- * Add an observer to the run loop to perform styling as high-priority idle task.
- */
-
-void ScintillaCocoa::ObserverAdd() {
-  if (!observer) {
-    CFRunLoopObserverContext context;
-    context.version = 0;
-    context.info = this;
-    context.retain = NULL;
-    context.release = NULL;
-    context.copyDescription = NULL;
-
-    CFRunLoopRef mainRunLoop = CFRunLoopGetMain();
-    observer = CFRunLoopObserverCreate(NULL, kCFRunLoopEntry | kCFRunLoopBeforeWaiting,
-      true, 0, UpdateObserver, &context);
-    CFRunLoopAddObserver(mainRunLoop, observer, kCFRunLoopCommonModes);
-  }
-}
-
-//--------------------------------------------------------------------------------------------------
-
-/**
- * Remove the run loop observer.
- */
-void ScintillaCocoa::ObserverRemove() {
-  if (observer) {
-    CFRunLoopRef mainRunLoop = CFRunLoopGetMain();
-    CFRunLoopRemoveObserver(mainRunLoop, observer, kCFRunLoopCommonModes);
-    CFRelease(observer);
-  }
-  observer = NULL;
-}
-
-//--------------------------------------------------------------------------------------------------
-
-void ScintillaCocoa::IdleWork() {
-  Editor::IdleWork();
-  ObserverRemove();
-}
-
-//--------------------------------------------------------------------------------------------------
-
-void ScintillaCocoa::QueueIdleWork(WorkNeeded::workItems items, int upTo) {
-  Editor::QueueIdleWork(items, upTo);
-  ObserverAdd();
-}
-
-//--------------------------------------------------------------------------------------------------
-
-/**
- * Convert a core foundation string into an array of bytes in a particular encoding
- */
-
-static char *EncodedBytes(CFStringRef cfsRef, CFStringEncoding encoding) {
-    CFRange rangeAll = {0, CFStringGetLength(cfsRef)};
-    CFIndex usedLen = 0;
-    CFStringGetBytes(cfsRef, rangeAll, encoding, '?',
-                     false, NULL, 0, &usedLen);
-
-    char *buffer = new char[usedLen+1];
-    CFStringGetBytes(cfsRef, rangeAll, encoding, '?',
-                     false, (UInt8 *)buffer,usedLen, NULL);
-    buffer[usedLen] = '\0';
-    return buffer;
-}
-
-//--------------------------------------------------------------------------------------------------
-
-/**
- * Case folders.
- */
-
-class CaseFolderDBCS : public CaseFolderTable {
-	CFStringEncoding encoding;
-public:
-	explicit CaseFolderDBCS(CFStringEncoding encoding_) : encoding(encoding_) {
-		StandardASCII();
-	}
-	virtual size_t Fold(char *folded, size_t sizeFolded, const char *mixed, size_t lenMixed) {
-		if ((lenMixed == 1) && (sizeFolded > 0)) {
-			folded[0] = mapping[static_cast<unsigned char>(mixed[0])];
-			return 1;
-		} else {
-            CFStringRef cfsVal = CFStringCreateWithBytes(kCFAllocatorDefault,
-                                                         reinterpret_cast<const UInt8 *>(mixed),
-                                                         lenMixed, encoding, false);
-
-            NSString *sMapped = [(NSString *)cfsVal stringByFoldingWithOptions:NSCaseInsensitiveSearch
-                                                                        locale:[NSLocale currentLocale]];
-
-            char *encoded = EncodedBytes((CFStringRef)sMapped, encoding);
-
-			size_t lenMapped = strlen(encoded);
-            if (lenMapped < sizeFolded) {
-                memcpy(folded, encoded,  lenMapped);
-            } else {
-                folded[0] = '\0';
-                lenMapped = 1;
-            }
-            delete []encoded;
-            CFRelease(cfsVal);
-			return lenMapped;
-		}
-		// Something failed so return a single NUL byte
-		folded[0] = '\0';
-		return 1;
-	}
-};
-
-CaseFolder *ScintillaCocoa::CaseFolderForEncoding() {
-	if (pdoc->dbcsCodePage == SC_CP_UTF8) {
-		return new CaseFolderUnicode();
-	} else {
-        CFStringEncoding encoding = EncodingFromCharacterSet(IsUnicodeMode(),
-                                                             vs.styles[STYLE_DEFAULT].characterSet);
-        if (pdoc->dbcsCodePage == 0) {
-            CaseFolderTable *pcf = new CaseFolderTable();
-            pcf->StandardASCII();
-            // Only for single byte encodings
-            for (int i=0x80; i<0x100; i++) {
-                char sCharacter[2] = "A";
-                sCharacter[0] = i;
-                CFStringRef cfsVal = CFStringCreateWithBytes(kCFAllocatorDefault,
-                                                             reinterpret_cast<const UInt8 *>(sCharacter),
-                                                             1, encoding, false);
-                if (!cfsVal)
-                        continue;
-
-                NSString *sMapped = [(NSString *)cfsVal stringByFoldingWithOptions:NSCaseInsensitiveSearch
-                                                                            locale:[NSLocale currentLocale]];
-
-                char *encoded = EncodedBytes((CFStringRef)sMapped, encoding);
-
-                if (strlen(encoded) == 1) {
-                    pcf->SetTranslation(sCharacter[0], encoded[0]);
-                }
-
-                delete []encoded;
-                CFRelease(cfsVal);
-            }
-            return pcf;
-        } else {
-            return new CaseFolderDBCS(encoding);
-        }
-		return 0;
-	}
-}
-
-
-//--------------------------------------------------------------------------------------------------
-
-/**
- * Case-fold the given string depending on the specified case mapping type.
- */
-std::string ScintillaCocoa::CaseMapString(const std::string &s, int caseMapping)
-{
-  if ((s.size() == 0) || (caseMapping == cmSame))
-    return s;
-
-  if (IsUnicodeMode()) {
-    std::string retMapped(s.length() * maxExpansionCaseConversion, 0);
-    size_t lenMapped = CaseConvertString(&retMapped[0], retMapped.length(), s.c_str(), s.length(),
-      (caseMapping == cmUpper) ? CaseConversionUpper : CaseConversionLower);
-    retMapped.resize(lenMapped);
-    return retMapped;
-  }
-
-  CFStringEncoding encoding = EncodingFromCharacterSet(IsUnicodeMode(),
-                                                       vs.styles[STYLE_DEFAULT].characterSet);
-  CFStringRef cfsVal = CFStringCreateWithBytes(kCFAllocatorDefault,
-                                               reinterpret_cast<const UInt8 *>(s.c_str()),
-                                               s.length(), encoding, false);
-
-  NSString *sMapped;
-  switch (caseMapping)
-  {
-    case cmUpper:
-      sMapped = [(NSString *)cfsVal uppercaseString];
-      break;
-    case cmLower:
-      sMapped = [(NSString *)cfsVal lowercaseString];
-      break;
-    default:
-      sMapped = (NSString *)cfsVal;
-  }
-
-  // Back to encoding
-  char *encoded = EncodedBytes((CFStringRef)sMapped, encoding);
-  std::string result(encoded);
-  delete []encoded;
-  CFRelease(cfsVal);
-  return result;
-}
-
-//--------------------------------------------------------------------------------------------------
-
-/**
- * Cancel all modes, both for base class and any find indicator.
- */
-void ScintillaCocoa::CancelModes() {
-  ScintillaBase::CancelModes();
-  HideFindIndicator();
-}
-
-//--------------------------------------------------------------------------------------------------
-
-/**
- * Helper function to get the outer container which represents the Scintilla editor on application side.
- */
-ScintillaView* ScintillaCocoa::TopContainer()
-{
-  NSView* container = static_cast<NSView*>(wMain.GetID());
-  return static_cast<ScintillaView*>([[[container superview] superview] superview]);
-}
-
-//--------------------------------------------------------------------------------------------------
-
-/**
- * Helper function to get the scrolling view.
- */
-NSScrollView* ScintillaCocoa::ScrollContainer() {
-  NSView* container = static_cast<NSView*>(wMain.GetID());
-  return static_cast<NSScrollView*>([[container superview] superview]);
-}
-
-//--------------------------------------------------------------------------------------------------
-
-/**
- * Helper function to get the inner container which represents the actual "canvas" we work with.
- */
-SCIContentView* ScintillaCocoa::ContentView()
-{
-  return static_cast<SCIContentView*>(wMain.GetID());
-}
-
-//--------------------------------------------------------------------------------------------------
-
-/**
- * Return the top left visible point relative to the origin point of the whole document.
- */
-Scintilla::Point ScintillaCocoa::GetVisibleOriginInMain()
-{
-  NSScrollView *scrollView = ScrollContainer();
-  NSRect contentRect = [[scrollView contentView] bounds];
-  return Point(static_cast<XYPOSITION>(contentRect.origin.x), static_cast<XYPOSITION>(contentRect.origin.y));
-}
-
-//--------------------------------------------------------------------------------------------------
-
-/**
- * Instead of returning the size of the inner view we have to return the visible part of it
- * in order to make scrolling working properly.
- * The returned value is in document coordinates.
- */
-PRectangle ScintillaCocoa::GetClientRectangle()
-{
-  NSScrollView *scrollView = ScrollContainer();
-  NSSize size = [[scrollView contentView] bounds].size;
-  Point origin = GetVisibleOriginInMain();
-  return PRectangle(origin.x, origin.y, origin.x+size.width, origin.y + size.height);
-}
-
-//--------------------------------------------------------------------------------------------------
-
-/**
- * Allow for prepared rectangle
- */
-PRectangle ScintillaCocoa::GetClientDrawingRectangle() {
-#if MAC_OS_X_VERSION_MAX_ALLOWED > 1080
-  SCIContentView *content = ContentView();
-  if ([content respondsToSelector: @selector(setPreparedContentRect:)]) {
-    NSRect rcPrepared = [content preparedContentRect];
-    if (!NSIsEmptyRect(rcPrepared))
-      return NSRectToPRectangle(rcPrepared);
-  }
-#endif
-  return ScintillaCocoa::GetClientRectangle();
-}
-
-//--------------------------------------------------------------------------------------------------
-
-/**
- * Converts the given point from base coordinates to local coordinates and at the same time into
- * a native Point structure. Base coordinates are used for the top window used in the view hierarchy.
- * Returned value is in view coordinates.
- */
-Scintilla::Point ScintillaCocoa::ConvertPoint(NSPoint point)
-{
-  NSView* container = ContentView();
-  NSPoint result = [container convertPoint: point fromView: nil];
-  Scintilla::Point ptOrigin = GetVisibleOriginInMain();
-  return Point(static_cast<XYPOSITION>(result.x - ptOrigin.x), static_cast<XYPOSITION>(result.y - ptOrigin.y));
-}
-
-//--------------------------------------------------------------------------------------------------
-
-/**
- * Do not clip like superclass as Cocoa is not reporting all of prepared area.
- */
-void ScintillaCocoa::RedrawRect(PRectangle rc)
-{
-  if (!rc.Empty())
-    wMain.InvalidateRectangle(rc);
-}
-
-//--------------------------------------------------------------------------------------------------
-
-void ScintillaCocoa::DiscardOverdraw()
-{
-#if MAC_OS_X_VERSION_MAX_ALLOWED > 1080
-  // If running on 10.9, reset prepared area to visible area
-  SCIContentView *content = ContentView();
-  if ([content respondsToSelector: @selector(setPreparedContentRect:)]) {
-    content.preparedContentRect = [content visibleRect];
-  }
-#endif
-}
-
-//--------------------------------------------------------------------------------------------------
-
-/**
- * Ensure all of prepared content is also redrawn.
- */
-void ScintillaCocoa::Redraw()
-{
-  wMargin.InvalidateAll();
-  DiscardOverdraw();
-  wMain.InvalidateAll();
-}
-
-//--------------------------------------------------------------------------------------------------
-
-/**
- * A function to directly execute code that would usually go the long way via window messages.
- * However this is a Windows metaphor and not used here, hence we just call our fake
- * window proc. The given parameters directly reflect the message parameters used on Windows.
- *
- * @param ptr The target which is to be called.
- * @param iMessage A code that indicates which message was sent.
- * @param wParam One of the two free parameters for the message. Traditionally a word sized parameter
- *               (hence the w prefix).
- * @param lParam The other of the two free parameters. A signed long.
- */
-sptr_t ScintillaCocoa::DirectFunction(sptr_t ptr, unsigned int iMessage, uptr_t wParam,
-                                      sptr_t lParam)
-{
-  return reinterpret_cast<ScintillaCocoa *>(ptr)->WndProc(iMessage, wParam, lParam);
-}
-
-//--------------------------------------------------------------------------------------------------
-
-/**
- * This method is very similar to DirectFunction. On Windows it sends a message (not in the Obj-C sense)
- * to the target window. Here we simply call our fake window proc.
- */
-sptr_t scintilla_send_message(void* sci, unsigned int iMessage, uptr_t wParam, sptr_t lParam)
-{
-  ScintillaView *control = reinterpret_cast<ScintillaView*>(sci);
-  ScintillaCocoa* scintilla = [control backend];
-  return scintilla->WndProc(iMessage, wParam, lParam);
-}
-
-//--------------------------------------------------------------------------------------------------
-
-/**
- * That's our fake window procedure. On Windows each window has a dedicated procedure to handle
- * commands (also used to synchronize UI and background threads), which is not the case in Cocoa.
- *
- * Messages handled here are almost solely for special commands of the backend. Everything which
- * would be system messages on Windows (e.g. for key down, mouse move etc.) are handled by
- * directly calling appropriate handlers.
- */
-sptr_t ScintillaCocoa::WndProc(unsigned int iMessage, uptr_t wParam, sptr_t lParam)
-{
-  switch (iMessage)
-  {
-    case SCI_GETDIRECTFUNCTION:
-      return reinterpret_cast<sptr_t>(DirectFunction);
-
-    case SCI_GETDIRECTPOINTER:
-      return reinterpret_cast<sptr_t>(this);
-
-    case SCI_GRABFOCUS:
-      [[ContentView() window] makeFirstResponder:ContentView()];
-      break;
-
-    case SCI_SETBUFFEREDDRAW:
-      // Buffered drawing not supported on Cocoa
-      bufferedDraw = false;
-      break;
-
-    case SCI_FINDINDICATORSHOW:
-      ShowFindIndicatorForRange(NSMakeRange(wParam, lParam-wParam), YES);
-      return 0;
-
-    case SCI_FINDINDICATORFLASH:
-      ShowFindIndicatorForRange(NSMakeRange(wParam, lParam-wParam), NO);
-      return 0;
-
-    case SCI_FINDINDICATORHIDE:
-      HideFindIndicator();
-      return 0;
-
-    default:
-      sptr_t r = ScintillaBase::WndProc(iMessage, wParam, lParam);
-
-      return r;
-  }
-  return 0l;
-}
-
-//--------------------------------------------------------------------------------------------------
-
-/**
- * In Windows lingo this is the handler which handles anything that wasn't handled in the normal
- * window proc which would usually send the message back to generic window proc that Windows uses.
- */
-sptr_t ScintillaCocoa::DefWndProc(unsigned int, uptr_t, sptr_t)
-{
-  return 0;
-}
-
-//--------------------------------------------------------------------------------------------------
-
-/**
- * Enables or disables a timer that can trigger background processing at a regular interval, like
- * drag scrolling or caret blinking.
- */
-void ScintillaCocoa::SetTicking(bool on)
-{
-  if (timer.ticking != on)
-  {
-    timer.ticking = on;
-    if (timer.ticking)
-    {
-      // Scintilla ticks = milliseconds
-      tickTimer = [NSTimer scheduledTimerWithTimeInterval: timer.tickSize / 1000.0
-						   target: timerTarget
-						 selector: @selector(timerFired:)
-						 userInfo: nil
-						  repeats: YES];
-      [NSRunLoop.currentRunLoop addTimer: tickTimer forMode: NSModalPanelRunLoopMode];
-      timer.tickerID = reinterpret_cast<TickerID>(tickTimer);
-    }
-    else
-      if (timer.tickerID != NULL)
-      {
-        [reinterpret_cast<NSTimer*>(timer.tickerID) invalidate];
-        timer.tickerID = 0;
-      }
-  }
-  timer.ticksToWait = caret.period;
-}
-
-//--------------------------------------------------------------------------------------------------
-
-bool ScintillaCocoa::SetIdle(bool on)
-{
-  if (idler.state != on)
-  {
-    idler.state = on;
-    if (idler.state)
-    {
-      // Scintilla ticks = milliseconds
-      idleTimer = [NSTimer scheduledTimerWithTimeInterval: timer.tickSize / 1000.0
-						   target: timerTarget
-						 selector: @selector(idleTimerFired:)
-						 userInfo: nil
-						  repeats: YES];
-      [NSRunLoop.currentRunLoop addTimer: idleTimer forMode: NSModalPanelRunLoopMode];
-      idler.idlerID = reinterpret_cast<IdlerID>(idleTimer);
-    }
-    else
-      if (idler.idlerID != NULL)
-      {
-        [reinterpret_cast<NSTimer*>(idler.idlerID) invalidate];
-        idler.idlerID = 0;
-      }
-  }
-  return true;
-}
-
-//--------------------------------------------------------------------------------------------------
-
-void ScintillaCocoa::CopyToClipboard(const SelectionText &selectedText)
-{
-  SetPasteboardData([NSPasteboard generalPasteboard], selectedText);
-}
-
-//--------------------------------------------------------------------------------------------------
-
-void ScintillaCocoa::Copy()
-{
-  if (!sel.Empty())
-  {
-    SelectionText selectedText;
-    CopySelectionRange(&selectedText);
-    CopyToClipboard(selectedText);
-  }
-}
-
-//--------------------------------------------------------------------------------------------------
-
-bool ScintillaCocoa::CanPaste()
-{
-  if (!Editor::CanPaste())
-    return false;
-
-  return GetPasteboardData([NSPasteboard generalPasteboard], NULL);
-}
-
-//--------------------------------------------------------------------------------------------------
-
-void ScintillaCocoa::Paste()
-{
-  Paste(false);
-}
-
-//--------------------------------------------------------------------------------------------------
-
-/**
- * Pastes data from the paste board into the editor.
- */
-void ScintillaCocoa::Paste(bool forceRectangular)
-{
-  SelectionText selectedText;
-  bool ok = GetPasteboardData([NSPasteboard generalPasteboard], &selectedText);
-  if (forceRectangular)
-    selectedText.rectangular = forceRectangular;
-
-  if (!ok || selectedText.Empty())
-    // No data or no flavor we support.
-    return;
-
-  pdoc->BeginUndoAction();
-  ClearSelection(false);
-  InsertPasteShape(selectedText.Data(), selectedText.Length(),
-	  selectedText.rectangular ? pasteRectangular : pasteStream);
-  pdoc->EndUndoAction();
-
-  Redraw();
-  EnsureCaretVisible();
-}
-
-//--------------------------------------------------------------------------------------------------
-
-void ScintillaCocoa::CTPaint(void* gc, NSRect rc) {
-#pragma unused(rc)
-    Surface *surfaceWindow = Surface::Allocate(SC_TECHNOLOGY_DEFAULT);
-    if (surfaceWindow) {
-        surfaceWindow->Init(gc, wMain.GetID());
-        surfaceWindow->SetUnicodeMode(SC_CP_UTF8 == ct.codePage);
-        surfaceWindow->SetDBCSMode(ct.codePage);
-        ct.PaintCT(surfaceWindow);
-        surfaceWindow->Release();
-        delete surfaceWindow;
-    }
-}
-
-@interface CallTipView : NSControl {
-    ScintillaCocoa *sci;
-}
-
-@end
-
-@implementation CallTipView
-
-- (NSView*) initWithFrame: (NSRect) frame {
-	self = [super initWithFrame: frame];
-
-	if (self) {
-        sci = NULL;
-	}
-
-	return self;
-}
-
-- (void) dealloc {
-	[super dealloc];
-}
-
-- (BOOL) isFlipped {
-	return YES;
-}
-
-- (void) setSci: (ScintillaCocoa *) sci_ {
-    sci = sci_;
-}
-
-- (void) drawRect: (NSRect) needsDisplayInRect {
-    if (sci) {
-        CGContextRef context = (CGContextRef) [[NSGraphicsContext currentContext] graphicsPort];
-        sci->CTPaint(context, needsDisplayInRect);
-    }
-}
-
-- (void) mouseDown: (NSEvent *) event {
-    if (sci) {
-        sci->CallTipMouseDown([event locationInWindow]);
-    }
-}
-
-// On OS X, only the key view should modify the cursor so the calltip can't.
-// This view does not become key so resetCursorRects never called.
-- (void) resetCursorRects {
-    //[super resetCursorRects];
-    //[self addCursorRect: [self bounds] cursor: [NSCursor arrowCursor]];
-}
-
-@end
-
-void ScintillaCocoa::CallTipMouseDown(NSPoint pt) {
-    NSRect rectBounds = [(NSView *)(ct.wDraw.GetID()) bounds];
-    Point location(pt.x, static_cast<XYPOSITION>(rectBounds.size.height - pt.y));
-    ct.MouseClick(location);
-    CallTipClick();
-}
-
-void ScintillaCocoa::CreateCallTipWindow(PRectangle rc) {
-    if (!ct.wCallTip.Created()) {
-        NSRect ctRect = NSMakeRect(rc.top,rc.bottom, rc.Width(), rc.Height());
-        NSWindow *callTip = [[NSWindow alloc] initWithContentRect: ctRect
-                                                        styleMask: NSBorderlessWindowMask
-                                                          backing: NSBackingStoreBuffered
-                                                            defer: NO];
-        [callTip setLevel:NSFloatingWindowLevel];
-        [callTip setHasShadow:YES];
-        NSRect ctContent = NSMakeRect(0,0, rc.Width(), rc.Height());
-        CallTipView *caption = [[CallTipView alloc] initWithFrame: ctContent];
-        [caption setAutoresizingMask: NSViewWidthSizable | NSViewMaxYMargin];
-        [caption setSci: this];
-        [[callTip contentView] addSubview: caption];
-        [callTip orderFront:caption];
-        ct.wCallTip = callTip;
-        ct.wDraw = caption;
-    }
-}
-
-void ScintillaCocoa::AddToPopUp(const char *label, int cmd, bool enabled)
-{
-  NSMenuItem* item;
-  ScintillaContextMenu *menu= reinterpret_cast<ScintillaContextMenu*>(popup.GetID());
-  [menu setOwner: this];
-  [menu setAutoenablesItems: NO];
-
-  if (cmd == 0) {
-    item = [NSMenuItem separatorItem];
-  } else {
-    item = [[[NSMenuItem alloc] init] autorelease];
-    [item setTitle: [NSString stringWithUTF8String: label]];
-  }
-  [item setTarget: menu];
-  [item setAction: @selector(handleCommand:)];
-  [item setTag: cmd];
-  [item setEnabled: enabled];
-
-  [menu addItem: item];
-}
-
-// -------------------------------------------------------------------------------------------------
-
-void ScintillaCocoa::ClaimSelection()
-{
-  // Mac OS X does not have a primary selection.
-}
-
-// -------------------------------------------------------------------------------------------------
-
-/**
- * Returns the current caret position (which is tracked as an offset into the entire text string)
- * as a row:column pair. The result is zero-based.
- */
-NSPoint ScintillaCocoa::GetCaretPosition()
-{
-  NSPoint result;
-
-  result.y = pdoc->LineFromPosition(sel.RangeMain().caret.Position());
-  result.x = sel.RangeMain().caret.Position() - pdoc->LineStart(result.y);
-  return result;
-}
-
-// -------------------------------------------------------------------------------------------------
-
-#pragma mark Drag
-
-/**
- * Triggered by the tick timer on a regular basis to scroll the content during a drag operation.
- */
-void ScintillaCocoa::DragScroll()
-{
-  if (!posDrag.IsValid())
-  {
-    scrollSpeed = 1;
-    scrollTicks = 2000;
-    return;
-  }
-
-  // TODO: does not work for wrapped lines, fix it.
-  int line = pdoc->LineFromPosition(posDrag.Position());
-  int currentVisibleLine = cs.DisplayFromDoc(line);
-  int lastVisibleLine = Platform::Minimum(topLine + LinesOnScreen(), cs.LinesDisplayed()) - 2;
-
-  if (currentVisibleLine <= topLine && topLine > 0)
-    ScrollTo(topLine - scrollSpeed);
-  else
-    if (currentVisibleLine >= lastVisibleLine)
-      ScrollTo(topLine + scrollSpeed);
-    else
-    {
-      scrollSpeed = 1;
-      scrollTicks = 2000;
-      return;
-    }
-
-  // TODO: also handle horizontal scrolling.
-
-  if (scrollSpeed == 1)
-  {
-    scrollTicks -= timer.tickSize;
-    if (scrollTicks <= 0)
-    {
-      scrollSpeed = 5;
-      scrollTicks = 2000;
-    }
-  }
-
-}
-
-//--------------------------------------------------------------------------------------------------
-
-/**
- * Called when a drag operation was initiated from within Scintilla.
- */
-void ScintillaCocoa::StartDrag()
-{
-  if (sel.Empty())
-    return;
-
-  inDragDrop = ddDragging;
-
-  // Put the data to be dragged on the drag pasteboard.
-  SelectionText selectedText;
-  NSPasteboard* pasteboard = [NSPasteboard pasteboardWithName: NSDragPboard];
-  CopySelectionRange(&selectedText);
-  SetPasteboardData(pasteboard, selectedText);
-
-  // calculate the bounds of the selection
-  PRectangle client = GetTextRectangle();
-  int selStart = sel.RangeMain().Start().Position();
-  int selEnd = sel.RangeMain().End().Position();
-  int startLine = pdoc->LineFromPosition(selStart);
-  int endLine = pdoc->LineFromPosition(selEnd);
-  Point pt;
-  long startPos, endPos, ep;
-  PRectangle rcSel;
-
-  if (startLine==endLine && WndProc(SCI_GETWRAPMODE, 0, 0) != SC_WRAP_NONE) {
-    // Komodo bug http://bugs.activestate.com/show_bug.cgi?id=87571
-    // Scintilla bug https://sourceforge.net/tracker/?func=detail&atid=102439&aid=3040200&group_id=2439
-    // If the width on a wrapped-line selection is negative,
-    // find a better bounding rectangle.
-
-    Point ptStart, ptEnd;
-    startPos = WndProc(SCI_GETLINESELSTARTPOSITION, startLine, 0);
-    endPos =   WndProc(SCI_GETLINESELENDPOSITION,   startLine, 0);
-    // step back a position if we're counting the newline
-    ep =       WndProc(SCI_GETLINEENDPOSITION,      startLine, 0);
-    if (endPos > ep) endPos = ep;
-    ptStart = LocationFromPosition(static_cast<int>(startPos));
-    ptEnd =   LocationFromPosition(static_cast<int>(endPos));
-    if (ptStart.y == ptEnd.y) {
-      // We're just selecting part of one visible line
-      rcSel.left = ptStart.x;
-      rcSel.right = ptEnd.x < client.right ? ptEnd.x : client.right;
-    } else {
-      // Find the bounding box.
-      startPos = WndProc(SCI_POSITIONFROMLINE, startLine, 0);
-      rcSel.left = LocationFromPosition(static_cast<int>(startPos)).x;
-      rcSel.right = client.right;
-    }
-    rcSel.top = ptStart.y;
-    rcSel.bottom = ptEnd.y + vs.lineHeight;
-    if (rcSel.bottom > client.bottom) {
-      rcSel.bottom = client.bottom;
-    }
-  } else {
-    rcSel.top = rcSel.bottom = rcSel.right = rcSel.left = -1;
-    for (int l = startLine; l <= endLine; l++) {
-      startPos = WndProc(SCI_GETLINESELSTARTPOSITION, l, 0);
-      endPos = WndProc(SCI_GETLINESELENDPOSITION, l, 0);
-      if (endPos == startPos) continue;
-      // step back a position if we're counting the newline
-      ep = WndProc(SCI_GETLINEENDPOSITION, l, 0);
-      if (endPos > ep) endPos = ep;
-      pt = LocationFromPosition(static_cast<int>(startPos)); // top left of line selection
-      if (pt.x < rcSel.left || rcSel.left < 0) rcSel.left = pt.x;
-      if (pt.y < rcSel.top || rcSel.top < 0) rcSel.top = pt.y;
-      pt = LocationFromPosition(static_cast<int>(endPos)); // top right of line selection
-      pt.y += vs.lineHeight; // get to the bottom of the line
-      if (pt.x > rcSel.right || rcSel.right < 0) {
-        if (pt.x > client.right)
-          rcSel.right = client.right;
-        else
-          rcSel.right = pt.x;
-      }
-      if (pt.y > rcSel.bottom || rcSel.bottom < 0) {
-        if (pt.y > client.bottom)
-          rcSel.bottom = client.bottom;
-        else
-          rcSel.bottom = pt.y;
-      }
-    }
-  }
-  // must convert to global coordinates for drag regions, but also save the
-  // image rectangle for further calculations and copy operations
-
-  // Prepare drag image.
-  NSRect selectionRectangle = PRectangleToNSRect(rcSel);
-
-  NSView* content = ContentView();
-
-  // To get a bitmap of the text we're dragging, we just use Paint on a pixmap surface.
-  SurfaceImpl *sw = new SurfaceImpl();
-  SurfaceImpl *pixmap = NULL;
-
   bool lastHideSelection = hideSelection;
   hideSelection = true;
   if (sw)
@@ -4724,4 +2254,3 @@
 #endif
 }
 
->>>>>>> 278cffba
